openapi: 3.0.0
info:
  title: ALICE Bookkeeping
  license:
    name: GNU General Public License v3.0
    url: http://alice-o2.web.cern.ch/license
  version: 0.0.0
servers:
- url: /api
security:
- ApiKeyAuth: []
paths:
  /:
    get:
      summary: Get server information
      operationId: getServerInformation
      responses:
        "200":
          description: API information
          content:
            application/json:
              schema:
                $ref: '#/components/schemas/ApiInformation'
        default:
          description: Unexpected Error
          content:
            application/json:
              schema:
                $ref: '#/components/schemas/Errors'
  /attachments:
    post:
      tags:
      - attachment
      summary: Create a new attachment on a log
      operationId: createAttachment
      requestBody:
        $ref: '#/components/requestBodies/CreateAttachments'
      responses:
        "201":
          description: Expected response to a valid request.
          content:
            application/json:
              schema:
                $ref: '#/components/schemas/ArrayOfAttachmentsResponse'
        "400":
          description: Bad Request
          content:
            application/json:
              schema:
                $ref: '#/components/schemas/Errors'
        "404":
          description: Not Found
          content:
            application/json:
              schema:
                $ref: '#/components/schemas/Errors'
        default:
          description: Unexpected Error
          content:
            application/json:
              schema:
                $ref: '#/components/schemas/Errors'
  /attachments/{attachmentId}:
    get:
      tags:
      - attachment
      summary: Get one specific attachment
      operationId: getAttachment
      parameters:
      - name: attachmentId
        in: path
        description: The id of the attached to retrieve
        required: true
        style: simple
        explode: false
        schema:
          $ref: '#/components/schemas/EntityId'
      responses:
        "200":
          description: Expected response to a valid request.
          content:
            application/json:
              schema:
                $ref: '#/components/schemas/ArrayOfAttachmentsResponse'
        "400":
          description: Bad Request
          content:
            application/json:
              schema:
                $ref: '#/components/schemas/Errors'
        "404":
          description: Not Found
          content:
            application/json:
              schema:
                $ref: '#/components/schemas/Errors'
        default:
          description: Unexpected Error
          content:
            application/json:
              schema:
                $ref: '#/components/schemas/Errors'
  /environments:
    get:
      tags:
      - environment
      summary: Fetches all the environments
      operationId: listEnvironments
      responses:
        "200":
          description: Expected response to a valid request.
          content:
            application/json:
              schema:
                $ref: '#/components/schemas/ArrayOfEnvironmentsResponse'
        "400":
          description: Bad Request
          content:
            application/json:
              schema:
                $ref: '#/components/schemas/Errors'
        "403":
          description: Forbidden
          content:
            application/json:
              schema:
                $ref: '#/components/schemas/Errors'
        default:
          description: Unexpected Error
          content:
            application/json:
              schema:
                $ref: '#/components/schemas/Errors'
    post:
      tags:
      - environment
      summary: Creation of the environment object.
      operationId: createEnvironment
      requestBody:
        $ref: '#/components/requestBodies/CreateEnvironment'
      responses:
        "201":
          description: Expected response to a valid request.
          content:
            application/json:
              schema:
                $ref: '#/components/schemas/EnvironmentResponse'
        "400":
          description: Bad Request
          content:
            application/json:
              schema:
                $ref: '#/components/schemas/Errors'
        "409":
          description: Conflict
          content:
            application/json:
              schema:
                $ref: '#/components/schemas/Errors'
        default:
          description: Unexpected Error
          content:
            application/json:
              schema:
                $ref: '#/components/schemas/Errors'
  /environments/{envId}:
    put:
      tags:
      - environment
      summary: Update of the environment object.
      operationId: replaceEnvironment
      parameters:
      - name: envId
        in: path
        description: The id of the environment to receive
        required: true
        style: simple
        explode: false
        schema:
          $ref: '#/components/schemas/EnvironmentId'
      requestBody:
        $ref: '#/components/requestBodies/UpdateEnvironment'
      responses:
        "201":
          description: Expected response to a valid request.
          content:
            application/json:
              schema:
                $ref: '#/components/schemas/EnvironmentResponse'
        "400":
          description: Bad Request
          content:
            application/json:
              schema:
                $ref: '#/components/schemas/Errors'
        "409":
          description: Conflict
          content:
            application/json:
              schema:
                $ref: '#/components/schemas/Errors'
        default:
          description: Unexpected Error
          content:
            application/json:
              schema:
                $ref: '#/components/schemas/Errors'
  /flps:
    get:
      tags:
      - flp
      summary: List all flps
      operationId: listFlps
      responses:
        "200":
          description: Expected response to a valid request.
          content:
            application/json:
              schema:
                $ref: '#/components/schemas/ArrayOfFlpsResponse'
        "400":
          description: Bad Request
          content:
            application/json:
              schema:
                $ref: '#/components/schemas/Errors'
        default:
          description: Unexpected Error
          content:
            application/json:
              schema:
                $ref: '#/components/schemas/Errors'
    post:
      tags:
      - flp
      summary: Adds a new flp
      operationId: createFlp
      requestBody:
        $ref: '#/components/requestBodies/CreateFlp'
      responses:
        "201":
          description: Expected response to a valid request.
          content:
            application/json:
              schema:
                $ref: '#/components/schemas/FlpResponse'
        "400":
          description: Bad Request
          content:
            application/json:
              schema:
                $ref: '#/components/schemas/Errors'
        default:
          description: Unexpected Error
          content:
            application/json:
              schema:
                $ref: '#/components/schemas/Errors'
  /flps/{flpName}/runs/{runNumber}:
    get:
      tags:
      - flp
      summary: Gets a flp by Name
      operationId: getFlpById
      parameters:
      - name: flpName
        in: path
        description: The id of the flp to retrieve
        required: true
        style: simple
        explode: false
        schema:
          $ref: '#/components/schemas/FlpName'
      - name: runNumber
        in: path
        description: The id of the runNumber to retrieve
        required: true
        style: simple
        explode: false
        schema:
          $ref: '#/components/schemas/EntityId'
      responses:
        "200":
          description: Expected response to a valid request.
          content:
            application/json:
              schema:
                $ref: '#/components/schemas/FlpResponse'
        "400":
          description: Bad Request
          content:
            application/json:
              schema:
                $ref: '#/components/schemas/Errors'
        "404":
          description: Not Found
          content:
            application/json:
              schema:
                $ref: '#/components/schemas/Errors'
        default:
          description: Unexpected Error
          content:
            application/json:
              schema:
                $ref: '#/components/schemas/Errors'
    patch:
      tags:
      - flp
      summary: Update an existing flp
      operationId: updateFlp
      parameters:
      - name: flpName
        in: path
        description: The id of the flp to retrieve
        required: true
        style: simple
        explode: false
        schema:
          $ref: '#/components/schemas/FlpName'
      - name: runNumber
        in: path
        description: The id of the runNumber to retrieve
        required: true
        style: simple
        explode: false
        schema:
          $ref: '#/components/schemas/EntityId'
      requestBody:
        $ref: '#/components/requestBodies/UpdateFlp'
      responses:
        "200":
          description: Expected response to a valid request.
          content:
            application/json:
              schema:
                $ref: '#/components/schemas/FlpResponse'
        "400":
          description: Bad Request
          content:
            application/json:
              schema:
                $ref: '#/components/schemas/Errors'
        "404":
          description: Not Found
          content:
            application/json:
              schema:
                $ref: '#/components/schemas/Errors'
        default:
          description: Unexpected Error
          content:
            application/json:
              schema:
                $ref: '#/components/schemas/Errors'
  /logs:
    get:
      tags:
      - log
      summary: List all logs
      operationId: listLogs
      responses:
        "200":
          description: Expected response to a valid request.
          content:
            application/json:
              schema:
                $ref: '#/components/schemas/ArrayOfLogsResponse'
        "400":
          description: Bad Request
          content:
            application/json:
              schema:
                $ref: '#/components/schemas/Errors'
        default:
          description: Unexpected Error
          content:
            application/json:
              schema:
                $ref: '#/components/schemas/Errors'
    post:
      tags:
      - log
      summary: Adds a new log
      operationId: createLog
      requestBody:
        $ref: '#/components/requestBodies/CreateLog'
      responses:
        "201":
          description: Expected response to a valid request.
          content:
            application/json:
              schema:
                $ref: '#/components/schemas/LogResponse'
        "400":
          description: Bad Request
          content:
            application/json:
              schema:
                $ref: '#/components/schemas/Errors'
        default:
          description: Unexpected Error
          content:
            application/json:
              schema:
                $ref: '#/components/schemas/Errors'
  /logs/{logId}:
    get:
      tags:
      - log
      summary: Gets a log by Id
      operationId: getLogById
      parameters:
      - name: logId
        in: path
        description: The id of the log to retrieve
        required: true
        style: simple
        explode: false
        schema:
          $ref: '#/components/schemas/EntityId'
      responses:
        "200":
          description: Expected response to a valid request.
          content:
            application/json:
              schema:
                $ref: '#/components/schemas/LogResponse'
        "400":
          description: Bad Request
          content:
            application/json:
              schema:
                $ref: '#/components/schemas/Errors'
        "404":
          description: Not Found
          content:
            application/json:
              schema:
                $ref: '#/components/schemas/Errors'
        default:
          description: Unexpected Error
          content:
            application/json:
              schema:
                $ref: '#/components/schemas/Errors'
  /logs/{logId}/attachments:
    get:
      tags:
      - log
      summary: Get all attachments associated with a log
      operationId: listLogAttachments
      parameters:
      - name: logId
        in: path
        description: The id of the log to retrieve
        required: true
        style: simple
        explode: false
        schema:
          $ref: '#/components/schemas/EntityId'
      responses:
        "200":
          description: Expected response to a valid request.
          content:
            application/json:
              schema:
                $ref: '#/components/schemas/ArrayOfAttachmentsResponse'
        "400":
          description: Bad Request
          content:
            application/json:
              schema:
                $ref: '#/components/schemas/Errors'
        "404":
          description: Not Found
          content:
            application/json:
              schema:
                $ref: '#/components/schemas/Errors'
        default:
          description: Unexpected Error
          content:
            application/json:
              schema:
                $ref: '#/components/schemas/Errors'
  /logs/{logId}/attachments/{attachmentId}:
    get:
      tags:
      - log
      summary: Get one specific attachment associated with a log
      operationId: getLogAttachment
      parameters:
      - name: logId
        in: path
        description: The id of the log to retrieve
        required: true
        style: simple
        explode: false
        schema:
          $ref: '#/components/schemas/EntityId'
      - name: attachmentId
        in: path
        description: The id of the attached to retrieve
        required: true
        style: simple
        explode: false
        schema:
          $ref: '#/components/schemas/EntityId'
      responses:
        "200":
          description: Expected response to a valid request.
          content:
            application/json:
              schema:
                $ref: '#/components/schemas/AttachmentResponse'
        "400":
          description: Bad Request
          content:
            application/json:
              schema:
                $ref: '#/components/schemas/Errors'
        "404":
          description: Not Found
          content:
            application/json:
              schema:
                $ref: '#/components/schemas/Errors'
        default:
          description: Unexpected Error
          content:
            application/json:
              schema:
                $ref: '#/components/schemas/Errors'
  /logs/{logId}/tags:
    get:
      tags:
      - log
      summary: Lists all tags associated with a log
      operationId: listTagsByLogId
      parameters:
      - name: logId
        in: path
        description: The id of the log to retrieve
        required: true
        style: simple
        explode: false
        schema:
          $ref: '#/components/schemas/EntityId'
      responses:
        "200":
          description: Expected response to a valid request.
          content:
            application/json:
              schema:
                $ref: '#/components/schemas/ArrayOfTagsResponse'
        "400":
          description: Bad Request
          content:
            application/json:
              schema:
                $ref: '#/components/schemas/Errors'
        "404":
          description: Not Found
          content:
            application/json:
              schema:
                $ref: '#/components/schemas/Errors'
        default:
          description: Unexpected Error
          content:
            application/json:
              schema:
                $ref: '#/components/schemas/Errors'
  /logs/{logId}/tree:
    get:
      tags:
      - log
      summary: Get the Log tree for a given Log
      operationId: getLogTree
      parameters:
      - name: logId
        in: path
        description: The id of the log to retrieve
        required: true
        style: simple
        explode: false
        schema:
          $ref: '#/components/schemas/EntityId'
      responses:
        "200":
          description: Expected response to a valid request.
          content:
            application/json:
              schema:
                $ref: '#/components/schemas/LogTreeResponse'
        "400":
          description: Bad Request
          content:
            application/json:
              schema:
                $ref: '#/components/schemas/Errors'
        "404":
          description: Not Found
          content:
            application/json:
              schema:
                $ref: '#/components/schemas/Errors'
        default:
          description: Unexpected Error
          content:
            application/json:
              schema:
                $ref: '#/components/schemas/Errors'
  /runs:
    get:
      tags:
      - run
      summary: List all runs
      operationId: listRuns
      responses:
        "200":
          description: Expected response to a valid request.
          content:
            application/json:
              schema:
                $ref: '#/components/schemas/ArrayOfRunsResponse'
        "400":
          description: Bad Request
          content:
            application/json:
              schema:
                $ref: '#/components/schemas/Errors'
        default:
          description: Unexpected Error
          content:
            application/json:
              schema:
                $ref: '#/components/schemas/Errors'
    post:
      tags:
      - run
      summary: Creates a run
      operationId: createRun
      requestBody:
        $ref: '#/components/requestBodies/CreateRun'
      responses:
        "201":
          description: Expected response to a valid request.
          content:
            application/json:
              schema:
                $ref: '#/components/schemas/RunResponse'
        "400":
          description: Bad Request
          content:
            application/json:
              schema:
                $ref: '#/components/schemas/Errors'
        "409":
          description: Conflict
          content:
            application/json:
              schema:
                $ref: '#/components/schemas/Errors'
        default:
          description: Unexpected Error
          content:
            application/json:
              schema:
                $ref: '#/components/schemas/Errors'
  /runs/{runId}:
    get:
      tags:
      - run
      summary: Gets a run by Id
      operationId: getRunById
      parameters:
      - name: runId
        in: path
        description: The id of the run to retrieve
        required: true
        style: simple
        explode: false
        schema:
          $ref: '#/components/schemas/EntityId'
      responses:
        "200":
          description: Expected response to a valid request.
          content:
            application/json:
              schema:
                $ref: '#/components/schemas/RunResponse'
        "400":
          description: Bad Request
          content:
            application/json:
              schema:
                $ref: '#/components/schemas/Errors'
        "404":
          description: Not Found
          content:
            application/json:
              schema:
                $ref: '#/components/schemas/Errors'
        default:
          description: Unexpected Error
          content:
            application/json:
              schema:
                $ref: '#/components/schemas/Errors'
    patch:
      tags:
      - run
      summary: Updates certain fields of a run
      operationId: updateRun
      parameters:
      - name: runId
        in: path
        description: The id of the run to retrieve
        required: true
        style: simple
        explode: false
        schema:
          $ref: '#/components/schemas/EntityId'
      requestBody:
        $ref: '#/components/requestBodies/UpdateRun'
      responses:
        "201":
          description: Expected response to a valid request.
          content:
            application/json:
              schema:
                $ref: '#/components/schemas/RunResponse'
        "400":
          description: Bad Request
          content:
            application/json:
              schema:
                $ref: '#/components/schemas/Errors'
        "409":
          description: Conflict
          content:
            application/json:
              schema:
                $ref: '#/components/schemas/Errors'
        default:
          description: Unexpected Error
          content:
            application/json:
              schema:
                $ref: '#/components/schemas/Errors'
  /status:
    get:
      summary: Get deploy information
      operationId: getDeployInformation
      responses:
        "200":
          description: Deploy information
          content:
            application/json:
              schema:
                $ref: '#/components/schemas/DeployInformation'
        default:
          description: Unexpected Error
          content:
            application/json:
              schema:
                $ref: '#/components/schemas/Errors'
  /subsystems:
    get:
      tags:
      - subsystem
      summary: List all subsystems
      operationId: listSubsystems
      responses:
        "200":
          description: Expected response to a valid request.
          content:
            application/json:
              schema:
                $ref: '#/components/schemas/ArrayOfSubsystemsResponse'
        "400":
          description: Bad Request
          content:
            application/json:
              schema:
                $ref: '#/components/schemas/Errors'
        default:
          description: Unexpected Error
          content:
            application/json:
              schema:
                $ref: '#/components/schemas/Errors'
    post:
      tags:
      - subsystem
      summary: Adds a new subsystem
      operationId: createSubsystem
      requestBody:
        $ref: '#/components/requestBodies/CreateSubsystem'
      responses:
        "201":
          description: Expected response to a valid request.
          content:
            application/json:
              schema:
                $ref: '#/components/schemas/SubsystemResponse'
        "400":
          description: Bad Request
          content:
            application/json:
              schema:
                $ref: '#/components/schemas/Errors'
        "409":
          description: Conflict
          content:
            application/json:
              schema:
                $ref: '#/components/schemas/Errors'
        default:
          description: Unexpected Error
          content:
            application/json:
              schema:
                $ref: '#/components/schemas/Errors'
  /subsystems/{subsystemId}:
    get:
      tags:
      - subsystem
      summary: Get a subsystem by Id
      operationId: getSubsystem
      parameters:
      - name: subsystemId
        in: path
        description: The id of the subsystem to retrieve
        required: true
        style: simple
        explode: false
        schema:
          $ref: '#/components/schemas/EntityId'
      responses:
        "200":
          description: Expected response to a valid request.
          content:
            application/json:
              schema:
                $ref: '#/components/schemas/SubsystemResponse'
        "400":
          description: Bad Request
          content:
            application/json:
              schema:
                $ref: '#/components/schemas/Errors'
        "404":
          description: Not Found
          content:
            application/json:
              schema:
                $ref: '#/components/schemas/Errors'
        default:
          description: Unexpected Error
          content:
            application/json:
              schema:
                $ref: '#/components/schemas/Errors'
    delete:
      tags:
      - subsystem
      summary: Deletes a subsystem by Id
      operationId: deleteSubsystem
      parameters:
      - name: subsystemId
        in: path
        description: The id of the subsystem to retrieve
        required: true
        style: simple
        explode: false
        schema:
          $ref: '#/components/schemas/EntityId'
      responses:
        "200":
          description: Expected response to a valid request.
          content:
            application/json:
              schema:
                $ref: '#/components/schemas/SubsystemResponse'
        "400":
          description: Bad Request
          content:
            application/json:
              schema:
                $ref: '#/components/schemas/Errors'
        "404":
          description: Not Found
          content:
            application/json:
              schema:
                $ref: '#/components/schemas/Errors'
        default:
          description: Unexpected Error
          content:
            application/json:
              schema:
                $ref: '#/components/schemas/Errors'
  /tags:
    get:
      tags:
      - tag
      summary: List all tags
      operationId: listTags
      responses:
        "200":
          description: Expected response to a valid request.
          content:
            application/json:
              schema:
                $ref: '#/components/schemas/ArrayOfTagsResponse'
        "400":
          description: Bad Request
          content:
            application/json:
              schema:
                $ref: '#/components/schemas/Errors'
        default:
          description: Unexpected Error
          content:
            application/json:
              schema:
                $ref: '#/components/schemas/Errors'
    post:
      tags:
      - tag
      summary: Adds a new tag
      operationId: createTag
      requestBody:
        $ref: '#/components/requestBodies/CreateTag'
      responses:
        "201":
          description: Expected response to a valid request.
          content:
            application/json:
              schema:
                $ref: '#/components/schemas/TagResponse'
        "400":
          description: Bad Request
          content:
            application/json:
              schema:
                $ref: '#/components/schemas/Errors'
        "409":
          description: Conflict
          content:
            application/json:
              schema:
                $ref: '#/components/schemas/Errors'
        default:
          description: Unexpected Error
          content:
            application/json:
              schema:
                $ref: '#/components/schemas/Errors'
  /tags/{tagId}:
    get:
      tags:
      - tag
      summary: Gets a tag by Id
      operationId: getTagById
      parameters:
      - name: tagId
        in: path
        description: The id of the tag to retrieve
        required: true
        style: simple
        explode: false
        schema:
          $ref: '#/components/schemas/EntityId'
      responses:
        "200":
          description: Expected response to a valid request.
          content:
            application/json:
              schema:
                $ref: '#/components/schemas/TagResponse'
        "400":
          description: Bad Request
          content:
            application/json:
              schema:
                $ref: '#/components/schemas/Errors'
        "404":
          description: Not Found
          content:
            application/json:
              schema:
                $ref: '#/components/schemas/Errors'
        default:
          description: Unexpected Error
          content:
            application/json:
              schema:
                $ref: '#/components/schemas/Errors'
    delete:
      tags:
      - tag
      summary: Deletes a tag by Id
      operationId: deleteTagById
      parameters:
      - name: tagId
        in: path
        description: The id of the tag to retrieve
        required: true
        style: simple
        explode: false
        schema:
          $ref: '#/components/schemas/EntityId'
      responses:
        "200":
          description: Expected response to a valid request.
          content:
            application/json:
              schema:
                $ref: '#/components/schemas/TagResponse'
        "400":
          description: Bad Request
          content:
            application/json:
              schema:
                $ref: '#/components/schemas/Errors'
        "404":
          description: Not Found
          content:
            application/json:
              schema:
                $ref: '#/components/schemas/Errors'
        default:
          description: Unexpected Error
          content:
            application/json:
              schema:
                $ref: '#/components/schemas/Errors'
  /tags/{tagId}/logs:
    get:
      tags:
      - tag
      summary: Gets all logs with this tag id
      operationId: getLogsByTagId
      parameters:
      - name: tagId
        in: path
        description: The id of the tag to retrieve
        required: true
        style: simple
        explode: false
        schema:
          $ref: '#/components/schemas/EntityId'
      responses:
        "200":
          description: Expected response to a valid request.
          content:
            application/json:
              schema:
                $ref: '#/components/schemas/ArrayOfLogsResponse'
        "400":
          description: Bad Request
          content:
            application/json:
              schema:
                $ref: '#/components/schemas/Errors'
        "404":
          description: Not Found
          content:
            application/json:
              schema:
                $ref: '#/components/schemas/Errors'
        default:
          description: Unexpected Error
          content:
            application/json:
              schema:
                $ref: '#/components/schemas/Errors'
components:
  schemas:
    ApiInformation:
      required:
      - name
      - version
      type: object
      properties:
        name:
          type: string
          description: Name of the API
        version:
          type: string
          description: Version of the API
      additionalProperties: false
      description: API information
      example:
        name: name
        version: version
    ArrayOfAttachments:
      type: array
      description: A list of attachment objects.
      items:
        $ref: '#/components/schemas/Attachment'
      x-schema-name: ArrayOfAttachments
    ArrayOfAttachmentsResponse:
      required:
      - data
      type: object
      properties:
        data:
          $ref: '#/components/schemas/ArrayOfAttachments'
      additionalProperties: false
      description: Response containing multiple attachments.
      example:
        data:
        - originalName: originalName
          createdAt: 853113599
          path: path
          fileName: fileName
          size: 6
          logId: null
          id: 1
          mimeType: mimeType
          encoding: encoding
          updatedAt: 853113599
        - originalName: originalName
          createdAt: 853113599
          path: path
          fileName: fileName
          size: 6
          logId: null
          id: 1
          mimeType: mimeType
          encoding: encoding
          updatedAt: 853113599
    ArrayOfEnvironments:
      type: array
      description: A list of Environment objects.
      items:
        $ref: '#/components/schemas/Environment'
      x-schema-name: ArrayOfEnvironments
    ArrayOfEnvironmentsResponse:
      required:
      - data
      type: object
      properties:
        data:
          $ref: '#/components/schemas/ArrayOfEnvironments'
        meta:
          $ref: '#/components/schemas/ArrayOfEnvironmentsResponseMeta'
      additionalProperties: false
      description: Response containing multiple environments.
      example:
        data:
        - createdAt: 853113599
          toredownAt: 2000-01-23T04:56:07.000+00:00
          id: id
          runs:
          - timeO2End: 853113599
            timeTrgEnd: 853113599
<<<<<<< HEAD
            runType: runType
=======
            odcTopologyFullName: odcTopologyFullName
            runType: physics
>>>>>>> 2fba6a09
            triggerValue: "OFF"
            detectors: CPV
            bytesReadOut: 0
            pdpTopologyDescriptionLibraryFile: pdpTopologyDescriptionLibraryFile
            createdAt: 853113599
            nEpns: 5
            timeO2Start: 853113599
            environmentId: environmentId
            dcs: false
            epnTopology: normal
            id: 1
            tfbDdMode: processing
            updatedAt: 853113599
            epn: false
            lhcPeriod: lhcPeriod
            timeTrgStart: 853113599
            pdpConfigOption: pdpConfigOption
            nSubtimeframes: 2
            runQuality: good
            nDetectors: 1
            nFlps: 5
            dd_flp: false
            runNumber: 7
          - timeO2End: 853113599
            timeTrgEnd: 853113599
<<<<<<< HEAD
            runType: runType
=======
            odcTopologyFullName: odcTopologyFullName
            runType: physics
>>>>>>> 2fba6a09
            triggerValue: "OFF"
            detectors: CPV
            bytesReadOut: 0
            pdpTopologyDescriptionLibraryFile: pdpTopologyDescriptionLibraryFile
            createdAt: 853113599
            nEpns: 5
            timeO2Start: 853113599
            environmentId: environmentId
            dcs: false
            epnTopology: normal
            id: 1
            tfbDdMode: processing
            updatedAt: 853113599
            epn: false
            lhcPeriod: lhcPeriod
            timeTrgStart: 853113599
            pdpConfigOption: pdpConfigOption
            nSubtimeframes: 2
            runQuality: good
            nDetectors: 1
            nFlps: 5
            dd_flp: false
            runNumber: 7
          statusMessage: statusMessage
          updatedAt: 853113599
          status: status
        - createdAt: 853113599
          toredownAt: 2000-01-23T04:56:07.000+00:00
          id: id
          runs:
          - timeO2End: 853113599
            timeTrgEnd: 853113599
<<<<<<< HEAD
            runType: runType
=======
            odcTopologyFullName: odcTopologyFullName
            runType: physics
>>>>>>> 2fba6a09
            triggerValue: "OFF"
            detectors: CPV
            bytesReadOut: 0
            pdpTopologyDescriptionLibraryFile: pdpTopologyDescriptionLibraryFile
            createdAt: 853113599
            nEpns: 5
            timeO2Start: 853113599
            environmentId: environmentId
            dcs: false
            epnTopology: normal
            id: 1
            tfbDdMode: processing
            updatedAt: 853113599
            epn: false
            lhcPeriod: lhcPeriod
            timeTrgStart: 853113599
            pdpConfigOption: pdpConfigOption
            nSubtimeframes: 2
            runQuality: good
            nDetectors: 1
            nFlps: 5
            dd_flp: false
            runNumber: 7
          - timeO2End: 853113599
            timeTrgEnd: 853113599
<<<<<<< HEAD
            runType: runType
=======
            odcTopologyFullName: odcTopologyFullName
            runType: physics
>>>>>>> 2fba6a09
            triggerValue: "OFF"
            detectors: CPV
            bytesReadOut: 0
            pdpTopologyDescriptionLibraryFile: pdpTopologyDescriptionLibraryFile
            createdAt: 853113599
            nEpns: 5
            timeO2Start: 853113599
            environmentId: environmentId
            dcs: false
            epnTopology: normal
            id: 1
            tfbDdMode: processing
            updatedAt: 853113599
            epn: false
            lhcPeriod: lhcPeriod
            timeTrgStart: 853113599
            pdpConfigOption: pdpConfigOption
            nSubtimeframes: 2
            runQuality: good
            nDetectors: 1
            nFlps: 5
            dd_flp: false
            runNumber: 7
          statusMessage: statusMessage
          updatedAt: 853113599
          status: status
        meta:
          page:
            pageCount: 9
            totalCount: 3
    ArrayOfEnvironmentsResponseMeta:
      required:
      - page
      type: object
      properties:
        page:
          $ref: '#/components/schemas/PaginationMeta'
      additionalProperties: false
      description: The metadata related to an array of Environments response.
      example:
        page:
          pageCount: 9
          totalCount: 3
    ArrayOfFlps:
      type: array
      description: A list of Flp objects.
      items:
        $ref: '#/components/schemas/Flp'
      x-schema-name: ArrayOfFlps
    ArrayOfFlpsResponse:
      required:
      - data
      type: object
      properties:
        data:
          $ref: '#/components/schemas/ArrayOfFlps'
        meta:
          $ref: '#/components/schemas/ArrayOfFlpsResponseMeta'
      additionalProperties: false
      description: Response containing multiple flps.
      example:
        data:
        - bytesFairMQReadOut: 6
          createdAt: 853113599
          hostname: hostname
          bytesEquipmentReadOut: 0
          nTimeframes: 2
          name: name
          bytesRecordingReadOut: 5
          id: 1
          bytesProcessed: 1
          updatedAt: 853113599
        - bytesFairMQReadOut: 6
          createdAt: 853113599
          hostname: hostname
          bytesEquipmentReadOut: 0
          nTimeframes: 2
          name: name
          bytesRecordingReadOut: 5
          id: 1
          bytesProcessed: 1
          updatedAt: 853113599
        meta:
          page:
            pageCount: 9
            totalCount: 3
    ArrayOfFlpsResponseMeta:
      required:
      - page
      type: object
      properties:
        page:
          $ref: '#/components/schemas/PaginationMeta'
      additionalProperties: false
      description: The metadata related to an array of flps response.
      example:
        page:
          pageCount: 9
          totalCount: 3
    ArrayOfLogTrees:
      type: array
      description: A list of Log tree objects.
      items:
        $ref: '#/components/schemas/LogTree'
      x-schema-name: ArrayOfLogTrees
    ArrayOfLogs:
      type: array
      description: A list of Log objects.
      items:
        $ref: '#/components/schemas/Log'
      x-schema-name: ArrayOfLogs
    ArrayOfLogsResponse:
      required:
      - data
      type: object
      properties:
        data:
          $ref: '#/components/schemas/ArrayOfLogs'
        meta:
          $ref: '#/components/schemas/ArrayOfLogsResponseMeta'
      additionalProperties: false
      description: Response containing multiple logs.
      example:
        data:
        - parentLogId: null
          attachments:
          - originalName: originalName
            createdAt: 853113599
            path: path
            fileName: fileName
            size: 6
            logId: null
            id: 1
            mimeType: mimeType
            encoding: encoding
            updatedAt: 853113599
          - originalName: originalName
            createdAt: 853113599
            path: path
            fileName: fileName
            size: 6
            logId: null
            id: 1
            mimeType: mimeType
            encoding: encoding
            updatedAt: 853113599
          author:
            name: name
            externalId: 0
            id: 6
          origin: human
          title: title
          subsystems:
          - createdAt: 853113599
            name: name
            id: null
            updatedAt: 853113599
          - createdAt: 853113599
            name: name
            id: null
            updatedAt: 853113599
          tags:
          - createdAt: 853113599
            lastEditedName: lastEditedName
            mattermost: mattermost
            id: null
            text: text
            email: email
            updatedAt: 853113599
          - createdAt: 853113599
            lastEditedName: lastEditedName
            mattermost: mattermost
            id: null
            text: text
            email: email
            updatedAt: 853113599
          createdAt: 853113599
          replies: 5
          subtype: run
          rootLogId: null
          id: 1
          text: text
          runs:
          - runNumber: 5
            id: null
          - runNumber: 5
            id: null
          updatedAt: 853113599
        - parentLogId: null
          attachments:
          - originalName: originalName
            createdAt: 853113599
            path: path
            fileName: fileName
            size: 6
            logId: null
            id: 1
            mimeType: mimeType
            encoding: encoding
            updatedAt: 853113599
          - originalName: originalName
            createdAt: 853113599
            path: path
            fileName: fileName
            size: 6
            logId: null
            id: 1
            mimeType: mimeType
            encoding: encoding
            updatedAt: 853113599
          author:
            name: name
            externalId: 0
            id: 6
          origin: human
          title: title
          subsystems:
          - createdAt: 853113599
            name: name
            id: null
            updatedAt: 853113599
          - createdAt: 853113599
            name: name
            id: null
            updatedAt: 853113599
          tags:
          - createdAt: 853113599
            lastEditedName: lastEditedName
            mattermost: mattermost
            id: null
            text: text
            email: email
            updatedAt: 853113599
          - createdAt: 853113599
            lastEditedName: lastEditedName
            mattermost: mattermost
            id: null
            text: text
            email: email
            updatedAt: 853113599
          createdAt: 853113599
          replies: 5
          subtype: run
          rootLogId: null
          id: 1
          text: text
          runs:
          - runNumber: 5
            id: null
          - runNumber: 5
            id: null
          updatedAt: 853113599
        meta:
          page:
            pageCount: 9
            totalCount: 3
    ArrayOfLogsResponseMeta:
      required:
      - page
      type: object
      properties:
        page:
          $ref: '#/components/schemas/PaginationMeta'
      additionalProperties: false
      description: The metadata related to an array of logs response.
      example:
        page:
          pageCount: 9
          totalCount: 3
    RunNumbers:
      type: string
      description: A serialized string of run numbers
      example: "1,2,3,4,5,6,7,8"
    ArrayOfRuns:
      type: array
      description: A list of Run objects.
      items:
        $ref: '#/components/schemas/Run'
      x-schema-name: ArrayOfRuns
    ArrayOfRunsResponse:
      required:
      - data
      type: object
      properties:
        data:
          $ref: '#/components/schemas/ArrayOfRuns'
        meta:
          $ref: '#/components/schemas/ArrayOfRunsResponseMeta'
      additionalProperties: false
      description: Response containing multiple runs.
      example:
        data:
        - timeO2End: 853113599
          timeTrgEnd: 853113599
<<<<<<< HEAD
          runType: runType
=======
          odcTopologyFullName: odcTopologyFullName
          runType: physics
>>>>>>> 2fba6a09
          triggerValue: "OFF"
          detectors: CPV
          bytesReadOut: 0
          pdpTopologyDescriptionLibraryFile: pdpTopologyDescriptionLibraryFile
          createdAt: 853113599
          nEpns: 5
          timeO2Start: 853113599
          environmentId: environmentId
          dcs: false
          epnTopology: normal
          id: 1
          tfbDdMode: processing
          updatedAt: 853113599
          epn: false
          lhcPeriod: lhcPeriod
          timeTrgStart: 853113599
          pdpConfigOption: pdpConfigOption
          nSubtimeframes: 2
          runQuality: good
          nDetectors: 1
          nFlps: 5
          dd_flp: false
          runNumber: 7
        - timeO2End: 853113599
          timeTrgEnd: 853113599
<<<<<<< HEAD
          runType: runType
=======
          odcTopologyFullName: odcTopologyFullName
          runType: physics
>>>>>>> 2fba6a09
          triggerValue: "OFF"
          detectors: CPV
          bytesReadOut: 0
          pdpTopologyDescriptionLibraryFile: pdpTopologyDescriptionLibraryFile
          createdAt: 853113599
          nEpns: 5
          timeO2Start: 853113599
          environmentId: environmentId
          dcs: false
          epnTopology: normal
          id: 1
          tfbDdMode: processing
          updatedAt: 853113599
          epn: false
          lhcPeriod: lhcPeriod
          timeTrgStart: 853113599
          pdpConfigOption: pdpConfigOption
          nSubtimeframes: 2
          runQuality: good
          nDetectors: 1
          nFlps: 5
          dd_flp: false
          runNumber: 7
        meta:
          page:
            pageCount: 9
            totalCount: 3
    ArrayOfRunsResponseMeta:
      required:
      - page
      type: object
      properties:
        page:
          $ref: '#/components/schemas/PaginationMeta'
      additionalProperties: false
      description: The metadata related to an array of runs response.
      example:
        page:
          pageCount: 9
          totalCount: 3
    ArrayOfSubsystems:
      type: array
      description: A list of Subsystem objects.
      items:
        $ref: '#/components/schemas/Subsystem'
      x-schema-name: ArrayOfSubsystems
    ArrayOfSubsystemsResponse:
      required:
      - data
      type: object
      properties:
        data:
          $ref: '#/components/schemas/ArrayOfSubsystems'
        meta:
          $ref: '#/components/schemas/ArrayOfSubsystemsResponseMeta'
      additionalProperties: false
      description: Response containing multiple subsystems.
      example:
        data:
        - createdAt: 853113599
          name: name
          id: null
          updatedAt: 853113599
        - createdAt: 853113599
          name: name
          id: null
          updatedAt: 853113599
        meta:
          page:
            pageCount: 9
            totalCount: 3
    ArrayOfSubsystemsResponseMeta:
      required:
      - page
      type: object
      properties:
        page:
          $ref: '#/components/schemas/PaginationMeta'
      additionalProperties: false
      description: The metadata related to an array of subsystems response.
      example:
        page:
          pageCount: 9
          totalCount: 3
    ArrayOfTags:
      type: array
      description: A list of Tag objects.
      items:
        $ref: '#/components/schemas/Tag'
      x-schema-name: ArrayOfTags
    ArrayOfTagsResponse:
      required:
      - data
      type: object
      properties:
        data:
          $ref: '#/components/schemas/ArrayOfTags'
      additionalProperties: false
      description: Response containing multiple tags.
      example:
        data:
        - createdAt: 853113599
          lastEditedName: lastEditedName
          mattermost: mattermost
          id: null
          text: text
          email: email
          updatedAt: 853113599
        - createdAt: 853113599
          lastEditedName: lastEditedName
          mattermost: mattermost
          id: null
          text: text
          email: email
          updatedAt: 853113599
    Attachment:
      required:
      - id
      type: object
      properties:
        createdAt:
          type: integer
          description: Unix timestamp when this entity was created.
          format: int32
          example: 853113599
        encoding:
          $ref: '#/components/schemas/FileEncoding'
        fileName:
          $ref: '#/components/schemas/FileName'
        id:
          $ref: '#/components/schemas/EntityId'
        logId:
          $ref: '#/components/schemas/EntityId'
        mimeType:
          $ref: '#/components/schemas/FileMimeType'
        originalName:
          $ref: '#/components/schemas/FileOriginalName'
        path:
          $ref: '#/components/schemas/FilePath'
        size:
          $ref: '#/components/schemas/FileSize'
        updatedAt:
          type: integer
          description: Unix timestamp when this entity was created.
          format: int32
          example: 853113599
      additionalProperties: false
      description: Describes metadata of an attachment.
      example:
        originalName: originalName
        createdAt: 853113599
        path: path
        fileName: fileName
        size: 6
        logId: null
        id: 1
        mimeType: mimeType
        encoding: encoding
        updatedAt: 853113599
    AttachmentResponse:
      required:
      - data
      type: object
      properties:
        data:
          $ref: '#/components/schemas/Attachment'
      additionalProperties: false
      description: Response containing a single attachment.
      example:
        data:
          originalName: originalName
          createdAt: 853113599
          path: path
          fileName: fileName
          size: 6
          logId: null
          id: 1
          mimeType: mimeType
          encoding: encoding
          updatedAt: 853113599
    CommaSeparatedEntityIds:
      pattern: "^([1-9]+\\d*,)*[1-9]+\\d*$"
      type: string
      description: CSV style string of EntityIds.
      example: "1,2,3"
    CreateAttachments:
      type: object
      properties:
        attachments:
          $ref: '#/components/schemas/ArrayOfAttachments'
      additionalProperties: false
      description: Describes an attachment
    CreateEnvironment:
      required:
      - envId
      type: object
      properties:
        envId:
          $ref: '#/components/schemas/EnvironmentId'
        createdAt:
          $ref: '#/components/schemas/EnvironmentAt'
        status:
          $ref: '#/components/schemas/EnvironmentStatus'
        statusMessage:
          $ref: '#/components/schemas/EnvironmentStatusMessage'
      additionalProperties: false
      description: Describes an environment
    CreateFlp:
      required:
      - hostname
      - name
      type: object
      properties:
        name:
          $ref: '#/components/schemas/FlpName'
        hostname:
          $ref: '#/components/schemas/FlpHostname'
        runNumber:
          $ref: '#/components/schemas/RunNumber'
      additionalProperties: false
      description: Describes an flp
    CreateLog:
      required:
      - text
      - title
      type: object
      properties:
        attachments:
          $ref: '#/components/schemas/ArrayOfAttachments'
        parentLogId:
          $ref: '#/components/schemas/EntityId'
        text:
          $ref: '#/components/schemas/LogText'
        title:
          $ref: '#/components/schemas/LogTitle'
        runNumbers:
          $ref: '#/components/schemas/RunNumbers'
      additionalProperties: false
      description: Describes an intervention or an event that happened.
    CreateSubsystem:
      required:
      - text
      type: object
      properties:
        text:
          type: string
          description: The label value of the subsystem.
      additionalProperties: false
      description: A label attached to something for the purpose of identification.
    CreateTag:
      required:
      - text
      type: object
      properties:
        text:
          type: string
          description: The label value of the tag.
      additionalProperties: false
      description: A label attached to something for the purpose of identification.
    DeployInformation:
      required:
      - age
      - start
      type: object
      properties:
        age:
          type: number
          description: The number of seconds that the server is online.
        start:
          type: integer
          description: The unix timestamp of the moment that the the server went online.
          format: int32
          example: 853113599
      additionalProperties: false
      description: Deploy information
      example:
        start: 853113599
        age: 0.80082819046101150206595775671303272247314453125
    Entity:
      required:
      - id
      type: object
      properties:
        createdAt:
          type: integer
          description: Unix timestamp when this entity was created.
          format: int32
          example: 853113599
        id:
          $ref: '#/components/schemas/EntityId'
        updatedAt:
          type: integer
          description: Unix timestamp when this entity was last updated.
          format: int32
          example: 853113599
      description: Base entity.
    EntityId:
      minimum: 1
      type: integer
      description: The unique identifier of this entity.
      format: int32
    Environment:
      required:
      - id
      type: object
      properties:
        id:
          $ref: '#/components/schemas/EnvironmentId'
        createdAt:
          minimum: 0
          type: integer
          description: Unix timestamp when this entity was created.
          example: 853113599
        updatedAt:
          minimum: 0
          type: integer
          description: Unix timestamp when this entity was last updated.
          example: 853113599
        toredownAt:
          type: string
          description: Unix timestamp when this entity was tore down.
          format: date-time
          nullable: true
        status:
          type: string
          description: The status of the environment.
          nullable: true
        statusMessage:
          type: string
          description: A message explaining the status or the current state of the
            environment.
          nullable: true
        runs:
          type: array
          description: Array of minified Run objects.
          items:
            $ref: '#/components/schemas/Run'
      additionalProperties: false
      description: The Environment object.
      example:
        createdAt: 853113599
        toredownAt: 2000-01-23T04:56:07.000+00:00
        id: id
        runs:
        - timeO2End: 853113599
          timeTrgEnd: 853113599
<<<<<<< HEAD
          runType: runType
=======
          odcTopologyFullName: odcTopologyFullName
          runType: physics
>>>>>>> 2fba6a09
          triggerValue: "OFF"
          detectors: CPV
          bytesReadOut: 0
          pdpTopologyDescriptionLibraryFile: pdpTopologyDescriptionLibraryFile
          createdAt: 853113599
          nEpns: 5
          timeO2Start: 853113599
          environmentId: environmentId
          dcs: false
          epnTopology: normal
          id: 1
          tfbDdMode: processing
          updatedAt: 853113599
          epn: false
          lhcPeriod: lhcPeriod
          timeTrgStart: 853113599
          pdpConfigOption: pdpConfigOption
          nSubtimeframes: 2
          runQuality: good
          nDetectors: 1
          nFlps: 5
          dd_flp: false
          runNumber: 7
        - timeO2End: 853113599
          timeTrgEnd: 853113599
<<<<<<< HEAD
          runType: runType
=======
          odcTopologyFullName: odcTopologyFullName
          runType: physics
>>>>>>> 2fba6a09
          triggerValue: "OFF"
          detectors: CPV
          bytesReadOut: 0
          pdpTopologyDescriptionLibraryFile: pdpTopologyDescriptionLibraryFile
          createdAt: 853113599
          nEpns: 5
          timeO2Start: 853113599
          environmentId: environmentId
          dcs: false
          epnTopology: normal
          id: 1
          tfbDdMode: processing
          updatedAt: 853113599
          epn: false
          lhcPeriod: lhcPeriod
          timeTrgStart: 853113599
          pdpConfigOption: pdpConfigOption
          nSubtimeframes: 2
          runQuality: good
          nDetectors: 1
          nFlps: 5
          dd_flp: false
          runNumber: 7
        statusMessage: statusMessage
        updatedAt: 853113599
        status: status
    EnvironmentAt:
      type: string
      description: The earliest allowed unix timestamp for the fetched data.
      format: date-time
    EnvironmentId:
      type: string
      description: The environment identifier.
    EnvironmentResponse:
      required:
      - data
      type: object
      properties:
        data:
          $ref: '#/components/schemas/Environment'
      additionalProperties: false
      description: The Environment response object
      example:
        data:
          createdAt: 853113599
          toredownAt: 2000-01-23T04:56:07.000+00:00
          id: id
          runs:
          - timeO2End: 853113599
            timeTrgEnd: 853113599
<<<<<<< HEAD
            runType: runType
=======
            odcTopologyFullName: odcTopologyFullName
            runType: physics
>>>>>>> 2fba6a09
            triggerValue: "OFF"
            detectors: CPV
            bytesReadOut: 0
            pdpTopologyDescriptionLibraryFile: pdpTopologyDescriptionLibraryFile
            createdAt: 853113599
            nEpns: 5
            timeO2Start: 853113599
            environmentId: environmentId
            dcs: false
            epnTopology: normal
            id: 1
            tfbDdMode: processing
            updatedAt: 853113599
            epn: false
            lhcPeriod: lhcPeriod
            timeTrgStart: 853113599
            pdpConfigOption: pdpConfigOption
            nSubtimeframes: 2
            runQuality: good
            nDetectors: 1
            nFlps: 5
            dd_flp: false
            runNumber: 7
          - timeO2End: 853113599
            timeTrgEnd: 853113599
<<<<<<< HEAD
            runType: runType
=======
            odcTopologyFullName: odcTopologyFullName
            runType: physics
>>>>>>> 2fba6a09
            triggerValue: "OFF"
            detectors: CPV
            bytesReadOut: 0
            pdpTopologyDescriptionLibraryFile: pdpTopologyDescriptionLibraryFile
            createdAt: 853113599
            nEpns: 5
            timeO2Start: 853113599
            environmentId: environmentId
            dcs: false
            epnTopology: normal
            id: 1
            tfbDdMode: processing
            updatedAt: 853113599
            epn: false
            lhcPeriod: lhcPeriod
            timeTrgStart: 853113599
            pdpConfigOption: pdpConfigOption
            nSubtimeframes: 2
            runQuality: good
            nDetectors: 1
            nFlps: 5
            dd_flp: false
            runNumber: 7
          statusMessage: statusMessage
          updatedAt: 853113599
          status: status
    EnvironmentRun:
      minimum: 0
      type: integer
      description: Run that needs to be added.
    EnvironmentStatus:
      type: string
      description: Current environment status
      nullable: true
    EnvironmentStatusMessage:
      type: string
      description: Message about the current status.
      nullable: true
    Error:
      required:
      - status
      - title
      type: object
      properties:
        detail:
          type: string
          description: A human-readable explanation specific to this occurrence of
            the problem.
        source:
          $ref: '#/components/schemas/ErrorSource'
        status:
          type: string
          description: The HTTP status code applicable to this problem.
        title:
          type: string
          description: "A short, human-readable summary of the problem."
      additionalProperties: false
      description: An Error object.
    ErrorSource:
      type: object
      properties:
        pointer:
          type: string
          description: A pointer to the associated entity in the request document.
      additionalProperties: false
      description: An object containing references to the source of the error.
    Errors:
      required:
      - errors
      type: object
      properties:
        errors:
          minItems: 1
          type: array
          description: A list of Error objects.
          items:
            $ref: '#/components/schemas/Error'
      additionalProperties: false
      description: A list of Error objects.
    FileEncoding:
      type: string
      description: Encoding used on the file.
    FileMimeType:
      type: string
      description: Mime-type of a file.
    FileName:
      type: string
      description: Name of a file.
    FileOriginalName:
      type: string
      description: Original name of a file.
    FilePath:
      type: string
      description: Path of where the file is stored.
    FileSize:
      type: integer
      description: Size of a file.
      format: int32
    FilterLogsCreatedOptions:
      type: object
      properties:
        from:
          type: integer
          description: The earliest allowed unix timestamp for the fetched data.
          format: int32
          example: 853113599
        to:
          type: integer
          description: The latest allowed unix timestamp for the fetched data.
          format: int32
          example: 853113599
      additionalProperties: false
      description: Specifies the creation time related filter requirements for a request.
    FilterLogsOptions:
      type: object
      properties:
        author:
          type: string
          description: Name of the author.
          example: John Doe
        created:
          $ref: '#/components/schemas/FilterLogsCreatedOptions'
        origin:
          $ref: '#/components/schemas/LogOrigin'
        parentLog:
          $ref: '#/components/schemas/EntityId'
        rootLog:
          $ref: '#/components/schemas/EntityId'
        tag:
          $ref: '#/components/schemas/FilterLogsTagOptions'
        title:
          $ref: '#/components/schemas/LogTitle'
      additionalProperties: false
      description: Specifies the log related filter requirements for a request.
    FilterLogsTagOptions:
      required:
      - operation
      - values
      type: object
      properties:
        operation:
          type: string
          description: The operation indicating the relation between the data.
          enum:
          - and
          - or
        values:
          $ref: '#/components/schemas/CommaSeparatedEntityIds'
      additionalProperties: false
      description: Specifies the tag related filter requirements for a request.
    Flp:
      required:
      - bytesEquipmentReadOut
      - bytesFairMQReadOut
      - bytesProcessed
      - bytesRecordingReadOut
      - hostname
      - id
      - nTimeframes
      - name
      type: object
      properties:
        bytesEquipmentReadOut:
          $ref: '#/components/schemas/FlpBytesEquipmentReadOut'
        bytesFairMQReadOut:
          $ref: '#/components/schemas/FlpBytesFairMQReadOut'
        bytesProcessed:
          $ref: '#/components/schemas/FlpBytesProcessed'
        bytesRecordingReadOut:
          $ref: '#/components/schemas/FlpBytesRecordingReadOut'
        createdAt:
          type: integer
          description: Unix timestamp when this entity was created.
          format: int32
          example: 853113599
        hostname:
          $ref: '#/components/schemas/FlpHostname'
        id:
          $ref: '#/components/schemas/EntityId'
        nTimeframes:
          $ref: '#/components/schemas/FlpTimeframes'
        name:
          $ref: '#/components/schemas/FlpName'
        updatedAt:
          type: integer
          description: Unix timestamp when this entity was last updated.
          format: int32
          example: 853113599
      additionalProperties: false
      description: Describes an intervention or an event that happened.
      example:
        bytesFairMQReadOut: 6
        createdAt: 853113599
        hostname: hostname
        bytesEquipmentReadOut: 0
        nTimeframes: 2
        name: name
        bytesRecordingReadOut: 5
        id: 1
        bytesProcessed: 1
        updatedAt: 853113599
    FlpBytesEquipmentReadOut:
      type: integer
      description: Total data volume out from the readout 'equipment' component in
        bytes. Can reach PetaBytes. Updated regularly.
      format: int32
    FlpBytesFairMQReadOut:
      type: integer
      description: Total data volume out from the readout 'fmq' component in bytes.
        Can reach PetaBytes. Updated regularly.
      format: int32
    FlpBytesProcessed:
      type: integer
      description: Total data volume read out in bytes.
      format: int32
    FlpBytesRecordingReadOut:
      type: integer
      description: Total data volume out from the readout 'recording' component in
        bytes. Can reach PetaBytes. Updated regularly.
      format: int32
    FlpHostname:
      type: string
      description: FLP hostname.
    FlpName:
      type: string
      description: FLP name.
    FlpResponse:
      required:
      - data
      type: object
      properties:
        data:
          $ref: '#/components/schemas/Flp'
      additionalProperties: false
      description: Response containing a single flp.
      example:
        data:
          bytesFairMQReadOut: 6
          createdAt: 853113599
          hostname: hostname
          bytesEquipmentReadOut: 0
          nTimeframes: 2
          name: name
          bytesRecordingReadOut: 5
          id: 1
          bytesProcessed: 1
          updatedAt: 853113599
    FlpSortOptions:
      type: object
      properties:
        id:
          $ref: '#/components/schemas/SortOrder'
      additionalProperties: false
      description: Specifies the sorting requirements of a flp request.
    FlpTimeframes:
      type: integer
      description: Number of subtimeframes processed in this FLP. Updated regularly.
      format: int32
    Log:
      required:
      - author
      - id
      - origin
      - parentLogId
      - rootLogId
      - subtype
      - text
      - title
      type: object
      properties:
        attachments:
          $ref: '#/components/schemas/ArrayOfAttachments'
        author:
          $ref: '#/components/schemas/User'
        createdAt:
          type: integer
          description: Unix timestamp when this entity was created.
          format: int32
          example: 853113599
        id:
          $ref: '#/components/schemas/EntityId'
        origin:
          $ref: '#/components/schemas/LogOrigin'
        parentLogId:
          $ref: '#/components/schemas/EntityId'
        replies:
          $ref: '#/components/schemas/LogReplies'
        rootLogId:
          $ref: '#/components/schemas/EntityId'
        runs:
          type: array
          description: Array of minified Run objects.
          items:
            $ref: '#/components/schemas/Log_runs'
        subsystems:
          $ref: '#/components/schemas/ArrayOfSubsystems'
        subtype:
          $ref: '#/components/schemas/LogSubtype'
        tags:
          $ref: '#/components/schemas/ArrayOfTags'
        text:
          $ref: '#/components/schemas/LogText'
        title:
          $ref: '#/components/schemas/LogTitle'
        updatedAt:
          type: integer
          description: Unix timestamp when this entity was last updated.
          format: int32
          example: 853113599
      additionalProperties: false
      description: Describes an intervention or an event that happened.
      example:
        parentLogId: null
        attachments:
        - originalName: originalName
          createdAt: 853113599
          path: path
          fileName: fileName
          size: 6
          logId: null
          id: 1
          mimeType: mimeType
          encoding: encoding
          updatedAt: 853113599
        - originalName: originalName
          createdAt: 853113599
          path: path
          fileName: fileName
          size: 6
          logId: null
          id: 1
          mimeType: mimeType
          encoding: encoding
          updatedAt: 853113599
        author:
          name: name
          externalId: 0
          id: 6
        origin: human
        title: title
        subsystems:
        - createdAt: 853113599
          name: name
          id: null
          updatedAt: 853113599
        - createdAt: 853113599
          name: name
          id: null
          updatedAt: 853113599
        tags:
        - createdAt: 853113599
          lastEditedName: lastEditedName
          mattermost: mattermost
          id: null
          text: text
          email: email
          updatedAt: 853113599
        - createdAt: 853113599
          lastEditedName: lastEditedName
          mattermost: mattermost
          id: null
          text: text
          email: email
          updatedAt: 853113599
        createdAt: 853113599
        replies: 5
        subtype: run
        rootLogId: null
        id: 1
        text: text
        runs:
        - runNumber: 5
          id: null
        - runNumber: 5
          id: null
        updatedAt: 853113599
    LogOrigin:
      type: string
      description: Type of creator.
      enum:
      - human
      - process
    LogReplies:
      type: integer
      description: The amount of children of a root log.
      format: int32
    LogResponse:
      required:
      - data
      type: object
      properties:
        data:
          $ref: '#/components/schemas/Log'
      additionalProperties: false
      description: Response containing a single log.
      example:
        data:
          parentLogId: null
          attachments:
          - originalName: originalName
            createdAt: 853113599
            path: path
            fileName: fileName
            size: 6
            logId: null
            id: 1
            mimeType: mimeType
            encoding: encoding
            updatedAt: 853113599
          - originalName: originalName
            createdAt: 853113599
            path: path
            fileName: fileName
            size: 6
            logId: null
            id: 1
            mimeType: mimeType
            encoding: encoding
            updatedAt: 853113599
          author:
            name: name
            externalId: 0
            id: 6
          origin: human
          title: title
          subsystems:
          - createdAt: 853113599
            name: name
            id: null
            updatedAt: 853113599
          - createdAt: 853113599
            name: name
            id: null
            updatedAt: 853113599
          tags:
          - createdAt: 853113599
            lastEditedName: lastEditedName
            mattermost: mattermost
            id: null
            text: text
            email: email
            updatedAt: 853113599
          - createdAt: 853113599
            lastEditedName: lastEditedName
            mattermost: mattermost
            id: null
            text: text
            email: email
            updatedAt: 853113599
          createdAt: 853113599
          replies: 5
          subtype: run
          rootLogId: null
          id: 1
          text: text
          runs:
          - runNumber: 5
            id: null
          - runNumber: 5
            id: null
          updatedAt: 853113599
    LogSortOptions:
      type: object
      properties:
        author:
          $ref: '#/components/schemas/SortOrder'
        createdAt:
          $ref: '#/components/schemas/SortOrder'
        id:
          $ref: '#/components/schemas/SortOrder'
        tags:
          $ref: '#/components/schemas/SortOrder'
        title:
          $ref: '#/components/schemas/SortOrder'
      additionalProperties: false
      description: Specifies the sorting requirements of a log request.
    LogSubtype:
      type: string
      description: The subtype of a Log.
      enum:
      - run
      - subsystem
      - announcement
      - intervention
      - comment
    LogText:
      minLength: 3
      type: string
      description: Body of the log.
    LogTitle:
      maxLength: 140
      minLength: 3
      type: string
      description: Title of the log.
    LogTree:
      required:
      - author
      - children
      - id
      - origin
      - parentLogId
      - rootLogId
      - subtype
      - text
      - title
      type: object
      properties:
        attachments:
          $ref: '#/components/schemas/ArrayOfAttachments'
        author:
          $ref: '#/components/schemas/User'
        children:
          $ref: '#/components/schemas/ArrayOfLogTrees'
        createdAt:
          type: integer
          description: Unix timestamp when this entity was created.
          format: int32
          example: 853113599
        id:
          $ref: '#/components/schemas/EntityId'
        origin:
          $ref: '#/components/schemas/LogOrigin'
        parentLogId:
          $ref: '#/components/schemas/EntityId'
        replies:
          $ref: '#/components/schemas/LogReplies'
        rootLogId:
          $ref: '#/components/schemas/EntityId'
        runs:
          type: array
          description: Array of minified Run objects.
          items:
            $ref: '#/components/schemas/Log_runs'
        subsystems:
          $ref: '#/components/schemas/ArrayOfSubsystems'
        subtype:
          $ref: '#/components/schemas/LogSubtype'
        tags:
          $ref: '#/components/schemas/ArrayOfTags'
        text:
          $ref: '#/components/schemas/LogText'
        title:
          $ref: '#/components/schemas/LogTitle'
        updatedAt:
          type: integer
          description: Unix timestamp when this entity was last updated.
          format: int32
          example: 853113599
      additionalProperties: false
      description: Describes an intervention or an event that happened.
      example:
        parentLogId: null
        attachments:
        - originalName: originalName
          createdAt: 853113599
          path: path
          fileName: fileName
          size: 6
          logId: null
          id: 1
          mimeType: mimeType
          encoding: encoding
          updatedAt: 853113599
        - originalName: originalName
          createdAt: 853113599
          path: path
          fileName: fileName
          size: 6
          logId: null
          id: 1
          mimeType: mimeType
          encoding: encoding
          updatedAt: 853113599
        author:
          name: name
          externalId: 0
          id: 6
        origin: human
        title: title
        subsystems:
        - createdAt: 853113599
          name: name
          id: null
          updatedAt: 853113599
        - createdAt: 853113599
          name: name
          id: null
          updatedAt: 853113599
        tags:
        - createdAt: 853113599
          lastEditedName: lastEditedName
          mattermost: mattermost
          id: null
          text: text
          email: email
          updatedAt: 853113599
        - createdAt: 853113599
          lastEditedName: lastEditedName
          mattermost: mattermost
          id: null
          text: text
          email: email
          updatedAt: 853113599
        createdAt: 853113599
        replies: 6
        children:
        - null
        - null
        subtype: run
        rootLogId: null
        id: 1
        text: text
        runs:
        - runNumber: 5
          id: null
        - runNumber: 5
          id: null
        updatedAt: 853113599
    LogTreeResponse:
      required:
      - data
      type: object
      properties:
        data:
          $ref: '#/components/schemas/LogTree'
      additionalProperties: false
      description: Response containing a single log tree.
      example:
        data:
          parentLogId: null
          attachments:
          - originalName: originalName
            createdAt: 853113599
            path: path
            fileName: fileName
            size: 6
            logId: null
            id: 1
            mimeType: mimeType
            encoding: encoding
            updatedAt: 853113599
          - originalName: originalName
            createdAt: 853113599
            path: path
            fileName: fileName
            size: 6
            logId: null
            id: 1
            mimeType: mimeType
            encoding: encoding
            updatedAt: 853113599
          author:
            name: name
            externalId: 0
            id: 6
          origin: human
          title: title
          subsystems:
          - createdAt: 853113599
            name: name
            id: null
            updatedAt: 853113599
          - createdAt: 853113599
            name: name
            id: null
            updatedAt: 853113599
          tags:
          - createdAt: 853113599
            lastEditedName: lastEditedName
            mattermost: mattermost
            id: null
            text: text
            email: email
            updatedAt: 853113599
          - createdAt: 853113599
            lastEditedName: lastEditedName
            mattermost: mattermost
            id: null
            text: text
            email: email
            updatedAt: 853113599
          createdAt: 853113599
          replies: 6
          children:
          - null
          - null
          subtype: run
          rootLogId: null
          id: 1
          text: text
          runs:
          - runNumber: 5
            id: null
          - runNumber: 5
            id: null
          updatedAt: 853113599
    PaginationLimit:
      maximum: 100
      minimum: 1
      type: integer
      description: The numbers of items to return.
      default: 100
    PaginationMeta:
      required:
      - pageCount
      - totalCount
      type: object
      properties:
        pageCount:
          type: integer
          description: The total number of pages which contain data.
          format: int32
        totalCount:
          type: integer
          description: The total number of elements in the collection
          format: int32
      additionalProperties: false
      description: The metadata related to pagination.
      example:
        pageCount: 9
        totalCount: 3
    PaginationOffset:
      type: integer
      description: The number of items to skip before starting to collect the result
        set.
      format: int32
      default: 0
    PaginationOptions:
      type: object
      properties:
        limit:
          $ref: '#/components/schemas/PaginationLimit'
        offset:
          $ref: '#/components/schemas/PaginationOffset'
      additionalProperties: false
      description: Specifies the pagination requirements of a request.
    Run:
      type: object
      properties:
        environmentId:
          $ref: '#/components/schemas/RunEnvironmentId'
        bytesReadOut:
          $ref: '#/components/schemas/RunBytesReadOut'
        createdAt:
          type: integer
          description: Unix timestamp when this entity was created.
          format: int32
          example: 853113599
        id:
          $ref: '#/components/schemas/EntityId'
        nDetectors:
          $ref: '#/components/schemas/RunDetectors'
        nEpns:
          $ref: '#/components/schemas/RunEpns'
        nFlps:
          $ref: '#/components/schemas/RunFlps'
        nSubtimeframes:
          $ref: '#/components/schemas/RunSubtimeframes'
        pdpConfigOption:
          type: string
          description: Repository hash
        pdpTopologyDescriptionLibraryFile:
          type: string
          description: Library file location of the pdp topology descrption.
        runNumber:
          $ref: '#/components/schemas/RunNumber'
        runQuality:
          $ref: '#/components/schemas/RunQuality'
        runType:
          $ref: '#/components/schemas/RunType'
        tfbDdMode:
          maxLength: 64
          type: string
          example: processing
        timeO2End:
          $ref: '#/components/schemas/RunO2End'
        timeO2Start:
          $ref: '#/components/schemas/RunO2Start'
        timeTrgEnd:
          $ref: '#/components/schemas/RunTrgEnd'
        timeTrgStart:
          $ref: '#/components/schemas/RunTrgStart'
        triggerValue:
          type: string
          description: Trigger value
          enum:
          - "OFF"
          - LTU
          - CTP
        odcTopologyFullName:
          type: string
          description: The fullname or file location of the odcTopology
        dd_flp:
          $ref: '#/components/schemas/DD_FLP'
        dcs:
          $ref: '#/components/schemas/DCS'
        epn:
          $ref: '#/components/schemas/EPN'
        epnTopology:
          $ref: '#/components/schemas/EPN_Topology'
        detectors:
          $ref: '#/components/schemas/DETECTORS'
        updatedAt:
          type: integer
          description: Unix timestamp when this entity was last updated.
          format: int32
          example: 853113599
        lhcPeriod:
          type: string
          description: A string that marks the period of the lhc
      additionalProperties: false
      description: Describes an intervention or an event that happened.
      example:
        timeO2End: 853113599
        timeTrgEnd: 853113599
<<<<<<< HEAD
        runType: runType
=======
        odcTopologyFullName: odcTopologyFullName
        runType: physics
>>>>>>> 2fba6a09
        triggerValue: "OFF"
        detectors: CPV
        bytesReadOut: 0
        pdpTopologyDescriptionLibraryFile: pdpTopologyDescriptionLibraryFile
        createdAt: 853113599
        nEpns: 5
        timeO2Start: 853113599
        environmentId: environmentId
        dcs: false
        epnTopology: normal
        id: 1
        tfbDdMode: processing
        updatedAt: 853113599
        epn: false
        lhcPeriod: lhcPeriod
        timeTrgStart: 853113599
        pdpConfigOption: pdpConfigOption
        nSubtimeframes: 2
        runQuality: good
        nDetectors: 1
        nFlps: 5
        dd_flp: false
        runNumber: 7
    RunEnvironmentId:
      type: string
      description: The unique identifier of this entity.
    RunBytesReadOut:
      type: integer
      description: Total data volume read out from the detectors by the O2 system
        in bytes.
      format: int32
    RunDetectors:
      type: integer
      description: The amount of detectors in a single run.
      format: int32
    RunEpns:
      type: integer
      description: The amount of Epns nodes in a single run.
      format: int32
    RunFlps:
      type: integer
      description: The amount of Flps nodes in a single run.
      format: int32
    RunNumber:
      type: integer
      description: The unique identifier of this entity.
      format: int32
    RunO2End:
      type: integer
      description: Unix timestamp when this entity was created in miliseconds.
      format: int64
      example: 853113599
    RunO2Start:
      type: integer
      description: Unix timestamp when this entity was created in miliseconds.
      format: int64
      example: 853113599
    RunOrigin:
      type: string
      description: Type of creator.
      enum:
      - process
    RunQuality:
      type: string
      description: Specifies the type of run.
      enum:
      - good
      - bad
      - test
    RunResponse:
      required:
      - data
      type: object
      properties:
        data:
          $ref: '#/components/schemas/Run'
      additionalProperties: false
      description: Response containing a single run.
      example:
        data:
          timeO2End: 853113599
          timeTrgEnd: 853113599
<<<<<<< HEAD
          runType: runType
=======
          odcTopologyFullName: odcTopologyFullName
          runType: physics
>>>>>>> 2fba6a09
          triggerValue: "OFF"
          detectors: CPV
          bytesReadOut: 0
          pdpTopologyDescriptionLibraryFile: pdpTopologyDescriptionLibraryFile
          createdAt: 853113599
          nEpns: 5
          timeO2Start: 853113599
          environmentId: environmentId
          dcs: false
          epnTopology: normal
          id: 1
          tfbDdMode: processing
          updatedAt: 853113599
          epn: false
          lhcPeriod: lhcPeriod
          timeTrgStart: 853113599
          pdpConfigOption: pdpConfigOption
          nSubtimeframes: 2
          runQuality: good
          nDetectors: 1
          nFlps: 5
          dd_flp: false
          runNumber: 7
    RunSortOptions:
      type: object
      properties:
        id:
          $ref: '#/components/schemas/SortOrder'
      additionalProperties: false
      description: Specifies the sorting requirements of a run request.
    RunSubtimeframes:
      type: integer
      description: Total number of subtimeframes processed by the O2 system.
      format: int32
    RunTrgEnd:
      type: integer
      description: Unix timestamp when this entity was created in miliseconds.
      format: int64
      example: 853113599
    RunTrgStart:
      type: integer
      description: Unix timestamp when this entity was created in miliseconds.
      format: int64
      example: 853113599
    DD_FLP:
      type: boolean
      description: "Boolean for Data Distrubution (FLP), On or Off."
      example: false
    DCS:
      type: boolean
      description: "Boolean for DCS, On or Off."
      example: false
    EPN:
      type: boolean
      description: "Boolean for EPN, On or Off."
      example: false
    EPN_Topology:
      type: string
      description: Topology for EPN.
      example: normal
    DETECTORS:
      type: string
      description: Adds one or multiple detectors to the run.
      enum:
      - CPV
      - EMC
      - FDD
      - FT0
      - FV0
      - HMP
      - ITS
      - MCH
      - MFT
      - MID
      - PHS
      - TOF
      - TPC
      - TRD
      - TST
      - ZDC
    RunType:
      type: string
      description: Specifies the type of run.
    SortOrder:
      type: string
      description: Specifies the sorting direction of a sorting option.
      enum:
      - asc
      - desc
    Subsystem:
      required:
      - id
      - name
      type: object
      properties:
        createdAt:
          type: integer
          description: Unix timestamp when this entity was created.
          format: int32
          example: 853113599
        id:
          $ref: '#/components/schemas/EntityId'
        name:
          type: string
          description: The label value of the subsystem.
        updatedAt:
          type: integer
          description: Unix timestamp when this entity was last updated.
          format: int32
          example: 853113599
      additionalProperties: false
      description: A label attached to something for the purpose of identification.
      example:
        createdAt: 853113599
        name: name
        id: null
        updatedAt: 853113599
    SubsystemResponse:
      required:
      - data
      type: object
      properties:
        data:
          $ref: '#/components/schemas/Subsystem'
      additionalProperties: false
      description: Response containing a single subsystem.
      example:
        data:
          createdAt: 853113599
          name: name
          id: null
          updatedAt: 853113599
    Tag:
      required:
      - id
      - text
      type: object
      properties:
        createdAt:
          type: integer
          description: Unix timestamp when this entity was created.
          format: int32
          example: 853113599
        id:
          $ref: '#/components/schemas/EntityId'
        text:
          type: string
          description: The label value of the tag.
        email:
          type: string
          description: The email for the tag.
          nullable: true
        mattermost:
          type: string
          description: All the mattermost tags for updates
          nullable: true
        updatedAt:
          type: integer
          description: Unix timestamp when this entity was last updated.
          format: int32
          example: 853113599
        lastEditedName:
          type: string
          description: The last person that edited the email/mattermost fields
          nullable: true
      additionalProperties: false
      description: A label attached to something for the purpose of identification.
      example:
        createdAt: 853113599
        lastEditedName: lastEditedName
        mattermost: mattermost
        id: null
        text: text
        email: email
        updatedAt: 853113599
    TagResponse:
      required:
      - data
      type: object
      properties:
        data:
          $ref: '#/components/schemas/Tag'
      additionalProperties: false
      description: Response containing a single tag.
      example:
        data:
          createdAt: 853113599
          lastEditedName: lastEditedName
          mattermost: mattermost
          id: null
          text: text
          email: email
          updatedAt: 853113599
    UpdateEnvironment:
      type: object
      properties:
        toredownAt:
          $ref: '#/components/schemas/EnvironmentAt'
        status:
          $ref: '#/components/schemas/EnvironmentStatus'
        statusMessage:
          $ref: '#/components/schemas/EnvironmentStatusMessage'
        run:
          $ref: '#/components/schemas/EnvironmentRun'
      additionalProperties: false
      description: Describes an update to an environment
    UpdateFlp:
      type: object
      properties:
        nTimeframes:
          $ref: '#/components/schemas/FlpTimeframes'
        bytesProcessed:
          $ref: '#/components/schemas/FlpBytesProcessed'
        bytesEquipmentReadOut:
          $ref: '#/components/schemas/FlpBytesEquipmentReadOut'
        bytesRecordingReadOut:
          $ref: '#/components/schemas/FlpBytesRecordingReadOut'
        bytesFairMQReadOut:
          $ref: '#/components/schemas/FlpBytesFairMQReadOut'
      additionalProperties: false
      description: Describes an update to an flp
    User:
      required:
      - externalId
      - id
      - name
      type: object
      properties:
        externalId:
          type: integer
          description: The unique CERN identifier of this user.
          format: int32
        id:
          type: integer
          description: The unique identifier of this entity.
          format: int32
        name:
          type: string
          description: Name of the user.
      additionalProperties: false
      description: Describes an intervention or an event that happened.
      example:
        name: name
        externalId: 0
        id: 6
    Log_runs:
      required:
      - id
      - runNumber
      type: object
      properties:
        id:
          $ref: '#/components/schemas/EntityId'
        runNumber:
          $ref: '#/components/schemas/RunNumber'
      additionalProperties: false
      description: Minified Run object.
      example:
        runNumber: 5
        id: null
  responses:
    ArrayOfAttachments:
      description: Expected response to a valid request.
      content:
        application/json:
          schema:
            $ref: '#/components/schemas/ArrayOfAttachmentsResponse'
    ArrayOfEnvironments:
      description: Expected response to a valid request.
      content:
        application/json:
          schema:
            $ref: '#/components/schemas/ArrayOfEnvironmentsResponse'
    ArrayOfFlps:
      description: Expected response to a valid request.
      content:
        application/json:
          schema:
            $ref: '#/components/schemas/ArrayOfFlpsResponse'
    ArrayOfLogs:
      description: Expected response to a valid request.
      content:
        application/json:
          schema:
            $ref: '#/components/schemas/ArrayOfLogsResponse'
    ArrayOfRuns:
      description: Expected response to a valid request.
      content:
        application/json:
          schema:
            $ref: '#/components/schemas/ArrayOfRunsResponse'
    ArrayOfSubsystems:
      description: Expected response to a valid request.
      content:
        application/json:
          schema:
            $ref: '#/components/schemas/ArrayOfSubsystemsResponse'
    ArrayOfTags:
      description: Expected response to a valid request.
      content:
        application/json:
          schema:
            $ref: '#/components/schemas/ArrayOfTagsResponse'
    Attachment:
      description: Expected response to a valid request.
      content:
        application/json:
          schema:
            $ref: '#/components/schemas/AttachmentResponse'
    BadRequest:
      description: Bad Request
      content:
        application/json:
          schema:
            $ref: '#/components/schemas/Errors'
    Conflict:
      description: Conflict
      content:
        application/json:
          schema:
            $ref: '#/components/schemas/Errors'
    Environment:
      description: Expected response to a valid request.
      content:
        application/json:
          schema:
            $ref: '#/components/schemas/EnvironmentResponse'
    Flp:
      description: Expected response to a valid request.
      content:
        application/json:
          schema:
            $ref: '#/components/schemas/FlpResponse'
    Forbidden:
      description: Forbidden
      content:
        application/json:
          schema:
            $ref: '#/components/schemas/Errors'
    Log:
      description: Expected response to a valid request.
      content:
        application/json:
          schema:
            $ref: '#/components/schemas/LogResponse'
    LogTree:
      description: Expected response to a valid request.
      content:
        application/json:
          schema:
            $ref: '#/components/schemas/LogTreeResponse'
    NotFound:
      description: Not Found
      content:
        application/json:
          schema:
            $ref: '#/components/schemas/Errors'
    Run:
      description: Expected response to a valid request.
      content:
        application/json:
          schema:
            $ref: '#/components/schemas/RunResponse'
    ServiceUnavailable:
      description: Service Unavailable
      content:
        application/json:
          schema:
            $ref: '#/components/schemas/Errors'
    Subsystem:
      description: Expected response to a valid request.
      content:
        application/json:
          schema:
            $ref: '#/components/schemas/SubsystemResponse'
    Tag:
      description: Expected response to a valid request.
      content:
        application/json:
          schema:
            $ref: '#/components/schemas/TagResponse'
    UnexpectedError:
      description: Unexpected Error
      content:
        application/json:
          schema:
            $ref: '#/components/schemas/Errors'
  parameters:
    AttachmentId:
      name: attachmentId
      in: path
      description: The id of the attached to retrieve
      required: true
      style: simple
      explode: false
      schema:
        $ref: '#/components/schemas/EntityId'
    EnvId:
      name: envId
      in: path
      description: The id of the environment to receive
      required: true
      style: simple
      explode: false
      schema:
        $ref: '#/components/schemas/EnvironmentId'
    FilterLogs:
      name: filter
      in: query
      description: Specifies the filter requirements.
      required: false
      style: deepObject
      explode: false
      schema:
        $ref: '#/components/schemas/FilterLogsOptions'
    FlpName:
      name: flpName
      in: path
      description: The id of the flp to retrieve
      required: true
      style: simple
      explode: false
      schema:
        $ref: '#/components/schemas/FlpName'
    RunNumber:
      name: runNumber
      in: path
      description: The id of the runNumber to retrieve
      required: true
      style: simple
      explode: false
      schema:
        $ref: '#/components/schemas/EntityId'
    FlpSorting:
      name: sort
      in: query
      description: Specifies the flp sorting requirements.
      required: false
      style: deepObject
      explode: false
      schema:
        $ref: '#/components/schemas/FlpSortOptions'
    LogId:
      name: logId
      in: path
      description: The id of the log to retrieve
      required: true
      style: simple
      explode: false
      schema:
        $ref: '#/components/schemas/EntityId'
    LogSorting:
      name: sort
      in: query
      description: Specifies the log sorting requirements.
      required: false
      style: deepObject
      explode: false
      schema:
        $ref: '#/components/schemas/LogSortOptions'
    Pagination:
      name: page
      in: query
      description: Specifies the pagination requirements.
      required: false
      style: deepObject
      explode: false
      schema:
        $ref: '#/components/schemas/PaginationOptions'
    RunId:
      name: runId
      in: path
      description: The id of the run to retrieve
      required: true
      style: simple
      explode: false
      schema:
        $ref: '#/components/schemas/EntityId'
    RunSorting:
      name: sort
      in: query
      description: Specifies the run sorting requirements.
      required: false
      style: deepObject
      explode: false
      schema:
        $ref: '#/components/schemas/RunSortOptions'
    SubsystemId:
      name: subsystemId
      in: path
      description: The id of the subsystem to retrieve
      required: true
      style: simple
      explode: false
      schema:
        $ref: '#/components/schemas/EntityId'
    TagId:
      name: tagId
      in: path
      description: The id of the tag to retrieve
      required: true
      style: simple
      explode: false
      schema:
        $ref: '#/components/schemas/EntityId'
  requestBodies:
    CreateEnvironment:
      content:
        application/json:
          schema:
            $ref: '#/components/schemas/CreateEnvironment'
      required: true
    CreateRun:
      content:
        application/json:
          schema:
            $ref: '#/components/schemas/Run'
      required: true
    UpdateRun:
      content:
        application/json:
          schema:
            $ref: '#/components/schemas/Run'
      required: true
    CreateAttachments:
      content:
        application/json:
          schema:
            $ref: '#/components/schemas/CreateAttachments'
      required: true
    CreateFlp:
      content:
        application/json:
          schema:
            $ref: '#/components/schemas/CreateFlp'
      required: true
    CreateLog:
      content:
        application/json:
          schema:
            $ref: '#/components/schemas/CreateLog'
      required: true
    CreateSubsystem:
      content:
        application/json:
          schema:
            $ref: '#/components/schemas/CreateSubsystem'
      required: true
    CreateTag:
      content:
        application/json:
          schema:
            $ref: '#/components/schemas/CreateTag'
      required: true
    UpdateEnvironment:
      content:
        application/json:
          schema:
            $ref: '#/components/schemas/UpdateEnvironment'
      required: true
    UpdateFlp:
      content:
        application/json:
          schema:
            $ref: '#/components/schemas/UpdateFlp'
      required: true
  securitySchemes:
    ApiKeyAuth:
      type: apiKey
      name: token
      in: query<|MERGE_RESOLUTION|>--- conflicted
+++ resolved
@@ -1160,12 +1160,8 @@
           runs:
           - timeO2End: 853113599
             timeTrgEnd: 853113599
-<<<<<<< HEAD
             runType: runType
-=======
             odcTopologyFullName: odcTopologyFullName
-            runType: physics
->>>>>>> 2fba6a09
             triggerValue: "OFF"
             detectors: CPV
             bytesReadOut: 0
@@ -1191,12 +1187,8 @@
             runNumber: 7
           - timeO2End: 853113599
             timeTrgEnd: 853113599
-<<<<<<< HEAD
             runType: runType
-=======
             odcTopologyFullName: odcTopologyFullName
-            runType: physics
->>>>>>> 2fba6a09
             triggerValue: "OFF"
             detectors: CPV
             bytesReadOut: 0
@@ -1229,12 +1221,8 @@
           runs:
           - timeO2End: 853113599
             timeTrgEnd: 853113599
-<<<<<<< HEAD
             runType: runType
-=======
             odcTopologyFullName: odcTopologyFullName
-            runType: physics
->>>>>>> 2fba6a09
             triggerValue: "OFF"
             detectors: CPV
             bytesReadOut: 0
@@ -1260,12 +1248,8 @@
             runNumber: 7
           - timeO2End: 853113599
             timeTrgEnd: 853113599
-<<<<<<< HEAD
             runType: runType
-=======
             odcTopologyFullName: odcTopologyFullName
-            runType: physics
->>>>>>> 2fba6a09
             triggerValue: "OFF"
             detectors: CPV
             bytesReadOut: 0
@@ -1560,12 +1544,8 @@
         data:
         - timeO2End: 853113599
           timeTrgEnd: 853113599
-<<<<<<< HEAD
           runType: runType
-=======
           odcTopologyFullName: odcTopologyFullName
-          runType: physics
->>>>>>> 2fba6a09
           triggerValue: "OFF"
           detectors: CPV
           bytesReadOut: 0
@@ -1591,12 +1571,8 @@
           runNumber: 7
         - timeO2End: 853113599
           timeTrgEnd: 853113599
-<<<<<<< HEAD
           runType: runType
-=======
           odcTopologyFullName: odcTopologyFullName
-          runType: physics
->>>>>>> 2fba6a09
           triggerValue: "OFF"
           detectors: CPV
           bytesReadOut: 0
@@ -1943,13 +1919,8 @@
         runs:
         - timeO2End: 853113599
           timeTrgEnd: 853113599
-<<<<<<< HEAD
           runType: runType
-=======
           odcTopologyFullName: odcTopologyFullName
-          runType: physics
->>>>>>> 2fba6a09
-          triggerValue: "OFF"
           detectors: CPV
           bytesReadOut: 0
           pdpTopologyDescriptionLibraryFile: pdpTopologyDescriptionLibraryFile
@@ -1974,12 +1945,8 @@
           runNumber: 7
         - timeO2End: 853113599
           timeTrgEnd: 853113599
-<<<<<<< HEAD
           runType: runType
-=======
           odcTopologyFullName: odcTopologyFullName
-          runType: physics
->>>>>>> 2fba6a09
           triggerValue: "OFF"
           detectors: CPV
           bytesReadOut: 0
@@ -2030,13 +1997,8 @@
           runs:
           - timeO2End: 853113599
             timeTrgEnd: 853113599
-<<<<<<< HEAD
             runType: runType
-=======
             odcTopologyFullName: odcTopologyFullName
-            runType: physics
->>>>>>> 2fba6a09
-            triggerValue: "OFF"
             detectors: CPV
             bytesReadOut: 0
             pdpTopologyDescriptionLibraryFile: pdpTopologyDescriptionLibraryFile
@@ -2061,12 +2023,8 @@
             runNumber: 7
           - timeO2End: 853113599
             timeTrgEnd: 853113599
-<<<<<<< HEAD
             runType: runType
-=======
             odcTopologyFullName: odcTopologyFullName
-            runType: physics
->>>>>>> 2fba6a09
             triggerValue: "OFF"
             detectors: CPV
             bytesReadOut: 0
@@ -2882,12 +2840,8 @@
       example:
         timeO2End: 853113599
         timeTrgEnd: 853113599
-<<<<<<< HEAD
         runType: runType
-=======
         odcTopologyFullName: odcTopologyFullName
-        runType: physics
->>>>>>> 2fba6a09
         triggerValue: "OFF"
         detectors: CPV
         bytesReadOut: 0
@@ -2970,12 +2924,8 @@
         data:
           timeO2End: 853113599
           timeTrgEnd: 853113599
-<<<<<<< HEAD
           runType: runType
-=======
           odcTopologyFullName: odcTopologyFullName
-          runType: physics
->>>>>>> 2fba6a09
           triggerValue: "OFF"
           detectors: CPV
           bytesReadOut: 0
