package src

import (
	"context"
	"fmt"
	"net/http"
	"time"

	sw "github.com/AliceO2Group/Bookkeeping/go-api-client/src/go-client-generated"
)

var api *sw.APIClient
var auth context.Context

/**
 * Initialize api
 *
 * @param baseUrl String which is the base url used
 * @param apiKey Current apikey while running the system
 */
func InitializeApi(baseUrl string, apiKey string) {

	cfg := &sw.Configuration{
		BasePath:      baseUrl, // todo: host should be used in combination with basePath (which should be /api) but we haven't gotten it to work properly yet.
		DefaultHeader: make(map[string]string),
		UserAgent:     "Swagger-Codegen/1.0.0/go",
	}

	api = sw.NewAPIClient(cfg)

	auth = context.WithValue(context.Background(), sw.ContextAPIKey, sw.APIKey{
		Key: apiKey,
	})
}

/**
 * Starts a run
 *
 * @param activityId Control ID string. Can be a long hash, 32 or 64 character long
 * @param nDetectors Number of detectors in the Run
 * @param nEpns Number of EPN nodes in the Run
 * @param nFlps Number of FLP nodes in the Run
 * @param runNumber Integer ID of a specific data taking session
 * @param runType Type of run. Might be replaced by tags
 * @param o2Start Time (UTC) when command to start a new Run was given
 * @param dd_flp Data Distrubtion(FLP) boolean of the Run. On or Off
 * @param dcs DCS boolean of the Run. On or Off
 * @param epn EPN boolean of the Run. On or Off
 * @param epnTopology description of the EPN.
 * @param detectors types of detecotrs in the run.
 * @param triggerStart Time (UTC) when Trigger subsystem was started
 */
func CreateRun(environmentId string, nDetectors int32, nEpns int32, nFlps int32,
<<<<<<< HEAD
	runNumber int32, runType string, dd_flp bool, dcs bool, epn bool, epnTopology string, detectors sw.Detectors) (sw.RunResponse, *http.Response, error) {
	var dets sw.Detectors = detectors
	obj := sw.Run{
		EnvironmentId: environmentId,
		NDetectors:    nDetectors,
		NEpns:         nEpns,
		NFlps:         nFlps,
		RunNumber:     runNumber,
		RunType:       runType,
		DdFlp:         dd_flp,
		Dcs:           dcs,
		Epn:           epn,
		EpnTopology:   epnTopology,
		Detectors:     &dets,
=======
	runNumber int32, runType sw.RunType, dd_flp bool, dcs bool, epn bool, epnTopology string, odcTopologyFullName string, detectors sw.Detectors) (sw.RunResponse, *http.Response, error) {
	var run sw.RunType = runType
	var dets sw.Detectors = detectors
	obj := sw.Run{
		EnvironmentId:       environmentId,
		NDetectors:          nDetectors,
		NEpns:               nEpns,
		NFlps:               nFlps,
		RunNumber:           runNumber,
		RunType:             &run,
		DdFlp:               dd_flp,
		Dcs:                 dcs,
		Epn:                 epn,
		EpnTopology:         epnTopology,
		Detectors:           &dets,
		OdcTopologyFullName: odcTopologyFullName,
>>>>>>> 2fba6a09
	}

	arrayResponse, response, err := api.RunApi.CreateRun(auth, obj)
	fmt.Println(arrayResponse, response, err)
	return arrayResponse, response, err
}

/**
 * Ends a run
 *
 * @param runNumber Integer ID of a specific data taking session
 * @param runQuality Overall quality of the data from O2 point of view
 * @param o2End Time (UTC) when Run was completely stopped
 * @param triggerEnd (UTC) Time when Trigger subsystem was stopped
 */
func UpdateRun(runNumber int32, runQuality sw.RunQuality, timeO2Start int64, timeO2End int64, timeTrgStart int64, timeTrgEnd int64,
	triggerValue string, pdpConfigOption string, pdpTopologyDescriptionLibraryFile string, tfbDdMode string, lhcPeriod string, odcTopologyFullName string) (sw.RunResponse, *http.Response, error) {
	var runquality sw.RunQuality = runQuality
	obj := sw.Run{
		RunQuality:                        &runquality,
		PdpConfigOption:                   pdpConfigOption,
		PdpTopologyDescriptionLibraryFile: pdpTopologyDescriptionLibraryFile,
		TfbDdMode:                         tfbDdMode,
		LhcPeriod:                         lhcPeriod,
		TriggerValue:                      triggerValue,
		OdcTopologyFullName:               odcTopologyFullName,
	}
	if timeO2End != -1 {
		obj.TimeO2End = timeO2End
	}
	if timeO2Start != -1 {
		obj.TimeO2Start = timeO2Start
	}
	if timeTrgEnd != -1 {
		obj.TimeTrgEnd = timeTrgEnd
	}
	if timeTrgStart != -1 {
		obj.TimeTrgStart = timeTrgStart
	}
	arrayResponse, response, err := api.RunApi.UpdateRun(auth, obj, runNumber)
	fmt.Println(arrayResponse, response, err)
	return arrayResponse, response, err
}

/**
 * Adds an FLP to a run
 *
 * @param name Identifying name of the FLP
 * @param hostName Host name of the FLP
 * @param runNumber Integer ID of a specific data taking session
 */
func CreateFlp(name string, hostName string, runNumber int32) (sw.FlpResponse, *http.Response, error) {

	obj := sw.CreateFlp{
		Name:      name,
		Hostname:  hostName,
		RunNumber: runNumber,
	}

	arrayResponse, response, err := api.FlpApi.CreateFlp(auth, obj)
	fmt.Println(arrayResponse, response, err)
	return arrayResponse, response, err
}

/**
 * Update flp by id
 *
 * @param flpId Integer ID of a specific data taking session.
 * @param flpName Identifying name of the FLP.
 * @param nSubtimeframes Number of subtimeframes processed in this FLP. Updated regularly.
 * @param nEquipmentBytes Data volume out from the readout 'equipment' component in bytes. Can reach PetaBytes. Updated regularly.
 * @param nRecordingBytes Data volume out from the readout 'recording' component in bytes. Can reach PetaBytes. Updated regularly.
 * @param nFairMqBytes Data volume out from the readout 'fmq' component in bytes. Can reach PetaBytes. Updated regularly.
 */
func UpdateFlp(flpName string, runNumber int32, nSubtimeframes int32, nEquipmentBytes int32, nRecordingBytes int32, nFairMQBytes int32) (sw.FlpResponse, *http.Response, error) {
	obj := sw.UpdateFlp{
		NTimeframes:           nSubtimeframes,
		BytesEquipmentReadOut: nEquipmentBytes,
		BytesRecordingReadOut: nRecordingBytes,
		BytesFairMQReadOut:    nFairMQBytes,
	}

	arrayResponse, response, err := api.FlpApi.UpdateFlp(auth, obj, flpName, runNumber)
	fmt.Println(arrayResponse, response, err)
	return arrayResponse, response, err
}

/**
 * Create a log
 *
 * @param text Log entry that is written by the shifter
 * @param title Title for the log
 * @param runNumbers Vector of runNumbers that the log is about
 * @param parentLogId Integer id of the parent log
 */
// todo: keep runNumbers as string? or convert to css (comma separated string) in function body?
func CreateLog(text string, title string, runNumbers string, parentLogId int32) (sw.LogResponse, *http.Response, error) {

	// todo: remove if-statement with optional parameter-like construct.
	if parentLogId == -1 {
		obj := sw.CreateLog{
			Text:       text,
			Title:      title,
			RunNumbers: runNumbers,
		}
		arrayResponse, response, err := api.LogApi.CreateLog(auth, obj)
		fmt.Println(arrayResponse, response, err)
		return arrayResponse, response, err
	} else {
		obj := sw.CreateLog{
			Text:        text,
			Title:       title,
			RunNumbers:  runNumbers,
			ParentLogId: parentLogId,
		}
		arrayResponse, response, err := api.LogApi.CreateLog(auth, obj)
		fmt.Println(arrayResponse, response, err)
		return arrayResponse, response, err
	}
}

/**
 * Get all logs
 * @returns ArrayOfLogsResponse
 */
func GetLogs() {
	arrayResponse, response, err := api.LogApi.ListLogs(auth)
	fmt.Println(arrayResponse, response, err)
}

/**
 * Get all runs
 * @returns ArrayOfRunsResponse
 */
func GetRuns() {
	arrayResponse, response, err := api.RunApi.ListRuns(auth)
	fmt.Println(arrayResponse, response, err)
}

/**
 * Create an environment
 * @param envId Integer ID of a specific data taking session.
 * @param createdAt The time of creation, if empty it will give a default time
 * @param status The current status of the environment STARTED/STOPPED etc.
 * @param statusMessage A message to elaborate onto
 */
func CreateEnvironment(envId string, createdAt time.Time, status string, statusMessage string) (sw.EnvironmentResponse, *http.Response, error) {
	obj := sw.CreateEnvironment{
		EnvId:         envId,
		CreatedAt:     &createdAt,
		Status:        status,
		StatusMessage: statusMessage,
	}

	arrayResponse, response, err := api.EnvironmentApi.CreateEnvironment(auth, obj)
	fmt.Println(arrayResponse, response, err)
	return arrayResponse, response, err
}

/**
 * Update flp by id
 *
 * @param envId Integer ID of a specific data taking session.
 * @param createdAt The time of creation, if empty it will give a default time
 * @param status The current status of the environment STARTED/STOPPED etc.
 * @param statusMessage A message to elaborate onto
 */
func UpdateEnvironment(envId string, toredownAt time.Time, status string, statusMessage string) (sw.EnvironmentResponse, *http.Response, error) {
	obj := sw.UpdateEnvironment{
		ToredownAt:    &toredownAt,
		Status:        status,
		StatusMessage: statusMessage,
	}

	arrayResponse, response, err := api.EnvironmentApi.ReplaceEnvironment(auth, obj, envId)
	fmt.Println(arrayResponse, response, err)
	return arrayResponse, response, err
}<|MERGE_RESOLUTION|>--- conflicted
+++ resolved
@@ -51,8 +51,7 @@
  * @param triggerStart Time (UTC) when Trigger subsystem was started
  */
 func CreateRun(environmentId string, nDetectors int32, nEpns int32, nFlps int32,
-<<<<<<< HEAD
-	runNumber int32, runType string, dd_flp bool, dcs bool, epn bool, epnTopology string, detectors sw.Detectors) (sw.RunResponse, *http.Response, error) {
+	runNumber int32, runType string, dd_flp bool, dcs bool, epn bool, epnTopology string, odcTopologyFullName string, detectors sw.Detectors) (sw.RunResponse, *http.Response, error) {
 	var dets sw.Detectors = detectors
 	obj := sw.Run{
 		EnvironmentId: environmentId,
@@ -66,25 +65,7 @@
 		Epn:           epn,
 		EpnTopology:   epnTopology,
 		Detectors:     &dets,
-=======
-	runNumber int32, runType sw.RunType, dd_flp bool, dcs bool, epn bool, epnTopology string, odcTopologyFullName string, detectors sw.Detectors) (sw.RunResponse, *http.Response, error) {
-	var run sw.RunType = runType
-	var dets sw.Detectors = detectors
-	obj := sw.Run{
-		EnvironmentId:       environmentId,
-		NDetectors:          nDetectors,
-		NEpns:               nEpns,
-		NFlps:               nFlps,
-		RunNumber:           runNumber,
-		RunType:             &run,
-		DdFlp:               dd_flp,
-		Dcs:                 dcs,
-		Epn:                 epn,
-		EpnTopology:         epnTopology,
-		Detectors:           &dets,
 		OdcTopologyFullName: odcTopologyFullName,
->>>>>>> 2fba6a09
-	}
 
 	arrayResponse, response, err := api.RunApi.CreateRun(auth, obj)
 	fmt.Println(arrayResponse, response, err)
