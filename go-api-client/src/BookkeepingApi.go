--- conflicted
+++ resolved
@@ -59,11 +59,7 @@
 		NEpns:               nEpns,
 		NFlps:               nFlps,
 		RunNumber:           runNumber,
-<<<<<<< HEAD
 		RunType:             runType,
-=======
-		RunType:             &run,
->>>>>>> defc7d07
 		DdFlp:               dd_flp,
 		Dcs:                 dcs,
 		Epn:                 epn,
