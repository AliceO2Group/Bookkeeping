package main

import (
	apiClient "github.com/AliceO2Group/Bookkeeping/go-api-client/src"
	sw "github.com/AliceO2Group/Bookkeeping/go-api-client/src/go-client-generated"
)

func main() {
	// Set base url and api token
	baseUrl := "http://localhost:4000/api"
	apiToken := "eyJhbGciOiJIUzI1NiIsInR5cCI6IkpXVCJ9.eyJpZCI6MCwidXNlcm5hbWUiOiJhbm9ueW1vdXMiLCJuYW1lIjoiQW5vbnltb3VzIiwiYWNjZXNzIjowLCJpYXQiOjE2MzM2ODQ3MDcsImV4cCI6MTY2NTI0MjMwNywiaXNzIjoibzItdWkifQ.bWbXX5tSgElHCx9bEeRRjGbd2ISckPpCYSwJnOh8mV0"

	// Create an Unix Timestamp to local time.

	testTime := int64(1656936788677)

	// Initialize api with manual JWT token + baseurl
	// TODO: generate correct JWT token instead of manual insertion
	apiClient.InitializeApi(baseUrl, apiToken)

	// Create a run
<<<<<<< HEAD
	apiClient.CreateRun("go-api-Timestamp", 5, 5, 1, 80, "COSMIC", false, false, true, "normal", "hash",
=======
	apiClient.CreateRun("go-api-Timestamp", 5, 5, 1, 130, sw.COSMICS_RunType, false, false, true, "normal", "hash",
>>>>>>> defc7d07
		(sw.CPV_Detectors + "," + sw.ZDC_Detectors + "," + sw.EMC_Detectors))

	// Update a run
	apiClient.UpdateRun(130, sw.BAD_RunQuality, -1, testTime, -1, testTime, "LTU", "Repository Hash",
		"production/production.desc", "processing", "lhc22_b", "production/production-system.desc", "QC,GPU,CTF,EVENT_DISPLAY", "cosmic", "Repository hash")

	// Create an flp
	apiClient.CreateFlp("flpTestName", "flpTestHost", 80)

	// Update an flp
	apiClient.UpdateFlp("flpTestName", 80, 100, 200, 300, 400)

	// Create a log
	apiClient.CreateLog("logTest", "logTest", "80", -1)

	// Retrieve all logs from the api
	apiClient.GetLogs()

	// Retrieve all runs from the api
	apiClient.GetRuns()
}<|MERGE_RESOLUTION|>--- conflicted
+++ resolved
@@ -19,11 +19,7 @@
 	apiClient.InitializeApi(baseUrl, apiToken)
 
 	// Create a run
-<<<<<<< HEAD
-	apiClient.CreateRun("go-api-Timestamp", 5, 5, 1, 80, "COSMIC", false, false, true, "normal", "hash",
-=======
-	apiClient.CreateRun("go-api-Timestamp", 5, 5, 1, 130, sw.COSMICS_RunType, false, false, true, "normal", "hash",
->>>>>>> defc7d07
+	apiClient.CreateRun("go-api-Timestamp", 5, 5, 1, 130, "COSMIC", false, false, true, "normal", "hash",
 		(sw.CPV_Detectors + "," + sw.ZDC_Detectors + "," + sw.EMC_Detectors))
 
 	// Update a run
