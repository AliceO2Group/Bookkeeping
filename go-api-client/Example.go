--- conflicted
+++ resolved
@@ -23,11 +23,7 @@
 		(sw.CPV_Detectors + "," + sw.ZDC_Detectors + "," + sw.EMC_Detectors))
 
 	// Update a run
-<<<<<<< HEAD
-	apiClient.UpdateRun(80, sw.BAD_RunQuality, -1, testTime, -1, testTime, false, false, "Repository Hash", "production/production.desc", "processing", "123123123")
-=======
 	apiClient.UpdateRun(80, sw.BAD_RunQuality, -1, testTime, -1, testTime, false, false, "Repository Hash", "production/production.desc", "processing", "lhc22_b")
->>>>>>> 5a32d1af
 
 	// Create an flp
 	apiClient.CreateFlp("flpTestName", "flpTestHost", 80)
