--- conflicted
+++ resolved
@@ -45,10 +45,5 @@
 };
 
 } // namespace o2::bkp::api::grpc::services
-<<<<<<< HEAD
-
-
-=======
->>>>>>> e55b5e85
 
 #endif // CXX_CLIENT_BOOKKEEPINGAPI_GRPCQCFLAGSERVICECLIENT_H