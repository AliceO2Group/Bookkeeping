openapi: 3.0.0
info:
  title: ALICE Bookkeeping
  version: 0.0.0
  license:
    name: GNU General Public License v3.0
    url: 'http://alice-o2.web.cern.ch/license'
servers:
  - url: /api
paths:
  /:
    get:
      operationId: getServerInformation
      summary: Get server information
      responses:
        '200':
          description: API information
          content:
            application/json:
              schema:
                $ref: '#/components/schemas/ApiInformation'
        default:
          $ref: '#/components/responses/UnexpectedError'
  /attachments:
    post:
      operationId: createAttachment
      summary: Create a new attachment on a log
      requestBody:
        $ref: '#/components/requestBodies/CreateAttachments'
      responses:
        '201':
          $ref: '#/components/responses/ArrayOfAttachments'
        '400':
          $ref: '#/components/responses/BadRequest'
        '404':
          $ref: '#/components/responses/NotFound'
        default:
          $ref: '#/components/responses/UnexpectedError'
      tags:
        - attachment
  '/attachments/{attachmentId}':
    parameters:
      - $ref: '#/components/parameters/AttachmentId'
    get:
      operationId: getAttachment
      summary: Get one specific attachment
      responses:
        '200':
          $ref: '#/components/responses/ArrayOfAttachments'
        '400':
          $ref: '#/components/responses/BadRequest'
        '404':
          $ref: '#/components/responses/NotFound'
        default:
          $ref: '#/components/responses/UnexpectedError'
      tags:
        - attachment
  /flps:
    get:
      operationId: listFlps
      summary: List all flps
      parameters:
        - $ref: '#/components/parameters/Pagination'
        - $ref: '#/components/parameters/FlpSorting'
      responses:
        '200':
          $ref: '#/components/responses/ArrayOfFlps'
        '400':
          $ref: '#/components/responses/BadRequest'
        default:
          $ref: '#/components/responses/UnexpectedError'
      tags:
        - flp
    post:
      operationId: createFlp
      summary: Adds a new flp
      requestBody:
        $ref: '#/components/requestBodies/CreateFlp'
      responses:
        '201':
          $ref: '#/components/responses/Log'
        '400':
          $ref: '#/components/responses/BadRequest'
        default:
          $ref: '#/components/responses/UnexpectedError'
      tags:
        - flp
  '/flps/{flpId}':
    parameters:
      - $ref: '#/components/parameters/FlpId'
    get:
      operationId: getFlpById
      summary: Gets a flp by Id
      responses:
        '200':
          $ref: '#/components/responses/Flp'
        '400':
          $ref: '#/components/responses/BadRequest'
        '404':
          $ref: '#/components/responses/NotFound'
        default:
          $ref: '#/components/responses/UnexpectedError'
      tags:
        - flp
    patch:
      operationId: updateFlp
      summary: Update an existing flp
      requestBody:
        $ref: '#/components/requestBodies/UpdateFlp'
      responses:
        '200':
          $ref: '#/components/responses/Flp'
        '400':
          $ref: '#/components/responses/BadRequest'
        '404':
          $ref: '#/components/responses/NotFound'
        default:
          $ref: '#/components/responses/UnexpectedError'
      tags:
        - flp
  /logs:
    get:
      operationId: listLogs
      summary: List all logs
      parameters:
        - $ref: '#/components/parameters/Pagination'
        - $ref: '#/components/parameters/FilterLogs'
        - $ref: '#/components/parameters/LogSorting'
      responses:
        '200':
          $ref: '#/components/responses/ArrayOfLogs'
        '400':
          $ref: '#/components/responses/BadRequest'
        default:
          $ref: '#/components/responses/UnexpectedError'
      tags:
        - log
    post:
      operationId: createLog
      summary: Adds a new log
      requestBody:
        $ref: '#/components/requestBodies/CreateLog'
      responses:
        '201':
          $ref: '#/components/responses/Log'
        '400':
          $ref: '#/components/responses/BadRequest'
        default:
          $ref: '#/components/responses/UnexpectedError'
      tags:
        - log
  '/logs/{logId}':
    parameters:
      - $ref: '#/components/parameters/LogId'
    get:
      operationId: getLogById
      summary: Gets a log by Id
      responses:
        '200':
          $ref: '#/components/responses/Log'
        '400':
          $ref: '#/components/responses/BadRequest'
        '404':
          $ref: '#/components/responses/NotFound'
        default:
          $ref: '#/components/responses/UnexpectedError'
      tags:
        - log
  '/logs/{logId}/attachments':
    parameters:
      - $ref: '#/components/parameters/LogId'
    get:
      operationId: listLogAttachments
      summary: Get all attachments associated with a log
      responses:
        '200':
          $ref: '#/components/responses/ArrayOfAttachments'
        '400':
          $ref: '#/components/responses/BadRequest'
        '404':
          $ref: '#/components/responses/NotFound'
        default:
          $ref: '#/components/responses/UnexpectedError'
      tags:
        - log
  '/logs/{logId}/attachments/{attachmentId}':
    parameters:
      - $ref: '#/components/parameters/LogId'
      - $ref: '#/components/parameters/AttachmentId'
    get:
      operationId: getLogAttachment
      summary: Get one specific attachment associated with a log
      responses:
        '200':
          $ref: '#/components/responses/Attachment'
        '400':
          $ref: '#/components/responses/BadRequest'
        '404':
          $ref: '#/components/responses/NotFound'
        default:
          $ref: '#/components/responses/UnexpectedError'
      tags:
        - log
  '/logs/{logId}/tags':
    parameters:
      - $ref: '#/components/parameters/LogId'
    get:
      operationId: listTagsByLogId
      summary: Lists all tags associated with a log
      responses:
        '200':
          $ref: '#/components/responses/ArrayOfTags'
        '400':
          $ref: '#/components/responses/BadRequest'
        '404':
          $ref: '#/components/responses/NotFound'
        default:
          $ref: '#/components/responses/UnexpectedError'
      tags:
        - log
  '/logs/{logId}/tree':
    parameters:
      - $ref: '#/components/parameters/LogId'
    get:
      operationId: getLogTree
      summary: Get the Log tree for a given Log
      responses:
        '200':
          $ref: '#/components/responses/LogTree'
        '400':
          $ref: '#/components/responses/BadRequest'
        '404':
          $ref: '#/components/responses/NotFound'
        default:
          $ref: '#/components/responses/UnexpectedError'
      tags:
        - log
  /runs:
    get:
      operationId: listRuns
      summary: List all runs
      parameters:
        - $ref: '#/components/parameters/Pagination'
        - $ref: '#/components/parameters/RunSorting'
      responses:
        '200':
          $ref: '#/components/responses/ArrayOfRuns'
        '400':
          $ref: '#/components/responses/BadRequest'
        default:
          $ref: '#/components/responses/UnexpectedError'
      tags:
        - run
  '/runs/{runId}':
    parameters:
      - $ref: '#/components/parameters/RunId'
    get:
      operationId: getRunById
      summary: Gets a run by Id
      responses:
        '200':
          $ref: '#/components/responses/Run'
        '400':
          $ref: '#/components/responses/BadRequest'
        '404':
          $ref: '#/components/responses/NotFound'
        default:
          $ref: '#/components/responses/UnexpectedError'
      tags:
        - run
    post:
      operationId: updateRunTags
      summary: Update (overwrite) run tags by runId
      requestBody:
        $ref: '#/components/requestBodies/UpdateRunTags'
      responses:
        '200':
          $ref: '#/components/responses/Run'
        '400':
          $ref: '#/components/responses/BadRequest'
        '404':
          $ref: '#/components/responses/NotFound'
        default:
          $ref: '#/components/responses/UnexpectedError'
      tags:
        - run
  /status:
    get:
      operationId: getDeployInformation
      summary: Get deploy information
      responses:
        '200':
          description: Deploy information
          content:
            application/json:
              schema:
                $ref: '#/components/schemas/DeployInformation'
        default:
          $ref: '#/components/responses/UnexpectedError'
  /subsystems:
    get:
      operationId: listSubsystems
      summary: List all subsystems
      parameters:
        - $ref: '#/components/parameters/Pagination'
      responses:
        '200':
          $ref: '#/components/responses/ArrayOfSubsystems'
        '400':
          $ref: '#/components/responses/BadRequest'
        default:
          $ref: '#/components/responses/UnexpectedError'
      tags:
        - subsystem
    post:
      operationId: createSubsystem
      summary: Adds a new subsystem
      requestBody:
        $ref: '#/components/requestBodies/CreateSubsystem'
      responses:
        '201':
          $ref: '#/components/responses/Subsystem'
        '400':
          $ref: '#/components/responses/BadRequest'
        '409':
          $ref: '#/components/responses/Conflict'
        default:
          $ref: '#/components/responses/UnexpectedError'
      tags:
        - subsystem
  '/subsystems/{subsystemId}':
    parameters:
      - $ref: '#/components/parameters/SubsystemId'
    get:
      operationId: getSubsystem
      summary: Get a subsystem by Id
      responses:
        '200':
          $ref: '#/components/responses/Subsystem'
        '400':
          $ref: '#/components/responses/BadRequest'
        '404':
          $ref: '#/components/responses/NotFound'
        default:
          $ref: '#/components/responses/UnexpectedError'
      tags:
        - subsystem
    delete:
      operationId: deleteSubsystem
      summary: Deletes a subsystem by Id
      responses:
        '200':
          $ref: '#/components/responses/Subsystem'
        '400':
          $ref: '#/components/responses/BadRequest'
        '404':
          $ref: '#/components/responses/NotFound'
        default:
          $ref: '#/components/responses/UnexpectedError'
      tags:
        - subsystem
  /tags:
    get:
      operationId: listTags
      summary: List all tags
      parameters:
        - $ref: '#/components/parameters/Pagination'
      responses:
        '200':
          $ref: '#/components/responses/ArrayOfTags'
        '400':
          $ref: '#/components/responses/BadRequest'
        default:
          $ref: '#/components/responses/UnexpectedError'
      tags:
        - tag
    post:
      operationId: createTag
      summary: Adds a new tag
      requestBody:
        $ref: '#/components/requestBodies/CreateTag'
      responses:
        '201':
          $ref: '#/components/responses/Tag'
        '400':
          $ref: '#/components/responses/BadRequest'
        '409':
          $ref: '#/components/responses/Conflict'
        default:
          $ref: '#/components/responses/UnexpectedError'
      tags:
        - tag
  '/tags/{tagId}':
    parameters:
      - $ref: '#/components/parameters/TagId'
    get:
      operationId: getTagById
      summary: Gets a tag by Id
      responses:
        '200':
          $ref: '#/components/responses/Tag'
        '400':
          $ref: '#/components/responses/BadRequest'
        '404':
          $ref: '#/components/responses/NotFound'
        default:
          $ref: '#/components/responses/UnexpectedError'
      tags:
        - tag
    delete:
      operationId: deleteTagById
      summary: Deletes a tag by Id
      responses:
        '200':
          $ref: '#/components/responses/Tag'
        '400':
          $ref: '#/components/responses/BadRequest'
        '404':
          $ref: '#/components/responses/NotFound'
        default:
          $ref: '#/components/responses/UnexpectedError'
      tags:
        - tag
  '/tags/{tagId}/logs':
    parameters:
      - $ref: '#/components/parameters/TagId'
    get:
      operationId: getLogsByTagId
      summary: Gets all logs with this tag id
      responses:
        '200':
          $ref: '#/components/responses/ArrayOfLogs'
        '400':
          $ref: '#/components/responses/BadRequest'
        '404':
          $ref: '#/components/responses/NotFound'
        default:
          $ref: '#/components/responses/UnexpectedError'
      tags:
        - tag
components:
  parameters:
    AttachmentId:
      name: attachmentId
      description: The id of the attached to retrieve
      in: path
      required: true
      schema:
        $ref: '#/components/schemas/EntityId'
    FilterLogs:
      name: filter
      description: Specifies the filter requirements.
      in: query
      schema:
        $ref: '#/components/schemas/FilterLogsOptions'
      style: deepObject
    FlpId:
      name: flpId
      description: The id of the flp to retrieve
      in: path
      required: true
      schema:
        $ref: '#/components/schemas/EntityId'
    FlpSorting:
      in: query
      name: sort
      description: Specifies the flp sorting requirements.
      required: false
      schema:
        $ref: '#/components/schemas/FlpSortOptions'
      style: deepObject
    LogId:
      name: logId
      description: The id of the log to retrieve
      in: path
      required: true
      schema:
        $ref: '#/components/schemas/EntityId'
    LogSorting:
      in: query
      name: sort
      description: Specifies the log sorting requirements.
      required: false
      schema:
        $ref: '#/components/schemas/LogSortOptions'
      style: deepObject
    Pagination:
      name: page
      description: Specifies the pagination requirements.
      in: query
      schema:
        $ref: '#/components/schemas/PaginationOptions'
      style: deepObject
    RunId:
      name: runId
      description: The id of the run to retrieve
      in: path
      required: true
      schema:
        $ref: '#/components/schemas/EntityId'
    RunSorting:
      in: query
      name: sort
      description: Specifies the run sorting requirements.
      required: false
      schema:
        $ref: '#/components/schemas/RunSortOptions'
      style: deepObject
    SubsystemId:
      name: subsystemId
      description: The id of the subsystem to retrieve
      in: path
      required: true
      schema:
        $ref: '#/components/schemas/EntityId'
    TagId:
      name: tagId
      description: The id of the tag to retrieve
      in: path
      required: true
      schema:
        $ref: '#/components/schemas/EntityId'
  requestBodies:
    CreateAttachments:
      required: true
      content:
        application/json:
          schema:
            $ref: '#/components/schemas/CreateAttachments'
    CreateFlp:
      required: true
      content:
        application/json:
          schema:
            $ref: '#/components/schemas/CreateFlp'
    CreateLog:
      required: true
      content:
        application/json:
          schema:
            $ref: '#/components/schemas/CreateLog'
    CreateSubsystem:
      required: true
      content:
        application/json:
          schema:
            $ref: '#/components/schemas/CreateSubsystem'
    CreateTag:
      required: true
      content:
        application/json:
          schema:
            $ref: '#/components/schemas/CreateTag'
<<<<<<< HEAD
    UpdateFlp:
=======
    UpdateRunTags:
>>>>>>> 0cadd2c9
      required: true
      content:
        application/json:
          schema:
<<<<<<< HEAD
            $ref: '#/components/schemas/UpdateFlp'
=======
            $ref: '#/components/schemas/UpdateRunTags'
>>>>>>> 0cadd2c9
  responses:
    ArrayOfAttachments:
      description: Expected response to a valid request.
      content:
        application/json:
          schema:
            $ref: '#/components/schemas/ArrayOfAttachmentsResponse'
    ArrayOfFlps:
      description: Expected response to a valid request.
      content:
        application/json:
          schema:
            $ref: '#/components/schemas/ArrayOfFlpsResponse'
    ArrayOfLogs:
      description: Expected response to a valid request.
      content:
        application/json:
          schema:
            $ref: '#/components/schemas/ArrayOfLogsResponse'
    ArrayOfRuns:
      description: Expected response to a valid request.
      content:
        application/json:
          schema:
            $ref: '#/components/schemas/ArrayOfRunsResponse'
    ArrayOfSubsystems:
      description: Expected response to a valid request.
      content:
        application/json:
          schema:
            $ref: '#/components/schemas/ArrayOfSubsystemsResponse'
    ArrayOfTags:
      description: Expected response to a valid request.
      content:
        application/json:
          schema:
            $ref: '#/components/schemas/ArrayOfTagsResponse'
    Attachment:
      description: Expected response to a valid request.
      content:
        application/json:
          schema:
            $ref: '#/components/schemas/AttachmentResponse'
    BadRequest:
      description: Bad Request
      content:
        application/json:
          schema:
            $ref: '#/components/schemas/Errors'
    Conflict:
      description: Conflict
      content:
        application/json:
          schema:
            $ref: '#/components/schemas/Errors'
    Flp:
      description: Expected response to a valid request.
      content:
        application/json:
          schema:
            $ref: '#/components/schemas/FlpResponse'
    Log:
      description: Expected response to a valid request.
      content:
        application/json:
          schema:
            $ref: '#/components/schemas/LogResponse'
    LogTree:
      description: Expected response to a valid request.
      content:
        application/json:
          schema:
            $ref: '#/components/schemas/LogTreeResponse'
    NotFound:
      description: Not Found
      content:
        application/json:
          schema:
            $ref: '#/components/schemas/Errors'
    Run:
      description: Expected response to a valid request.
      content:
        application/json:
          schema:
            $ref: '#/components/schemas/RunResponse'
    ServiceUnavailable:
      description: Service Unavailable
      content:
        application/json:
          schema:
            $ref: '#/components/schemas/Errors'
    Subsystem:
      description: Expected response to a valid request.
      content:
        application/json:
          schema:
            $ref: '#/components/schemas/SubsystemResponse'
    Tag:
      description: Expected response to a valid request.
      content:
        application/json:
          schema:
            $ref: '#/components/schemas/TagResponse'
    UnexpectedError:
      description: Unexpected Error
      content:
        application/json:
          schema:
            $ref: '#/components/schemas/Errors'
  securitySchemes:
    ApiKeyAuth:
      type: apiKey
      in: query
      name: token
  schemas:
    ApiInformation:
      description: API information
      type: object
      properties:
        name:
          description: Name of the API
          type: string
        version:
          description: Version of the API
          type: string
      required:
        - name
        - version
      additionalProperties: false
    ArrayOfAttachments:
      description: A list of attachment objects.
      type: array
      items:
        $ref: '#/components/schemas/Attachment'
    ArrayOfAttachmentsResponse:
      description: Response containing multiple attachments.
      type: object
      properties:
        data:
          $ref: '#/components/schemas/ArrayOfAttachments'
      required:
        - data
      additionalProperties: false
    ArrayOfFlps:
      description: A list of Flp objects.
      type: array
      items:
        $ref: '#/components/schemas/Flp'
    ArrayOfFlpsResponse:
      description: Response containing multiple flps.
      type: object
      properties:
        data:
          $ref: '#/components/schemas/ArrayOfFlps'
        meta:
          $ref: '#/components/schemas/ArrayOfFlpsResponseMeta'
      required:
        - data
      additionalProperties: false
    ArrayOfFlpsResponseMeta:
      description: The metadata related to an array of flps response.
      type: object
      properties:
        page:
          $ref: '#/components/schemas/PaginationMeta'
      required:
        - page
      additionalProperties: false
    ArrayOfLogTrees:
      description: A list of Log tree objects.
      type: array
      items:
        $ref: '#/components/schemas/LogTree'
    ArrayOfLogs:
      description: A list of Log objects.
      type: array
      items:
        $ref: '#/components/schemas/Log'
    ArrayOfLogsResponse:
      description: Response containing multiple logs.
      type: object
      properties:
        data:
          $ref: '#/components/schemas/ArrayOfLogs'
        meta:
          $ref: '#/components/schemas/ArrayOfLogsResponseMeta'
      required:
        - data
      additionalProperties: false
    ArrayOfLogsResponseMeta:
      description: The metadata related to an array of logs response.
      type: object
      properties:
        page:
          $ref: '#/components/schemas/PaginationMeta'
      required:
        - page
      additionalProperties: false
    ArrayOfRunNumbers:
      description: A list of run numbers
      type: array
      items:
        $ref: '#/components/schemas/RunNumber'
    ArrayOfRuns:
      description: A list of Run objects.
      type: array
      items:
        $ref: '#/components/schemas/Run'
    ArrayOfRunsResponse:
      description: Response containing multiple runs.
      type: object
      properties:
        data:
          $ref: '#/components/schemas/ArrayOfRuns'
        meta:
          $ref: '#/components/schemas/ArrayOfRunsResponseMeta'
      required:
        - data
      additionalProperties: false
    ArrayOfRunsResponseMeta:
      description: The metadata related to an array of runs response.
      type: object
      properties:
        page:
          $ref: '#/components/schemas/PaginationMeta'
      required:
        - page
      additionalProperties: false
    ArrayOfSubsystems:
      description: A list of Subsystem objects.
      type: array
      items:
        $ref: '#/components/schemas/Subsystem'
    ArrayOfSubsystemsResponse:
      description: Response containing multiple subsystems.
      type: object
      properties:
        data:
          $ref: '#/components/schemas/ArrayOfSubsystems'
        meta:
          $ref: '#/components/schemas/ArrayOfSubsystemsResponseMeta'
      required:
        - data
      additionalProperties: false
    ArrayOfSubsystemsResponseMeta:
      description: The metadata related to an array of subsystems response.
      type: object
      properties:
        page:
          $ref: '#/components/schemas/PaginationMeta'
      required:
        - page
      additionalProperties: false
    ArrayOfTags:
      description: A list of Tag objects.
      type: array
      items:
        $ref: '#/components/schemas/Tag'
    ArrayOfTagsResponse:
      description: Response containing multiple tags.
      type: object
      properties:
        data:
          $ref: '#/components/schemas/ArrayOfTags'
      required:
        - data
      additionalProperties: false
    Attachment:
      description: Describes metadata of an attachment.
      type: object
      properties:
        createdAt:
          description: Unix timestamp when this entity was created.
          type: integer
          format: int64
        encoding:
          $ref: '#/components/schemas/FileEncoding'
        fileName:
          $ref: '#/components/schemas/FileName'
        id:
          $ref: '#/components/schemas/EntityId'
        logId:
          $ref: '#/components/schemas/EntityId'
        mimeType:
          $ref: '#/components/schemas/FileMimeType'
        originalName:
          $ref: '#/components/schemas/FileOriginalName'
        path:
          $ref: '#/components/schemas/FilePath'
        size:
          $ref: '#/components/schemas/FileSize'
        updatedAt:
          description: Unix timestamp when this entity was last updated.
          type: integer
          format: int64
      required:
        - id
      additionalProperties: false
    AttachmentResponse:
      description: Response containing a single attachment.
      type: object
      properties:
        data:
          $ref: '#/components/schemas/Attachment'
      required:
        - data
      additionalProperties: false
    CommaSeparatedEntityIds:
      description: CSV style string of EntityIds.
      type: string
      pattern: '^([1-9]+\d*,)*[1-9]+\d*$'
      example: '1,2,3'
    CreateAttachments:
      description: Describes an attachment
      type: object
      properties:
        attachments:
          $ref: '#/components/schemas/ArrayOfAttachments'
      additionalProperties: false
    CreateFlp:
      description: Describes an flp
      type: object
      properties:
        name:
          $ref: '#/components/schemas/FlpName'
        hostname:
          $ref: '#/components/schemas/FlpHostname'
        runNumber:
          $ref: '#/components/schemas/RunNumber'
      required:
        - name
        - hostname
      additionalProperties: false
    CreateLog:
      description: Describes an intervention or an event that happened.
      type: object
      properties:
        attachments:
          $ref: '#/components/schemas/ArrayOfAttachments'
        parentLogId:
          $ref: '#/components/schemas/EntityId'
        text:
          $ref: '#/components/schemas/LogText'
        title:
          $ref: '#/components/schemas/LogTitle'
        runNumbers:
          $ref: '#/components/schemas/ArrayOfRunNumbers'
      required:
        - text
        - title
      additionalProperties: false
    CreateSubsystem:
      description: A label attached to something for the purpose of identification.
      type: object
      properties:
        text:
          description: The label value of the subsystem.
          type: string
      required:
        - text
      additionalProperties: false
    CreateTag:
      description: A label attached to something for the purpose of identification.
      type: object
      properties:
        text:
          description: The label value of the tag.
          type: string
      required:
        - text
      additionalProperties: false
    DeployInformation:
      description: Deploy information
      type: object
      properties:
        age:
          description: The number of seconds that the server is online.
          type: number
        start:
          description: The unix timestamp of the moment that the the server went online.
          type: number
      required:
        - age
        - start
      additionalProperties: false
    Entity:
      description: Base entity.
      type: object
      properties:
        createdAt:
          description: Unix timestamp when this entity was created.
          type: integer
          format: int64
        id:
          $ref: '#/components/schemas/EntityId'
        updatedAt:
          description: Unix timestamp when this entity was last updated.
          type: integer
          format: int64
      required:
        - id
    EntityId:
      description: The unique identifier of this entity.
      type: integer
      format: int64
      minimum: 1
    Error:
      description: An Error object.
      type: object
      properties:
        detail:
          description: >-
            A human-readable explanation specific to this occurrence of the
            problem.
          type: string
        source:
          $ref: '#/components/schemas/ErrorSource'
        status:
          description: The HTTP status code applicable to this problem.
          type: string
        title:
          description: 'A short, human-readable summary of the problem.'
          type: string
      required:
        - status
        - title
      additionalProperties: false
    ErrorSource:
      description: An object containing references to the source of the error.
      type: object
      properties:
        pointer:
          description: A pointer to the associated entity in the request document.
          type: string
      additionalProperties: false
    Errors:
      description: A list of Error objects.
      type: object
      properties:
        errors:
          description: A list of Error objects.
          type: array
          items:
            $ref: '#/components/schemas/Error'
          minItems: 1
      required:
        - errors
      additionalProperties: false
    FileEncoding:
      description: Encoding used on the file.
      type: string
    FileMimeType:
      description: Mime-type of a file.
      type: string
    FileName:
      description: Name of a file.
      type: string
    FileOriginalName:
      description: Original name of a file.
      type: string
    FilePath:
      description: Path of where the file is stored.
      type: string
    FileSize:
      description: Size of a file.
      type: integer
      minimum: 0
    FilterLogsCreatedOptions:
      description: Specifies the creation time related filter requirements for a request.
      type: object
      properties:
        from:
          description: The earliest allowed unix timestamp for the fetched data.
          type: integer
          format: int64
          example: 1577833200000
        to:
          description: The latest allowed unix timestamp for the fetched data.
          type: integer
          format: int64
          example: 1578437999999
      additionalProperties: false
    FilterLogsOptions:
      description: Specifies the log related filter requirements for a request.
      type: object
      properties:
        author:
          description: Name of the author.
          type: string
          example: John Doe
        created:
          $ref: '#/components/schemas/FilterLogsCreatedOptions'
        origin:
          $ref: '#/components/schemas/LogOrigin'
        parentLog:
          $ref: '#/components/schemas/EntityId'
        rootLog:
          $ref: '#/components/schemas/EntityId'
        tag:
          $ref: '#/components/schemas/FilterLogsTagOptions'
        title:
          $ref: '#/components/schemas/LogTitle'
      additionalProperties: false
    FilterLogsTagOptions:
      description: Specifies the tag related filter requirements for a request.
      type: object
      properties:
        operation:
          description: The operation indicating the relation between the data.
          type: string
          enum:
            - and
            - or
        values:
          $ref: '#/components/schemas/CommaSeparatedEntityIds'
      required:
        - operation
        - values
      additionalProperties: false
    Flp:
      description: Describes an intervention or an event that happened.
      type: object
      properties:
        bytesEquipmentReadOut:
          $ref: '#/components/schemas/FlpBytesEquipmentReadOut'
        bytesFairMQReadOut:
          $ref: '#/components/schemas/FlpBytesFairMQReadOut'
        bytesProcessed:
          $ref: '#/components/schemas/FlpBytesProcessed'
        bytesRecordingReadOut:
          $ref: '#/components/schemas/FlpBytesRecordingReadOut'
        createdAt:
          description: Unix timestamp when this entity was created.
          type: integer
          format: int64
        hostname:
          $ref: '#/components/schemas/FlpHostname'
        id:
          $ref: '#/components/schemas/EntityId'
        nTimeframes:
          $ref: '#/components/schemas/FlpTimeframes'
        name:
          $ref: '#/components/schemas/FlpName'
        updatedAt:
          description: Unix timestamp when this entity was last updated.
          type: integer
          format: int64
      required:
        - bytesEquipmentReadOut
        - bytesFairMQReadOut
        - bytesProcessed
        - bytesRecordingReadOut
        - hostname
        - id
        - nTimeframes
        - name
      additionalProperties: false
    FlpBytesEquipmentReadOut:
      description: >-
        Total data volume out from the readout 'equipment' component in bytes.
        Can reach PetaBytes. Updated regularly.
      type: integer
      format: int64
    FlpBytesFairMQReadOut:
      description: >-
        Total data volume out from the readout 'fmq' component in bytes. Can
        reach PetaBytes. Updated regularly.
      type: integer
      format: int64
    FlpBytesProcessed:
      description: Total data volume read out in bytes.
      type: integer
      format: int64
    FlpBytesRecordingReadOut:
      description: >-
        Total data volume out from the readout 'recording' component in bytes.
        Can reach PetaBytes. Updated regularly.
      type: integer
      format: int64
    FlpHostname:
      description: FLP hostname.
      type: string
    FlpName:
      description: FLP name.
      type: string
    FlpResponse:
      description: Response containing a single flp.
      type: object
      properties:
        data:
          $ref: '#/components/schemas/Flp'
      required:
        - data
      additionalProperties: false
    FlpSortOptions:
      description: Specifies the sorting requirements of a flp request.
      type: object
      properties:
        id:
          $ref: '#/components/schemas/SortOrder'
      additionalProperties: false
    FlpTimeframes:
      description: Number of subtimeframes processed in this FLP. Updated regularly.
      type: integer
      format: int64
    Log:
      description: Describes an intervention or an event that happened.
      type: object
      properties:
        attachments:
          $ref: '#/components/schemas/ArrayOfAttachments'
        author:
          $ref: '#/components/schemas/User'
        createdAt:
          description: Unix timestamp when this entity was created.
          type: integer
          format: int64
        id:
          $ref: '#/components/schemas/EntityId'
        origin:
          $ref: '#/components/schemas/LogOrigin'
        parentLogId:
          $ref: '#/components/schemas/EntityId'
        replies:
          $ref: '#/components/schemas/LogReplies'
        rootLogId:
          $ref: '#/components/schemas/EntityId'
        runs:
          description: Array of minified Run objects.
          type: array
          items:
            description: Minified Run object.
            type: object
            properties:
              id:
                $ref: '#/components/schemas/EntityId'
              runNumber:
                $ref: '#/components/schemas/RunNumber'
            required:
              - id
              - runNumber
            additionalProperties: false
        subsystems:
          $ref: '#/components/schemas/ArrayOfSubsystems'
        subtype:
          $ref: '#/components/schemas/LogSubtype'
        tags:
          $ref: '#/components/schemas/ArrayOfTags'
        text:
          $ref: '#/components/schemas/LogText'
        title:
          $ref: '#/components/schemas/LogTitle'
        updatedAt:
          description: Unix timestamp when this entity was last updated.
          type: integer
          format: int64
      required:
        - author
        - id
        - origin
        - parentLogId
        - rootLogId
        - subtype
        - text
        - title
      additionalProperties: false
    LogOrigin:
      description: Type of creator.
      type: string
      enum:
        - human
        - process
    LogReplies:
      description: The amount of children of a root log.
      type: integer
      format: int64
      minimum: 0
    LogResponse:
      description: Response containing a single log.
      type: object
      properties:
        data:
          $ref: '#/components/schemas/Log'
      required:
        - data
      additionalProperties: false
    LogSortOptions:
      description: Specifies the sorting requirements of a log request.
      type: object
      properties:
        author:
          $ref: '#/components/schemas/SortOrder'
        createdAt:
          $ref: '#/components/schemas/SortOrder'
        id:
          $ref: '#/components/schemas/SortOrder'
        tags:
          $ref: '#/components/schemas/SortOrder'
        title:
          $ref: '#/components/schemas/SortOrder'
      additionalProperties: false
    LogSubtype:
      description: The subtype of a Log.
      type: string
      enum:
        - run
        - subsystem
        - announcement
        - intervention
        - comment
    LogText:
      description: Body of the log.
      type: string
      minLength: 3
    LogTitle:
      description: Title of the log.
      type: string
      minLength: 3
      maxLength: 140
    LogTree:
      description: Describes an intervention or an event that happened.
      type: object
      properties:
        attachments:
          $ref: '#/components/schemas/ArrayOfAttachments'
        author:
          $ref: '#/components/schemas/User'
        children:
          $ref: '#/components/schemas/ArrayOfLogTrees'
        createdAt:
          description: Unix timestamp when this entity was created.
          type: integer
          format: int64
        id:
          $ref: '#/components/schemas/EntityId'
        origin:
          $ref: '#/components/schemas/LogOrigin'
        parentLogId:
          $ref: '#/components/schemas/EntityId'
        replies:
          $ref: '#/components/schemas/LogReplies'
        rootLogId:
          $ref: '#/components/schemas/EntityId'
        runs:
          description: Array of minified Run objects.
          type: array
          items:
            description: Minified Run object.
            type: object
            properties:
              id:
                $ref: '#/components/schemas/EntityId'
              runNumber:
                $ref: '#/components/schemas/RunNumber'
            required:
              - id
              - runNumber
            additionalProperties: false
        subsystems:
          $ref: '#/components/schemas/ArrayOfSubsystems'
        subtype:
          $ref: '#/components/schemas/LogSubtype'
        tags:
          $ref: '#/components/schemas/ArrayOfTags'
        text:
          $ref: '#/components/schemas/LogText'
        title:
          $ref: '#/components/schemas/LogTitle'
        updatedAt:
          description: Unix timestamp when this entity was last updated.
          type: integer
          format: int64
      required:
        - author
        - children
        - id
        - origin
        - parentLogId
        - rootLogId
        - subtype
        - text
        - title
      additionalProperties: false
    LogTreeResponse:
      description: Response containing a single log tree.
      type: object
      properties:
        data:
          $ref: '#/components/schemas/LogTree'
      required:
        - data
      additionalProperties: false
    PaginationLimit:
      description: The numbers of items to return.
      type: integer
      minimum: 1
      maximum: 100
      default: 100
    PaginationMeta:
      description: The metadata related to pagination.
      type: object
      properties:
        pageCount:
          description: The total number of pages which contain data.
          type: integer
          minimum: 0
        totalCount:
          description: The total number of elements in the collection
          type: integer
          minimum: 0
      required:
        - pageCount
        - totalCount
      additionalProperties: false
    PaginationOffset:
      description: The number of items to skip before starting to collect the result set.
      type: integer
      minimum: 0
      default: 0
    PaginationOptions:
      description: Specifies the pagination requirements of a request.
      type: object
      properties:
        limit:
          $ref: '#/components/schemas/PaginationLimit'
        offset:
          $ref: '#/components/schemas/PaginationOffset'
      additionalProperties: false
    Run:
      description: Describes an intervention or an event that happened.
      type: object
      properties:
        activityId:
          $ref: '#/components/schemas/RunActivityId'
        bytesReadOut:
          $ref: '#/components/schemas/RunBytesReadOut'
        createdAt:
          description: Unix timestamp when this entity was created.
          type: integer
          format: int64
        id:
          $ref: '#/components/schemas/EntityId'
        nDetectors:
          $ref: '#/components/schemas/RunDetectors'
        nEpns:
          $ref: '#/components/schemas/RunEpns'
        nFlps:
          $ref: '#/components/schemas/RunFlps'
        nSubtimeframes:
          $ref: '#/components/schemas/RunSubtimeframes'
        runNumber:
          $ref: '#/components/schemas/RunNumber'
        runQuality:
          $ref: '#/components/schemas/RunQuality'
        runType:
          $ref: '#/components/schemas/RunType'
        timeO2End:
          $ref: '#/components/schemas/RunO2End'
        timeO2Start:
          $ref: '#/components/schemas/RunO2Start'
        timeTrgEnd:
          $ref: '#/components/schemas/RunTrgEnd'
        timeTrgStart:
          $ref: '#/components/schemas/RunTrgStart'
        updatedAt:
          description: Unix timestamp when this entity was last updated.
          type: integer
          format: int64
      required:
        - activityId
        - bytesReadOut
        - id
        - nDetectors
        - nEpns
        - nFlps
        - nSubtimeframes
        - runNumber
        - runQuality
        - runType
        - timeO2End
        - timeO2Start
        - timeTrgEnd
        - timeTrgStart
      additionalProperties: false
    RunActivityId:
      description: The unique identifier of this entity.
      type: integer
      format: int64
    RunBytesReadOut:
      description: Total data volume read out from the detectors by the O2 system in bytes.
      type: integer
      format: int64
    RunDetectors:
      description: The amount of detectors in a single run.
      type: integer
      format: int64
    RunEpns:
      description: The amount of Epns nodes in a single run.
      type: integer
      format: int64
    RunFlps:
      description: The amount of Flps nodes in a single run.
      type: integer
      format: int64
    RunNumber:
      description: The unique identifier of this entity.
      type: integer
      format: int64
    RunO2End:
      description: Unix timestamp when this entity was created.
      type: integer
      format: int64
    RunO2Start:
      description: Unix timestamp when this entity was created.
      type: integer
      format: int64
    RunOrigin:
      description: Type of creator.
      type: string
      enum:
        - process
    RunQuality:
      description: Specifies the type of run.
      type: string
      enum:
        - good
        - bad
        - unknown
    RunResponse:
      description: Response containing a single run.
      type: object
      properties:
        data:
          $ref: '#/components/schemas/Run'
      required:
        - data
      additionalProperties: false
    RunSortOptions:
      description: Specifies the sorting requirements of a run request.
      type: object
      properties:
        id:
          $ref: '#/components/schemas/SortOrder'
      additionalProperties: false
    RunSubtimeframes:
      description: Total number of subtimeframes processed by the O2 system.
      type: integer
      format: int64
    RunTrgEnd:
      description: Unix timestamp when this entity was created.
      type: integer
      format: int64
    RunTrgStart:
      description: Unix timestamp when this entity was created.
      type: integer
      format: int64
    RunType:
      description: Specifies the type of run.
      type: string
      enum:
        - physics
        - cosmics
        - technical
    SortOrder:
      description: Specifies the sorting direction of a sorting option.
      type: string
      enum:
        - asc
        - desc
    Subsystem:
      description: A label attached to something for the purpose of identification.
      type: object
      properties:
        createdAt:
          description: Unix timestamp when this entity was created.
          type: integer
          format: int64
        id:
          $ref: '#/components/schemas/EntityId'
        name:
          description: The label value of the subsystem.
          type: string
        updatedAt:
          description: Unix timestamp when this entity was last updated.
          type: integer
          format: int64
      required:
        - id
        - name
      additionalProperties: false
    SubsystemResponse:
      description: Response containing a single subsystem.
      type: object
      properties:
        data:
          $ref: '#/components/schemas/Subsystem'
      required:
        - data
      additionalProperties: false
    Tag:
      description: A label attached to something for the purpose of identification.
      type: object
      properties:
        createdAt:
          description: Unix timestamp when this entity was created.
          type: integer
          format: int64
        id:
          $ref: '#/components/schemas/EntityId'
        text:
          description: The label value of the tag.
          type: string
        updatedAt:
          description: Unix timestamp when this entity was last updated.
          type: integer
          format: int64
      required:
        - id
        - text
      additionalProperties: false
    TagResponse:
      description: Response containing a single tag.
      type: object
      properties:
        data:
          $ref: '#/components/schemas/Tag'
      required:
        - data
      additionalProperties: false
<<<<<<< HEAD
    UpdateFlp:
      description: Describes an update to an flp
      type: object
      properties:
        nTimeframes:
          $ref: '#/components/schemas/FlpTimeframes'
        bytesProcessed:
          $ref: '#/components/schemas/FlpBytesProcessed'
        bytesEquipmentReadOut:
          $ref: '#/components/schemas/FlpBytesEquipmentReadOut'
        bytesRecordingReadOut:
          $ref: '#/components/schemas/FlpBytesRecordingReadOut'
        bytesFairMQReadOut:
          $ref: '#/components/schemas/FlpBytesFairMQReadOut'
=======
    UpdateRunTags:
      description: List of labels attached to something for the purpose of identification.
      type: object
      properties:
        tags:
          type: array
          description: Array of tags IDs
          items:
            type: number
            description: Tag ID
>>>>>>> 0cadd2c9
      additionalProperties: false
    User:
      description: Describes an intervention or an event that happened.
      type: object
      properties:
        externalId:
          description: The unique CERN identifier of this user.
          type: integer
          format: int64
          minimum: 0
        id:
          description: The unique identifier of this entity.
          type: integer
          format: int64
          minimum: 0
        name:
          type: string
          description: Name of the user.
      required:
        - externalId
        - id
        - name
      additionalProperties: false
security:
  - ApiKeyAuth: []<|MERGE_RESOLUTION|>--- conflicted
+++ resolved
@@ -551,20 +551,18 @@
         application/json:
           schema:
             $ref: '#/components/schemas/CreateTag'
-<<<<<<< HEAD
     UpdateFlp:
-=======
+      required: true
+      content:
+        application/json:
+          schema:
+            $ref: '#/components/schemas/UpdateFlp'
     UpdateRunTags:
->>>>>>> 0cadd2c9
       required: true
       content:
         application/json:
           schema:
-<<<<<<< HEAD
-            $ref: '#/components/schemas/UpdateFlp'
-=======
             $ref: '#/components/schemas/UpdateRunTags'
->>>>>>> 0cadd2c9
   responses:
     ArrayOfAttachments:
       description: Expected response to a valid request.
@@ -1594,7 +1592,6 @@
       required:
         - data
       additionalProperties: false
-<<<<<<< HEAD
     UpdateFlp:
       description: Describes an update to an flp
       type: object
@@ -1609,7 +1606,7 @@
           $ref: '#/components/schemas/FlpBytesRecordingReadOut'
         bytesFairMQReadOut:
           $ref: '#/components/schemas/FlpBytesFairMQReadOut'
-=======
+      additionalProperties: false
     UpdateRunTags:
       description: List of labels attached to something for the purpose of identification.
       type: object
@@ -1620,7 +1617,6 @@
           items:
             type: number
             description: Tag ID
->>>>>>> 0cadd2c9
       additionalProperties: false
     User:
       description: Describes an intervention or an event that happened.
