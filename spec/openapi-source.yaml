--- conflicted
+++ resolved
@@ -2173,19 +2173,16 @@
           description: Pdp file location.
           type: string
           nullable: true
-<<<<<<< HEAD
+        pdpWorkflowParameters:
+          description: Parameters of the pdp workflow.
+          type: string
+          nullable: true
+        readoutCfgUri:
+          description: Uri of the readout configuration
+          type: string
+          nullable: true
         runDuration:
           $ref: '#/components/schemas/RunDuration'
-=======
-        pdpWorkflowParameters:
-          description: Parameters of the pdp workflow.
-          type: string
-          nullable: true
-        readoutCfgUri:
-          description: Uri of the readout configuration
-          type: string
-          nullable: true
->>>>>>> 382d1b17
         runNumber:
           $ref: '#/components/schemas/RunNumber'
         runQuality:
