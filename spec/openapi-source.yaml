--- conflicted
+++ resolved
@@ -2017,13 +2017,10 @@
           $ref: '#/components/schemas/RunDdFlp'
         detectors:
           $ref: '#/components/schemas/RunDetectorsList'
-<<<<<<< HEAD
+        eorReasons:
+          $ref: '#/components/schemas/EorReasonList'
         envId:
           $ref: '#/components/schemas/EnvironmentId'
-=======
-        eorReasons:
-          $ref: '#/components/schemas/EorReasonList'
->>>>>>> a989c975
         environmentId:
           $ref: '#/components/schemas/RunEnvironmentId'
         epn:
