openapi: 3.0.0
info:
  title: ALICE Bookkeeping
  version: 0.28.0
  license:
    name: GNU General Public License v3.0
    url: http://alice-o2.web.cern.ch/license
servers:
  - url: /api
paths:
  /:
    get:
      operationId: getServerInformation
      summary: Get server information
      responses:
        '200':
          description: API information
          content:
            application/json:
              schema:
                $ref: '#/components/schemas/ApiInformation'
        default:
          $ref: '#/components/responses/UnexpectedError'
  /attachments:
    post:
      operationId: createAttachment
      summary: Create a new attachment on a log
      requestBody:
        $ref: '#/components/requestBodies/CreateAttachments'
      responses:
        '201':
          $ref: '#/components/responses/ArrayOfAttachments'
        '400':
          $ref: '#/components/responses/BadRequest'
        '404':
          $ref: '#/components/responses/NotFound'
        default:
          $ref: '#/components/responses/UnexpectedError'
      tags:
        - attachment
  /attachments/{attachmentId}:
    parameters:
      - $ref: '#/components/parameters/AttachmentId'
    get:
      operationId: getAttachment
      summary: Get one specific attachment
      responses:
        '200':
          $ref: '#/components/responses/ArrayOfAttachments'
        '400':
          $ref: '#/components/responses/BadRequest'
        '404':
          $ref: '#/components/responses/NotFound'
        default:
          $ref: '#/components/responses/UnexpectedError'
      tags:
        - attachment
  /environments:
    get:
      operationId: listEnvironments
      summary: Fetches all the environments
      responses:
        '200':
          $ref: '#/components/responses/ArrayOfEnvironments'
        '400':
          $ref: '#/components/responses/BadRequest'
        '403':
          $ref: '#/components/responses/Forbidden'
        default:
          $ref: '#/components/responses/UnexpectedError'
      tags:
        - environment
    post:
      operationId: createEnvironment
      summary: Creation of the environment object.
      requestBody:
        $ref: '#/components/requestBodies/CreateEnvironment'
      responses:
        '201':
          $ref: '#/components/responses/Environment'
        '400':
          $ref: '#/components/responses/BadRequest'
        '409':
          $ref: '#/components/responses/Conflict'
        default:
          $ref: '#/components/responses/UnexpectedError'
      tags:
        - environment
  /environments/{envId}:
    parameters:
      - $ref: '#/components/parameters/EnvId'
    put:
      operationId: replaceEnvironment
      summary: Update of the environment object.
      requestBody:
        $ref: '#/components/requestBodies/UpdateEnvironment'
      responses:
        '201':
          $ref: '#/components/responses/Environment'
        '400':
          $ref: '#/components/responses/BadRequest'
        '409':
          $ref: '#/components/responses/Conflict'
        default:
          $ref: '#/components/responses/UnexpectedError'
      tags:
        - environment
  /flps:
    get:
      operationId: listFlps
      summary: List all flps
      responses:
        '200':
          $ref: '#/components/responses/ArrayOfFlps'
        '400':
          $ref: '#/components/responses/BadRequest'
        default:
          $ref: '#/components/responses/UnexpectedError'
      tags:
        - flp
    post:
      operationId: createFlp
      summary: Adds a new flp
      requestBody:
        $ref: '#/components/requestBodies/CreateFlp'
      responses:
        '201':
          $ref: '#/components/responses/Log'
        '400':
          $ref: '#/components/responses/BadRequest'
        default:
          $ref: '#/components/responses/UnexpectedError'
      tags:
        - flp
  /flps/{flpId}:
    parameters:
      - $ref: '#/components/parameters/FlpId'
    get:
      operationId: getFlpById
      summary: Gets a flp by Id
      responses:
        '200':
          $ref: '#/components/responses/Flp'
        '400':
          $ref: '#/components/responses/BadRequest'
        '404':
          $ref: '#/components/responses/NotFound'
        default:
          $ref: '#/components/responses/UnexpectedError'
      tags:
        - flp
  /flps/{flpName}/runs/{runNumber}:
    parameters:
      - $ref: '#/components/parameters/FlpName'
      - $ref: '#/components/parameters/RunNumber'
    patch:
      operationId: updateFlp
      summary: Update an existing flp
      requestBody:
        $ref: '#/components/requestBodies/UpdateFlp'
      responses:
        '200':
          $ref: '#/components/responses/Flp'
        '400':
          $ref: '#/components/responses/BadRequest'
        '404':
          $ref: '#/components/responses/NotFound'
        default:
          $ref: '#/components/responses/UnexpectedError'
      tags:
        - flp
  /lhcFills:
    get:
      operationId: listLhcFills
      summary: List all LhcFills
      responses:
        '200':
          $ref: '#/components/responses/ArrayOfLhcFills'
        '400':
          $ref: '#/components/responses/BadRequest'
        default:
          $ref: '#/components/responses/UnexpectedError'
      tags:
        - lhcFill
    post:
      operationId: createLhcFill
      summary: Creates a lhcfill object
      requestBody:
        $ref: '#/components/requestBodies/CreateLhcFill'
      responses:
        '201':
          $ref: '#/components/responses/LhcFill'
        '400':
          $ref: '#/components/responses/BadRequest'
        '409':
          $ref: '#/components/responses/Conflict'
        default:
          $ref: '#/components/responses/UnexpectedError'
  /lhcFills/{fillNumber}:
    parameters:
      - $ref: '#/components/parameters/FillNumber'
    get:
      operationId: getLhcFillById
      summary: List all LhcFills
      responses:
        '200':
          $ref: '#/components/responses/LhcFill'
        '400':
          $ref: '#/components/responses/BadRequest'
        '404':
          $ref: '#/components/responses/NotFound'
        default:
          $ref: '#/components/responses/UnexpectedError'
      tags:
        - lhcFill
    patch:
      operationId: updateLhcFill
      summary: Adds a new LhcFill
      requestBody:
        $ref: '#/components/requestBodies/CreateLhcFill'
      responses:
        '201':
          $ref: '#/components/responses/LhcFill'
        '400':
          $ref: '#/components/responses/BadRequest'
        '404':
          $ref: '#/components/responses/NotFound'
        default:
          $ref: '#/components/responses/UnexpectedError'
      tags:
        - lhcFill
  /lhcFills/{fillNumber}/runs:
    parameters:
      - $ref: '#/components/parameters/FillNumber'
    get:
      operationId: listRunsByFillNumber
      summary: Lists all tags associated with a log
      responses:
        '200':
          $ref: '#/components/responses/ArrayOfRuns'
        '400':
          $ref: '#/components/responses/BadRequest'
        '404':
          $ref: '#/components/responses/NotFound'
        default:
          $ref: '#/components/responses/UnexpectedError'
      tags:
        - lhcFill
  /lhcFills/{fillNumber}/runs/{runNumber}:
    parameters:
      - $ref: '#/components/parameters/FillNumber'
      - $ref: '#/components/parameters/RunNumber'
    get:
      operationId: getRunByFillNumberAndRunNumber
      summary: Gives the possibility to find a run by run number
      responses:
        '200':
          $ref: '#/components/responses/Run'
        '400':
          $ref: '#/components/responses/BadRequest'
        '404':
          $ref: '#/components/responses/NotFound'
        default:
          $ref: '#/components/responses/UnexpectedError'
      tags:
        - lhcFill
  /logs:
    get:
      operationId: listLogs
      summary: List all logs
      responses:
        '200':
          $ref: '#/components/responses/ArrayOfLogs'
        '400':
          $ref: '#/components/responses/BadRequest'
        default:
          $ref: '#/components/responses/UnexpectedError'
      tags:
        - log
    post:
      operationId: createLog
      summary: Adds a new log
      requestBody:
        $ref: '#/components/requestBodies/CreateLog'
      responses:
        '201':
          $ref: '#/components/responses/Log'
        '400':
          $ref: '#/components/responses/BadRequest'
        default:
          $ref: '#/components/responses/UnexpectedError'
      tags:
        - log
  /logs/{logId}:
    parameters:
      - $ref: '#/components/parameters/LogId'
    get:
      operationId: getLogById
      summary: Gets a log by Id
      responses:
        '200':
          $ref: '#/components/responses/Log'
        '400':
          $ref: '#/components/responses/BadRequest'
        '404':
          $ref: '#/components/responses/NotFound'
        default:
          $ref: '#/components/responses/UnexpectedError'
      tags:
        - log
  /logs/{logId}/attachments:
    parameters:
      - $ref: '#/components/parameters/LogId'
    get:
      operationId: listLogAttachments
      summary: Get all attachments associated with a log
      responses:
        '200':
          $ref: '#/components/responses/ArrayOfAttachments'
        '400':
          $ref: '#/components/responses/BadRequest'
        '404':
          $ref: '#/components/responses/NotFound'
        default:
          $ref: '#/components/responses/UnexpectedError'
      tags:
        - log
  /logs/{logId}/attachments/{attachmentId}:
    parameters:
      - $ref: '#/components/parameters/LogId'
      - $ref: '#/components/parameters/AttachmentId'
    get:
      operationId: getLogAttachment
      summary: Get one specific attachment associated with a log
      responses:
        '200':
          $ref: '#/components/responses/Attachment'
        '400':
          $ref: '#/components/responses/BadRequest'
        '404':
          $ref: '#/components/responses/NotFound'
        default:
          $ref: '#/components/responses/UnexpectedError'
      tags:
        - log
  /logs/{logId}/tags:
    parameters:
      - $ref: '#/components/parameters/LogId'
    get:
      operationId: listTagsByLogId
      summary: Lists all tags associated with a log
      responses:
        '200':
          $ref: '#/components/responses/ArrayOfTags'
        '400':
          $ref: '#/components/responses/BadRequest'
        '404':
          $ref: '#/components/responses/NotFound'
        default:
          $ref: '#/components/responses/UnexpectedError'
      tags:
        - log
  /logs/{logId}/tree:
    parameters:
      - $ref: '#/components/parameters/LogId'
    get:
      operationId: getLogTree
      summary: Get the Log tree for a given Log
      responses:
        '200':
          $ref: '#/components/responses/LogTree'
        '400':
          $ref: '#/components/responses/BadRequest'
        '404':
          $ref: '#/components/responses/NotFound'
        default:
          $ref: '#/components/responses/UnexpectedError'
      tags:
        - log
  /runTypes:
    get:
      operationId: listRunTypes
      summary: List all runTypes
      responses:
        '200':
          $ref: '#/components/responses/ArrayOfRunTypes'
        '400':
          $ref: '#/components/responses/BadRequest'
        default:
          $ref: '#/components/responses/UnexpectedError'
      tags:
        - runType
  /runTypes/{runTypeId}:
    parameters:
      - $ref: '#/components/parameters/RunTypeId'
    get:
      operationId: getRunTypeById
      summary: Gets a runType by Id
      responses:
        '200':
          $ref: '#/components/responses/RunType'
        '400':
          $ref: '#/components/responses/BadRequest'
        '404':
          $ref: '#/components/responses/NotFound'
        default:
          $ref: '#/components/responses/UnexpectedError'
      tags:
        - runType
  /runs:
    get:
      operationId: listRuns
      summary: List all runs
      responses:
        '200':
          $ref: '#/components/responses/ArrayOfRuns'
        '400':
          $ref: '#/components/responses/BadRequest'
        default:
          $ref: '#/components/responses/UnexpectedError'
      tags:
        - run
    post:
      operationId: createRun
      summary: Creates a run
      requestBody:
        $ref: '#/components/requestBodies/CreateRun'
      responses:
        '201':
          $ref: '#/components/responses/Run'
        '400':
          $ref: '#/components/responses/BadRequest'
        '409':
          $ref: '#/components/responses/Conflict'
        default:
          $ref: '#/components/responses/UnexpectedError'
      tags:
        - run
    patch:
      operationId: updateRunByRunNumber
      summary: Updates a run by runNumber
      parameters:
        - $ref: '#/components/parameters/RunNumberQuery'
      requestBody:
        $ref: '#/components/requestBodies/UpdateRunByRunNumber'
      responses:
        '200':
          $ref: '#/components/responses/Run'
        '400':
          $ref: '#/components/responses/BadRequest'
        '409':
          $ref: '#/components/responses/Conflict'
        '500':
          $ref: '#/components/responses/InternalServerError'
        default:
          $ref: '#/components/responses/UnexpectedError'
      tags:
        - run
  /runs/{runId}:
    parameters:
      - $ref: '#/components/parameters/RunId'
    get:
      operationId: getRunById
      summary: Gets a run by Id
      responses:
        '200':
          $ref: '#/components/responses/Run'
        '400':
          $ref: '#/components/responses/BadRequest'
        '404':
          $ref: '#/components/responses/NotFound'
        default:
          $ref: '#/components/responses/UnexpectedError'
      tags:
        - run
    patch:
      operationId: updateRun
      summary: Updates certain fields of a run
      requestBody:
        $ref: '#/components/requestBodies/EndRun'
      responses:
        '201':
          $ref: '#/components/responses/Run'
        '400':
          $ref: '#/components/responses/BadRequest'
        '409':
          $ref: '#/components/responses/Conflict'
        '500':
          $ref: '#/components/responses/InternalServerError'
        default:
          $ref: '#/components/responses/UnexpectedError'
      tags:
        - run
    put:
      operationId: replaceRun
      summary: updates the run quality of a run
      requestBody:
        $ref: '#/components/requestBodies/UpdateRunQuality'
      responses:
        '201':
          $ref: '#/components/responses/Run'
        '400':
          $ref: '#/components/responses/BadRequest'
        '409':
          $ref: '#/components/responses/Conflict'
        '500':
          $ref: '#/components/responses/InternalServerError'
        default:
          $ref: '#/components/responses/UnexpectedError'
      tags:
        - run
  /runs/{runId}/logs:
    parameters:
      - $ref: '#/components/parameters/RunId'
    get:
      operationId: getLogs
      summary: Retreives all the logs of the run
      responses:
        '200':
          $ref: '#/components/responses/ArrayOfLogs'
        '400':
          $ref: '#/components/responses/BadRequest'
        '404':
          $ref: '#/components/responses/NotFound'
        default:
          $ref: '#/components/responses/UnexpectedError'
      tags:
        - run
  /status:
    get:
      operationId: getDeployInformation
      summary: Get deploy information
      responses:
        '200':
          description: Deploy information
          content:
            application/json:
              schema:
                $ref: '#/components/schemas/DeployInformation'
        default:
          $ref: '#/components/responses/UnexpectedError'
  /subsystems:
    get:
      operationId: listSubsystems
      summary: List all subsystems
      responses:
        '200':
          $ref: '#/components/responses/ArrayOfSubsystems'
        '400':
          $ref: '#/components/responses/BadRequest'
        default:
          $ref: '#/components/responses/UnexpectedError'
      tags:
        - subsystem
    post:
      operationId: createSubsystem
      summary: Adds a new subsystem
      requestBody:
        $ref: '#/components/requestBodies/CreateSubsystem'
      responses:
        '201':
          $ref: '#/components/responses/Subsystem'
        '400':
          $ref: '#/components/responses/BadRequest'
        '409':
          $ref: '#/components/responses/Conflict'
        default:
          $ref: '#/components/responses/UnexpectedError'
      tags:
        - subsystem
  /subsystems/{subsystemId}:
    parameters:
      - $ref: '#/components/parameters/SubsystemId'
    get:
      operationId: getSubsystem
      summary: Get a subsystem by Id
      responses:
        '200':
          $ref: '#/components/responses/Subsystem'
        '400':
          $ref: '#/components/responses/BadRequest'
        '404':
          $ref: '#/components/responses/NotFound'
        default:
          $ref: '#/components/responses/UnexpectedError'
      tags:
        - subsystem
    delete:
      operationId: deleteSubsystem
      summary: Deletes a subsystem by Id
      responses:
        '200':
          $ref: '#/components/responses/Subsystem'
        '400':
          $ref: '#/components/responses/BadRequest'
        '404':
          $ref: '#/components/responses/NotFound'
        default:
          $ref: '#/components/responses/UnexpectedError'
      tags:
        - subsystem
  /tags:
    get:
      operationId: listTags
      summary: List all tags
      responses:
        '200':
          $ref: '#/components/responses/ArrayOfTags'
        '400':
          $ref: '#/components/responses/BadRequest'
        default:
          $ref: '#/components/responses/UnexpectedError'
      tags:
        - tag
    post:
      operationId: createTag
      summary: Adds a new tag
      requestBody:
        $ref: '#/components/requestBodies/CreateTag'
      responses:
        '201':
          $ref: '#/components/responses/Tag'
        '400':
          $ref: '#/components/responses/BadRequest'
        '403':
          $ref: '#/components/responses/Forbidden'
        '409':
          $ref: '#/components/responses/Conflict'
        default:
          $ref: '#/components/responses/UnexpectedError'
      tags:
        - tag
  /tags/name:
    get:
      operationId: getTagByName
      summary: Can find tag by name
      parameters:
        - $ref: '#/components/parameters/TagName'
      responses:
        '200':
          $ref: '#/components/responses/Tag'
        '400':
          $ref: '#/components/responses/BadRequest'
        '404':
          $ref: '#/components/responses/NotFound'
        default:
          $ref: '#/components/responses/UnexpectedError'
      tags:
        - tag
  /tags/{tagId}:
    parameters:
      - $ref: '#/components/parameters/TagId'
    get:
      operationId: getTagById
      summary: Gets a tag by Id
      responses:
        '200':
          $ref: '#/components/responses/Tag'
        '400':
          $ref: '#/components/responses/BadRequest'
        '404':
          $ref: '#/components/responses/NotFound'
        default:
          $ref: '#/components/responses/UnexpectedError'
      tags:
        - tag
    delete:
      operationId: deleteTagById
      summary: Deletes a tag by Id
      responses:
        '200':
          $ref: '#/components/responses/Tag'
        '400':
          $ref: '#/components/responses/BadRequest'
        '404':
          $ref: '#/components/responses/NotFound'
        default:
          $ref: '#/components/responses/UnexpectedError'
      tags:
        - tag
  /tags/{tagId}/logs:
    parameters:
      - $ref: '#/components/parameters/TagId'
    get:
      operationId: getLogsByTagId
      summary: Gets all logs with this tag id
      responses:
        '200':
          $ref: '#/components/responses/ArrayOfLogs'
        '400':
          $ref: '#/components/responses/BadRequest'
        '404':
          $ref: '#/components/responses/NotFound'
        default:
          $ref: '#/components/responses/UnexpectedError'
      tags:
        - tag
components:
  parameters:
    AttachmentId:
      name: attachmentId
      description: The id of the attached to retrieve
      in: path
      required: true
      schema:
        $ref: '#/components/schemas/EntityId'
    EnvId:
      name: envId
      description: The id of the environment to receive
      in: path
      required: true
      schema:
        $ref: '#/components/schemas/EnvironmentId'
    FillNumber:
      name: fillNumber
      description: The id of the lhcFill to retrieve
      in: path
      required: true
      schema:
        $ref: '#/components/schemas/EntityId'
    FilterLogs:
      name: filter
      description: Specifies the filter requirements.
      in: query
      schema:
        $ref: '#/components/schemas/FilterLogsOptions'
      style: deepObject
    FlpId:
      name: flpId
      description: The id of the flp to retrieve
      in: path
      required: true
      schema:
        $ref: '#/components/schemas/EntityId'
    FlpName:
      name: flpName
      description: The name of the flp object
      in: path
      required: true
      schema:
        $ref: '#/components/schemas/FlpName'
    FlpSorting:
      in: query
      name: sort
      description: Specifies the flp sorting requirements.
      required: false
      schema:
        $ref: '#/components/schemas/FlpSortOptions'
      style: deepObject
    LogId:
      name: logId
      description: The id of the log to retrieve
      in: path
      required: true
      schema:
        $ref: '#/components/schemas/EntityId'
    LogSorting:
      in: query
      name: sort
      description: Specifies the log sorting requirements.
      required: false
      schema:
        $ref: '#/components/schemas/LogSortOptions'
      style: deepObject
    Pagination:
      name: page
      description: Specifies the pagination requirements.
      in: query
      schema:
        $ref: '#/components/schemas/PaginationOptions'
      style: deepObject
    RunId:
      name: runId
      description: The id of the run to retrieve
      in: path
      required: true
      schema:
        $ref: '#/components/schemas/EntityId'
    RunNumber:
      name: runNumber
      description: The number given to the run.
      in: path
      required: true
      schema:
        $ref: '#/components/schemas/RunNumber'
    RunNumberQuery:
      name: runNumber
      in: query
      required: true
      schema:
        $ref: '#/components/schemas/RunNumber'
      description: Run number but in the query
    RunSorting:
      in: query
      name: sort
      description: Specifies the run sorting requirements.
      required: false
      schema:
        $ref: '#/components/schemas/RunSortOptions'
      style: deepObject
    RunTypeId:
      name: runTypeId
      description: The id of the runType to retrieve
      in: path
      required: true
      schema:
        $ref: '#/components/schemas/EntityId'
    RunTypeSorting:
      in: query
      name: sort
      description: Specifies the runType sorting requirements.
      required: false
      schema:
        $ref: '#/components/schemas/RunTypeSortOptions'
      style: deepObject
    SubsystemId:
      name: subsystemId
      description: The id of the subsystem to retrieve
      in: path
      required: true
      schema:
        $ref: '#/components/schemas/EntityId'
    TagId:
      name: tagId
      description: The id of the tag to retrieve
      in: path
      required: true
      schema:
        $ref: '#/components/schemas/EntityId'
    TagName:
      in: query
      name: name
      description: The name of a tag
      required: true
      schema:
        $ref: '#/components/schemas/TagName'
  requestBodies:
    CreateAttachments:
      required: true
      content:
        application/json:
          schema:
            $ref: '#/components/schemas/CreateAttachments'
    CreateEnvironment:
      required: true
      content:
        application/json:
          schema:
            $ref: '#/components/schemas/CreateEnvironment'
    CreateFlp:
      required: true
      content:
        application/json:
          schema:
            $ref: '#/components/schemas/CreateFlp'
    CreateLhcFill:
      required: true
      content:
        application/json:
          schema:
            $ref: '#/components/schemas/CreateLhcFill'
    CreateLog:
      required: true
      content:
        application/json:
          schema:
            $ref: '#/components/schemas/CreateLog'
    CreateRun:
      required: true
      content:
        application/json:
          schema:
            $ref: '#/components/schemas/Run'
    CreateSubsystem:
      required: true
      content:
        application/json:
          schema:
            $ref: '#/components/schemas/CreateSubsystem'
    CreateTag:
      required: true
      content:
        application/json:
          schema:
            $ref: '#/components/schemas/CreateTag'
    EndRun:
      required: true
      content:
        application/json:
          schema:
            $ref: '#/components/schemas/Run'
    UpdateEnvironment:
      required: true
      content:
        application/json:
          schema:
            $ref: '#/components/schemas/UpdateEnvironment'
    UpdateFlp:
      required: true
      content:
        application/json:
          schema:
            $ref: '#/components/schemas/UpdateFlp'
    UpdateRunByRunNumber:
      required: true
      content:
        application/json:
          schema:
            $ref: '#/components/schemas/UpdateRunByRunNumber'
    UpdateRunQuality:
      required: true
      content:
        application/json:
          schema:
            $ref: '#/components/schemas/UpdateRunQuality'
  responses:
    ArrayOfAttachments:
      description: Expected response to a valid request.
      content:
        application/json:
          schema:
            $ref: '#/components/schemas/ArrayOfAttachmentsResponse'
    ArrayOfEnvironments:
      description: Expected response to a valid request.
      content:
        application/json:
          schema:
            $ref: '#/components/schemas/ArrayOfEnvironmentsResponse'
    ArrayOfFlps:
      description: Expected response to a valid request.
      content:
        application/json:
          schema:
            $ref: '#/components/schemas/ArrayOfFlpsResponse'
    ArrayOfLhcFills:
      description: Expected response to a valid request
      content:
        applicaiton/json:
          schema:
            $ref: '#/components/schemas/ArrayOfLhcFillsResponse'
    ArrayOfLogs:
      description: Expected response to a valid request.
      content:
        application/json:
          schema:
            $ref: '#/components/schemas/ArrayOfLogsResponse'
    ArrayOfRunTypes:
      description: Expected response to a valid request.
      content:
        application/json:
          schema:
            $ref: '#/components/schemas/ArrayOfRunTypesResponse'
    ArrayOfRuns:
      description: Expected response to a valid request.
      content:
        application/json:
          schema:
            $ref: '#/components/schemas/ArrayOfRunsResponse'
    ArrayOfSubsystems:
      description: Expected response to a valid request.
      content:
        application/json:
          schema:
            $ref: '#/components/schemas/ArrayOfSubsystemsResponse'
    ArrayOfTags:
      description: Expected response to a valid request.
      content:
        application/json:
          schema:
            $ref: '#/components/schemas/ArrayOfTagsResponse'
    Attachment:
      description: Expected response to a valid request.
      content:
        application/json:
          schema:
            $ref: '#/components/schemas/AttachmentResponse'
    BadRequest:
      description: Bad Request
      content:
        application/json:
          schema:
            $ref: '#/components/schemas/Errors'
    Conflict:
      description: Conflict
      content:
        application/json:
          schema:
            $ref: '#/components/schemas/Errors'
    Environment:
      description: Expected response to a valid request.
      content:
        application/json:
          schema:
            $ref: '#/components/schemas/EnvironmentResponse'
    Flp:
      description: Expected response to a valid request.
      content:
        application/json:
          schema:
            $ref: '#/components/schemas/FlpResponse'
    Forbidden:
      description: Forbidden
      content:
        application/json:
          schema:
            $ref: '#/components/schemas/Errors'
    InternalServerError:
      description: Internal server error
      content:
        application/json:
          schema:
            $ref: '#/components/schemas/Errors'
    LhcFill:
      description: Expected response of an LhcFill
      content:
        application/json:
          schema:
            $ref: '#/components/schemas/LhcFillResponse'
    Log:
      description: Expected response to a valid request.
      content:
        application/json:
          schema:
            $ref: '#/components/schemas/LogResponse'
    LogTree:
      description: Expected response to a valid request.
      content:
        application/json:
          schema:
            $ref: '#/components/schemas/LogTreeResponse'
    NotFound:
      description: Not Found
      content:
        application/json:
          schema:
            $ref: '#/components/schemas/Errors'
    Run:
      description: Expected response to a valid request.
      content:
        application/json:
          schema:
            $ref: '#/components/schemas/RunResponse'
    RunType:
      description: Expected response to a valid request.
      content:
        application/json:
          schema:
            $ref: '#/components/schemas/RunTypeResponse'
    ServiceUnavailable:
      description: Service Unavailable
      content:
        application/json:
          schema:
            $ref: '#/components/schemas/Errors'
    Subsystem:
      description: Expected response to a valid request.
      content:
        application/json:
          schema:
            $ref: '#/components/schemas/SubsystemResponse'
    Tag:
      description: Expected response to a valid request.
      content:
        application/json:
          schema:
            $ref: '#/components/schemas/TagResponse'
    UnexpectedError:
      description: Unexpected Error
      content:
        application/json:
          schema:
            $ref: '#/components/schemas/Errors'
  securitySchemes:
    ApiKeyAuth:
      type: apiKey
      in: query
      name: token
  schemas:
    ApiInformation:
      description: API information
      type: object
      properties:
        name:
          description: Name of the API
          type: string
        version:
          description: Version of the API
          type: string
      required:
        - name
        - version
      additionalProperties: false
    ArrayOfAttachments:
      description: A list of attachment objects.
      type: array
      items:
        $ref: '#/components/schemas/Attachment'
    ArrayOfAttachmentsResponse:
      description: Response containing multiple attachments.
      type: object
      properties:
        data:
          $ref: '#/components/schemas/ArrayOfAttachments'
      required:
        - data
      additionalProperties: false
    ArrayOfEnvironments:
      description: A list of Environment objects.
      type: array
      items:
        $ref: '#/components/schemas/Environment'
    ArrayOfEnvironmentsResponse:
      description: Response containing multiple environments.
      type: object
      properties:
        data:
          $ref: '#/components/schemas/ArrayOfEnvironments'
        meta:
          $ref: '#/components/schemas/ArrayOfEnvironmentsResponseMeta'
      required:
        - data
      additionalProperties: false
    ArrayOfEnvironmentsResponseMeta:
      description: The metadata related to an array of Environments response.
      type: object
      properties:
        page:
          $ref: '#/components/schemas/PaginationMeta'
      required:
        - page
      additionalProperties: false
    ArrayOfFlps:
      description: A list of Flp objects.
      type: array
      items:
        $ref: '#/components/schemas/Flp'
    ArrayOfFlpsResponse:
      description: Response containing multiple flps.
      type: object
      properties:
        data:
          $ref: '#/components/schemas/ArrayOfFlps'
        meta:
          $ref: '#/components/schemas/ArrayOfFlpsResponseMeta'
      required:
        - data
      additionalProperties: false
    ArrayOfFlpsResponseMeta:
      description: The metadata related to an array of flps response.
      type: object
      properties:
        page:
          $ref: '#/components/schemas/PaginationMeta'
      required:
        - page
      additionalProperties: false
    ArrayOfLhcFills:
      description: A list of LhcFill objects.
      type: array
      items:
        $ref: '#/components/schemas/LhcFill'
    ArrayOfLhcFillsResponse:
      description: Alist of LhcFills
      type: object
      properties:
        data:
          $ref: '#/components/schemas/ArrayOfLhcFills'
        meta:
          $ref: '#/components/schemas/ArrayOfLhcFillsResponseMeta'
      additionalProperties: false
    ArrayOfLhcFillsResponseMeta:
      description: The metadata related to an array of LhcFills response.
      type: object
      properties:
        page:
          $ref: '#/components/schemas/PaginationMeta'
      required:
        - page
      additionalProperties: false
    ArrayOfLogTrees:
      description: A list of Log tree objects.
      type: array
      items:
        $ref: '#/components/schemas/LogTree'
    ArrayOfLogs:
      description: A list of Log objects.
      type: array
      items:
        $ref: '#/components/schemas/Log'
    ArrayOfLogsResponse:
      description: Response containing multiple logs.
      type: object
      properties:
        data:
          $ref: '#/components/schemas/ArrayOfLogs'
        meta:
          $ref: '#/components/schemas/ArrayOfLogsResponseMeta'
      required:
        - data
      additionalProperties: false
    ArrayOfLogsResponseMeta:
      description: The metadata related to an array of logs response.
      type: object
      properties:
        page:
          $ref: '#/components/schemas/PaginationMeta'
      required:
        - page
      additionalProperties: false
    ArrayOfRunTypes:
      description: Response containing multiple run types
      type: array
      items:
        $ref: '#/components/schemas/RunType'
    ArrayOfRunTypesResponse:
      description: Response containing multiple run types.
      type: object
      properties:
        data:
          $ref: '#/components/schemas/ArrayOfRunTypes'
        meta:
          $ref: '#/components/schemas/ArrayOfRunTypesResponseMeta'
      required:
        - data
      additionalProperties: false
    ArrayOfRunTypesResponseMeta:
      description: The metadata related to an array of runtypes response.
      type: object
      properties:
        page:
          $ref: '#/components/schemas/PaginationMeta'
      required:
        - page
      additionalProperties: false
    ArrayOfRuns:
      description: A list of Run objects.
      type: array
      items:
        $ref: '#/components/schemas/Run'
    ArrayOfRunsResponse:
      description: Response containing multiple runs.
      type: object
      properties:
        data:
          $ref: '#/components/schemas/ArrayOfRuns'
        meta:
          $ref: '#/components/schemas/ArrayOfRunsResponseMeta'
      required:
        - data
      additionalProperties: false
    ArrayOfRunsResponseMeta:
      description: The metadata related to an array of runs response.
      type: object
      properties:
        page:
          $ref: '#/components/schemas/PaginationMeta'
      required:
        - page
      additionalProperties: false
    ArrayOfSubsystems:
      description: A list of Subsystem objects.
      type: array
      items:
        $ref: '#/components/schemas/Subsystem'
    ArrayOfSubsystemsResponse:
      description: Response containing multiple subsystems.
      type: object
      properties:
        data:
          $ref: '#/components/schemas/ArrayOfSubsystems'
        meta:
          $ref: '#/components/schemas/ArrayOfSubsystemsResponseMeta'
      required:
        - data
      additionalProperties: false
    ArrayOfSubsystemsResponseMeta:
      description: The metadata related to an array of subsystems response.
      type: object
      properties:
        page:
          $ref: '#/components/schemas/PaginationMeta'
      required:
        - page
      additionalProperties: false
    ArrayOfTags:
      description: A list of Tag objects.
      type: array
      items:
        $ref: '#/components/schemas/Tag'
    ArrayOfTagsResponse:
      description: Response containing multiple tags.
      type: object
      properties:
        data:
          $ref: '#/components/schemas/ArrayOfTags'
        meta:
          $ref: '#/components/schemas/ArrayOfTagsResponseMeta'
      required:
        - data
      additionalProperties: false
    ArrayOfTagsResponseMeta:
      description: The metadata related to an array of tag response.
      type: object
      properties:
        page:
          $ref: '#/components/schemas/PaginationMeta'
      required:
        - page
      additionalProperties: false
    Attachment:
      description: Describes metadata of an attachment.
      type: object
      properties:
        createdAt:
          description: Unix timestamp when this entity was created.
          type: integer
          minimum: 0
          example: 853113599
        encoding:
          $ref: '#/components/schemas/FileEncoding'
        fileName:
          $ref: '#/components/schemas/FileName'
        id:
          $ref: '#/components/schemas/EntityId'
        logId:
          $ref: '#/components/schemas/EntityId'
        mimeType:
          $ref: '#/components/schemas/FileMimeType'
        originalName:
          $ref: '#/components/schemas/FileOriginalName'
        path:
          $ref: '#/components/schemas/FilePath'
        size:
          $ref: '#/components/schemas/FileSize'
        updatedAt:
          description: Unix timestamp when this entity was created.
          type: integer
          minimum: 0
          example: 853113599
      required:
        - id
      additionalProperties: false
    AttachmentResponse:
      description: Response containing a single attachment.
      type: object
      properties:
        data:
          $ref: '#/components/schemas/Attachment'
      required:
        - data
      additionalProperties: false
    CommaSeparatedStrings:
      description: CSV style string list
      type: string
      example: FOOD,MAINTENANCE
    CreateAttachments:
      description: Describes an attachment
      type: object
      properties:
        attachments:
          $ref: '#/components/schemas/ArrayOfAttachments'
      additionalProperties: false
    CreateEnvironment:
      description: Describes an environment
      type: object
      properties:
        createdAt:
          $ref: '#/components/schemas/EnvironmentAt'
        envId:
          $ref: '#/components/schemas/EnvironmentId'
        status:
          $ref: '#/components/schemas/EnvironmentStatus'
        statusMessage:
          $ref: '#/components/schemas/EnvironmentStatusMessage'
      required:
        - envId
      additionalProperties: false
    CreateFlp:
      description: Describes an flp
      type: object
      properties:
        hostname:
          $ref: '#/components/schemas/FlpHostname'
        name:
          $ref: '#/components/schemas/FlpName'
        runNumber:
          $ref: '#/components/schemas/RunNumber'
      required:
        - hostname
        - name
      additionalProperties: false
    CreateLhcFill:
      description: Describes an lhcfill
      properties:
        beamType:
          $ref: '#/components/schemas/LhcFillBeamType'
        fillingSchemeName:
          description: Filling scheme name
          type: string
          nullable: true
        stableBeamEnd:
          description: Unix timestamp when this entity was created.
          type: integer
          minimum: 0
          example: 853113599
          nullable: true
        stableBeamStart:
          description: Unix timestamp when this entity was created.
          type: integer
          minimum: 0
          example: 853113599
          nullable: true
        stableBeamsDuration:
          description: Float value of the time
          type: integer
          nullable: true
    CreateLog:
      description: Describes an intervention or an event that happened.
      type: object
      properties:
        runNumbers:
          $ref: '#/components/schemas/RunNumbers'
        text:
          $ref: '#/components/schemas/LogText'
        title:
          $ref: '#/components/schemas/LogTitle'
      required:
        - text
        - title
      additionalProperties: false
    CreateSubsystem:
      description: A label attached to something for the purpose of identification.
      type: object
      properties:
        text:
          description: The label value of the subsystem.
          type: string
      required:
        - text
      additionalProperties: false
    CreateTag:
      description: A label attached to something for the purpose of identification.
      type: object
      properties:
        text:
          description: The label value of the tag.
          type: string
      required:
        - text
      additionalProperties: false
    DeployInformation:
      description: Deploy information
      type: object
      properties:
        age:
          description: The number of seconds that the server is online.
          type: number
        start:
          description: The unix timestamp of the moment that the the server went online.
          type: integer
          minimum: 0
          example: 853113599
      required:
        - age
        - start
      additionalProperties: false
    Entity:
      description: Base entity.
      type: object
      properties:
        createdAt:
          description: Unix timestamp when this entity was created.
          type: integer
          minimum: 0
          example: 853113599
        id:
          $ref: '#/components/schemas/EntityId'
        updatedAt:
          description: Unix timestamp when this entity was last updated.
          type: integer
          minimum: 0
          example: 853113599
      required:
        - id
    EntityId:
      description: The unique identifier of this entity.
      type: integer
      minimum: 1
    Environment:
      description: The Environment object.
      type: object
      properties:
        createdAt:
          description: Unix timestamp when this entity was created.
          type: integer
          minimum: 0
          example: 853113599
        id:
          $ref: '#/components/schemas/EnvironmentId'
        runs:
          description: Array of minified Run objects.
          type: array
          items:
            $ref: '#/components/schemas/Run'
        status:
          description: The status of the environment.
          type: string
          nullable: true
        statusMessage:
          description: >-
            A message explaining the status or the current state of the
            environment.
          type: string
          nullable: true
<<<<<<< HEAD
        toredownAt:
          description: Unix timestamp when this entity was tore down.
          type: integer
          minimum: 0
          example: 853113599
          nullable: true
        updatedAt:
          description: Unix timestamp when this entity was last updated.
          type: integer
          minimum: 0
          example: 853113599
=======
        runs:
          description: Array of minified Run objects.
          type: array
          items:
            $ref: '#/components/schemas/RunSimplifiedObject'
>>>>>>> 4f83ee05
      required:
        - id
      additionalProperties: false
    EnvironmentAt:
      description: The earliest allowed unix timestamp for the fetched data.
      type: integer
      minimum: 0
      example: 853113599
    EnvironmentId:
      description: The environment identifier.
      type: string
      nullable: true
    EnvironmentResponse:
      description: The Environment response object
      type: object
      properties:
        data:
          $ref: '#/components/schemas/Environment'
      required:
        - data
      additionalProperties: false
    EnvironmentRun:
      description: Run that needs to be added.
      type: integer
      minimum: 0
    EnvironmentStatus:
      description: Current environment status
      type: string
      nullable: true
    EnvironmentStatusMessage:
      description: Message about the current status.
      type: string
      nullable: true
    EorReason:
      description: >-
        An object containing information with regards to the reason a run was
        ended.
      type: object
      properties:
        category:
          description: The category of the general reason for ending the run.
          type: string
          nullable: true
        createdAt:
          description: Unix timestamp when this entity was created.
          type: integer
          minimum: 0
          example: 853113599
        description:
          description: The extra information if needed for an end of run. It can be empty.
          type: string
          nullable: true
        id:
          $ref: '#/components/schemas/EntityId'
        lastEditedName:
          description: The last person that edited the end-of-run reason.
          type: string
          nullable: true
        reasonTypeId:
          description: Id for the general reason that was selected.
          type: integer
          minimum: 0
          nullable: false
        runId:
          description: Id for the run for which the eor reason was selected.
          type: integer
          minimum: 0
          nullable: false
        title:
          description: The title of the general reason for ending the run.
          type: string
          nullable: true
        updatedAt:
          description: Unix timestamp when this entity was last updated.
          type: integer
          minimum: 0
          example: 853113599
      additionalProperties: false
    EorReasonList:
      description: A list of end of run reasons.
      type: array
      items:
        $ref: '#/components/schemas/EorReason'
    Error:
      description: An Error object.
      type: object
      properties:
        detail:
          description: >-
            A human-readable explanation specific to this occurrence of the
            problem.
          type: string
        source:
          $ref: '#/components/schemas/ErrorSource'
        status:
          description: The HTTP status code applicable to this problem.
          oneOf:
            - type: string
            - type: integer
        title:
          description: A short, human-readable summary of the problem.
          type: string
      required:
        - status
        - title
      additionalProperties: false
    ErrorSource:
      description: An object containing references to the source of the error.
      type: object
      properties:
        pointer:
          description: A pointer to the associated entity in the request document.
          type: string
      additionalProperties: false
    Errors:
      description: A list of Error objects.
      type: object
      properties:
        errors:
          description: A list of Error objects.
          type: array
          items:
            $ref: '#/components/schemas/Error'
          minItems: 1
      required:
        - errors
      additionalProperties: false
    FileEncoding:
      description: Encoding used on the file.
      type: string
    FileMimeType:
      description: Mime-type of a file.
      type: string
    FileName:
      description: Name of a file.
      type: string
    FileOriginalName:
      description: Original name of a file.
      type: string
    FilePath:
      description: Path of where the file is stored.
      type: string
    FileSize:
      description: Size of a file.
      type: integer
      minimum: 0
    FilterLogsCreatedOptions:
      description: Specifies the creation time related filter requirements for a request.
      type: object
      properties:
        from:
          description: The earliest allowed unix timestamp for the fetched data.
          type: integer
          minimum: 0
          example: 853113599
        to:
          description: The latest allowed unix timestamp for the fetched data.
          type: integer
          minimum: 0
          example: 853113599
      additionalProperties: false
    FilterLogsOptions:
      description: Specifies the log related filter requirements for a request.
      type: object
      properties:
        author:
          description: Name of the author.
          type: string
          example: John Doe
        created:
          $ref: '#/components/schemas/FilterLogsCreatedOptions'
        origin:
          $ref: '#/components/schemas/LogOrigin'
        parentLog:
          $ref: '#/components/schemas/EntityId'
        rootLog:
          $ref: '#/components/schemas/EntityId'
        tags:
          $ref: '#/components/schemas/FilterLogsTagsOptions'
        title:
          $ref: '#/components/schemas/LogTitle'
      additionalProperties: false
    FilterLogsTagsOptions:
      description: Specifies the tag related filter requirements for a request.
      type: object
      properties:
        operation:
          description: The operation indicating the relation between the data.
          type: string
          enum:
            - and
            - or
        values:
          $ref: '#/components/schemas/CommaSeparatedStrings'
      required:
        - operation
        - values
      additionalProperties: false
    Flp:
      description: Describes an intervention or an event that happened.
      type: object
      properties:
        bytesEquipmentReadOut:
          $ref: '#/components/schemas/FlpBytesEquipmentReadOut'
        bytesFairMQReadOut:
          $ref: '#/components/schemas/FlpBytesFairMQReadOut'
        bytesProcessed:
          $ref: '#/components/schemas/FlpBytesProcessed'
        bytesRecordingReadOut:
          $ref: '#/components/schemas/FlpBytesRecordingReadOut'
        createdAt:
          description: Unix timestamp when this entity was created.
          type: integer
          minimum: 0
          example: 853113599
        hostname:
          $ref: '#/components/schemas/FlpHostname'
        id:
          $ref: '#/components/schemas/EntityId'
        nTimeframes:
          $ref: '#/components/schemas/FlpTimeframes'
        name:
          $ref: '#/components/schemas/FlpName'
        updatedAt:
          description: Unix timestamp when this entity was last updated.
          type: integer
          minimum: 0
          example: 853113599
      required:
        - bytesEquipmentReadOut
        - bytesFairMQReadOut
        - bytesProcessed
        - bytesRecordingReadOut
        - hostname
        - id
        - nTimeframes
        - name
      additionalProperties: false
    FlpBytesEquipmentReadOut:
      description: >-
        Total data volume out from the readout 'equipment' component in bytes.
        Can reach PetaBytes. Updated regularly.
      type: integer
      minimum: 0
    FlpBytesFairMQReadOut:
      description: >-
        Total data volume out from the readout 'fmq' component in bytes. Can
        reach PetaBytes. Updated regularly.
      type: integer
      minimum: 0
    FlpBytesProcessed:
      description: Total data volume read out in bytes.
      type: integer
      minimum: 0
    FlpBytesRecordingReadOut:
      description: >-
        Total data volume out from the readout 'recording' component in bytes.
        Can reach PetaBytes. Updated regularly.
      type: integer
      minimum: 0
    FlpHostname:
      description: FLP hostname.
      type: string
    FlpName:
      description: FLP name.
      type: string
    FlpResponse:
      description: Response containing a single flp.
      type: object
      properties:
        data:
          $ref: '#/components/schemas/Flp'
      required:
        - data
      additionalProperties: false
    FlpSortOptions:
      description: Specifies the sorting requirements of a flp request.
      type: object
      properties:
        id:
          $ref: '#/components/schemas/SortOrder'
      additionalProperties: false
    FlpTimeframes:
      description: Number of subtimeframes processed in this FLP. Updated regularly.
      type: integer
      minimum: 0
    LhcFill:
      description: Describes the current situation of lhc
      type: object
      properties:
        beamType:
          $ref: '#/components/schemas/LhcFillBeamType'
        fillNumber:
          $ref: '#/components/schemas/EntityId'
        fillingSchemeName:
          description: Name of the filling schme
          type: string
          nullable: true
        runs:
          description: Array of minified Run objects.
          type: array
          items:
            $ref: '#/components/schemas/Run'
          nullable: true
        stableBeamsDuration:
          description: Float value of the time
          type: integer
          nullable: true
        stableBeamsEnd:
          description: Unix timestamp when this entity was created.
          type: integer
          minimum: 0
          example: 853113599
          nullable: true
        stableBeamsStart:
          description: Unix timestamp when this entity was created.
          type: integer
          minimum: 0
          example: 853113599
          nullable: true
      additionalProperties: false
    LhcFillBeamType:
      description: A enum of the different collision types of the beam
      nullable: true
      type: string
    LhcFillResponse:
      description: Response containing a single LhcFill.
      type: object
      properties:
        data:
          $ref: '#/components/schemas/LhcFill'
      required:
        - data
      additionalProperties: false
    Log:
      description: Describes an intervention or an event that happened.
      type: object
      properties:
        attachments:
          $ref: '#/components/schemas/ArrayOfAttachments'
        author:
          $ref: '#/components/schemas/User'
        createdAt:
          description: Unix timestamp when this entity was created.
          type: integer
          minimum: 0
          example: 853113599
        id:
          $ref: '#/components/schemas/EntityId'
        origin:
          $ref: '#/components/schemas/LogOrigin'
        parentLogId:
          $ref: '#/components/schemas/EntityId'
        replies:
          $ref: '#/components/schemas/LogReplies'
        rootLogId:
          $ref: '#/components/schemas/EntityId'
        runs:
          description: Array of minified Run objects.
          type: array
          items:
            description: Minified Run object.
            type: object
            properties:
              id:
                $ref: '#/components/schemas/EntityId'
              runNumber:
                $ref: '#/components/schemas/RunNumber'
            required:
              - id
              - runNumber
            additionalProperties: false
        subsystems:
          $ref: '#/components/schemas/ArrayOfSubsystems'
        subtype:
          $ref: '#/components/schemas/LogSubtype'
        tags:
          $ref: '#/components/schemas/ArrayOfTags'
        text:
          $ref: '#/components/schemas/LogText'
        title:
          $ref: '#/components/schemas/LogTitle'
        updatedAt:
          description: Unix timestamp when this entity was last updated.
          type: integer
          minimum: 0
          example: 853113599
      required:
        - author
        - id
        - origin
        - parentLogId
        - rootLogId
        - subtype
        - text
        - title
      additionalProperties: false
    LogOrigin:
      description: Type of creator.
      type: string
      enum:
        - human
        - process
    LogReplies:
      description: The amount of children of a root log.
      type: integer
      minimum: 0
    LogResponse:
      description: Response containing a single log.
      type: object
      properties:
        data:
          $ref: '#/components/schemas/Log'
      required:
        - data
      additionalProperties: false
    LogSortOptions:
      description: Specifies the sorting requirements of a log request.
      type: object
      properties:
        author:
          $ref: '#/components/schemas/SortOrder'
        createdAt:
          $ref: '#/components/schemas/SortOrder'
        id:
          $ref: '#/components/schemas/SortOrder'
        tags:
          $ref: '#/components/schemas/SortOrder'
        title:
          $ref: '#/components/schemas/SortOrder'
      additionalProperties: false
    LogSubtype:
      description: The subtype of a Log.
      type: string
      enum:
        - run
        - subsystem
        - announcement
        - intervention
        - comment
    LogText:
      description: Body of the log.
      type: string
      minLength: 3
    LogTitle:
      description: Title of the log.
      type: string
      minLength: 0
      maxLength: 140
    LogTree:
      description: Describes an intervention or an event that happened.
      type: object
      properties:
        attachments:
          $ref: '#/components/schemas/ArrayOfAttachments'
        author:
          $ref: '#/components/schemas/User'
        children:
          $ref: '#/components/schemas/ArrayOfLogTrees'
        createdAt:
          description: Unix timestamp when this entity was created.
          type: integer
          minimum: 0
          example: 853113599
        id:
          $ref: '#/components/schemas/EntityId'
        origin:
          $ref: '#/components/schemas/LogOrigin'
        parentLogId:
          $ref: '#/components/schemas/EntityId'
        replies:
          $ref: '#/components/schemas/LogReplies'
        rootLogId:
          $ref: '#/components/schemas/EntityId'
        runs:
          description: Array of minified Run objects.
          type: array
          items:
            description: Minified Run object.
            type: object
            properties:
              id:
                $ref: '#/components/schemas/EntityId'
              runNumber:
                $ref: '#/components/schemas/RunNumber'
            required:
              - id
              - runNumber
            additionalProperties: false
        subsystems:
          $ref: '#/components/schemas/ArrayOfSubsystems'
        subtype:
          $ref: '#/components/schemas/LogSubtype'
        tags:
          $ref: '#/components/schemas/ArrayOfTags'
        text:
          $ref: '#/components/schemas/LogText'
        title:
          $ref: '#/components/schemas/LogTitle'
        updatedAt:
          description: Unix timestamp when this entity was last updated.
          type: integer
          minimum: 0
          example: 853113599
      required:
        - author
        - children
        - id
        - origin
        - parentLogId
        - rootLogId
        - subtype
        - text
        - title
      additionalProperties: false
    LogTreeResponse:
      description: Response containing a single log tree.
      type: object
      properties:
        data:
          $ref: '#/components/schemas/LogTree'
      required:
        - data
      additionalProperties: false
    PaginationLimit:
      description: The numbers of items to return.
      type: integer
      minimum: 1
      maximum: 100
      default: 100
    PaginationMeta:
      description: The metadata related to pagination.
      type: object
      properties:
        pageCount:
          description: The total number of pages which contain data.
          type: integer
          minimum: 0
        totalCount:
          description: The total number of elements in the collection
          type: integer
          minimum: 0
      required:
        - pageCount
        - totalCount
      additionalProperties: false
    PaginationOffset:
      description: The number of items to skip before starting to collect the result set.
      type: integer
      minimum: 0
      default: 0
    PaginationOptions:
      description: Specifies the pagination requirements of a request.
      type: object
      properties:
        limit:
          $ref: '#/components/schemas/PaginationLimit'
        offset:
          $ref: '#/components/schemas/PaginationOffset'
      additionalProperties: false
    Run:
      description: Describes an intervention or an event that happened.
      type: object
      properties:
        aliceDipoleCurrent:
          description: Current in Dipole magnet (Amperes) - signed
          type: number
          nullable: true
        aliceDipolePolarity:
          description: The polarity of the alice dipole current.
          type: string
          nullable: true
        aliceL3Current:
          description: Current in L3 magnet (Amperes) - signed
          type: number
          nullable: true
        aliceL3Polarity:
          description: The polarity of the L3 magnet
          type: string
          nullable: true
        bytesReadOut:
          $ref: '#/components/schemas/RunBytesReadOut'
        createdAt:
          description: Unix timestamp when this entity was created.
          type: integer
          minimum: 0
          example: 853113599
        dcs:
          $ref: '#/components/schemas/RunDcs'
        dd_flp:
          $ref: '#/components/schemas/RunDdFlp'
        detectors:
          $ref: '#/components/schemas/RunDetectorsList'
        envId:
          $ref: '#/components/schemas/EnvironmentId'
        environmentId:
          $ref: '#/components/schemas/RunEnvironmentId'
        eorReasons:
          $ref: '#/components/schemas/EorReasonList'
        epn:
          $ref: '#/components/schemas/RunEpn'
        epnTopology:
          $ref: '#/components/schemas/RunEpnTopology'
        fillNumber:
          description: Id of a lhcFill object
          type: integer
          minimum: 1
          nullable: true
        id:
          $ref: '#/components/schemas/EntityId'
        lhcBeamEnergy:
          description: Energy of the beam (GeV)
          type: number
          nullable: true
        lhcBeamMode:
          description: LHC Beam Mode (STABLE BEAMS,INJECTION PROBE BEAM, ...)
          type: string
          nullable: true
        lhcBetaStar:
          description: LHC Beta * in meters
          type: number
          nullable: true
        lhcPeriod:
          description: The period tag of an LHC
          type: string
          nullable: true
        nDetectors:
          $ref: '#/components/schemas/RunDetectors'
        nEpns:
          $ref: '#/components/schemas/RunEpns'
        nFlps:
          $ref: '#/components/schemas/RunFlps'
        nSubtimeframes:
          $ref: '#/components/schemas/RunSubtimeframes'
        odcTopologyFullName:
          description: The name or location of the odc topology
          type: string
          nullable: true
        pdpBeamType:
          description: Type of the pdp beam.
          type: string
          nullable: true
        pdpConfigOption:
          description: The config option of the pdp.
          type: string
          nullable: true
        pdpTopologyDescriptionLibraryFile:
          description: Pdp file location.
          type: string
          nullable: true
        pdpWorkflowParameters:
          description: Parameters of the pdp workflow.
          type: string
          nullable: true
        readoutCfgUri:
          description: Uri of the readout configuration
          type: string
          nullable: true
        runDuration:
          $ref: '#/components/schemas/RunDuration'
        runNumber:
          $ref: '#/components/schemas/RunNumber'
        runQuality:
          $ref: '#/components/schemas/RunQuality'
        runType:
          oneOf:
            - $ref: '#/components/schemas/EntityId'
            - $ref: '#/components/schemas/RunTypeString'
            - $ref: '#/components/schemas/RunType'
        tags:
          $ref: '#/components/schemas/ArrayOfTags'
        tfbDdMode:
          description: The mode of the tfb dd.
          type: string
          nullable: true
        timeO2End:
          $ref: '#/components/schemas/RunO2End'
        timeO2Start:
          $ref: '#/components/schemas/RunO2Start'
        timeTrgEnd:
          $ref: '#/components/schemas/RunTrgEnd'
        timeTrgStart:
          $ref: '#/components/schemas/RunTrgStart'
        triggerValue:
          description: Value of the current trigger can be OFF, LTU, CTP
          type: string
          nullable: true
        updatedAt:
          description: Unix timestamp when this entity was last updated.
          type: integer
          minimum: 0
          example: 853113599
      required:
        - bytesReadOut
        - id
        - nDetectors
        - nEpns
        - nFlps
        - nSubtimeframes
        - runNumber
        - runQuality
        - runType
        - timeO2End
        - timeO2Start
        - timeTrgEnd
        - timeTrgStart
      additionalProperties: false
    RunBytesReadOut:
      description: Total data volume read out from the detectors by the O2 system in bytes.
      type: integer
      minimum: 0
    RunDcs:
      description: Boolean if dcs is set.
      type: boolean
      nullable: true
    RunDdFlp:
      description: Boolean if dd_flp is set.
      type: boolean
      nullable: true
    RunDetectors:
      description: The amount of detectors in a single run.
      type: integer
      minimum: 0
    RunDetectorsList:
      description: A comma seperated string for the detectors used
      type: string
      nullable: true
    RunDuration:
      description: The duration of the run between trigger start and trigger end in ms
      type: integer
      nullable: true
      example: 60000
    RunEnvironmentId:
      description: The unique identifier of this entity.
      type: string
    RunEpn:
      description: Boolean if epn is set
      type: boolean
      nullable: true
    RunEpnTopology:
      description: The topology for the epn
      type: string
    RunEpns:
      description: The amount of Epns nodes in a single run.
      type: integer
      minimum: 0
    RunFlps:
      description: The amount of Flps nodes in a single run.
      type: integer
    RunNumber:
      description: The unique identifier of this entity.
      type: integer
      minimum: 0
    RunNumbers:
      description: A serialized string of run numbers
      type: string
      example: 1,2,3,4,5,6,7,8
    RunO2End:
      description: Unix timestamp when this entity was created.
      type: integer
      minimum: 0
      example: 853113599
      nullable: true
    RunO2Start:
      description: Unix timestamp when this entity was created.
      type: integer
      minimum: 0
      example: 853113599
      nullable: true
    RunOrigin:
      description: Type of creator.
      type: string
      enum:
        - process
    RunQuality:
      description: Specifies the type of run.
      type: string
      enum:
        - good
        - bad
        - test
    RunResponse:
      description: Response containing a single run.
      type: object
      properties:
        data:
          $ref: '#/components/schemas/Run'
      required:
        - data
      additionalProperties: false
    RunSimplifiedObject:
      description: A smaller run object
      type: object
      properties:
        id:
          $ref: '#/components/schemas/EntityId'
        runNumber:
          description: A integer pointing to the run number
          type: integer
          minimum: 0
      additionalProperties: false
    RunSortOptions:
      description: Specifies the sorting requirements of a run request.
      type: object
      properties:
        id:
          $ref: '#/components/schemas/SortOrder'
        text:
          $ref: '#/components/schemas/SortOrder'
      additionalProperties: false
    RunSubtimeframes:
      description: Total number of subtimeframes processed by the O2 system.
      type: integer
      minimum: 0
    RunTrgEnd:
      description: Unix timestamp when this entity was created.
      type: integer
      minimum: 0
      example: 853113599
      nullable: true
    RunTrgStart:
      description: Unix timestamp when this entity was created.
      type: integer
      minimum: 0
      example: 853113599
      nullable: true
    RunType:
      description: Describes a type of run that occured.
      type: object
      properties:
        createdAt:
          description: Unix timestamp when this entity was created.
          type: integer
          minimum: 0
          example: 853113599
        id:
          $ref: '#/components/schemas/EntityId'
        name:
          description: The name of the run type
          type: string
        updatedAt:
          description: Unix timestamp when this entity was last updated.
          type: integer
          minimum: 0
          example: 853113599
      required:
        - id
        - name
      additionalProperties: false
    RunTypeResponse:
      description: Response containing a single run.
      type: object
      properties:
        data:
          $ref: '#/components/schemas/RunType'
      required:
        - data
      additionalProperties: false
    RunTypeSortOptions:
      description: Specifies the sorting requirements of a runtype request.
      type: object
      properties:
        id:
          $ref: '#/components/schemas/SortOrder'
        name:
          $ref: '#/components/schemas/SortOrder'
      additionalProperties: false
    RunTypeString:
      description: String type for runtype
      type: string
      nullable: true
      additionalProperties: false
    SortOrder:
      description: Specifies the sorting direction of a sorting option.
      type: string
      enum:
        - asc
        - desc
    Subsystem:
      description: A label attached to something for the purpose of identification.
      type: object
      properties:
        createdAt:
          description: Unix timestamp when this entity was created.
          type: integer
          minimum: 0
          example: 853113599
        id:
          $ref: '#/components/schemas/EntityId'
        name:
          description: The label value of the subsystem.
          type: string
        updatedAt:
          description: Unix timestamp when this entity was last updated.
          type: integer
          minimum: 0
          example: 853113599
      required:
        - id
        - name
      additionalProperties: false
    SubsystemResponse:
      description: Response containing a single subsystem.
      type: object
      properties:
        data:
          $ref: '#/components/schemas/Subsystem'
      required:
        - data
      additionalProperties: false
    Tag:
      description: A label attached to something for the purpose of identification.
      type: object
      properties:
        createdAt:
          description: Unix timestamp when this entity was created.
          type: integer
          minimum: 0
          example: 853113599
        email:
          description: The email for the tag.
          type: string
          nullable: true
        id:
          $ref: '#/components/schemas/EntityId'
        lastEditedName:
          description: The last person that edited the email/mattermost fields
          type: string
          nullable: true
        mattermost:
          description: All the mattermost tags for updates
          type: string
          nullable: true
        text:
          description: The label value of the tag.
          type: string
        updatedAt:
          description: Unix timestamp when this entity was last updated.
          type: integer
          minimum: 0
          example: 853113599
      required:
        - id
        - text
      additionalProperties: false
    TagName:
      description: The name of the tag
      type: string
    TagResponse:
      description: Response containing a single tag.
      type: object
      properties:
        data:
          $ref: '#/components/schemas/Tag'
      required:
        - data
      additionalProperties: false
    UpdateEnvironment:
      description: Describes an update to an environment
      type: object
      properties:
        run:
          $ref: '#/components/schemas/EnvironmentRun'
        status:
          $ref: '#/components/schemas/EnvironmentStatus'
        statusMessage:
          $ref: '#/components/schemas/EnvironmentStatusMessage'
        toredownAt:
          $ref: '#/components/schemas/EnvironmentAt'
      additionalProperties: false
    UpdateFlp:
      description: Describes an update to an flp
      type: object
      properties:
        bytesEquipmentReadOut:
          $ref: '#/components/schemas/FlpBytesEquipmentReadOut'
        bytesFairMQReadOut:
          $ref: '#/components/schemas/FlpBytesFairMQReadOut'
        bytesProcessed:
          $ref: '#/components/schemas/FlpBytesProcessed'
        bytesRecordingReadOut:
          $ref: '#/components/schemas/FlpBytesRecordingReadOut'
        nTimeframes:
          $ref: '#/components/schemas/FlpTimeframes'
      additionalProperties: false
    UpdateRunByRunNumber:
      description: Updates Run by runNumber
      type: object
      properties:
        aliceDipoleCurrent:
          description: Current in Dipole magnet (Amperes) - signed
          type: number
          nullable: true
        aliceL3Current:
          description: Current in L3 magnet (Amperes) - signed
          type: number
          nullable: true
        lhcBeamEnergy:
          description: Energy of the beam (GeV)
          type: number
          nullable: true
        lhcBeamMode:
          description: LHC Beam Mode (STABLE BEAMS,INJECTION PROBE BEAM, ...)
          type: string
          nullable: true
        lhcBetaStar:
          description: LHC Beta * in meters
          type: number
          nullable: true
        runQuality:
          $ref: '#/components/schemas/RunQuality'
      additionalProperties: false
    UpdateRunQuality:
      description: Updates the run quality values
      properties:
        runQuality:
          $ref: '#/components/schemas/RunQuality'
      additionalProperties: false
    User:
      description: Describes an intervention or an event that happened.
      type: object
      properties:
        access:
          type: array
          description: Array of roles
          items:
            type: string
            description: Role name
        externalId:
          description: The unique CERN identifier of this user.
          type: integer
          format: int64
          minimum: 0
        id:
          description: The unique identifier of this entity.
          type: integer
          format: int64
          minimum: 0
        name:
          type: string
          description: Name of the user.
      required:
        - externalId
        - id
        - name
      additionalProperties: false
security:
  - ApiKeyAuth: []<|MERGE_RESOLUTION|>--- conflicted
+++ resolved
@@ -1501,7 +1501,7 @@
           description: Array of minified Run objects.
           type: array
           items:
-            $ref: '#/components/schemas/Run'
+            $ref: '#/components/schemas/RunSimplifiedObject'
         status:
           description: The status of the environment.
           type: string
@@ -1512,7 +1512,6 @@
             environment.
           type: string
           nullable: true
-<<<<<<< HEAD
         toredownAt:
           description: Unix timestamp when this entity was tore down.
           type: integer
@@ -1524,13 +1523,6 @@
           type: integer
           minimum: 0
           example: 853113599
-=======
-        runs:
-          description: Array of minified Run objects.
-          type: array
-          items:
-            $ref: '#/components/schemas/RunSimplifiedObject'
->>>>>>> 4f83ee05
       required:
         - id
       additionalProperties: false
