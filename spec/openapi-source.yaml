--- conflicted
+++ resolved
@@ -1807,13 +1807,10 @@
           $ref: '#/components/schemas/RunDdFlp'
         detectors:
           $ref: '#/components/schemas/RunDetectorsList'
-<<<<<<< HEAD
         envId:
           $ref: '#/components/schemas/EnvironmentId'
-=======
         eorReasons:
           $ref: '#/components/schemas/EorReasonList'
->>>>>>> 240d8500
         environmentId:
           $ref: '#/components/schemas/RunEnvironmentId'
         epn:
@@ -1821,14 +1818,9 @@
         epnTopology:
           $ref: '#/components/schemas/RunEpnTopology'
         fillNumber:
-<<<<<<< HEAD
           description: Id of a lhcFill object
           type: integer
           minimum: 1
-=======
-          description: Id of lhc fill
-          type: integer
->>>>>>> 240d8500
           nullable: true
         id:
           $ref: '#/components/schemas/EntityId'
