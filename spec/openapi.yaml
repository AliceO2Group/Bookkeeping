<<<<<<< HEAD
# Generated on Thu, 21 Apr 2022 09:42:37 GMT
=======
# Generated on Wed, 04 May 2022 12:05:07 GMT
>>>>>>> b9e96c1d

openapi: 3.0.0
info:
  title: ALICE Bookkeeping
  version: 0.0.0
  license:
    name: GNU General Public License v3.0
    url: http://alice-o2.web.cern.ch/license
servers:
  - url: /api
paths:
  /:
    get:
      operationId: getServerInformation
      summary: Get server information
      responses:
        '200':
          description: API information
          content:
            application/json:
              schema:
                $ref: '#/components/schemas/ApiInformation'
        default:
          $ref: '#/components/responses/UnexpectedError'
  /attachments:
    post:
      operationId: createAttachment
      summary: Create a new attachment on a log
      requestBody:
        $ref: '#/components/requestBodies/CreateAttachments'
      responses:
        '201':
          $ref: '#/components/responses/ArrayOfAttachments'
        '400':
          $ref: '#/components/responses/BadRequest'
        '404':
          $ref: '#/components/responses/NotFound'
        default:
          $ref: '#/components/responses/UnexpectedError'
      tags:
        - attachment
  /attachments/{attachmentId}:
    parameters:
      - $ref: '#/components/parameters/AttachmentId'
    get:
      operationId: getAttachment
      summary: Get one specific attachment
      responses:
        '200':
          $ref: '#/components/responses/ArrayOfAttachments'
        '400':
          $ref: '#/components/responses/BadRequest'
        '404':
          $ref: '#/components/responses/NotFound'
        default:
          $ref: '#/components/responses/UnexpectedError'
      tags:
        - attachment
  /environments:
    get:
      operationId: listEnvironments
      summary: Fetches all the environments
      responses:
        '200':
          $ref: '#/components/responses/ArrayOfEnvironments'
        '400':
          $ref: '#/components/responses/BadRequest'
        '403':
          $ref: '#/components/responses/Forbidden'
        default:
          $ref: '#/components/responses/UnexpectedError'
<<<<<<< HEAD
=======
      tags:
        - environment
>>>>>>> b9e96c1d
    post:
      operationId: createEnvironment
      summary: Creation of the environment object.
      requestBody:
        $ref: '#/components/requestBodies/CreateEnvironment'
      responses:
        '201':
          $ref: '#/components/responses/Environment'
        '400':
          $ref: '#/components/responses/BadRequest'
        '409':
          $ref: '#/components/responses/Conflict'
        default:
          $ref: '#/components/responses/UnexpectedError'
<<<<<<< HEAD
=======
      tags:
        - environment
>>>>>>> b9e96c1d
  /environments/{envId}:
    parameters:
      - $ref: '#/components/parameters/EnvId'
    put:
      operationId: replaceEnvironment
      summary: Update of the environment object.
      requestBody:
        $ref: '#/components/requestBodies/UpdateEnvironment'
      responses:
        '201':
          $ref: '#/components/responses/Environment'
        '400':
          $ref: '#/components/responses/BadRequest'
        '409':
          $ref: '#/components/responses/Conflict'
        default:
          $ref: '#/components/responses/UnexpectedError'
<<<<<<< HEAD
=======
      tags:
        - environment
>>>>>>> b9e96c1d
  /flps:
    get:
      operationId: listFlps
      summary: List all flps
      responses:
        '200':
          $ref: '#/components/responses/ArrayOfFlps'
        '400':
          $ref: '#/components/responses/BadRequest'
        default:
          $ref: '#/components/responses/UnexpectedError'
      tags:
        - flp
    post:
      operationId: createFlp
      summary: Adds a new flp
      requestBody:
        $ref: '#/components/requestBodies/CreateFlp'
      responses:
        '201':
          $ref: '#/components/responses/Log'
        '400':
          $ref: '#/components/responses/BadRequest'
        default:
          $ref: '#/components/responses/UnexpectedError'
      tags:
        - flp
  /flps/{flpId}:
    parameters:
      - $ref: '#/components/parameters/FlpId'
    get:
      operationId: getFlpById
      summary: Gets a flp by Id
      responses:
        '200':
          $ref: '#/components/responses/Flp'
        '400':
          $ref: '#/components/responses/BadRequest'
        '404':
          $ref: '#/components/responses/NotFound'
        default:
          $ref: '#/components/responses/UnexpectedError'
      tags:
        - flp
  /flps/{flpName}/runs/{runNumber}:
    parameters:
      - $ref: '#/components/parameters/FlpName'
      - $ref: '#/components/parameters/RunNumber'
    patch:
      operationId: updateFlp
      summary: Update an existing flp
      requestBody:
        $ref: '#/components/requestBodies/UpdateFlp'
      responses:
        '200':
          $ref: '#/components/responses/Flp'
        '400':
          $ref: '#/components/responses/BadRequest'
        '404':
          $ref: '#/components/responses/NotFound'
        default:
          $ref: '#/components/responses/UnexpectedError'
      tags:
        - flp
  /logs:
    get:
      operationId: listLogs
      summary: List all logs
      responses:
        '200':
          $ref: '#/components/responses/ArrayOfLogs'
        '400':
          $ref: '#/components/responses/BadRequest'
        default:
          $ref: '#/components/responses/UnexpectedError'
      tags:
        - log
    post:
      operationId: createLog
      summary: Adds a new log
      requestBody:
        $ref: '#/components/requestBodies/CreateLog'
      responses:
        '201':
          $ref: '#/components/responses/Log'
        '400':
          $ref: '#/components/responses/BadRequest'
        default:
          $ref: '#/components/responses/UnexpectedError'
      tags:
        - log
  /logs/{logId}:
    parameters:
      - $ref: '#/components/parameters/LogId'
    get:
      operationId: getLogById
      summary: Gets a log by Id
      responses:
        '200':
          $ref: '#/components/responses/Log'
        '400':
          $ref: '#/components/responses/BadRequest'
        '404':
          $ref: '#/components/responses/NotFound'
        default:
          $ref: '#/components/responses/UnexpectedError'
      tags:
        - log
  /logs/{logId}/attachments:
    parameters:
      - $ref: '#/components/parameters/LogId'
    get:
      operationId: listLogAttachments
      summary: Get all attachments associated with a log
      responses:
        '200':
          $ref: '#/components/responses/ArrayOfAttachments'
        '400':
          $ref: '#/components/responses/BadRequest'
        '404':
          $ref: '#/components/responses/NotFound'
        default:
          $ref: '#/components/responses/UnexpectedError'
      tags:
        - log
  /logs/{logId}/attachments/{attachmentId}:
    parameters:
      - $ref: '#/components/parameters/LogId'
      - $ref: '#/components/parameters/AttachmentId'
    get:
      operationId: getLogAttachment
      summary: Get one specific attachment associated with a log
      responses:
        '200':
          $ref: '#/components/responses/Attachment'
        '400':
          $ref: '#/components/responses/BadRequest'
        '404':
          $ref: '#/components/responses/NotFound'
        default:
          $ref: '#/components/responses/UnexpectedError'
      tags:
        - log
  /logs/{logId}/tags:
    parameters:
      - $ref: '#/components/parameters/LogId'
    get:
      operationId: listTagsByLogId
      summary: Lists all tags associated with a log
      responses:
        '200':
          $ref: '#/components/responses/ArrayOfTags'
        '400':
          $ref: '#/components/responses/BadRequest'
        '404':
          $ref: '#/components/responses/NotFound'
        default:
          $ref: '#/components/responses/UnexpectedError'
      tags:
        - log
  /logs/{logId}/tree:
    parameters:
      - $ref: '#/components/parameters/LogId'
    get:
      operationId: getLogTree
      summary: Get the Log tree for a given Log
      responses:
        '200':
          $ref: '#/components/responses/LogTree'
        '400':
          $ref: '#/components/responses/BadRequest'
        '404':
          $ref: '#/components/responses/NotFound'
        default:
          $ref: '#/components/responses/UnexpectedError'
      tags:
        - log
  /runs:
    get:
      operationId: listRuns
      summary: List all runs
      responses:
        '200':
          $ref: '#/components/responses/ArrayOfRuns'
        '400':
          $ref: '#/components/responses/BadRequest'
        default:
          $ref: '#/components/responses/UnexpectedError'
      tags:
        - run
    post:
      operationId: createRun
      summary: Creates a run
      requestBody:
        $ref: '#/components/requestBodies/CreateRun'
      responses:
        '201':
          $ref: '#/components/responses/Run'
        '400':
          $ref: '#/components/responses/BadRequest'
        '409':
          $ref: '#/components/responses/Conflict'
        default:
          $ref: '#/components/responses/UnexpectedError'
      tags:
        - run
  /runs/{runId}:
    parameters:
      - $ref: '#/components/parameters/RunId'
    get:
      operationId: getRunById
      summary: Gets a run by Id
      responses:
        '200':
          $ref: '#/components/responses/Run'
        '400':
          $ref: '#/components/responses/BadRequest'
        '404':
          $ref: '#/components/responses/NotFound'
        default:
          $ref: '#/components/responses/UnexpectedError'
      tags:
        - run
    patch:
      operationId: updateRun
      summary: Updates certain fields of a run
      requestBody:
        $ref: '#/components/requestBodies/EndRun'
      responses:
        '201':
          $ref: '#/components/responses/Run'
        '400':
          $ref: '#/components/responses/BadRequest'
        '409':
          $ref: '#/components/responses/Conflict'
        default:
          $ref: '#/components/responses/UnexpectedError'
      tags:
        - run
  /runs/{runId}/logs:
    parameters:
      - $ref: '#/components/parameters/RunId'
    get:
      operationId: getLogs
      summary: Retreives all the logs of the run
      responses:
        '200':
          $ref: '#/components/responses/ArrayOfLogs'
        '400':
          $ref: '#/components/responses/BadRequest'
        '404':
          $ref: '#/components/responses/NotFound'
        default:
          $ref: '#/components/responses/UnexpectedError'
  /status:
    get:
      operationId: getDeployInformation
      summary: Get deploy information
      responses:
        '200':
          description: Deploy information
          content:
            application/json:
              schema:
                $ref: '#/components/schemas/DeployInformation'
        default:
          $ref: '#/components/responses/UnexpectedError'
  /subsystems:
    get:
      operationId: listSubsystems
      summary: List all subsystems
      responses:
        '200':
          $ref: '#/components/responses/ArrayOfSubsystems'
        '400':
          $ref: '#/components/responses/BadRequest'
        default:
          $ref: '#/components/responses/UnexpectedError'
      tags:
        - subsystem
    post:
      operationId: createSubsystem
      summary: Adds a new subsystem
      requestBody:
        $ref: '#/components/requestBodies/CreateSubsystem'
      responses:
        '201':
          $ref: '#/components/responses/Subsystem'
        '400':
          $ref: '#/components/responses/BadRequest'
        '409':
          $ref: '#/components/responses/Conflict'
        default:
          $ref: '#/components/responses/UnexpectedError'
      tags:
        - subsystem
  /subsystems/{subsystemId}:
    parameters:
      - $ref: '#/components/parameters/SubsystemId'
    get:
      operationId: getSubsystem
      summary: Get a subsystem by Id
      responses:
        '200':
          $ref: '#/components/responses/Subsystem'
        '400':
          $ref: '#/components/responses/BadRequest'
        '404':
          $ref: '#/components/responses/NotFound'
        default:
          $ref: '#/components/responses/UnexpectedError'
      tags:
        - subsystem
    delete:
      operationId: deleteSubsystem
      summary: Deletes a subsystem by Id
      responses:
        '200':
          $ref: '#/components/responses/Subsystem'
        '400':
          $ref: '#/components/responses/BadRequest'
        '404':
          $ref: '#/components/responses/NotFound'
        default:
          $ref: '#/components/responses/UnexpectedError'
      tags:
        - subsystem
  /tags:
    get:
      operationId: listTags
      summary: List all tags
      responses:
        '200':
          $ref: '#/components/responses/ArrayOfTags'
        '400':
          $ref: '#/components/responses/BadRequest'
        default:
          $ref: '#/components/responses/UnexpectedError'
      tags:
        - tag
    post:
      operationId: createTag
      summary: Adds a new tag
      requestBody:
        $ref: '#/components/requestBodies/CreateTag'
      responses:
        '201':
          $ref: '#/components/responses/Tag'
        '400':
          $ref: '#/components/responses/BadRequest'
        '403':
          $ref: '#/components/responses/Forbidden'
        '409':
          $ref: '#/components/responses/Conflict'
        default:
          $ref: '#/components/responses/UnexpectedError'
      tags:
        - tag
  /tags/name:
    get:
      operationId: getTagByName
      summary: Can find tag by name
      parameters:
        - $ref: '#/components/parameters/TagName'
      responses:
        '200':
          $ref: '#/components/responses/Tag'
        '400':
          $ref: '#/components/responses/BadRequest'
        '404':
          $ref: '#/components/responses/NotFound'
        default:
          $ref: '#/components/responses/UnexpectedError'
      tags:
        - tag
  /tags/{tagId}:
    parameters:
      - $ref: '#/components/parameters/TagId'
    get:
      operationId: getTagById
      summary: Gets a tag by Id
      responses:
        '200':
          $ref: '#/components/responses/Tag'
        '400':
          $ref: '#/components/responses/BadRequest'
        '404':
          $ref: '#/components/responses/NotFound'
        default:
          $ref: '#/components/responses/UnexpectedError'
      tags:
        - tag
    delete:
      operationId: deleteTagById
      summary: Deletes a tag by Id
      responses:
        '200':
          $ref: '#/components/responses/Tag'
        '400':
          $ref: '#/components/responses/BadRequest'
        '404':
          $ref: '#/components/responses/NotFound'
        default:
          $ref: '#/components/responses/UnexpectedError'
      tags:
        - tag
  /tags/{tagId}/logs:
    parameters:
      - $ref: '#/components/parameters/TagId'
    get:
      operationId: getLogsByTagId
      summary: Gets all logs with this tag id
      responses:
        '200':
          $ref: '#/components/responses/ArrayOfLogs'
        '400':
          $ref: '#/components/responses/BadRequest'
        '404':
          $ref: '#/components/responses/NotFound'
        default:
          $ref: '#/components/responses/UnexpectedError'
      tags:
        - tag
components:
  parameters:
    AttachmentId:
      name: attachmentId
      description: The id of the attached to retrieve
      in: path
      required: true
      schema:
        $ref: '#/components/schemas/EntityId'
    EnvId:
      name: envId
      description: The id of the environment to receive
      in: path
      required: true
      schema:
        $ref: '#/components/schemas/EnvironmentId'
    FilterLogs:
      name: filter
      description: Specifies the filter requirements.
      in: query
      schema:
        $ref: '#/components/schemas/FilterLogsOptions'
      style: deepObject
    FlpId:
      name: flpId
      description: The id of the flp to retrieve
      in: path
      required: true
      schema:
        $ref: '#/components/schemas/EntityId'
    FlpName:
      name: flpName
      description: The name of the flp object
      in: path
      required: true
      schema:
        $ref: '#/components/schemas/FlpName'
    FlpSorting:
      in: query
      name: sort
      description: Specifies the flp sorting requirements.
      required: false
      schema:
        $ref: '#/components/schemas/FlpSortOptions'
      style: deepObject
    LogId:
      name: logId
      description: The id of the log to retrieve
      in: path
      required: true
      schema:
        $ref: '#/components/schemas/EntityId'
    LogSorting:
      in: query
      name: sort
      description: Specifies the log sorting requirements.
      required: false
      schema:
        $ref: '#/components/schemas/LogSortOptions'
      style: deepObject
    Pagination:
      name: page
      description: Specifies the pagination requirements.
      in: query
      schema:
        $ref: '#/components/schemas/PaginationOptions'
      style: deepObject
    RunId:
      name: runId
      description: The id of the run to retrieve
      in: path
      required: true
      schema:
        $ref: '#/components/schemas/EntityId'
    RunNumber:
      name: runNumber
      description: The number given to the run.
      in: path
      required: true
      schema:
        $ref: '#/components/schemas/RunNumber'
    RunSorting:
      in: query
      name: sort
      description: Specifies the run sorting requirements.
      required: false
      schema:
        $ref: '#/components/schemas/RunSortOptions'
      style: deepObject
    SubsystemId:
      name: subsystemId
      description: The id of the subsystem to retrieve
      in: path
      required: true
      schema:
        $ref: '#/components/schemas/EntityId'
    TagId:
      name: tagId
      description: The id of the tag to retrieve
      in: path
      required: true
      schema:
        $ref: '#/components/schemas/EntityId'
    TagName:
      in: query
      name: name
      description: The name of a tag
      required: true
      schema:
        $ref: '#/components/schemas/TagName'
  requestBodies:
    CreateAttachments:
      required: true
      content:
        application/json:
          schema:
            $ref: '#/components/schemas/CreateAttachments'
    CreateEnvironment:
      required: true
      content:
        application/json:
          schema:
            $ref: '#/components/schemas/CreateEnvironment'
    CreateFlp:
      required: true
      content:
        application/json:
          schema:
            $ref: '#/components/schemas/CreateFlp'
    CreateLog:
      required: true
      content:
        application/json:
          schema:
            $ref: '#/components/schemas/CreateLog'
    CreateRun:
      required: true
      content:
        application/json:
          schema:
            $ref: '#/components/schemas/Run'
    CreateSubsystem:
      required: true
      content:
        application/json:
          schema:
            $ref: '#/components/schemas/CreateSubsystem'
    CreateTag:
      required: true
      content:
        application/json:
          schema:
            $ref: '#/components/schemas/CreateTag'
    EndRun:
      required: true
      content:
        application/json:
          schema:
            $ref: '#/components/schemas/Run'
    UpdateEnvironment:
      required: true
      content:
        application/json:
          schema:
            $ref: '#/components/schemas/UpdateEnvironment'
    UpdateFlp:
      required: true
      content:
        application/json:
          schema:
            $ref: '#/components/schemas/UpdateFlp'
    UpdateRunTags:
      required: true
      content:
        application/json:
          schema:
            $ref: '#/components/schemas/UpdateRunTags'
  responses:
    ArrayOfAttachments:
      description: Expected response to a valid request.
      content:
        application/json:
          schema:
            $ref: '#/components/schemas/ArrayOfAttachmentsResponse'
    ArrayOfEnvironments:
      description: Expected response to a valid request.
      content:
        application/json:
          schema:
            $ref: '#/components/schemas/ArrayOfEnvironmentsResponse'
    ArrayOfFlps:
      description: Expected response to a valid request.
      content:
        application/json:
          schema:
            $ref: '#/components/schemas/ArrayOfFlpsResponse'
    ArrayOfLogs:
      description: Expected response to a valid request.
      content:
        application/json:
          schema:
            $ref: '#/components/schemas/ArrayOfLogsResponse'
    ArrayOfRuns:
      description: Expected response to a valid request.
      content:
        application/json:
          schema:
            $ref: '#/components/schemas/ArrayOfRunsResponse'
    ArrayOfSubsystems:
      description: Expected response to a valid request.
      content:
        application/json:
          schema:
            $ref: '#/components/schemas/ArrayOfSubsystemsResponse'
    ArrayOfTags:
      description: Expected response to a valid request.
      content:
        application/json:
          schema:
            $ref: '#/components/schemas/ArrayOfTagsResponse'
    Attachment:
      description: Expected response to a valid request.
      content:
        application/json:
          schema:
            $ref: '#/components/schemas/AttachmentResponse'
    BadRequest:
      description: Bad Request
      content:
        application/json:
          schema:
            $ref: '#/components/schemas/Errors'
    Conflict:
      description: Conflict
      content:
        application/json:
          schema:
            $ref: '#/components/schemas/Errors'
    Environment:
      description: Expected response to a valid request.
      content:
        application/json:
          schema:
            $ref: '#/components/schemas/EnvironmentResponse'
    Flp:
      description: Expected response to a valid request.
      content:
        application/json:
          schema:
            $ref: '#/components/schemas/FlpResponse'
    Forbidden:
      description: Forbidden
      content:
        application/json:
          schema:
            $ref: '#/components/schemas/Errors'
    Log:
      description: Expected response to a valid request.
      content:
        application/json:
          schema:
            $ref: '#/components/schemas/LogResponse'
    LogTree:
      description: Expected response to a valid request.
      content:
        application/json:
          schema:
            $ref: '#/components/schemas/LogTreeResponse'
    NotFound:
      description: Not Found
      content:
        application/json:
          schema:
            $ref: '#/components/schemas/Errors'
    Run:
      description: Expected response to a valid request.
      content:
        application/json:
          schema:
            $ref: '#/components/schemas/RunResponse'
    ServiceUnavailable:
      description: Service Unavailable
      content:
        application/json:
          schema:
            $ref: '#/components/schemas/Errors'
    Subsystem:
      description: Expected response to a valid request.
      content:
        application/json:
          schema:
            $ref: '#/components/schemas/SubsystemResponse'
    Tag:
      description: Expected response to a valid request.
      content:
        application/json:
          schema:
            $ref: '#/components/schemas/TagResponse'
    UnexpectedError:
      description: Unexpected Error
      content:
        application/json:
          schema:
            $ref: '#/components/schemas/Errors'
  securitySchemes:
    ApiKeyAuth:
      type: apiKey
      in: query
      name: token
  schemas:
    ApiInformation:
      description: API information
      type: object
      properties:
        name:
          description: Name of the API
          type: string
        version:
          description: Version of the API
          type: string
      required:
        - name
        - version
      additionalProperties: false
    ArrayOfAttachments:
      description: A list of attachment objects.
      type: array
      items:
        $ref: '#/components/schemas/Attachment'
    ArrayOfAttachmentsResponse:
      description: Response containing multiple attachments.
      type: object
      properties:
        data:
          $ref: '#/components/schemas/ArrayOfAttachments'
      required:
        - data
      additionalProperties: false
    ArrayOfEnvironments:
      description: A list of Environment objects.
      type: array
      items:
        $ref: '#/components/schemas/Environment'
    ArrayOfEnvironmentsResponse:
      description: Response containing multiple environments.
      type: object
      properties:
        data:
          $ref: '#/components/schemas/ArrayOfEnvironments'
        meta:
          $ref: '#/components/schemas/ArrayOfEnvironmentsResponseMeta'
      required:
        - data
      additionalProperties: false
    ArrayOfEnvironmentsResponseMeta:
      description: The metadata related to an array of Environments response.
      type: object
      properties:
        page:
          $ref: '#/components/schemas/PaginationMeta'
      required:
        - page
      additionalProperties: false
    ArrayOfFlps:
      description: A list of Flp objects.
      type: array
      items:
        $ref: '#/components/schemas/Flp'
    ArrayOfFlpsResponse:
      description: Response containing multiple flps.
      type: object
      properties:
        data:
          $ref: '#/components/schemas/ArrayOfFlps'
        meta:
          $ref: '#/components/schemas/ArrayOfFlpsResponseMeta'
      required:
        - data
      additionalProperties: false
    ArrayOfFlpsResponseMeta:
      description: The metadata related to an array of flps response.
      type: object
      properties:
        page:
          $ref: '#/components/schemas/PaginationMeta'
      required:
        - page
      additionalProperties: false
    ArrayOfLogTrees:
      description: A list of Log tree objects.
      type: array
      items:
        $ref: '#/components/schemas/LogTree'
    ArrayOfLogs:
      description: A list of Log objects.
      type: array
      items:
        $ref: '#/components/schemas/Log'
    ArrayOfLogsResponse:
      description: Response containing multiple logs.
      type: object
      properties:
        data:
          $ref: '#/components/schemas/ArrayOfLogs'
        meta:
          $ref: '#/components/schemas/ArrayOfLogsResponseMeta'
      required:
        - data
      additionalProperties: false
    ArrayOfLogsResponseMeta:
      description: The metadata related to an array of logs response.
      type: object
      properties:
        page:
          $ref: '#/components/schemas/PaginationMeta'
      required:
        - page
      additionalProperties: false
    ArrayOfRuns:
      description: A list of Run objects.
      type: array
      items:
        $ref: '#/components/schemas/Run'
    ArrayOfRunsResponse:
      description: Response containing multiple runs.
      type: object
      properties:
        data:
          $ref: '#/components/schemas/ArrayOfRuns'
        meta:
          $ref: '#/components/schemas/ArrayOfRunsResponseMeta'
      required:
        - data
      additionalProperties: false
    ArrayOfRunsResponseMeta:
      description: The metadata related to an array of runs response.
      type: object
      properties:
        page:
          $ref: '#/components/schemas/PaginationMeta'
      required:
        - page
      additionalProperties: false
    ArrayOfSubsystems:
      description: A list of Subsystem objects.
      type: array
      items:
        $ref: '#/components/schemas/Subsystem'
    ArrayOfSubsystemsResponse:
      description: Response containing multiple subsystems.
      type: object
      properties:
        data:
          $ref: '#/components/schemas/ArrayOfSubsystems'
        meta:
          $ref: '#/components/schemas/ArrayOfSubsystemsResponseMeta'
      required:
        - data
      additionalProperties: false
    ArrayOfSubsystemsResponseMeta:
      description: The metadata related to an array of subsystems response.
      type: object
      properties:
        page:
          $ref: '#/components/schemas/PaginationMeta'
      required:
        - page
      additionalProperties: false
    ArrayOfTags:
      description: A list of Tag objects.
      type: array
      items:
        $ref: '#/components/schemas/Tag'
    ArrayOfTagsResponse:
      description: Response containing multiple tags.
      type: object
      properties:
        data:
          $ref: '#/components/schemas/ArrayOfTags'
        meta:
          $ref: '#/components/schemas/ArrayOfTagsResponseMeta'
      required:
        - data
      additionalProperties: false
    ArrayOfTagsResponseMeta:
      description: The metadata related to an array of tag response.
      type: object
      properties:
        page:
          $ref: '#/components/schemas/PaginationMeta'
      required:
        - page
      additionalProperties: false
    Attachment:
      description: Describes metadata of an attachment.
      type: object
      properties:
        createdAt:
          description: Unix timestamp when this entity was created.
          type: integer
          minimum: 0
          example: 853113599
        encoding:
          $ref: '#/components/schemas/FileEncoding'
        fileName:
          $ref: '#/components/schemas/FileName'
        id:
          $ref: '#/components/schemas/EntityId'
        logId:
          $ref: '#/components/schemas/EntityId'
        mimeType:
          $ref: '#/components/schemas/FileMimeType'
        originalName:
          $ref: '#/components/schemas/FileOriginalName'
        path:
          $ref: '#/components/schemas/FilePath'
        size:
          $ref: '#/components/schemas/FileSize'
        updatedAt:
          description: Unix timestamp when this entity was created.
          type: integer
          minimum: 0
          example: 853113599
      required:
        - id
      additionalProperties: false
    AttachmentResponse:
      description: Response containing a single attachment.
      type: object
      properties:
        data:
          $ref: '#/components/schemas/Attachment'
      required:
        - data
      additionalProperties: false
    CommaSeparatedEntityIds:
      description: CSV style string of EntityIds.
      type: string
      pattern: ^([1-9]+\d*,)*[1-9]+\d*$
      example: 1,2,3
    CreateAttachments:
      description: Describes an attachment
      type: object
      properties:
        attachments:
          $ref: '#/components/schemas/ArrayOfAttachments'
      additionalProperties: false
    CreateEnvironment:
      description: Describes an environment
      type: object
      properties:
        createdAt:
          $ref: '#/components/schemas/EnvironmentAt'
        envId:
          $ref: '#/components/schemas/EnvironmentId'
        status:
          $ref: '#/components/schemas/EnvironmentStatus'
        statusMessage:
          $ref: '#/components/schemas/EnvironmentStatusMessage'
      required:
        - envId
      additionalProperties: false
    CreateFlp:
      description: Describes an flp
      type: object
      properties:
        hostname:
          $ref: '#/components/schemas/FlpHostname'
        name:
          $ref: '#/components/schemas/FlpName'
        runNumber:
          $ref: '#/components/schemas/RunNumber'
      required:
        - hostname
        - name
      additionalProperties: false
    CreateLog:
      description: Describes an intervention or an event that happened.
      type: object
      properties:
        attachments:
          $ref: '#/components/schemas/ArrayOfAttachments'
        parentLogId:
          $ref: '#/components/schemas/EntityId'
        runNumbers:
          $ref: '#/components/schemas/RunNumbers'
        text:
          $ref: '#/components/schemas/LogText'
        title:
          $ref: '#/components/schemas/LogTitle'
      required:
        - text
        - title
      additionalProperties: false
    CreateSubsystem:
      description: A label attached to something for the purpose of identification.
      type: object
      properties:
        text:
          description: The label value of the subsystem.
          type: string
      required:
        - text
      additionalProperties: false
    CreateTag:
      description: A label attached to something for the purpose of identification.
      type: object
      properties:
        text:
          description: The label value of the tag.
          type: string
      required:
        - text
      additionalProperties: false
    DeployInformation:
      description: Deploy information
      type: object
      properties:
        age:
          description: The number of seconds that the server is online.
          type: number
        start:
          description: The unix timestamp of the moment that the the server went online.
          type: integer
          minimum: 0
          example: 853113599
      required:
        - age
        - start
      additionalProperties: false
    Entity:
      description: Base entity.
      type: object
      properties:
        createdAt:
          description: Unix timestamp when this entity was created.
          type: integer
          minimum: 0
          example: 853113599
        id:
          $ref: '#/components/schemas/EntityId'
        updatedAt:
          description: Unix timestamp when this entity was last updated.
          type: integer
          minimum: 0
          example: 853113599
      required:
        - id
    EntityId:
      description: The unique identifier of this entity.
      type: integer
      minimum: 1
    Environment:
      description: The Environment object.
      type: object
      properties:
        createdAt:
          description: Unix timestamp when this entity was created.
          type: integer
          minimum: 0
          example: 853113599
        id:
          $ref: '#/components/schemas/EnvironmentId'
        runs:
          description: Array of minified Run objects.
          type: array
          items:
            $ref: '#/components/schemas/Run'
        status:
          description: The status of the environment.
          type: string
          nullable: true
        statusMessage:
          description: >-
            A message explaining the status or the current state of the
            environment.
          type: string
          nullable: true
        toredownAt:
          description: Unix timestamp when this entity was tore down.
          type: integer
          minimum: 0
          example: 853113599
          nullable: true
        updatedAt:
          description: Unix timestamp when this entity was last updated.
          type: integer
          minimum: 0
          example: 853113599
      required:
        - id
      additionalProperties: false
    EnvironmentAt:
      description: The earliest allowed unix timestamp for the fetched data.
      type: integer
      minimum: 0
      example: 853113599
    EnvironmentId:
      description: The environment identifier.
      type: string
<<<<<<< HEAD
=======
      nullable: true
>>>>>>> b9e96c1d
    EnvironmentResponse:
      description: The Environment response object
      type: object
      properties:
        data:
          $ref: '#/components/schemas/Environment'
      required:
        - data
      additionalProperties: false
    EnvironmentRun:
      description: Run that needs to be added.
      type: integer
      minimum: 0
    EnvironmentStatus:
      description: Current environment status
      type: string
      nullable: true
    EnvironmentStatusMessage:
      description: Message about the current status.
      type: string
      nullable: true
    Error:
      description: An Error object.
      type: object
      properties:
        detail:
          description: >-
            A human-readable explanation specific to this occurrence of the
            problem.
          type: string
        source:
          $ref: '#/components/schemas/ErrorSource'
        status:
          description: The HTTP status code applicable to this problem.
          type: string
        title:
          description: A short, human-readable summary of the problem.
          type: string
      required:
        - status
        - title
      additionalProperties: false
    ErrorSource:
      description: An object containing references to the source of the error.
      type: object
      properties:
        pointer:
          description: A pointer to the associated entity in the request document.
          type: string
      additionalProperties: false
    Errors:
      description: A list of Error objects.
      type: object
      properties:
        errors:
          description: A list of Error objects.
          type: array
          items:
            $ref: '#/components/schemas/Error'
          minItems: 1
      required:
        - errors
      additionalProperties: false
    FileEncoding:
      description: Encoding used on the file.
      type: string
    FileMimeType:
      description: Mime-type of a file.
      type: string
    FileName:
      description: Name of a file.
      type: string
    FileOriginalName:
      description: Original name of a file.
      type: string
    FilePath:
      description: Path of where the file is stored.
      type: string
    FileSize:
      description: Size of a file.
      type: integer
      minimum: 0
    FilterLogsCreatedOptions:
      description: Specifies the creation time related filter requirements for a request.
      type: object
      properties:
        from:
          description: The earliest allowed unix timestamp for the fetched data.
          type: integer
          minimum: 0
          example: 853113599
        to:
          description: The latest allowed unix timestamp for the fetched data.
          type: integer
          minimum: 0
          example: 853113599
      additionalProperties: false
    FilterLogsOptions:
      description: Specifies the log related filter requirements for a request.
      type: object
      properties:
        author:
          description: Name of the author.
          type: string
          example: John Doe
        created:
          $ref: '#/components/schemas/FilterLogsCreatedOptions'
        origin:
          $ref: '#/components/schemas/LogOrigin'
        parentLog:
          $ref: '#/components/schemas/EntityId'
        rootLog:
          $ref: '#/components/schemas/EntityId'
        tag:
          $ref: '#/components/schemas/FilterLogsTagOptions'
        title:
          $ref: '#/components/schemas/LogTitle'
      additionalProperties: false
    FilterLogsTagOptions:
      description: Specifies the tag related filter requirements for a request.
      type: object
      properties:
        operation:
          description: The operation indicating the relation between the data.
          type: string
          enum:
            - and
            - or
        values:
          $ref: '#/components/schemas/CommaSeparatedEntityIds'
      required:
        - operation
        - values
      additionalProperties: false
    Flp:
      description: Describes an intervention or an event that happened.
      type: object
      properties:
        bytesEquipmentReadOut:
          $ref: '#/components/schemas/FlpBytesEquipmentReadOut'
        bytesFairMQReadOut:
          $ref: '#/components/schemas/FlpBytesFairMQReadOut'
        bytesProcessed:
          $ref: '#/components/schemas/FlpBytesProcessed'
        bytesRecordingReadOut:
          $ref: '#/components/schemas/FlpBytesRecordingReadOut'
        createdAt:
          description: Unix timestamp when this entity was created.
          type: integer
          minimum: 0
          example: 853113599
        hostname:
          $ref: '#/components/schemas/FlpHostname'
        id:
          $ref: '#/components/schemas/EntityId'
        nTimeframes:
          $ref: '#/components/schemas/FlpTimeframes'
        name:
          $ref: '#/components/schemas/FlpName'
        updatedAt:
          description: Unix timestamp when this entity was last updated.
          type: integer
          minimum: 0
          example: 853113599
      required:
        - bytesEquipmentReadOut
        - bytesFairMQReadOut
        - bytesProcessed
        - bytesRecordingReadOut
        - hostname
        - id
        - nTimeframes
        - name
      additionalProperties: false
    FlpBytesEquipmentReadOut:
      description: >-
        Total data volume out from the readout 'equipment' component in bytes.
        Can reach PetaBytes. Updated regularly.
      type: integer
      minimum: 0
    FlpBytesFairMQReadOut:
      description: >-
        Total data volume out from the readout 'fmq' component in bytes. Can
        reach PetaBytes. Updated regularly.
      type: integer
      minimum: 0
    FlpBytesProcessed:
      description: Total data volume read out in bytes.
      type: integer
      minimum: 0
    FlpBytesRecordingReadOut:
      description: >-
        Total data volume out from the readout 'recording' component in bytes.
        Can reach PetaBytes. Updated regularly.
      type: integer
      minimum: 0
    FlpHostname:
      description: FLP hostname.
      type: string
    FlpName:
      description: FLP name.
      type: string
    FlpResponse:
      description: Response containing a single flp.
      type: object
      properties:
        data:
          $ref: '#/components/schemas/Flp'
      required:
        - data
      additionalProperties: false
    FlpSortOptions:
      description: Specifies the sorting requirements of a flp request.
      type: object
      properties:
        id:
          $ref: '#/components/schemas/SortOrder'
      additionalProperties: false
    FlpTimeframes:
      description: Number of subtimeframes processed in this FLP. Updated regularly.
      type: integer
      minimum: 0
    Log:
      description: Describes an intervention or an event that happened.
      type: object
      properties:
        attachments:
          $ref: '#/components/schemas/ArrayOfAttachments'
        author:
          $ref: '#/components/schemas/User'
        createdAt:
          description: Unix timestamp when this entity was created.
          type: integer
          minimum: 0
          example: 853113599
        id:
          $ref: '#/components/schemas/EntityId'
        origin:
          $ref: '#/components/schemas/LogOrigin'
        parentLogId:
          $ref: '#/components/schemas/EntityId'
        replies:
          $ref: '#/components/schemas/LogReplies'
        rootLogId:
          $ref: '#/components/schemas/EntityId'
        runs:
          description: Array of minified Run objects.
          type: array
          items:
            description: Minified Run object.
            type: object
            properties:
              id:
                $ref: '#/components/schemas/EntityId'
              runNumber:
                $ref: '#/components/schemas/RunNumber'
            required:
              - id
              - runNumber
            additionalProperties: false
        subsystems:
          $ref: '#/components/schemas/ArrayOfSubsystems'
        subtype:
          $ref: '#/components/schemas/LogSubtype'
        tags:
          $ref: '#/components/schemas/ArrayOfTags'
        text:
          $ref: '#/components/schemas/LogText'
        title:
          $ref: '#/components/schemas/LogTitle'
        updatedAt:
          description: Unix timestamp when this entity was last updated.
          type: integer
          minimum: 0
          example: 853113599
      required:
        - author
        - id
        - origin
        - parentLogId
        - rootLogId
        - subtype
        - text
        - title
      additionalProperties: false
    LogOrigin:
      description: Type of creator.
      type: string
      enum:
        - human
        - process
    LogReplies:
      description: The amount of children of a root log.
      type: integer
      minimum: 0
    LogResponse:
      description: Response containing a single log.
      type: object
      properties:
        data:
          $ref: '#/components/schemas/Log'
      required:
        - data
      additionalProperties: false
    LogSortOptions:
      description: Specifies the sorting requirements of a log request.
      type: object
      properties:
        author:
          $ref: '#/components/schemas/SortOrder'
        createdAt:
          $ref: '#/components/schemas/SortOrder'
        id:
          $ref: '#/components/schemas/SortOrder'
        tags:
          $ref: '#/components/schemas/SortOrder'
        title:
          $ref: '#/components/schemas/SortOrder'
      additionalProperties: false
    LogSubtype:
      description: The subtype of a Log.
      type: string
      enum:
        - run
        - subsystem
        - announcement
        - intervention
        - comment
    LogText:
      description: Body of the log.
      type: string
      minLength: 3
    LogTitle:
      description: Title of the log.
      type: string
      minLength: 0
      maxLength: 140
    LogTree:
      description: Describes an intervention or an event that happened.
      type: object
      properties:
        attachments:
          $ref: '#/components/schemas/ArrayOfAttachments'
        author:
          $ref: '#/components/schemas/User'
        children:
          $ref: '#/components/schemas/ArrayOfLogTrees'
        createdAt:
          description: Unix timestamp when this entity was created.
          type: integer
          minimum: 0
          example: 853113599
        id:
          $ref: '#/components/schemas/EntityId'
        origin:
          $ref: '#/components/schemas/LogOrigin'
        parentLogId:
          $ref: '#/components/schemas/EntityId'
        replies:
          $ref: '#/components/schemas/LogReplies'
        rootLogId:
          $ref: '#/components/schemas/EntityId'
        runs:
          description: Array of minified Run objects.
          type: array
          items:
            description: Minified Run object.
            type: object
            properties:
              id:
                $ref: '#/components/schemas/EntityId'
              runNumber:
                $ref: '#/components/schemas/RunNumber'
            required:
              - id
              - runNumber
            additionalProperties: false
        subsystems:
          $ref: '#/components/schemas/ArrayOfSubsystems'
        subtype:
          $ref: '#/components/schemas/LogSubtype'
        tags:
          $ref: '#/components/schemas/ArrayOfTags'
        text:
          $ref: '#/components/schemas/LogText'
        title:
          $ref: '#/components/schemas/LogTitle'
        updatedAt:
          description: Unix timestamp when this entity was last updated.
          type: integer
          minimum: 0
          example: 853113599
      required:
        - author
        - children
        - id
        - origin
        - parentLogId
        - rootLogId
        - subtype
        - text
        - title
      additionalProperties: false
    LogTreeResponse:
      description: Response containing a single log tree.
      type: object
      properties:
        data:
          $ref: '#/components/schemas/LogTree'
      required:
        - data
      additionalProperties: false
    PaginationLimit:
      description: The numbers of items to return.
      type: integer
      minimum: 1
      maximum: 100
      default: 100
    PaginationMeta:
      description: The metadata related to pagination.
      type: object
      properties:
        pageCount:
          description: The total number of pages which contain data.
          type: integer
          minimum: 0
        totalCount:
          description: The total number of elements in the collection
          type: integer
          minimum: 0
      required:
        - pageCount
        - totalCount
      additionalProperties: false
    PaginationOffset:
      description: The number of items to skip before starting to collect the result set.
      type: integer
      minimum: 0
      default: 0
    PaginationOptions:
      description: Specifies the pagination requirements of a request.
      type: object
      properties:
        limit:
          $ref: '#/components/schemas/PaginationLimit'
        offset:
          $ref: '#/components/schemas/PaginationOffset'
      additionalProperties: false
    Run:
      description: Describes an intervention or an event that happened.
      type: object
      properties:
        bytesReadOut:
          $ref: '#/components/schemas/RunBytesReadOut'
        createdAt:
          description: Unix timestamp when this entity was created.
          type: integer
          minimum: 0
          example: 853113599
        dcs:
<<<<<<< HEAD
          description: If dcs is enabled.
          type: boolean
        dd_flp:
          description: If dd_flp is enabled.
          type: boolean
        detectors:
          description: The detectors used
          type: string
        envId:
          $ref: '#/components/schemas/EnvironmentId'
        environmentId:
          description: The given id for an environment
          type: string
          minimum: 0
        epn:
          description: If epn is enabled
          type: boolean
        epnTopology:
          description: The topology of the epn
          type: string
=======
          $ref: '#/components/schemas/RunDcs'
        dd_flp:
          $ref: '#/components/schemas/RunDdFlp'
        detectors:
          $ref: '#/components/schemas/RunDetectorsList'
        envId:
          $ref: '#/components/schemas/EnvironmentId'
        environmentId:
          $ref: '#/components/schemas/RunEnvironmentId'
        epn:
          $ref: '#/components/schemas/RunEpn'
        epnTopology:
          $ref: '#/components/schemas/RunEpnTopology'
>>>>>>> b9e96c1d
        id:
          $ref: '#/components/schemas/EntityId'
        nDetectors:
          $ref: '#/components/schemas/RunDetectors'
        nEpns:
          $ref: '#/components/schemas/RunEpns'
        nFlps:
          $ref: '#/components/schemas/RunFlps'
        nSubtimeframes:
          $ref: '#/components/schemas/RunSubtimeframes'
        runNumber:
          $ref: '#/components/schemas/RunNumber'
        runQuality:
          $ref: '#/components/schemas/RunQuality'
        runType:
          $ref: '#/components/schemas/RunType'
        tags:
          $ref: '#/components/schemas/ArrayOfTags'
        timeO2End:
          $ref: '#/components/schemas/RunO2End'
        timeO2Start:
          $ref: '#/components/schemas/RunO2Start'
        timeTrgEnd:
          $ref: '#/components/schemas/RunTrgEnd'
        timeTrgStart:
          $ref: '#/components/schemas/RunTrgStart'
        updatedAt:
          description: Unix timestamp when this entity was last updated.
          type: integer
          minimum: 0
          example: 853113599
      required:
        - bytesReadOut
        - id
        - nDetectors
        - nEpns
        - nFlps
        - nSubtimeframes
        - runNumber
        - runQuality
        - runType
        - timeO2End
        - timeO2Start
        - timeTrgEnd
        - timeTrgStart
      additionalProperties: false
    RunBytesReadOut:
      description: Total data volume read out from the detectors by the O2 system in bytes.
      type: integer
      minimum: 0
    RunDcs:
      description: Boolean if dcs is set.
      type: boolean
      nullable: true
    RunDdFlp:
      description: Boolean if dd_flp is set.
      type: boolean
      nullable: true
    RunDetectors:
      description: The amount of detectors in a single run.
      type: integer
      minimum: 0
    RunDetectorsList:
      description: A comma seperated string for the detectors used
      type: string
    RunEnvironmentId:
      description: The unique identifier of this entity.
      type: string
    RunEpn:
      description: Boolean if epn is set
      type: boolean
      nullable: true
    RunEpnTopology:
      description: The topology for the epn
      type: string
    RunEpns:
      description: The amount of Epns nodes in a single run.
      type: integer
      minimum: 0
    RunFlps:
      description: The amount of Flps nodes in a single run.
      type: integer
    RunNumber:
      description: The unique identifier of this entity.
      type: integer
      minimum: 0
    RunNumbers:
      description: A serialized string of run numbers
      type: string
      example: 1,2,3,4,5,6,7,8
    RunO2End:
      description: Unix timestamp when this entity was created.
      type: integer
      minimum: 0
      example: 853113599
    RunO2Start:
      description: Unix timestamp when this entity was created.
      type: integer
      minimum: 0
      example: 853113599
    RunOrigin:
      description: Type of creator.
      type: string
      enum:
        - process
    RunQuality:
      description: Specifies the type of run.
      type: string
      enum:
        - good
        - bad
        - test
    RunResponse:
      description: Response containing a single run.
      type: object
      properties:
        data:
          $ref: '#/components/schemas/Run'
      required:
        - data
      additionalProperties: false
    RunSortOptions:
      description: Specifies the sorting requirements of a run request.
      type: object
      properties:
        id:
          $ref: '#/components/schemas/SortOrder'
        text:
          $ref: '#/components/schemas/SortOrder'
      additionalProperties: false
    RunSubtimeframes:
      description: Total number of subtimeframes processed by the O2 system.
      type: integer
      minimum: 0
    RunTrgEnd:
      description: Unix timestamp when this entity was created.
      type: integer
      minimum: 0
      example: 853113599
    RunTrgStart:
      description: Unix timestamp when this entity was created.
      type: integer
      minimum: 0
      example: 853113599
    RunType:
      description: Specifies the type of run.
      type: string
      enum:
        - physics
        - cosmics
        - technical
    SortOrder:
      description: Specifies the sorting direction of a sorting option.
      type: string
      enum:
        - asc
        - desc
    Subsystem:
      description: A label attached to something for the purpose of identification.
      type: object
      properties:
        createdAt:
          description: Unix timestamp when this entity was created.
          type: integer
          minimum: 0
          example: 853113599
        id:
          $ref: '#/components/schemas/EntityId'
        name:
          description: The label value of the subsystem.
          type: string
        updatedAt:
          description: Unix timestamp when this entity was last updated.
          type: integer
          minimum: 0
          example: 853113599
      required:
        - id
        - name
      additionalProperties: false
    SubsystemResponse:
      description: Response containing a single subsystem.
      type: object
      properties:
        data:
          $ref: '#/components/schemas/Subsystem'
      required:
        - data
      additionalProperties: false
    Tag:
      description: A label attached to something for the purpose of identification.
      type: object
      properties:
        createdAt:
          description: Unix timestamp when this entity was created.
          type: integer
          minimum: 0
          example: 853113599
        email:
          description: The email for the tag.
          type: string
          nullable: true
        id:
          $ref: '#/components/schemas/EntityId'
        lastEditedName:
          description: The last person that edited the email/mattermost fields
          type: string
          nullable: true
        mattermost:
          description: All the mattermost tags for updates
          type: string
          nullable: true
        text:
          description: The label value of the tag.
          type: string
        updatedAt:
          description: Unix timestamp when this entity was last updated.
          type: integer
          minimum: 0
          example: 853113599
      required:
        - id
        - text
      additionalProperties: false
    TagName:
      description: The name of the tag
      type: string
    TagResponse:
      description: Response containing a single tag.
      type: object
      properties:
        data:
          $ref: '#/components/schemas/Tag'
      required:
        - data
      additionalProperties: false
    UpdateEnvironment:
      description: Describes an update to an environment
      type: object
      properties:
        run:
          $ref: '#/components/schemas/EnvironmentRun'
        status:
          $ref: '#/components/schemas/EnvironmentStatus'
        statusMessage:
          $ref: '#/components/schemas/EnvironmentStatusMessage'
        toredownAt:
          $ref: '#/components/schemas/EnvironmentAt'
      additionalProperties: false
    UpdateFlp:
      description: Describes an update to an flp
      type: object
      properties:
        bytesEquipmentReadOut:
          $ref: '#/components/schemas/FlpBytesEquipmentReadOut'
        bytesFairMQReadOut:
          $ref: '#/components/schemas/FlpBytesFairMQReadOut'
        bytesProcessed:
          $ref: '#/components/schemas/FlpBytesProcessed'
        bytesRecordingReadOut:
          $ref: '#/components/schemas/FlpBytesRecordingReadOut'
        nTimeframes:
          $ref: '#/components/schemas/FlpTimeframes'
      additionalProperties: false
    UpdateRunTags:
      description: List of labels attached to something for the purpose of identification.
      type: object
      properties:
        tags:
          type: array
          description: Array of tags IDs
          items:
            type: number
            description: Tag ID
      additionalProperties: false
    User:
      description: Describes an intervention or an event that happened.
      type: object
      properties:
        access:
          type: array
          description: Array of roles
          items:
            type: string
            description: Role name
        externalId:
          description: The unique CERN identifier of this user.
          type: integer
          format: int64
          minimum: 0
        id:
          description: The unique identifier of this entity.
          type: integer
          format: int64
          minimum: 0
        name:
          type: string
          description: Name of the user.
      required:
        - externalId
        - id
        - name
      additionalProperties: false
security:
  - ApiKeyAuth: []<|MERGE_RESOLUTION|>--- conflicted
+++ resolved
@@ -1,8 +1,4 @@
-<<<<<<< HEAD
-# Generated on Thu, 21 Apr 2022 09:42:37 GMT
-=======
 # Generated on Wed, 04 May 2022 12:05:07 GMT
->>>>>>> b9e96c1d
 
 openapi: 3.0.0
 info:
@@ -74,11 +70,8 @@
           $ref: '#/components/responses/Forbidden'
         default:
           $ref: '#/components/responses/UnexpectedError'
-<<<<<<< HEAD
-=======
       tags:
         - environment
->>>>>>> b9e96c1d
     post:
       operationId: createEnvironment
       summary: Creation of the environment object.
@@ -93,11 +86,8 @@
           $ref: '#/components/responses/Conflict'
         default:
           $ref: '#/components/responses/UnexpectedError'
-<<<<<<< HEAD
-=======
       tags:
         - environment
->>>>>>> b9e96c1d
   /environments/{envId}:
     parameters:
       - $ref: '#/components/parameters/EnvId'
@@ -115,11 +105,8 @@
           $ref: '#/components/responses/Conflict'
         default:
           $ref: '#/components/responses/UnexpectedError'
-<<<<<<< HEAD
-=======
       tags:
         - environment
->>>>>>> b9e96c1d
   /flps:
     get:
       operationId: listFlps
@@ -1243,10 +1230,7 @@
     EnvironmentId:
       description: The environment identifier.
       type: string
-<<<<<<< HEAD
-=======
       nullable: true
->>>>>>> b9e96c1d
     EnvironmentResponse:
       description: The Environment response object
       type: object
@@ -1707,28 +1691,6 @@
           minimum: 0
           example: 853113599
         dcs:
-<<<<<<< HEAD
-          description: If dcs is enabled.
-          type: boolean
-        dd_flp:
-          description: If dd_flp is enabled.
-          type: boolean
-        detectors:
-          description: The detectors used
-          type: string
-        envId:
-          $ref: '#/components/schemas/EnvironmentId'
-        environmentId:
-          description: The given id for an environment
-          type: string
-          minimum: 0
-        epn:
-          description: If epn is enabled
-          type: boolean
-        epnTopology:
-          description: The topology of the epn
-          type: string
-=======
           $ref: '#/components/schemas/RunDcs'
         dd_flp:
           $ref: '#/components/schemas/RunDdFlp'
@@ -1742,7 +1704,6 @@
           $ref: '#/components/schemas/RunEpn'
         epnTopology:
           $ref: '#/components/schemas/RunEpnTopology'
->>>>>>> b9e96c1d
         id:
           $ref: '#/components/schemas/EntityId'
         nDetectors:
