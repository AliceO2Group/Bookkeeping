--- conflicted
+++ resolved
@@ -1,8 +1,4 @@
-<<<<<<< HEAD
-# Generated on Thu, 27 Oct 2022 13:08:35 GMT
-=======
 # Generated on Fri, 18 Nov 2022 11:13:29 GMT
->>>>>>> 0b1e117e
 
 openapi: 3.0.0
 info:
