--- conflicted
+++ resolved
@@ -1,8 +1,4 @@
-<<<<<<< HEAD
-# Generated on Wed, 02 Nov 2022 06:17:19 GMT
-=======
 # Generated on Fri, 18 Nov 2022 11:13:29 GMT
->>>>>>> 0b1e117e
 
 openapi: 3.0.0
 info:
