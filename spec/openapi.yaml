<<<<<<< HEAD
# Generated on Wed, 16 Mar 2022 09:58:12 GMT
=======
# Generated on Tue, 29 Mar 2022 12:53:54 GMT
>>>>>>> 3a8cc965

openapi: 3.0.0
info:
  title: ALICE Bookkeeping
  version: 0.0.0
  license:
    name: GNU General Public License v3.0
    url: http://alice-o2.web.cern.ch/license
servers:
  - url: /api
paths:
  /:
    get:
      operationId: getServerInformation
      summary: Get server information
      responses:
        '200':
          description: API information
          content:
            application/json:
              schema:
                $ref: '#/components/schemas/ApiInformation'
        default:
          $ref: '#/components/responses/UnexpectedError'
  /attachments:
    post:
      operationId: createAttachment
      summary: Create a new attachment on a log
      requestBody:
        $ref: '#/components/requestBodies/CreateAttachments'
      responses:
        '201':
          $ref: '#/components/responses/ArrayOfAttachments'
        '400':
          $ref: '#/components/responses/BadRequest'
        '404':
          $ref: '#/components/responses/NotFound'
        default:
          $ref: '#/components/responses/UnexpectedError'
      tags:
        - attachment
  /attachments/{attachmentId}:
    parameters:
      - $ref: '#/components/parameters/AttachmentId'
    get:
      operationId: getAttachment
      summary: Get one specific attachment
      responses:
        '200':
          $ref: '#/components/responses/ArrayOfAttachments'
        '400':
          $ref: '#/components/responses/BadRequest'
        '404':
          $ref: '#/components/responses/NotFound'
        default:
          $ref: '#/components/responses/UnexpectedError'
      tags:
        - attachment
  /flps:
    get:
      operationId: listFlps
      summary: List all flps
      responses:
        '200':
          $ref: '#/components/responses/ArrayOfFlps'
        '400':
          $ref: '#/components/responses/BadRequest'
        default:
          $ref: '#/components/responses/UnexpectedError'
      tags:
        - flp
    post:
      operationId: createFlp
      summary: Adds a new flp
      requestBody:
        $ref: '#/components/requestBodies/CreateFlp'
      responses:
        '201':
          $ref: '#/components/responses/Log'
        '400':
          $ref: '#/components/responses/BadRequest'
        default:
          $ref: '#/components/responses/UnexpectedError'
      tags:
        - flp
  /flps/{flpId}:
    parameters:
      - $ref: '#/components/parameters/FlpId'
    get:
      operationId: getFlpById
      summary: Gets a flp by Id
      responses:
        '200':
          $ref: '#/components/responses/Flp'
        '400':
          $ref: '#/components/responses/BadRequest'
        '404':
          $ref: '#/components/responses/NotFound'
        default:
          $ref: '#/components/responses/UnexpectedError'
      tags:
        - flp
    patch:
      operationId: updateFlp
      summary: Update an existing flp
      requestBody:
        $ref: '#/components/requestBodies/UpdateFlp'
      responses:
        '200':
          $ref: '#/components/responses/Flp'
        '400':
          $ref: '#/components/responses/BadRequest'
        '404':
          $ref: '#/components/responses/NotFound'
        default:
          $ref: '#/components/responses/UnexpectedError'
      tags:
        - flp
  /logs:
    get:
      operationId: listLogs
      summary: List all logs
      responses:
        '200':
          $ref: '#/components/responses/ArrayOfLogs'
        '400':
          $ref: '#/components/responses/BadRequest'
        default:
          $ref: '#/components/responses/UnexpectedError'
      tags:
        - log
    post:
      operationId: createLog
      summary: Adds a new log
      requestBody:
        $ref: '#/components/requestBodies/CreateLog'
      responses:
        '201':
          $ref: '#/components/responses/Log'
        '400':
          $ref: '#/components/responses/BadRequest'
        default:
          $ref: '#/components/responses/UnexpectedError'
      tags:
        - log
  /logs/{logId}:
    parameters:
      - $ref: '#/components/parameters/LogId'
    get:
      operationId: getLogById
      summary: Gets a log by Id
      responses:
        '200':
          $ref: '#/components/responses/Log'
        '400':
          $ref: '#/components/responses/BadRequest'
        '404':
          $ref: '#/components/responses/NotFound'
        default:
          $ref: '#/components/responses/UnexpectedError'
      tags:
        - log
  /logs/{logId}/attachments:
    parameters:
      - $ref: '#/components/parameters/LogId'
    get:
      operationId: listLogAttachments
      summary: Get all attachments associated with a log
      responses:
        '200':
          $ref: '#/components/responses/ArrayOfAttachments'
        '400':
          $ref: '#/components/responses/BadRequest'
        '404':
          $ref: '#/components/responses/NotFound'
        default:
          $ref: '#/components/responses/UnexpectedError'
      tags:
        - log
  /logs/{logId}/attachments/{attachmentId}:
    parameters:
      - $ref: '#/components/parameters/LogId'
      - $ref: '#/components/parameters/AttachmentId'
    get:
      operationId: getLogAttachment
      summary: Get one specific attachment associated with a log
      responses:
        '200':
          $ref: '#/components/responses/Attachment'
        '400':
          $ref: '#/components/responses/BadRequest'
        '404':
          $ref: '#/components/responses/NotFound'
        default:
          $ref: '#/components/responses/UnexpectedError'
      tags:
        - log
  /logs/{logId}/tags:
    parameters:
      - $ref: '#/components/parameters/LogId'
    get:
      operationId: listTagsByLogId
      summary: Lists all tags associated with a log
      responses:
        '200':
          $ref: '#/components/responses/ArrayOfTags'
        '400':
          $ref: '#/components/responses/BadRequest'
        '404':
          $ref: '#/components/responses/NotFound'
        default:
          $ref: '#/components/responses/UnexpectedError'
      tags:
        - log
  /logs/{logId}/tree:
    parameters:
      - $ref: '#/components/parameters/LogId'
    get:
      operationId: getLogTree
      summary: Get the Log tree for a given Log
      responses:
        '200':
          $ref: '#/components/responses/LogTree'
        '400':
          $ref: '#/components/responses/BadRequest'
        '404':
          $ref: '#/components/responses/NotFound'
        default:
          $ref: '#/components/responses/UnexpectedError'
      tags:
        - log
  /runs:
    get:
      operationId: listRuns
      summary: List all runs
      responses:
        '200':
          $ref: '#/components/responses/ArrayOfRuns'
        '400':
          $ref: '#/components/responses/BadRequest'
        default:
          $ref: '#/components/responses/UnexpectedError'
      tags:
        - run
    post:
      operationId: createRun
      summary: Creates a run
      requestBody:
        $ref: '#/components/requestBodies/CreateRun'
      responses:
        '201':
          $ref: '#/components/responses/Run'
        '400':
          $ref: '#/components/responses/BadRequest'
        '409':
          $ref: '#/components/responses/Conflict'
        default:
          $ref: '#/components/responses/UnexpectedError'
      tags:
        - run
  /runs/{runId}:
    parameters:
      - $ref: '#/components/parameters/RunId'
    get:
      operationId: getRunById
      summary: Gets a run by Id
      responses:
        '200':
          $ref: '#/components/responses/Run'
        '400':
          $ref: '#/components/responses/BadRequest'
        '404':
          $ref: '#/components/responses/NotFound'
        default:
          $ref: '#/components/responses/UnexpectedError'
      tags:
        - run
    patch:
      operationId: updateRun
      summary: Updates certain fields of a run
      requestBody:
        $ref: '#/components/requestBodies/EndRun'
      responses:
        '201':
          $ref: '#/components/responses/Run'
        '400':
          $ref: '#/components/responses/BadRequest'
        '409':
          $ref: '#/components/responses/Conflict'
        default:
          $ref: '#/components/responses/UnexpectedError'
      tags:
        - run
  /status:
    get:
      operationId: getDeployInformation
      summary: Get deploy information
      responses:
        '200':
          description: Deploy information
          content:
            application/json:
              schema:
                $ref: '#/components/schemas/DeployInformation'
        default:
          $ref: '#/components/responses/UnexpectedError'
  /subsystems:
    get:
      operationId: listSubsystems
      summary: List all subsystems
      responses:
        '200':
          $ref: '#/components/responses/ArrayOfSubsystems'
        '400':
          $ref: '#/components/responses/BadRequest'
        default:
          $ref: '#/components/responses/UnexpectedError'
      tags:
        - subsystem
    post:
      operationId: createSubsystem
      summary: Adds a new subsystem
      requestBody:
        $ref: '#/components/requestBodies/CreateSubsystem'
      responses:
        '201':
          $ref: '#/components/responses/Subsystem'
        '400':
          $ref: '#/components/responses/BadRequest'
        '409':
          $ref: '#/components/responses/Conflict'
        default:
          $ref: '#/components/responses/UnexpectedError'
      tags:
        - subsystem
  /subsystems/{subsystemId}:
    parameters:
      - $ref: '#/components/parameters/SubsystemId'
    get:
      operationId: getSubsystem
      summary: Get a subsystem by Id
      responses:
        '200':
          $ref: '#/components/responses/Subsystem'
        '400':
          $ref: '#/components/responses/BadRequest'
        '404':
          $ref: '#/components/responses/NotFound'
        default:
          $ref: '#/components/responses/UnexpectedError'
      tags:
        - subsystem
    delete:
      operationId: deleteSubsystem
      summary: Deletes a subsystem by Id
      responses:
        '200':
          $ref: '#/components/responses/Subsystem'
        '400':
          $ref: '#/components/responses/BadRequest'
        '404':
          $ref: '#/components/responses/NotFound'
        default:
          $ref: '#/components/responses/UnexpectedError'
      tags:
        - subsystem
  /tags:
    get:
      operationId: listTags
      summary: List all tags
      responses:
        '200':
          $ref: '#/components/responses/ArrayOfTags'
        '400':
          $ref: '#/components/responses/BadRequest'
        default:
          $ref: '#/components/responses/UnexpectedError'
      tags:
        - tag
    post:
      operationId: createTag
      summary: Adds a new tag
      requestBody:
        $ref: '#/components/requestBodies/CreateTag'
      responses:
        '201':
          $ref: '#/components/responses/Tag'
        '400':
          $ref: '#/components/responses/BadRequest'
        '409':
          $ref: '#/components/responses/Conflict'
        default:
          $ref: '#/components/responses/UnexpectedError'
      tags:
        - tag
  /tags/name:
    get:
      operationId: getTagByName
      summary: Can find tag by name
      parameters:
        - $ref: '#/components/parameters/TagName'
      responses:
        '200':
          $ref: '#/components/responses/Tag'
        '400':
          $ref: '#/components/responses/BadRequest'
        '404':
          $ref: '#/components/responses/NotFound'
        default:
          $ref: '#/components/responses/UnexpectedError'
  /tags/{tagId}:
    parameters:
      - $ref: '#/components/parameters/TagId'
    get:
      operationId: getTagById
      summary: Gets a tag by Id
      responses:
        '200':
          $ref: '#/components/responses/Tag'
        '400':
          $ref: '#/components/responses/BadRequest'
        '404':
          $ref: '#/components/responses/NotFound'
        default:
          $ref: '#/components/responses/UnexpectedError'
      tags:
        - tag
    delete:
      operationId: deleteTagById
      summary: Deletes a tag by Id
      responses:
        '200':
          $ref: '#/components/responses/Tag'
        '400':
          $ref: '#/components/responses/BadRequest'
        '404':
          $ref: '#/components/responses/NotFound'
        default:
          $ref: '#/components/responses/UnexpectedError'
      tags:
        - tag
  /tags/{tagId}/logs:
    parameters:
      - $ref: '#/components/parameters/TagId'
    get:
      operationId: getLogsByTagId
      summary: Gets all logs with this tag id
      responses:
        '200':
          $ref: '#/components/responses/ArrayOfLogs'
        '400':
          $ref: '#/components/responses/BadRequest'
        '404':
          $ref: '#/components/responses/NotFound'
        default:
          $ref: '#/components/responses/UnexpectedError'
      tags:
        - tag
components:
  parameters:
    AttachmentId:
      name: attachmentId
      description: The id of the attached to retrieve
      in: path
      required: true
      schema:
        $ref: '#/components/schemas/EntityId'
    FilterLogs:
      name: filter
      description: Specifies the filter requirements.
      in: query
      schema:
        $ref: '#/components/schemas/FilterLogsOptions'
      style: deepObject
    FlpId:
      name: flpId
      description: The id of the flp to retrieve
      in: path
      required: true
      schema:
        $ref: '#/components/schemas/EntityId'
    FlpSorting:
      in: query
      name: sort
      description: Specifies the flp sorting requirements.
      required: false
      schema:
        $ref: '#/components/schemas/FlpSortOptions'
      style: deepObject
    LogId:
      name: logId
      description: The id of the log to retrieve
      in: path
      required: true
      schema:
        $ref: '#/components/schemas/EntityId'
    LogSorting:
      in: query
      name: sort
      description: Specifies the log sorting requirements.
      required: false
      schema:
        $ref: '#/components/schemas/LogSortOptions'
      style: deepObject
    Pagination:
      name: page
      description: Specifies the pagination requirements.
      in: query
      schema:
        $ref: '#/components/schemas/PaginationOptions'
      style: deepObject
    RunId:
      name: runId
      description: The id of the run to retrieve
      in: path
      required: true
      schema:
        $ref: '#/components/schemas/EntityId'
    RunSorting:
      in: query
      name: sort
      description: Specifies the run sorting requirements.
      required: false
      schema:
        $ref: '#/components/schemas/RunSortOptions'
      style: deepObject
    SubsystemId:
      name: subsystemId
      description: The id of the subsystem to retrieve
      in: path
      required: true
      schema:
        $ref: '#/components/schemas/EntityId'
    TagId:
      name: tagId
      description: The id of the tag to retrieve
      in: path
      required: true
      schema:
        $ref: '#/components/schemas/EntityId'
    TagName:
      in: query
      name: name
      description: The name of a tag
      required: true
      schema:
        $ref: '#/components/schemas/TagName'
  requestBodies:
    CreateAttachments:
      required: true
      content:
        application/json:
          schema:
            $ref: '#/components/schemas/CreateAttachments'
    CreateFlp:
      required: true
      content:
        application/json:
          schema:
            $ref: '#/components/schemas/CreateFlp'
    CreateLog:
      required: true
      content:
        application/json:
          schema:
            $ref: '#/components/schemas/CreateLog'
    CreateRun:
      required: true
      content:
        application/json:
          schema:
            $ref: '#/components/schemas/Run'
    CreateSubsystem:
      required: true
      content:
        application/json:
          schema:
            $ref: '#/components/schemas/CreateSubsystem'
    CreateTag:
      required: true
      content:
        application/json:
          schema:
            $ref: '#/components/schemas/CreateTag'
    EndRun:
      required: true
      content:
        application/json:
          schema:
            $ref: '#/components/schemas/Run'
    UpdateFlp:
      required: true
      content:
        application/json:
          schema:
            $ref: '#/components/schemas/UpdateFlp'
    UpdateRunTags:
      required: true
      content:
        application/json:
          schema:
            $ref: '#/components/schemas/UpdateRunTags'
  responses:
    ArrayOfAttachments:
      description: Expected response to a valid request.
      content:
        application/json:
          schema:
            $ref: '#/components/schemas/ArrayOfAttachmentsResponse'
    ArrayOfFlps:
      description: Expected response to a valid request.
      content:
        application/json:
          schema:
            $ref: '#/components/schemas/ArrayOfFlpsResponse'
    ArrayOfLogs:
      description: Expected response to a valid request.
      content:
        application/json:
          schema:
            $ref: '#/components/schemas/ArrayOfLogsResponse'
    ArrayOfRuns:
      description: Expected response to a valid request.
      content:
        application/json:
          schema:
            $ref: '#/components/schemas/ArrayOfRunsResponse'
    ArrayOfSubsystems:
      description: Expected response to a valid request.
      content:
        application/json:
          schema:
            $ref: '#/components/schemas/ArrayOfSubsystemsResponse'
    ArrayOfTags:
      description: Expected response to a valid request.
      content:
        application/json:
          schema:
            $ref: '#/components/schemas/ArrayOfTagsResponse'
    Attachment:
      description: Expected response to a valid request.
      content:
        application/json:
          schema:
            $ref: '#/components/schemas/AttachmentResponse'
    BadRequest:
      description: Bad Request
      content:
        application/json:
          schema:
            $ref: '#/components/schemas/Errors'
    Conflict:
      description: Conflict
      content:
        application/json:
          schema:
            $ref: '#/components/schemas/Errors'
    Flp:
      description: Expected response to a valid request.
      content:
        application/json:
          schema:
            $ref: '#/components/schemas/FlpResponse'
    Log:
      description: Expected response to a valid request.
      content:
        application/json:
          schema:
            $ref: '#/components/schemas/LogResponse'
    LogTree:
      description: Expected response to a valid request.
      content:
        application/json:
          schema:
            $ref: '#/components/schemas/LogTreeResponse'
    NotFound:
      description: Not Found
      content:
        application/json:
          schema:
            $ref: '#/components/schemas/Errors'
    Run:
      description: Expected response to a valid request.
      content:
        application/json:
          schema:
            $ref: '#/components/schemas/RunResponse'
    ServiceUnavailable:
      description: Service Unavailable
      content:
        application/json:
          schema:
            $ref: '#/components/schemas/Errors'
    Subsystem:
      description: Expected response to a valid request.
      content:
        application/json:
          schema:
            $ref: '#/components/schemas/SubsystemResponse'
    Tag:
      description: Expected response to a valid request.
      content:
        application/json:
          schema:
            $ref: '#/components/schemas/TagResponse'
    UnexpectedError:
      description: Unexpected Error
      content:
        application/json:
          schema:
            $ref: '#/components/schemas/Errors'
  securitySchemes:
    ApiKeyAuth:
      type: apiKey
      in: query
      name: token
  schemas:
    ApiInformation:
      description: API information
      type: object
      properties:
        name:
          description: Name of the API
          type: string
        version:
          description: Version of the API
          type: string
      required:
        - name
        - version
      additionalProperties: false
    ArrayOfAttachments:
      description: A list of attachment objects.
      type: array
      items:
        $ref: '#/components/schemas/Attachment'
    ArrayOfAttachmentsResponse:
      description: Response containing multiple attachments.
      type: object
      properties:
        data:
          $ref: '#/components/schemas/ArrayOfAttachments'
      required:
        - data
      additionalProperties: false
    ArrayOfFlps:
      description: A list of Flp objects.
      type: array
      items:
        $ref: '#/components/schemas/Flp'
    ArrayOfFlpsResponse:
      description: Response containing multiple flps.
      type: object
      properties:
        data:
          $ref: '#/components/schemas/ArrayOfFlps'
        meta:
          $ref: '#/components/schemas/ArrayOfFlpsResponseMeta'
      required:
        - data
      additionalProperties: false
    ArrayOfFlpsResponseMeta:
      description: The metadata related to an array of flps response.
      type: object
      properties:
        page:
          $ref: '#/components/schemas/PaginationMeta'
      required:
        - page
      additionalProperties: false
    ArrayOfLogTrees:
      description: A list of Log tree objects.
      type: array
      items:
        $ref: '#/components/schemas/LogTree'
    ArrayOfLogs:
      description: A list of Log objects.
      type: array
      items:
        $ref: '#/components/schemas/Log'
    ArrayOfLogsResponse:
      description: Response containing multiple logs.
      type: object
      properties:
        data:
          $ref: '#/components/schemas/ArrayOfLogs'
        meta:
          $ref: '#/components/schemas/ArrayOfLogsResponseMeta'
      required:
        - data
      additionalProperties: false
    ArrayOfLogsResponseMeta:
      description: The metadata related to an array of logs response.
      type: object
      properties:
        page:
          $ref: '#/components/schemas/PaginationMeta'
      required:
        - page
      additionalProperties: false
    ArrayOfRuns:
      description: A list of Run objects.
      type: array
      items:
        $ref: '#/components/schemas/Run'
    ArrayOfRunsResponse:
      description: Response containing multiple runs.
      type: object
      properties:
        data:
          $ref: '#/components/schemas/ArrayOfRuns'
        meta:
          $ref: '#/components/schemas/ArrayOfRunsResponseMeta'
      required:
        - data
      additionalProperties: false
    ArrayOfRunsResponseMeta:
      description: The metadata related to an array of runs response.
      type: object
      properties:
        page:
          $ref: '#/components/schemas/PaginationMeta'
      required:
        - page
      additionalProperties: false
    ArrayOfSubsystems:
      description: A list of Subsystem objects.
      type: array
      items:
        $ref: '#/components/schemas/Subsystem'
    ArrayOfSubsystemsResponse:
      description: Response containing multiple subsystems.
      type: object
      properties:
        data:
          $ref: '#/components/schemas/ArrayOfSubsystems'
        meta:
          $ref: '#/components/schemas/ArrayOfSubsystemsResponseMeta'
      required:
        - data
      additionalProperties: false
    ArrayOfSubsystemsResponseMeta:
      description: The metadata related to an array of subsystems response.
      type: object
      properties:
        page:
          $ref: '#/components/schemas/PaginationMeta'
      required:
        - page
      additionalProperties: false
    ArrayOfTags:
      description: A list of Tag objects.
      type: array
      items:
        $ref: '#/components/schemas/Tag'
    ArrayOfTagsResponse:
      description: Response containing multiple tags.
      type: object
      properties:
        data:
          $ref: '#/components/schemas/ArrayOfTags'
        meta:
          $ref: '#/components/schemas/ArrayOfTagsResponseMeta'
      required:
        - data
      additionalProperties: false
    ArrayOfTagsResponseMeta:
      description: The metadata related to an array of tag response.
      type: object
      properties:
        page:
          $ref: '#/components/schemas/PaginationMeta'
      required:
        - page
      additionalProperties: false
    Attachment:
      description: Describes metadata of an attachment.
      type: object
      properties:
        createdAt:
          description: Unix timestamp when this entity was created.
          type: integer
          minimum: 0
          example: 853113599
        encoding:
          $ref: '#/components/schemas/FileEncoding'
        fileName:
          $ref: '#/components/schemas/FileName'
        id:
          $ref: '#/components/schemas/EntityId'
        logId:
          $ref: '#/components/schemas/EntityId'
        mimeType:
          $ref: '#/components/schemas/FileMimeType'
        originalName:
          $ref: '#/components/schemas/FileOriginalName'
        path:
          $ref: '#/components/schemas/FilePath'
        size:
          $ref: '#/components/schemas/FileSize'
        updatedAt:
          description: Unix timestamp when this entity was created.
          type: integer
          minimum: 0
          example: 853113599
      required:
        - id
      additionalProperties: false
    AttachmentResponse:
      description: Response containing a single attachment.
      type: object
      properties:
        data:
          $ref: '#/components/schemas/Attachment'
      required:
        - data
      additionalProperties: false
    CommaSeparatedEntityIds:
      description: CSV style string of EntityIds.
      type: string
      pattern: ^([1-9]+\d*,)*[1-9]+\d*$
      example: 1,2,3
    CreateAttachments:
      description: Describes an attachment
      type: object
      properties:
        attachments:
          $ref: '#/components/schemas/ArrayOfAttachments'
      additionalProperties: false
    CreateFlp:
      description: Describes an flp
      type: object
      properties:
        hostname:
          $ref: '#/components/schemas/FlpHostname'
        name:
          $ref: '#/components/schemas/FlpName'
        runNumber:
          $ref: '#/components/schemas/RunNumber'
      required:
        - hostname
        - name
      additionalProperties: false
    CreateLog:
      description: Describes an intervention or an event that happened.
      type: object
      properties:
        attachments:
          $ref: '#/components/schemas/ArrayOfAttachments'
        parentLogId:
          $ref: '#/components/schemas/EntityId'
        runNumbers:
          $ref: '#/components/schemas/RunNumbers'
        text:
          $ref: '#/components/schemas/LogText'
        title:
          $ref: '#/components/schemas/LogTitle'
      required:
        - text
        - title
      additionalProperties: false
    CreateSubsystem:
      description: A label attached to something for the purpose of identification.
      type: object
      properties:
        text:
          description: The label value of the subsystem.
          type: string
      required:
        - text
      additionalProperties: false
    CreateTag:
      description: A label attached to something for the purpose of identification.
      type: object
      properties:
        text:
          description: The label value of the tag.
          type: string
      required:
        - text
      additionalProperties: false
    DeployInformation:
      description: Deploy information
      type: object
      properties:
        age:
          description: The number of seconds that the server is online.
          type: number
        start:
          description: The unix timestamp of the moment that the the server went online.
          type: integer
          minimum: 0
          example: 853113599
      required:
        - age
        - start
      additionalProperties: false
    Entity:
      description: Base entity.
      type: object
      properties:
        createdAt:
          description: Unix timestamp when this entity was created.
          type: integer
          minimum: 0
          example: 853113599
        id:
          $ref: '#/components/schemas/EntityId'
        updatedAt:
          description: Unix timestamp when this entity was last updated.
          type: integer
          minimum: 0
          example: 853113599
      required:
        - id
    EntityId:
      description: The unique identifier of this entity.
      type: integer
      minimum: 1
    Error:
      description: An Error object.
      type: object
      properties:
        detail:
          description: >-
            A human-readable explanation specific to this occurrence of the
            problem.
          type: string
        source:
          $ref: '#/components/schemas/ErrorSource'
        status:
          description: The HTTP status code applicable to this problem.
          type: string
        title:
          description: A short, human-readable summary of the problem.
          type: string
      required:
        - status
        - title
      additionalProperties: false
    ErrorSource:
      description: An object containing references to the source of the error.
      type: object
      properties:
        pointer:
          description: A pointer to the associated entity in the request document.
          type: string
      additionalProperties: false
    Errors:
      description: A list of Error objects.
      type: object
      properties:
        errors:
          description: A list of Error objects.
          type: array
          items:
            $ref: '#/components/schemas/Error'
          minItems: 1
      required:
        - errors
      additionalProperties: false
    FileEncoding:
      description: Encoding used on the file.
      type: string
    FileMimeType:
      description: Mime-type of a file.
      type: string
    FileName:
      description: Name of a file.
      type: string
    FileOriginalName:
      description: Original name of a file.
      type: string
    FilePath:
      description: Path of where the file is stored.
      type: string
    FileSize:
      description: Size of a file.
      type: integer
      minimum: 0
    FilterLogsCreatedOptions:
      description: Specifies the creation time related filter requirements for a request.
      type: object
      properties:
        from:
          description: The earliest allowed unix timestamp for the fetched data.
          type: integer
          minimum: 0
          example: 853113599
        to:
          description: The latest allowed unix timestamp for the fetched data.
          type: integer
          minimum: 0
          example: 853113599
      additionalProperties: false
    FilterLogsOptions:
      description: Specifies the log related filter requirements for a request.
      type: object
      properties:
        author:
          description: Name of the author.
          type: string
          example: John Doe
        created:
          $ref: '#/components/schemas/FilterLogsCreatedOptions'
        origin:
          $ref: '#/components/schemas/LogOrigin'
        parentLog:
          $ref: '#/components/schemas/EntityId'
        rootLog:
          $ref: '#/components/schemas/EntityId'
        tag:
          $ref: '#/components/schemas/FilterLogsTagOptions'
        title:
          $ref: '#/components/schemas/LogTitle'
      additionalProperties: false
    FilterLogsTagOptions:
      description: Specifies the tag related filter requirements for a request.
      type: object
      properties:
        operation:
          description: The operation indicating the relation between the data.
          type: string
          enum:
            - and
            - or
        values:
          $ref: '#/components/schemas/CommaSeparatedEntityIds'
      required:
        - operation
        - values
      additionalProperties: false
    Flp:
      description: Describes an intervention or an event that happened.
      type: object
      properties:
        bytesEquipmentReadOut:
          $ref: '#/components/schemas/FlpBytesEquipmentReadOut'
        bytesFairMQReadOut:
          $ref: '#/components/schemas/FlpBytesFairMQReadOut'
        bytesProcessed:
          $ref: '#/components/schemas/FlpBytesProcessed'
        bytesRecordingReadOut:
          $ref: '#/components/schemas/FlpBytesRecordingReadOut'
        createdAt:
          description: Unix timestamp when this entity was created.
          type: integer
          minimum: 0
          example: 853113599
        hostname:
          $ref: '#/components/schemas/FlpHostname'
        id:
          $ref: '#/components/schemas/EntityId'
        nTimeframes:
          $ref: '#/components/schemas/FlpTimeframes'
        name:
          $ref: '#/components/schemas/FlpName'
        updatedAt:
          description: Unix timestamp when this entity was last updated.
          type: integer
          minimum: 0
          example: 853113599
      required:
        - bytesEquipmentReadOut
        - bytesFairMQReadOut
        - bytesProcessed
        - bytesRecordingReadOut
        - hostname
        - id
        - nTimeframes
        - name
      additionalProperties: false
    FlpBytesEquipmentReadOut:
      description: >-
        Total data volume out from the readout 'equipment' component in bytes.
        Can reach PetaBytes. Updated regularly.
      type: integer
      minimum: 0
    FlpBytesFairMQReadOut:
      description: >-
        Total data volume out from the readout 'fmq' component in bytes. Can
        reach PetaBytes. Updated regularly.
      type: integer
      minimum: 0
    FlpBytesProcessed:
      description: Total data volume read out in bytes.
      type: integer
      minimum: 0
    FlpBytesRecordingReadOut:
      description: >-
        Total data volume out from the readout 'recording' component in bytes.
        Can reach PetaBytes. Updated regularly.
      type: integer
      minimum: 0
    FlpHostname:
      description: FLP hostname.
      type: string
    FlpName:
      description: FLP name.
      type: string
    FlpResponse:
      description: Response containing a single flp.
      type: object
      properties:
        data:
          $ref: '#/components/schemas/Flp'
      required:
        - data
      additionalProperties: false
    FlpSortOptions:
      description: Specifies the sorting requirements of a flp request.
      type: object
      properties:
        id:
          $ref: '#/components/schemas/SortOrder'
      additionalProperties: false
    FlpTimeframes:
      description: Number of subtimeframes processed in this FLP. Updated regularly.
      type: integer
      minimum: 0
    Log:
      description: Describes an intervention or an event that happened.
      type: object
      properties:
        attachments:
          $ref: '#/components/schemas/ArrayOfAttachments'
        author:
          $ref: '#/components/schemas/User'
        createdAt:
          description: Unix timestamp when this entity was created.
          type: integer
          minimum: 0
          example: 853113599
        id:
          $ref: '#/components/schemas/EntityId'
        origin:
          $ref: '#/components/schemas/LogOrigin'
        parentLogId:
          $ref: '#/components/schemas/EntityId'
        replies:
          $ref: '#/components/schemas/LogReplies'
        rootLogId:
          $ref: '#/components/schemas/EntityId'
        runs:
          description: Array of minified Run objects.
          type: array
          items:
            description: Minified Run object.
            type: object
            properties:
              id:
                $ref: '#/components/schemas/EntityId'
              runNumber:
                $ref: '#/components/schemas/RunNumber'
            required:
              - id
              - runNumber
            additionalProperties: false
        subsystems:
          $ref: '#/components/schemas/ArrayOfSubsystems'
        subtype:
          $ref: '#/components/schemas/LogSubtype'
        tags:
          $ref: '#/components/schemas/ArrayOfTags'
        text:
          $ref: '#/components/schemas/LogText'
        title:
          $ref: '#/components/schemas/LogTitle'
        updatedAt:
          description: Unix timestamp when this entity was last updated.
          type: integer
          minimum: 0
          example: 853113599
      required:
        - author
        - id
        - origin
        - parentLogId
        - rootLogId
        - subtype
        - text
        - title
      additionalProperties: false
    LogOrigin:
      description: Type of creator.
      type: string
      enum:
        - human
        - process
    LogReplies:
      description: The amount of children of a root log.
      type: integer
      minimum: 0
    LogResponse:
      description: Response containing a single log.
      type: object
      properties:
        data:
          $ref: '#/components/schemas/Log'
      required:
        - data
      additionalProperties: false
    LogSortOptions:
      description: Specifies the sorting requirements of a log request.
      type: object
      properties:
        author:
          $ref: '#/components/schemas/SortOrder'
        createdAt:
          $ref: '#/components/schemas/SortOrder'
        id:
          $ref: '#/components/schemas/SortOrder'
        tags:
          $ref: '#/components/schemas/SortOrder'
        title:
          $ref: '#/components/schemas/SortOrder'
      additionalProperties: false
    LogSubtype:
      description: The subtype of a Log.
      type: string
      enum:
        - run
        - subsystem
        - announcement
        - intervention
        - comment
    LogText:
      description: Body of the log.
      type: string
      minLength: 3
    LogTitle:
      description: Title of the log.
      type: string
      minLength: 0
      maxLength: 140
    LogTree:
      description: Describes an intervention or an event that happened.
      type: object
      properties:
        attachments:
          $ref: '#/components/schemas/ArrayOfAttachments'
        author:
          $ref: '#/components/schemas/User'
        children:
          $ref: '#/components/schemas/ArrayOfLogTrees'
        createdAt:
          description: Unix timestamp when this entity was created.
          type: integer
          minimum: 0
          example: 853113599
        id:
          $ref: '#/components/schemas/EntityId'
        origin:
          $ref: '#/components/schemas/LogOrigin'
        parentLogId:
          $ref: '#/components/schemas/EntityId'
        replies:
          $ref: '#/components/schemas/LogReplies'
        rootLogId:
          $ref: '#/components/schemas/EntityId'
        runs:
          description: Array of minified Run objects.
          type: array
          items:
            description: Minified Run object.
            type: object
            properties:
              id:
                $ref: '#/components/schemas/EntityId'
              runNumber:
                $ref: '#/components/schemas/RunNumber'
            required:
              - id
              - runNumber
            additionalProperties: false
        subsystems:
          $ref: '#/components/schemas/ArrayOfSubsystems'
        subtype:
          $ref: '#/components/schemas/LogSubtype'
        tags:
          $ref: '#/components/schemas/ArrayOfTags'
        text:
          $ref: '#/components/schemas/LogText'
        title:
          $ref: '#/components/schemas/LogTitle'
        updatedAt:
          description: Unix timestamp when this entity was last updated.
          type: integer
          minimum: 0
          example: 853113599
      required:
        - author
        - children
        - id
        - origin
        - parentLogId
        - rootLogId
        - subtype
        - text
        - title
      additionalProperties: false
    LogTreeResponse:
      description: Response containing a single log tree.
      type: object
      properties:
        data:
          $ref: '#/components/schemas/LogTree'
      required:
        - data
      additionalProperties: false
    PaginationLimit:
      description: The numbers of items to return.
      type: integer
      minimum: 1
      maximum: 100
      default: 100
    PaginationMeta:
      description: The metadata related to pagination.
      type: object
      properties:
        pageCount:
          description: The total number of pages which contain data.
          type: integer
          minimum: 0
        totalCount:
          description: The total number of elements in the collection
          type: integer
          minimum: 0
      required:
        - pageCount
        - totalCount
      additionalProperties: false
    PaginationOffset:
      description: The number of items to skip before starting to collect the result set.
      type: integer
      minimum: 0
      default: 0
    PaginationOptions:
      description: Specifies the pagination requirements of a request.
      type: object
      properties:
        limit:
          $ref: '#/components/schemas/PaginationLimit'
        offset:
          $ref: '#/components/schemas/PaginationOffset'
      additionalProperties: false
    Run:
      description: Describes an intervention or an event that happened.
      type: object
      properties:
        activityId:
          $ref: '#/components/schemas/RunActivityId'
        bytesReadOut:
          $ref: '#/components/schemas/RunBytesReadOut'
        createdAt:
          description: Unix timestamp when this entity was created.
          type: integer
          minimum: 0
          example: 853113599
        id:
          $ref: '#/components/schemas/EntityId'
        nDetectors:
          $ref: '#/components/schemas/RunDetectors'
        nEpns:
          $ref: '#/components/schemas/RunEpns'
        nFlps:
          $ref: '#/components/schemas/RunFlps'
        nSubtimeframes:
          $ref: '#/components/schemas/RunSubtimeframes'
        runNumber:
          $ref: '#/components/schemas/RunNumber'
        runQuality:
          $ref: '#/components/schemas/RunQuality'
        runType:
          $ref: '#/components/schemas/RunType'
        timeO2End:
          $ref: '#/components/schemas/RunO2End'
        timeO2Start:
          $ref: '#/components/schemas/RunO2Start'
        timeTrgEnd:
          $ref: '#/components/schemas/RunTrgEnd'
        timeTrgStart:
          $ref: '#/components/schemas/RunTrgStart'
        updatedAt:
          description: Unix timestamp when this entity was last updated.
          type: integer
          minimum: 0
          example: 853113599
      required:
        - activityId
        - bytesReadOut
        - id
        - nDetectors
        - nEpns
        - nFlps
        - nSubtimeframes
        - runNumber
        - runQuality
        - runType
        - timeO2End
        - timeO2Start
        - timeTrgEnd
        - timeTrgStart
      additionalProperties: false
    RunActivityId:
      description: The unique identifier of this entity.
      type: string
    RunBytesReadOut:
      description: Total data volume read out from the detectors by the O2 system in bytes.
      type: integer
      minimum: 0
    RunDetectors:
      description: The amount of detectors in a single run.
      type: integer
      minimum: 0
    RunEpns:
      description: The amount of Epns nodes in a single run.
      type: integer
      minimum: 0
    RunFlps:
      description: The amount of Flps nodes in a single run.
      type: integer
    RunNumber:
      description: The unique identifier of this entity.
      type: integer
      minimum: 0
    RunNumbers:
      description: A serialized string of run numbers
      type: string
      example: 1,2,3,4,5,6,7,8
    RunO2End:
      description: Unix timestamp when this entity was created.
      type: integer
      minimum: 0
      example: 853113599
    RunO2Start:
      description: Unix timestamp when this entity was created.
      type: integer
      minimum: 0
      example: 853113599
    RunOrigin:
      description: Type of creator.
      type: string
      enum:
        - process
    RunQuality:
      description: Specifies the type of run.
      type: string
      enum:
        - good
        - bad
        - test
    RunResponse:
      description: Response containing a single run.
      type: object
      properties:
        data:
          $ref: '#/components/schemas/Run'
      required:
        - data
      additionalProperties: false
    RunSortOptions:
      description: Specifies the sorting requirements of a run request.
      type: object
      properties:
        id:
          $ref: '#/components/schemas/SortOrder'
      additionalProperties: false
    RunSubtimeframes:
      description: Total number of subtimeframes processed by the O2 system.
      type: integer
      minimum: 0
    RunTrgEnd:
      description: Unix timestamp when this entity was created.
      type: integer
      minimum: 0
      example: 853113599
    RunTrgStart:
      description: Unix timestamp when this entity was created.
      type: integer
      minimum: 0
      example: 853113599
    RunType:
      description: Specifies the type of run.
      type: string
      enum:
        - physics
        - cosmics
        - technical
    SortOrder:
      description: Specifies the sorting direction of a sorting option.
      type: string
      enum:
        - asc
        - desc
    Subsystem:
      description: A label attached to something for the purpose of identification.
      type: object
      properties:
        createdAt:
          description: Unix timestamp when this entity was created.
          type: integer
          minimum: 0
          example: 853113599
        id:
          $ref: '#/components/schemas/EntityId'
        name:
          description: The label value of the subsystem.
          type: string
        updatedAt:
          description: Unix timestamp when this entity was last updated.
          type: integer
          minimum: 0
          example: 853113599
      required:
        - id
        - name
      additionalProperties: false
    SubsystemResponse:
      description: Response containing a single subsystem.
      type: object
      properties:
        data:
          $ref: '#/components/schemas/Subsystem'
      required:
        - data
      additionalProperties: false
    Tag:
      description: A label attached to something for the purpose of identification.
      type: object
      properties:
        createdAt:
          description: Unix timestamp when this entity was created.
          type: integer
          minimum: 0
          example: 853113599
        email:
          description: The email for the tag.
          type: string
          nullable: true
        id:
          $ref: '#/components/schemas/EntityId'
        lastEditedName:
          description: The last person that edited the email/mattermost fields
          type: string
          nullable: true
        mattermost:
          description: All the mattermost tags for updates
          type: string
          nullable: true
        text:
          description: The label value of the tag.
          type: string
        updatedAt:
          description: Unix timestamp when this entity was last updated.
          type: integer
          minimum: 0
          example: 853113599
      required:
        - id
        - text
      additionalProperties: false
    TagName:
      description: The name of the tag
      type: string
    TagResponse:
      description: Response containing a single tag.
      type: object
      properties:
        data:
          $ref: '#/components/schemas/Tag'
      required:
        - data
      additionalProperties: false
    UpdateFlp:
      description: Describes an update to an flp
      type: object
      properties:
        bytesEquipmentReadOut:
          $ref: '#/components/schemas/FlpBytesEquipmentReadOut'
        bytesFairMQReadOut:
          $ref: '#/components/schemas/FlpBytesFairMQReadOut'
        bytesProcessed:
          $ref: '#/components/schemas/FlpBytesProcessed'
        bytesRecordingReadOut:
          $ref: '#/components/schemas/FlpBytesRecordingReadOut'
        nTimeframes:
          $ref: '#/components/schemas/FlpTimeframes'
      additionalProperties: false
    UpdateRunTags:
      description: List of labels attached to something for the purpose of identification.
      type: object
      properties:
        tags:
          type: array
          description: Array of tags IDs
          items:
            type: number
            description: Tag ID
      additionalProperties: false
    User:
      description: Describes an intervention or an event that happened.
      type: object
      properties:
        externalId:
          description: The unique CERN identifier of this user.
          type: integer
          format: int64
          minimum: 0
        id:
          description: The unique identifier of this entity.
          type: integer
          format: int64
          minimum: 0
        name:
          type: string
          description: Name of the user.
      required:
        - externalId
        - id
        - name
      additionalProperties: false
security:
  - ApiKeyAuth: []<|MERGE_RESOLUTION|>--- conflicted
+++ resolved
@@ -1,8 +1,4 @@
-<<<<<<< HEAD
-# Generated on Wed, 16 Mar 2022 09:58:12 GMT
-=======
 # Generated on Tue, 29 Mar 2022 12:53:54 GMT
->>>>>>> 3a8cc965
 
 openapi: 3.0.0
 info:
