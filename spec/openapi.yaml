--- conflicted
+++ resolved
@@ -1,8 +1,4 @@
-<<<<<<< HEAD
 # Generated on Mon, 12 Oct 2020 10:03:01 GMT
-=======
-# Generated on Fri, 25 Sep 2020 14:17:27 GMT
->>>>>>> ea405433
 
 openapi: 3.0.0
 info:
