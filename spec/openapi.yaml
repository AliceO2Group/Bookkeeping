--- conflicted
+++ resolved
@@ -1,9 +1,4 @@
-<<<<<<< HEAD
-# Generated on Thu, 19 May 2022 09:42:52 GMT
-=======
 # Generated on Thu, 19 May 2022 13:21:32 GMT
->>>>>>> 4f680f7f
-
 openapi: 3.0.0
 info:
   title: ALICE Bookkeeping
@@ -426,11 +421,8 @@
           $ref: '#/components/responses/BadRequest'
         '409':
           $ref: '#/components/responses/Conflict'
-<<<<<<< HEAD
-=======
         '500':
           $ref: '#/components/responses/InternalServerError'
->>>>>>> 4f680f7f
         default:
           $ref: '#/components/responses/UnexpectedError'
       tags:
@@ -964,21 +956,18 @@
         application/json:
           schema:
             $ref: '#/components/schemas/Errors'
-<<<<<<< HEAD
+    InternalServerError:
+      description: Internal server error
+      content:
+        application/json:
+          schema:
+            $ref: '#/components/schemas/Errors'
     LhcFill:
       description: Expected response of an LhcFill
       content:
         application/json:
           schema:
             $ref: '#/components/schemas/LhcFillResponse'
-=======
-    InternalServerError:
-      description: Internal server error
-      content:
-        application/json:
-          schema:
-            $ref: '#/components/schemas/Errors'
->>>>>>> 4f680f7f
     Log:
       description: Expected response to a valid request.
       content:
