--- conflicted
+++ resolved
@@ -1,8 +1,4 @@
-<<<<<<< HEAD
-# Generated on Tue, 05 Apr 2022 14:45:26 GMT
-=======
 # Generated on Thu, 31 Mar 2022 14:29:18 GMT
->>>>>>> 0c652729
 
 openapi: 3.0.0
 info:
