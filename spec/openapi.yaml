<<<<<<< HEAD
# Generated on Tue, 17 May 2022 09:30:40 GMT
=======
# Generated on Thu, 19 May 2022 09:31:37 GMT
>>>>>>> 9b9d3ec6

openapi: 3.0.0
info:
  title: ALICE Bookkeeping
  version: 0.28.0
  license:
    name: GNU General Public License v3.0
    url: http://alice-o2.web.cern.ch/license
servers:
  - url: /api
paths:
  /:
    get:
      operationId: getServerInformation
      summary: Get server information
      responses:
        '200':
          description: API information
          content:
            application/json:
              schema:
                $ref: '#/components/schemas/ApiInformation'
        default:
          $ref: '#/components/responses/UnexpectedError'
  /attachments:
    post:
      operationId: createAttachment
      summary: Create a new attachment on a log
      requestBody:
        $ref: '#/components/requestBodies/CreateAttachments'
      responses:
        '201':
          $ref: '#/components/responses/ArrayOfAttachments'
        '400':
          $ref: '#/components/responses/BadRequest'
        '404':
          $ref: '#/components/responses/NotFound'
        default:
          $ref: '#/components/responses/UnexpectedError'
      tags:
        - attachment
  /attachments/{attachmentId}:
    parameters:
      - $ref: '#/components/parameters/AttachmentId'
    get:
      operationId: getAttachment
      summary: Get one specific attachment
      responses:
        '200':
          $ref: '#/components/responses/ArrayOfAttachments'
        '400':
          $ref: '#/components/responses/BadRequest'
        '404':
          $ref: '#/components/responses/NotFound'
        default:
          $ref: '#/components/responses/UnexpectedError'
      tags:
        - attachment
  /environments:
    get:
      operationId: listEnvironments
      summary: Fetches all the environments
      responses:
        '200':
          $ref: '#/components/responses/ArrayOfEnvironments'
        '400':
          $ref: '#/components/responses/BadRequest'
        '403':
          $ref: '#/components/responses/Forbidden'
        default:
          $ref: '#/components/responses/UnexpectedError'
      tags:
        - environment
    post:
      operationId: createEnvironment
      summary: Creation of the environment object.
      requestBody:
        $ref: '#/components/requestBodies/CreateEnvironment'
      responses:
        '201':
          $ref: '#/components/responses/Environment'
        '400':
          $ref: '#/components/responses/BadRequest'
        '409':
          $ref: '#/components/responses/Conflict'
        default:
          $ref: '#/components/responses/UnexpectedError'
      tags:
        - environment
  /environments/{envId}:
    parameters:
      - $ref: '#/components/parameters/EnvId'
    put:
      operationId: replaceEnvironment
      summary: Update of the environment object.
      requestBody:
        $ref: '#/components/requestBodies/UpdateEnvironment'
      responses:
        '201':
          $ref: '#/components/responses/Environment'
        '400':
          $ref: '#/components/responses/BadRequest'
        '409':
          $ref: '#/components/responses/Conflict'
        default:
          $ref: '#/components/responses/UnexpectedError'
      tags:
        - environment
  /flps:
    get:
      operationId: listFlps
      summary: List all flps
      responses:
        '200':
          $ref: '#/components/responses/ArrayOfFlps'
        '400':
          $ref: '#/components/responses/BadRequest'
        default:
          $ref: '#/components/responses/UnexpectedError'
      tags:
        - flp
    post:
      operationId: createFlp
      summary: Adds a new flp
      requestBody:
        $ref: '#/components/requestBodies/CreateFlp'
      responses:
        '201':
          $ref: '#/components/responses/Log'
        '400':
          $ref: '#/components/responses/BadRequest'
        default:
          $ref: '#/components/responses/UnexpectedError'
      tags:
        - flp
  /flps/{flpId}:
    parameters:
      - $ref: '#/components/parameters/FlpId'
    get:
      operationId: getFlpById
      summary: Gets a flp by Id
      responses:
        '200':
          $ref: '#/components/responses/Flp'
        '400':
          $ref: '#/components/responses/BadRequest'
        '404':
          $ref: '#/components/responses/NotFound'
        default:
          $ref: '#/components/responses/UnexpectedError'
      tags:
        - flp
  /flps/{flpName}/runs/{runNumber}:
    parameters:
      - $ref: '#/components/parameters/FlpName'
      - $ref: '#/components/parameters/RunNumber'
    patch:
      operationId: updateFlp
      summary: Update an existing flp
      requestBody:
        $ref: '#/components/requestBodies/UpdateFlp'
      responses:
        '200':
          $ref: '#/components/responses/Flp'
        '400':
          $ref: '#/components/responses/BadRequest'
        '404':
          $ref: '#/components/responses/NotFound'
        default:
          $ref: '#/components/responses/UnexpectedError'
      tags:
        - flp
  /lhcFills:
    get:
      operationId: listLhcFills
      summary: List all LhcFills
      responses:
        '200':
          $ref: '#/components/responses/ArrayOfLhcFills'
        '400':
          $ref: '#/components/responses/BadRequest'
        default:
          $ref: '#/components/responses/UnexpectedError'
      tags:
        - lhcFill
    post:
      operationId: createLhcFill
      summary: Creates a lhcfill object
      requestBody:
        $ref: '#/components/requestBodies/CreateLhcFill'
      responses:
        '201':
          $ref: '#/components/responses/LhcFill'
        '400':
          $ref: '#/components/responses/BadRequest'
        '404':
          $ref: '#/components/responses/NotFound'
        default:
          $ref: '#/components/responses/UnexpectedError'
  /lhcFills/{lhcFillId}:
    parameters:
      - $ref: '#/components/parameters/LhcFillId'
    get:
      operationId: getLhcFillById
      summary: List all LhcFills
      responses:
        '200':
          $ref: '#/components/responses/LhcFill'
        '400':
          $ref: '#/components/responses/BadRequest'
        '404':
          $ref: '#/components/responses/NotFound'
        default:
          $ref: '#/components/responses/UnexpectedError'
      tags:
        - lhcFill
    patch:
      operationId: updateLhcFill
      summary: Adds a new LhcFill
      requestBody:
        $ref: '#/components/requestBodies/CreateLhcFill'
      responses:
        '201':
          $ref: '#/components/responses/LhcFill'
        '400':
          $ref: '#/components/responses/BadRequest'
        '404':
          $ref: '#/components/responses/NotFound'
        default:
          $ref: '#/components/responses/UnexpectedError'
      tags:
        - lhcFill
  /lhcFills/{lhcFillId}/runs:
    parameters:
      - $ref: '#/components/parameters/LhcFillId'
    get:
      operationId: listRunsByLhcFillId
      summary: Lists all tags associated with a log
      responses:
        '200':
          $ref: '#/components/responses/ArrayOfRuns'
        '400':
          $ref: '#/components/responses/BadRequest'
        '404':
          $ref: '#/components/responses/NotFound'
        default:
          $ref: '#/components/responses/UnexpectedError'
      tags:
        - lhcFill
  /lhcFills/{lhcFillId}/runs/{runNumber}:
    parameters:
      - $ref: '#/components/parameters/LhcFillId'
      - $ref: '#/components/parameters/RunNumber'
    get:
      operationId: getRunByLhcFillIdAndRunNumber
      summary: Gives the possibility to find a run by run number
      responses:
        '200':
          $ref: '#/components/responses/Run'
        '400':
          $ref: '#/components/responses/BadRequest'
        '404':
          $ref: '#/components/responses/NotFound'
        default:
          $ref: '#/components/responses/UnexpectedError'
      tags:
        - lhcFill
  /logs:
    get:
      operationId: listLogs
      summary: List all logs
      responses:
        '200':
          $ref: '#/components/responses/ArrayOfLogs'
        '400':
          $ref: '#/components/responses/BadRequest'
        default:
          $ref: '#/components/responses/UnexpectedError'
      tags:
        - log
    post:
      operationId: createLog
      summary: Adds a new log
      requestBody:
        $ref: '#/components/requestBodies/CreateLog'
      responses:
        '201':
          $ref: '#/components/responses/Log'
        '400':
          $ref: '#/components/responses/BadRequest'
        default:
          $ref: '#/components/responses/UnexpectedError'
      tags:
        - log
  /logs/{logId}:
    parameters:
      - $ref: '#/components/parameters/LogId'
    get:
      operationId: getLogById
      summary: Gets a log by Id
      responses:
        '200':
          $ref: '#/components/responses/Log'
        '400':
          $ref: '#/components/responses/BadRequest'
        '404':
          $ref: '#/components/responses/NotFound'
        default:
          $ref: '#/components/responses/UnexpectedError'
      tags:
        - log
  /logs/{logId}/attachments:
    parameters:
      - $ref: '#/components/parameters/LogId'
    get:
      operationId: listLogAttachments
      summary: Get all attachments associated with a log
      responses:
        '200':
          $ref: '#/components/responses/ArrayOfAttachments'
        '400':
          $ref: '#/components/responses/BadRequest'
        '404':
          $ref: '#/components/responses/NotFound'
        default:
          $ref: '#/components/responses/UnexpectedError'
      tags:
        - log
  /logs/{logId}/attachments/{attachmentId}:
    parameters:
      - $ref: '#/components/parameters/LogId'
      - $ref: '#/components/parameters/AttachmentId'
    get:
      operationId: getLogAttachment
      summary: Get one specific attachment associated with a log
      responses:
        '200':
          $ref: '#/components/responses/Attachment'
        '400':
          $ref: '#/components/responses/BadRequest'
        '404':
          $ref: '#/components/responses/NotFound'
        default:
          $ref: '#/components/responses/UnexpectedError'
      tags:
        - log
  /logs/{logId}/tags:
    parameters:
      - $ref: '#/components/parameters/LogId'
    get:
      operationId: listTagsByLogId
      summary: Lists all tags associated with a log
      responses:
        '200':
          $ref: '#/components/responses/ArrayOfTags'
        '400':
          $ref: '#/components/responses/BadRequest'
        '404':
          $ref: '#/components/responses/NotFound'
        default:
          $ref: '#/components/responses/UnexpectedError'
      tags:
        - log
  /logs/{logId}/tree:
    parameters:
      - $ref: '#/components/parameters/LogId'
    get:
      operationId: getLogTree
      summary: Get the Log tree for a given Log
      responses:
        '200':
          $ref: '#/components/responses/LogTree'
        '400':
          $ref: '#/components/responses/BadRequest'
        '404':
          $ref: '#/components/responses/NotFound'
        default:
          $ref: '#/components/responses/UnexpectedError'
      tags:
        - log
  /runs:
    get:
      operationId: listRuns
      summary: List all runs
      responses:
        '200':
          $ref: '#/components/responses/ArrayOfRuns'
        '400':
          $ref: '#/components/responses/BadRequest'
        default:
          $ref: '#/components/responses/UnexpectedError'
      tags:
        - run
    post:
      operationId: createRun
      summary: Creates a run
      requestBody:
        $ref: '#/components/requestBodies/CreateRun'
      responses:
        '201':
          $ref: '#/components/responses/Run'
        '400':
          $ref: '#/components/responses/BadRequest'
        '409':
          $ref: '#/components/responses/Conflict'
        default:
          $ref: '#/components/responses/UnexpectedError'
      tags:
        - run
    patch:
      operationId: updateRunByRunNumber
      summary: Updates a run by runNumber
      parameters:
        - $ref: '#/components/parameters/RunNumberQuery'
      requestBody:
        $ref: '#/components/requestBodies/UpdateRunByRunNumber'
      responses:
        '200':
          $ref: '#/components/responses/Run'
        '400':
          $ref: '#/components/responses/BadRequest'
        '409':
          $ref: '#/components/responses/Conflict'
        default:
          $ref: '#/components/responses/UnexpectedError'
      tags:
        - run
  /runs/{runId}:
    parameters:
      - $ref: '#/components/parameters/RunId'
    get:
      operationId: getRunById
      summary: Gets a run by Id
      responses:
        '200':
          $ref: '#/components/responses/Run'
        '400':
          $ref: '#/components/responses/BadRequest'
        '404':
          $ref: '#/components/responses/NotFound'
        default:
          $ref: '#/components/responses/UnexpectedError'
      tags:
        - run
    patch:
      operationId: updateRun
      summary: Updates certain fields of a run
      requestBody:
        $ref: '#/components/requestBodies/EndRun'
      responses:
        '201':
          $ref: '#/components/responses/Run'
        '400':
          $ref: '#/components/responses/BadRequest'
        '409':
          $ref: '#/components/responses/Conflict'
        default:
          $ref: '#/components/responses/UnexpectedError'
      tags:
        - run
    put:
      operationId: replaceRun
      summary: updates the run quality of a run
      requestBody:
        $ref: '#/components/requestBodies/UpdateRunQuality'
      responses:
        '201':
          $ref: '#/components/responses/Run'
        '400':
          $ref: '#/components/responses/BadRequest'
        '409':
          $ref: '#/components/responses/Conflict'
        default:
          $ref: '#/components/responses/UnexpectedError'
      tags:
        - run
  /runs/{runId}/logs:
    parameters:
      - $ref: '#/components/parameters/RunId'
    get:
      operationId: getLogs
      summary: Retreives all the logs of the run
      responses:
        '200':
          $ref: '#/components/responses/ArrayOfLogs'
        '400':
          $ref: '#/components/responses/BadRequest'
        '404':
          $ref: '#/components/responses/NotFound'
        default:
          $ref: '#/components/responses/UnexpectedError'
      tags:
        - run
  /status:
    get:
      operationId: getDeployInformation
      summary: Get deploy information
      responses:
        '200':
          description: Deploy information
          content:
            application/json:
              schema:
                $ref: '#/components/schemas/DeployInformation'
        default:
          $ref: '#/components/responses/UnexpectedError'
  /subsystems:
    get:
      operationId: listSubsystems
      summary: List all subsystems
      responses:
        '200':
          $ref: '#/components/responses/ArrayOfSubsystems'
        '400':
          $ref: '#/components/responses/BadRequest'
        default:
          $ref: '#/components/responses/UnexpectedError'
      tags:
        - subsystem
    post:
      operationId: createSubsystem
      summary: Adds a new subsystem
      requestBody:
        $ref: '#/components/requestBodies/CreateSubsystem'
      responses:
        '201':
          $ref: '#/components/responses/Subsystem'
        '400':
          $ref: '#/components/responses/BadRequest'
        '409':
          $ref: '#/components/responses/Conflict'
        default:
          $ref: '#/components/responses/UnexpectedError'
      tags:
        - subsystem
  /subsystems/{subsystemId}:
    parameters:
      - $ref: '#/components/parameters/SubsystemId'
    get:
      operationId: getSubsystem
      summary: Get a subsystem by Id
      responses:
        '200':
          $ref: '#/components/responses/Subsystem'
        '400':
          $ref: '#/components/responses/BadRequest'
        '404':
          $ref: '#/components/responses/NotFound'
        default:
          $ref: '#/components/responses/UnexpectedError'
      tags:
        - subsystem
    delete:
      operationId: deleteSubsystem
      summary: Deletes a subsystem by Id
      responses:
        '200':
          $ref: '#/components/responses/Subsystem'
        '400':
          $ref: '#/components/responses/BadRequest'
        '404':
          $ref: '#/components/responses/NotFound'
        default:
          $ref: '#/components/responses/UnexpectedError'
      tags:
        - subsystem
  /tags:
    get:
      operationId: listTags
      summary: List all tags
      responses:
        '200':
          $ref: '#/components/responses/ArrayOfTags'
        '400':
          $ref: '#/components/responses/BadRequest'
        default:
          $ref: '#/components/responses/UnexpectedError'
      tags:
        - tag
    post:
      operationId: createTag
      summary: Adds a new tag
      requestBody:
        $ref: '#/components/requestBodies/CreateTag'
      responses:
        '201':
          $ref: '#/components/responses/Tag'
        '400':
          $ref: '#/components/responses/BadRequest'
        '403':
          $ref: '#/components/responses/Forbidden'
        '409':
          $ref: '#/components/responses/Conflict'
        default:
          $ref: '#/components/responses/UnexpectedError'
      tags:
        - tag
  /tags/name:
    get:
      operationId: getTagByName
      summary: Can find tag by name
      parameters:
        - $ref: '#/components/parameters/TagName'
      responses:
        '200':
          $ref: '#/components/responses/Tag'
        '400':
          $ref: '#/components/responses/BadRequest'
        '404':
          $ref: '#/components/responses/NotFound'
        default:
          $ref: '#/components/responses/UnexpectedError'
      tags:
        - tag
  /tags/{tagId}:
    parameters:
      - $ref: '#/components/parameters/TagId'
    get:
      operationId: getTagById
      summary: Gets a tag by Id
      responses:
        '200':
          $ref: '#/components/responses/Tag'
        '400':
          $ref: '#/components/responses/BadRequest'
        '404':
          $ref: '#/components/responses/NotFound'
        default:
          $ref: '#/components/responses/UnexpectedError'
      tags:
        - tag
    delete:
      operationId: deleteTagById
      summary: Deletes a tag by Id
      responses:
        '200':
          $ref: '#/components/responses/Tag'
        '400':
          $ref: '#/components/responses/BadRequest'
        '404':
          $ref: '#/components/responses/NotFound'
        default:
          $ref: '#/components/responses/UnexpectedError'
      tags:
        - tag
  /tags/{tagId}/logs:
    parameters:
      - $ref: '#/components/parameters/TagId'
    get:
      operationId: getLogsByTagId
      summary: Gets all logs with this tag id
      responses:
        '200':
          $ref: '#/components/responses/ArrayOfLogs'
        '400':
          $ref: '#/components/responses/BadRequest'
        '404':
          $ref: '#/components/responses/NotFound'
        default:
          $ref: '#/components/responses/UnexpectedError'
      tags:
        - tag
components:
  parameters:
    AttachmentId:
      name: attachmentId
      description: The id of the attached to retrieve
      in: path
      required: true
      schema:
        $ref: '#/components/schemas/EntityId'
    EnvId:
      name: envId
      description: The id of the environment to receive
      in: path
      required: true
      schema:
        $ref: '#/components/schemas/EnvironmentId'
    FilterLogs:
      name: filter
      description: Specifies the filter requirements.
      in: query
      schema:
        $ref: '#/components/schemas/FilterLogsOptions'
      style: deepObject
    FlpId:
      name: flpId
      description: The id of the flp to retrieve
      in: path
      required: true
      schema:
        $ref: '#/components/schemas/EntityId'
    FlpName:
      name: flpName
      description: The name of the flp object
      in: path
      required: true
      schema:
        $ref: '#/components/schemas/FlpName'
    FlpSorting:
      in: query
      name: sort
      description: Specifies the flp sorting requirements.
      required: false
      schema:
        $ref: '#/components/schemas/FlpSortOptions'
      style: deepObject
    LhcFillId:
      name: lhcFillId
      description: The id of the lhcFill to retrieve
      in: path
      required: true
      schema:
        $ref: '#/components/schemas/EntityId'
    LogId:
      name: logId
      description: The id of the log to retrieve
      in: path
      required: true
      schema:
        $ref: '#/components/schemas/EntityId'
    LogSorting:
      in: query
      name: sort
      description: Specifies the log sorting requirements.
      required: false
      schema:
        $ref: '#/components/schemas/LogSortOptions'
      style: deepObject
    Pagination:
      name: page
      description: Specifies the pagination requirements.
      in: query
      schema:
        $ref: '#/components/schemas/PaginationOptions'
      style: deepObject
    RunId:
      name: runId
      description: The id of the run to retrieve
      in: path
      required: true
      schema:
        $ref: '#/components/schemas/EntityId'
    RunNumber:
      name: runNumber
      description: The number given to the run.
      in: path
      required: true
      schema:
        $ref: '#/components/schemas/RunNumber'
    RunNumberQuery:
      name: runNumber
      in: query
      required: true
      schema:
        $ref: '#/components/schemas/RunNumber'
      description: Run number but in the query
    RunSorting:
      in: query
      name: sort
      description: Specifies the run sorting requirements.
      required: false
      schema:
        $ref: '#/components/schemas/RunSortOptions'
      style: deepObject
    SubsystemId:
      name: subsystemId
      description: The id of the subsystem to retrieve
      in: path
      required: true
      schema:
        $ref: '#/components/schemas/EntityId'
    TagId:
      name: tagId
      description: The id of the tag to retrieve
      in: path
      required: true
      schema:
        $ref: '#/components/schemas/EntityId'
    TagName:
      in: query
      name: name
      description: The name of a tag
      required: true
      schema:
        $ref: '#/components/schemas/TagName'
  requestBodies:
    CreateAttachments:
      required: true
      content:
        application/json:
          schema:
            $ref: '#/components/schemas/CreateAttachments'
    CreateEnvironment:
      required: true
      content:
        application/json:
          schema:
            $ref: '#/components/schemas/CreateEnvironment'
    CreateFlp:
      required: true
      content:
        application/json:
          schema:
            $ref: '#/components/schemas/CreateFlp'
    CreateLhcFill:
      required: true
      content:
        application/json:
          schema:
            $ref: '#/components/schemas/CreateLhcFill'
    CreateLog:
      required: true
      content:
        application/json:
          schema:
            $ref: '#/components/schemas/CreateLog'
    CreateRun:
      required: true
      content:
        application/json:
          schema:
            $ref: '#/components/schemas/Run'
    CreateSubsystem:
      required: true
      content:
        application/json:
          schema:
            $ref: '#/components/schemas/CreateSubsystem'
    CreateTag:
      required: true
      content:
        application/json:
          schema:
            $ref: '#/components/schemas/CreateTag'
    EndRun:
      required: true
      content:
        application/json:
          schema:
            $ref: '#/components/schemas/Run'
    UpdateEnvironment:
      required: true
      content:
        application/json:
          schema:
            $ref: '#/components/schemas/UpdateEnvironment'
    UpdateFlp:
      required: true
      content:
        application/json:
          schema:
            $ref: '#/components/schemas/UpdateFlp'
    UpdateRunByRunNumber:
      required: true
      content:
        application/json:
          schema:
            $ref: '#/components/schemas/UpdateRunByRunNumber'
    UpdateRunQuality:
      required: true
      content:
        application/json:
          schema:
            $ref: '#/components/schemas/UpdateRunQuality'
    UpdateRunTags:
      required: true
      content:
        application/json:
          schema:
            $ref: '#/components/schemas/UpdateRunTags'
  responses:
    ArrayOfAttachments:
      description: Expected response to a valid request.
      content:
        application/json:
          schema:
            $ref: '#/components/schemas/ArrayOfAttachmentsResponse'
    ArrayOfEnvironments:
      description: Expected response to a valid request.
      content:
        application/json:
          schema:
            $ref: '#/components/schemas/ArrayOfEnvironmentsResponse'
    ArrayOfFlps:
      description: Expected response to a valid request.
      content:
        application/json:
          schema:
            $ref: '#/components/schemas/ArrayOfFlpsResponse'
    ArrayOfLhcFills:
      description: Expected response to a valid request
      content:
        applicaiton/json:
          schema:
            $ref: '#/components/schemas/ArrayOfLhcFillsResponse'
    ArrayOfLogs:
      description: Expected response to a valid request.
      content:
        application/json:
          schema:
            $ref: '#/components/schemas/ArrayOfLogsResponse'
    ArrayOfRuns:
      description: Expected response to a valid request.
      content:
        application/json:
          schema:
            $ref: '#/components/schemas/ArrayOfRunsResponse'
    ArrayOfSubsystems:
      description: Expected response to a valid request.
      content:
        application/json:
          schema:
            $ref: '#/components/schemas/ArrayOfSubsystemsResponse'
    ArrayOfTags:
      description: Expected response to a valid request.
      content:
        application/json:
          schema:
            $ref: '#/components/schemas/ArrayOfTagsResponse'
    Attachment:
      description: Expected response to a valid request.
      content:
        application/json:
          schema:
            $ref: '#/components/schemas/AttachmentResponse'
    BadRequest:
      description: Bad Request
      content:
        application/json:
          schema:
            $ref: '#/components/schemas/Errors'
    Conflict:
      description: Conflict
      content:
        application/json:
          schema:
            $ref: '#/components/schemas/Errors'
    Environment:
      description: Expected response to a valid request.
      content:
        application/json:
          schema:
            $ref: '#/components/schemas/EnvironmentResponse'
    Flp:
      description: Expected response to a valid request.
      content:
        application/json:
          schema:
            $ref: '#/components/schemas/FlpResponse'
    Forbidden:
      description: Forbidden
      content:
        application/json:
          schema:
            $ref: '#/components/schemas/Errors'
    LhcFill:
      description: Expected response of an LhcFill
      content:
        application/json:
          schema:
            $ref: '#/components/schemas/LhcFillResponse'
    Log:
      description: Expected response to a valid request.
      content:
        application/json:
          schema:
            $ref: '#/components/schemas/LogResponse'
    LogTree:
      description: Expected response to a valid request.
      content:
        application/json:
          schema:
            $ref: '#/components/schemas/LogTreeResponse'
    NotFound:
      description: Not Found
      content:
        application/json:
          schema:
            $ref: '#/components/schemas/Errors'
    Run:
      description: Expected response to a valid request.
      content:
        application/json:
          schema:
            $ref: '#/components/schemas/RunResponse'
    ServiceUnavailable:
      description: Service Unavailable
      content:
        application/json:
          schema:
            $ref: '#/components/schemas/Errors'
    Subsystem:
      description: Expected response to a valid request.
      content:
        application/json:
          schema:
            $ref: '#/components/schemas/SubsystemResponse'
    Tag:
      description: Expected response to a valid request.
      content:
        application/json:
          schema:
            $ref: '#/components/schemas/TagResponse'
    UnexpectedError:
      description: Unexpected Error
      content:
        application/json:
          schema:
            $ref: '#/components/schemas/Errors'
  securitySchemes:
    ApiKeyAuth:
      type: apiKey
      in: query
      name: token
  schemas:
    ApiInformation:
      description: API information
      type: object
      properties:
        name:
          description: Name of the API
          type: string
        version:
          description: Version of the API
          type: string
      required:
        - name
        - version
      additionalProperties: false
    ArrayOfAttachments:
      description: A list of attachment objects.
      type: array
      items:
        $ref: '#/components/schemas/Attachment'
    ArrayOfAttachmentsResponse:
      description: Response containing multiple attachments.
      type: object
      properties:
        data:
          $ref: '#/components/schemas/ArrayOfAttachments'
      required:
        - data
      additionalProperties: false
    ArrayOfEnvironments:
      description: A list of Environment objects.
      type: array
      items:
        $ref: '#/components/schemas/Environment'
    ArrayOfEnvironmentsResponse:
      description: Response containing multiple environments.
      type: object
      properties:
        data:
          $ref: '#/components/schemas/ArrayOfEnvironments'
        meta:
          $ref: '#/components/schemas/ArrayOfEnvironmentsResponseMeta'
      required:
        - data
      additionalProperties: false
    ArrayOfEnvironmentsResponseMeta:
      description: The metadata related to an array of Environments response.
      type: object
      properties:
        page:
          $ref: '#/components/schemas/PaginationMeta'
      required:
        - page
      additionalProperties: false
    ArrayOfFlps:
      description: A list of Flp objects.
      type: array
      items:
        $ref: '#/components/schemas/Flp'
    ArrayOfFlpsResponse:
      description: Response containing multiple flps.
      type: object
      properties:
        data:
          $ref: '#/components/schemas/ArrayOfFlps'
        meta:
          $ref: '#/components/schemas/ArrayOfFlpsResponseMeta'
      required:
        - data
      additionalProperties: false
    ArrayOfFlpsResponseMeta:
      description: The metadata related to an array of flps response.
      type: object
      properties:
        page:
          $ref: '#/components/schemas/PaginationMeta'
      required:
        - page
      additionalProperties: false
    ArrayOfLhcFills:
      description: A list of LhcFill objects.
      type: array
      items:
        $ref: '#/components/schemas/LhcFill'
    ArrayOfLhcFillsResponse:
      description: Alist of LhcFills
      type: object
      properties:
        data:
          $ref: '#/components/schemas/ArrayOfLhcFills'
        meta:
          $ref: '#/components/schemas/ArrayOfLhcFillsResponseMeta'
      additionalProperties: false
    ArrayOfLhcFillsResponseMeta:
      description: The metadata related to an array of LhcFills response.
      type: object
      properties:
        page:
          $ref: '#/components/schemas/PaginationMeta'
      required:
        - page
      additionalProperties: false
    ArrayOfLogTrees:
      description: A list of Log tree objects.
      type: array
      items:
        $ref: '#/components/schemas/LogTree'
    ArrayOfLogs:
      description: A list of Log objects.
      type: array
      items:
        $ref: '#/components/schemas/Log'
    ArrayOfLogsResponse:
      description: Response containing multiple logs.
      type: object
      properties:
        data:
          $ref: '#/components/schemas/ArrayOfLogs'
        meta:
          $ref: '#/components/schemas/ArrayOfLogsResponseMeta'
      required:
        - data
      additionalProperties: false
    ArrayOfLogsResponseMeta:
      description: The metadata related to an array of logs response.
      type: object
      properties:
        page:
          $ref: '#/components/schemas/PaginationMeta'
      required:
        - page
      additionalProperties: false
    ArrayOfRuns:
      description: A list of Run objects.
      type: array
      items:
        $ref: '#/components/schemas/Run'
    ArrayOfRunsResponse:
      description: Response containing multiple runs.
      type: object
      properties:
        data:
          $ref: '#/components/schemas/ArrayOfRuns'
        meta:
          $ref: '#/components/schemas/ArrayOfRunsResponseMeta'
      required:
        - data
      additionalProperties: false
    ArrayOfRunsResponseMeta:
      description: The metadata related to an array of runs response.
      type: object
      properties:
        page:
          $ref: '#/components/schemas/PaginationMeta'
      required:
        - page
      additionalProperties: false
    ArrayOfSubsystems:
      description: A list of Subsystem objects.
      type: array
      items:
        $ref: '#/components/schemas/Subsystem'
    ArrayOfSubsystemsResponse:
      description: Response containing multiple subsystems.
      type: object
      properties:
        data:
          $ref: '#/components/schemas/ArrayOfSubsystems'
        meta:
          $ref: '#/components/schemas/ArrayOfSubsystemsResponseMeta'
      required:
        - data
      additionalProperties: false
    ArrayOfSubsystemsResponseMeta:
      description: The metadata related to an array of subsystems response.
      type: object
      properties:
        page:
          $ref: '#/components/schemas/PaginationMeta'
      required:
        - page
      additionalProperties: false
    ArrayOfTags:
      description: A list of Tag objects.
      type: array
      items:
        $ref: '#/components/schemas/Tag'
    ArrayOfTagsResponse:
      description: Response containing multiple tags.
      type: object
      properties:
        data:
          $ref: '#/components/schemas/ArrayOfTags'
        meta:
          $ref: '#/components/schemas/ArrayOfTagsResponseMeta'
      required:
        - data
      additionalProperties: false
    ArrayOfTagsResponseMeta:
      description: The metadata related to an array of tag response.
      type: object
      properties:
        page:
          $ref: '#/components/schemas/PaginationMeta'
      required:
        - page
      additionalProperties: false
    Attachment:
      description: Describes metadata of an attachment.
      type: object
      properties:
        createdAt:
          description: Unix timestamp when this entity was created.
          type: integer
          minimum: 0
          example: 853113599
        encoding:
          $ref: '#/components/schemas/FileEncoding'
        fileName:
          $ref: '#/components/schemas/FileName'
        id:
          $ref: '#/components/schemas/EntityId'
        logId:
          $ref: '#/components/schemas/EntityId'
        mimeType:
          $ref: '#/components/schemas/FileMimeType'
        originalName:
          $ref: '#/components/schemas/FileOriginalName'
        path:
          $ref: '#/components/schemas/FilePath'
        size:
          $ref: '#/components/schemas/FileSize'
        updatedAt:
          description: Unix timestamp when this entity was created.
          type: integer
          minimum: 0
          example: 853113599
      required:
        - id
      additionalProperties: false
    AttachmentResponse:
      description: Response containing a single attachment.
      type: object
      properties:
        data:
          $ref: '#/components/schemas/Attachment'
      required:
        - data
      additionalProperties: false
    CommaSeparatedEntityIds:
      description: CSV style string of EntityIds.
      type: string
      pattern: ^([1-9]+\d*,)*[1-9]+\d*$
      example: 1,2,3
    CreateAttachments:
      description: Describes an attachment
      type: object
      properties:
        attachments:
          $ref: '#/components/schemas/ArrayOfAttachments'
      additionalProperties: false
    CreateEnvironment:
      description: Describes an environment
      type: object
      properties:
        createdAt:
          $ref: '#/components/schemas/EnvironmentAt'
        envId:
          $ref: '#/components/schemas/EnvironmentId'
        status:
          $ref: '#/components/schemas/EnvironmentStatus'
        statusMessage:
          $ref: '#/components/schemas/EnvironmentStatusMessage'
      required:
        - envId
      additionalProperties: false
    CreateFlp:
      description: Describes an flp
      type: object
      properties:
        hostname:
          $ref: '#/components/schemas/FlpHostname'
        name:
          $ref: '#/components/schemas/FlpName'
        runNumber:
          $ref: '#/components/schemas/RunNumber'
      required:
        - hostname
        - name
      additionalProperties: false
    CreateLhcFill:
      description: Describes an lhcfill
      properties:
        beamType:
          $ref: '#/components/schemas/LhcFillBeamType'
        fillingSchemeName:
          description: Filling scheme name
          type: string
          nullable: true
        stableBeamEnd:
          description: Unix timestamp when this entity was created.
          type: integer
          minimum: 0
          example: 853113599
          nullable: true
        stableBeamStart:
          description: Unix timestamp when this entity was created.
          type: integer
          minimum: 0
          example: 853113599
          nullable: true
        stableBeamsDuration:
          description: Float value of the time
          type: integer
          nullable: true
    CreateLog:
      description: Describes an intervention or an event that happened.
      type: object
      properties:
        runNumbers:
          $ref: '#/components/schemas/RunNumbers'
        text:
          $ref: '#/components/schemas/LogText'
        title:
          $ref: '#/components/schemas/LogTitle'
      required:
        - text
        - title
      additionalProperties: false
    CreateSubsystem:
      description: A label attached to something for the purpose of identification.
      type: object
      properties:
        text:
          description: The label value of the subsystem.
          type: string
      required:
        - text
      additionalProperties: false
    CreateTag:
      description: A label attached to something for the purpose of identification.
      type: object
      properties:
        text:
          description: The label value of the tag.
          type: string
      required:
        - text
      additionalProperties: false
    DeployInformation:
      description: Deploy information
      type: object
      properties:
        age:
          description: The number of seconds that the server is online.
          type: number
        start:
          description: The unix timestamp of the moment that the the server went online.
          type: integer
          minimum: 0
          example: 853113599
      required:
        - age
        - start
      additionalProperties: false
    Entity:
      description: Base entity.
      type: object
      properties:
        createdAt:
          description: Unix timestamp when this entity was created.
          type: integer
          minimum: 0
          example: 853113599
        id:
          $ref: '#/components/schemas/EntityId'
        updatedAt:
          description: Unix timestamp when this entity was last updated.
          type: integer
          minimum: 0
          example: 853113599
      required:
        - id
    EntityId:
      description: The unique identifier of this entity.
      type: integer
      minimum: 1
    Environment:
      description: The Environment object.
      type: object
      properties:
        createdAt:
          description: Unix timestamp when this entity was created.
          type: integer
          minimum: 0
          example: 853113599
        id:
          $ref: '#/components/schemas/EnvironmentId'
        runs:
          description: Array of minified Run objects.
          type: array
          items:
            $ref: '#/components/schemas/Run'
        status:
          description: The status of the environment.
          type: string
          nullable: true
        statusMessage:
          description: >-
            A message explaining the status or the current state of the
            environment.
          type: string
          nullable: true
        toredownAt:
          description: Unix timestamp when this entity was tore down.
          type: integer
          minimum: 0
          example: 853113599
          nullable: true
        updatedAt:
          description: Unix timestamp when this entity was last updated.
          type: integer
          minimum: 0
          example: 853113599
      required:
        - id
      additionalProperties: false
    EnvironmentAt:
      description: The earliest allowed unix timestamp for the fetched data.
      type: integer
      minimum: 0
      example: 853113599
    EnvironmentId:
      description: The environment identifier.
      type: string
      nullable: true
    EnvironmentResponse:
      description: The Environment response object
      type: object
      properties:
        data:
          $ref: '#/components/schemas/Environment'
      required:
        - data
      additionalProperties: false
    EnvironmentRun:
      description: Run that needs to be added.
      type: integer
      minimum: 0
    EnvironmentStatus:
      description: Current environment status
      type: string
      nullable: true
    EnvironmentStatusMessage:
      description: Message about the current status.
      type: string
      nullable: true
    EorReason:
      description: >-
        An object containing information with regards to the reason a run was
        ended.
      type: object
      properties:
        category:
          description: The category of the general reason for ending the run.
          type: string
          nullable: true
        createdAt:
          description: Unix timestamp when this entity was created.
          type: integer
          minimum: 0
          example: 853113599
        description:
          description: The extra information if needed for an end of run. It can be empty.
          type: string
          nullable: true
        id:
          $ref: '#/components/schemas/EntityId'
        lastEditedName:
          description: The last person that edited the end-of-run reason.
          type: string
          nullable: true
        reasonTypeId:
          description: Id for the general reason that was selected.
          type: integer
          minimum: 0
          nullable: false
        runId:
          description: Id for the run for which the eor reason was selected.
          type: integer
          minimum: 0
          nullable: false
        title:
          description: The title of the general reason for ending the run.
          type: string
          nullable: true
        updatedAt:
          description: Unix timestamp when this entity was last updated.
          type: integer
          minimum: 0
          example: 853113599
      additionalProperties: false
    EorReasonList:
      description: A list of end of run reasons.
      type: array
      items:
        $ref: '#/components/schemas/EorReason'
    Error:
      description: An Error object.
      type: object
      properties:
        detail:
          description: >-
            A human-readable explanation specific to this occurrence of the
            problem.
          type: string
        source:
          $ref: '#/components/schemas/ErrorSource'
        status:
          description: The HTTP status code applicable to this problem.
          type: string
        title:
          description: A short, human-readable summary of the problem.
          type: string
      required:
        - status
        - title
      additionalProperties: false
    ErrorSource:
      description: An object containing references to the source of the error.
      type: object
      properties:
        pointer:
          description: A pointer to the associated entity in the request document.
          type: string
      additionalProperties: false
    Errors:
      description: A list of Error objects.
      type: object
      properties:
        errors:
          description: A list of Error objects.
          type: array
          items:
            $ref: '#/components/schemas/Error'
          minItems: 1
      required:
        - errors
      additionalProperties: false
    FileEncoding:
      description: Encoding used on the file.
      type: string
    FileMimeType:
      description: Mime-type of a file.
      type: string
    FileName:
      description: Name of a file.
      type: string
    FileOriginalName:
      description: Original name of a file.
      type: string
    FilePath:
      description: Path of where the file is stored.
      type: string
    FileSize:
      description: Size of a file.
      type: integer
      minimum: 0
    FilterLogsCreatedOptions:
      description: Specifies the creation time related filter requirements for a request.
      type: object
      properties:
        from:
          description: The earliest allowed unix timestamp for the fetched data.
          type: integer
          minimum: 0
          example: 853113599
        to:
          description: The latest allowed unix timestamp for the fetched data.
          type: integer
          minimum: 0
          example: 853113599
      additionalProperties: false
    FilterLogsOptions:
      description: Specifies the log related filter requirements for a request.
      type: object
      properties:
        author:
          description: Name of the author.
          type: string
          example: John Doe
        created:
          $ref: '#/components/schemas/FilterLogsCreatedOptions'
        origin:
          $ref: '#/components/schemas/LogOrigin'
        parentLog:
          $ref: '#/components/schemas/EntityId'
        rootLog:
          $ref: '#/components/schemas/EntityId'
        tag:
          $ref: '#/components/schemas/FilterLogsTagOptions'
        title:
          $ref: '#/components/schemas/LogTitle'
      additionalProperties: false
    FilterLogsTagOptions:
      description: Specifies the tag related filter requirements for a request.
      type: object
      properties:
        operation:
          description: The operation indicating the relation between the data.
          type: string
          enum:
            - and
            - or
        values:
          $ref: '#/components/schemas/CommaSeparatedEntityIds'
      required:
        - operation
        - values
      additionalProperties: false
    Flp:
      description: Describes an intervention or an event that happened.
      type: object
      properties:
        bytesEquipmentReadOut:
          $ref: '#/components/schemas/FlpBytesEquipmentReadOut'
        bytesFairMQReadOut:
          $ref: '#/components/schemas/FlpBytesFairMQReadOut'
        bytesProcessed:
          $ref: '#/components/schemas/FlpBytesProcessed'
        bytesRecordingReadOut:
          $ref: '#/components/schemas/FlpBytesRecordingReadOut'
        createdAt:
          description: Unix timestamp when this entity was created.
          type: integer
          minimum: 0
          example: 853113599
        hostname:
          $ref: '#/components/schemas/FlpHostname'
        id:
          $ref: '#/components/schemas/EntityId'
        nTimeframes:
          $ref: '#/components/schemas/FlpTimeframes'
        name:
          $ref: '#/components/schemas/FlpName'
        updatedAt:
          description: Unix timestamp when this entity was last updated.
          type: integer
          minimum: 0
          example: 853113599
      required:
        - bytesEquipmentReadOut
        - bytesFairMQReadOut
        - bytesProcessed
        - bytesRecordingReadOut
        - hostname
        - id
        - nTimeframes
        - name
      additionalProperties: false
    FlpBytesEquipmentReadOut:
      description: >-
        Total data volume out from the readout 'equipment' component in bytes.
        Can reach PetaBytes. Updated regularly.
      type: integer
      minimum: 0
    FlpBytesFairMQReadOut:
      description: >-
        Total data volume out from the readout 'fmq' component in bytes. Can
        reach PetaBytes. Updated regularly.
      type: integer
      minimum: 0
    FlpBytesProcessed:
      description: Total data volume read out in bytes.
      type: integer
      minimum: 0
    FlpBytesRecordingReadOut:
      description: >-
        Total data volume out from the readout 'recording' component in bytes.
        Can reach PetaBytes. Updated regularly.
      type: integer
      minimum: 0
    FlpHostname:
      description: FLP hostname.
      type: string
    FlpName:
      description: FLP name.
      type: string
    FlpResponse:
      description: Response containing a single flp.
      type: object
      properties:
        data:
          $ref: '#/components/schemas/Flp'
      required:
        - data
      additionalProperties: false
    FlpSortOptions:
      description: Specifies the sorting requirements of a flp request.
      type: object
      properties:
        id:
          $ref: '#/components/schemas/SortOrder'
      additionalProperties: false
    FlpTimeframes:
      description: Number of subtimeframes processed in this FLP. Updated regularly.
      type: integer
      minimum: 0
    LhcFill:
      description: Describes the current situation of lhc
      type: object
      properties:
        beamType:
          $ref: '#/components/schemas/LhcFillBeamType'
        fillingSchemeName:
          description: Name of the filling schme
          type: string
          nullable: true
        id:
          $ref: '#/components/schemas/EntityId'
        runs:
          description: Array of minified Run objects.
          type: array
          items:
            $ref: '#/components/schemas/Run'
          nullable: true
        stableBeamsDuration:
          description: Float value of the time
          type: integer
          nullable: true
        stableBeamsEnd:
          description: Unix timestamp when this entity was created.
          type: integer
          minimum: 0
          example: 853113599
          nullable: true
        stableBeamsStart:
          description: Unix timestamp when this entity was created.
          type: integer
          minimum: 0
          example: 853113599
          nullable: true
      additionalProperties: false
    LhcFillBeamType:
      description: A enum of the different collision types of the beam
      nullable: true
      type: string
    LhcFillResponse:
      description: Response containing a single LhcFill.
      type: object
      properties:
        data:
          $ref: '#/components/schemas/LhcFill'
      required:
        - data
      additionalProperties: false
    Log:
      description: Describes an intervention or an event that happened.
      type: object
      properties:
        attachments:
          $ref: '#/components/schemas/ArrayOfAttachments'
        author:
          $ref: '#/components/schemas/User'
        createdAt:
          description: Unix timestamp when this entity was created.
          type: integer
          minimum: 0
          example: 853113599
        id:
          $ref: '#/components/schemas/EntityId'
        origin:
          $ref: '#/components/schemas/LogOrigin'
        parentLogId:
          $ref: '#/components/schemas/EntityId'
        replies:
          $ref: '#/components/schemas/LogReplies'
        rootLogId:
          $ref: '#/components/schemas/EntityId'
        runs:
          description: Array of minified Run objects.
          type: array
          items:
            description: Minified Run object.
            type: object
            properties:
              id:
                $ref: '#/components/schemas/EntityId'
              runNumber:
                $ref: '#/components/schemas/RunNumber'
            required:
              - id
              - runNumber
            additionalProperties: false
        subsystems:
          $ref: '#/components/schemas/ArrayOfSubsystems'
        subtype:
          $ref: '#/components/schemas/LogSubtype'
        tags:
          $ref: '#/components/schemas/ArrayOfTags'
        text:
          $ref: '#/components/schemas/LogText'
        title:
          $ref: '#/components/schemas/LogTitle'
        updatedAt:
          description: Unix timestamp when this entity was last updated.
          type: integer
          minimum: 0
          example: 853113599
      required:
        - author
        - id
        - origin
        - parentLogId
        - rootLogId
        - subtype
        - text
        - title
      additionalProperties: false
    LogOrigin:
      description: Type of creator.
      type: string
      enum:
        - human
        - process
    LogReplies:
      description: The amount of children of a root log.
      type: integer
      minimum: 0
    LogResponse:
      description: Response containing a single log.
      type: object
      properties:
        data:
          $ref: '#/components/schemas/Log'
      required:
        - data
      additionalProperties: false
    LogSortOptions:
      description: Specifies the sorting requirements of a log request.
      type: object
      properties:
        author:
          $ref: '#/components/schemas/SortOrder'
        createdAt:
          $ref: '#/components/schemas/SortOrder'
        id:
          $ref: '#/components/schemas/SortOrder'
        tags:
          $ref: '#/components/schemas/SortOrder'
        title:
          $ref: '#/components/schemas/SortOrder'
      additionalProperties: false
    LogSubtype:
      description: The subtype of a Log.
      type: string
      enum:
        - run
        - subsystem
        - announcement
        - intervention
        - comment
    LogText:
      description: Body of the log.
      type: string
      minLength: 3
    LogTitle:
      description: Title of the log.
      type: string
      minLength: 0
      maxLength: 140
    LogTree:
      description: Describes an intervention or an event that happened.
      type: object
      properties:
        attachments:
          $ref: '#/components/schemas/ArrayOfAttachments'
        author:
          $ref: '#/components/schemas/User'
        children:
          $ref: '#/components/schemas/ArrayOfLogTrees'
        createdAt:
          description: Unix timestamp when this entity was created.
          type: integer
          minimum: 0
          example: 853113599
        id:
          $ref: '#/components/schemas/EntityId'
        origin:
          $ref: '#/components/schemas/LogOrigin'
        parentLogId:
          $ref: '#/components/schemas/EntityId'
        replies:
          $ref: '#/components/schemas/LogReplies'
        rootLogId:
          $ref: '#/components/schemas/EntityId'
        runs:
          description: Array of minified Run objects.
          type: array
          items:
            description: Minified Run object.
            type: object
            properties:
              id:
                $ref: '#/components/schemas/EntityId'
              runNumber:
                $ref: '#/components/schemas/RunNumber'
            required:
              - id
              - runNumber
            additionalProperties: false
        subsystems:
          $ref: '#/components/schemas/ArrayOfSubsystems'
        subtype:
          $ref: '#/components/schemas/LogSubtype'
        tags:
          $ref: '#/components/schemas/ArrayOfTags'
        text:
          $ref: '#/components/schemas/LogText'
        title:
          $ref: '#/components/schemas/LogTitle'
        updatedAt:
          description: Unix timestamp when this entity was last updated.
          type: integer
          minimum: 0
          example: 853113599
      required:
        - author
        - children
        - id
        - origin
        - parentLogId
        - rootLogId
        - subtype
        - text
        - title
      additionalProperties: false
    LogTreeResponse:
      description: Response containing a single log tree.
      type: object
      properties:
        data:
          $ref: '#/components/schemas/LogTree'
      required:
        - data
      additionalProperties: false
    PaginationLimit:
      description: The numbers of items to return.
      type: integer
      minimum: 1
      maximum: 100
      default: 100
    PaginationMeta:
      description: The metadata related to pagination.
      type: object
      properties:
        pageCount:
          description: The total number of pages which contain data.
          type: integer
          minimum: 0
        totalCount:
          description: The total number of elements in the collection
          type: integer
          minimum: 0
      required:
        - pageCount
        - totalCount
      additionalProperties: false
    PaginationOffset:
      description: The number of items to skip before starting to collect the result set.
      type: integer
      minimum: 0
      default: 0
    PaginationOptions:
      description: Specifies the pagination requirements of a request.
      type: object
      properties:
        limit:
          $ref: '#/components/schemas/PaginationLimit'
        offset:
          $ref: '#/components/schemas/PaginationOffset'
      additionalProperties: false
    Run:
      description: Describes an intervention or an event that happened.
      type: object
      properties:
        aliceDipoleCurrent:
          description: Current in Dipole magnet (Amperes) - signed
          type: number
          nullable: true
        aliceL3Current:
          description: Current in L3 magnet (Amperes) - signed
          type: number
          nullable: true
        bytesReadOut:
          $ref: '#/components/schemas/RunBytesReadOut'
        createdAt:
          description: Unix timestamp when this entity was created.
          type: integer
          minimum: 0
          example: 853113599
        dcs:
          $ref: '#/components/schemas/RunDcs'
        dd_flp:
          $ref: '#/components/schemas/RunDdFlp'
        detectors:
          $ref: '#/components/schemas/RunDetectorsList'
        envId:
          $ref: '#/components/schemas/EnvironmentId'
        environmentId:
          $ref: '#/components/schemas/RunEnvironmentId'
        eorReasons:
          $ref: '#/components/schemas/EorReasonList'
        epn:
          $ref: '#/components/schemas/RunEpn'
        epnTopology:
          $ref: '#/components/schemas/RunEpnTopology'
        fillNumber:
          description: Id of a lhcFill object
          type: integer
          minimum: 1
          nullable: true
        id:
          $ref: '#/components/schemas/EntityId'
        lhcBeamEnergy:
          description: Energy of the beam (GeV)
          type: number
          nullable: true
        lhcBeamMode:
          description: LHC Beam Mode (STABLE BEAMS,INJECTION PROBE BEAM, ...)
          type: string
          nullable: true
        lhcBetaStar:
          description: LHC Beta * in meters
          type: number
          nullable: true
        nDetectors:
          $ref: '#/components/schemas/RunDetectors'
        nEpns:
          $ref: '#/components/schemas/RunEpns'
        nFlps:
          $ref: '#/components/schemas/RunFlps'
        nSubtimeframes:
          $ref: '#/components/schemas/RunSubtimeframes'
        runNumber:
          $ref: '#/components/schemas/RunNumber'
        runQuality:
          $ref: '#/components/schemas/RunQuality'
        runType:
          $ref: '#/components/schemas/RunType'
        tags:
          $ref: '#/components/schemas/ArrayOfTags'
        timeO2End:
          $ref: '#/components/schemas/RunO2End'
        timeO2Start:
          $ref: '#/components/schemas/RunO2Start'
        timeTrgEnd:
          $ref: '#/components/schemas/RunTrgEnd'
        timeTrgStart:
          $ref: '#/components/schemas/RunTrgStart'
        updatedAt:
          description: Unix timestamp when this entity was last updated.
          type: integer
          minimum: 0
          example: 853113599
      required:
        - bytesReadOut
        - id
        - nDetectors
        - nEpns
        - nFlps
        - nSubtimeframes
        - runNumber
        - runQuality
        - runType
        - timeO2End
        - timeO2Start
        - timeTrgEnd
        - timeTrgStart
      additionalProperties: false
    RunBytesReadOut:
      description: Total data volume read out from the detectors by the O2 system in bytes.
      type: integer
      minimum: 0
    RunDcs:
      description: Boolean if dcs is set.
      type: boolean
      nullable: true
    RunDdFlp:
      description: Boolean if dd_flp is set.
      type: boolean
      nullable: true
    RunDetectors:
      description: The amount of detectors in a single run.
      type: integer
      minimum: 0
    RunDetectorsList:
      description: A comma seperated string for the detectors used
      type: string
      nullable: true
    RunEnvironmentId:
      description: The unique identifier of this entity.
      type: string
    RunEpn:
      description: Boolean if epn is set
      type: boolean
      nullable: true
    RunEpnTopology:
      description: The topology for the epn
      type: string
    RunEpns:
      description: The amount of Epns nodes in a single run.
      type: integer
      minimum: 0
    RunFlps:
      description: The amount of Flps nodes in a single run.
      type: integer
    RunNumber:
      description: The unique identifier of this entity.
      type: integer
      minimum: 0
    RunNumbers:
      description: A serialized string of run numbers
      type: string
      example: 1,2,3,4,5,6,7,8
    RunO2End:
      description: Unix timestamp when this entity was created.
      type: integer
      minimum: 0
      example: 853113599
    RunO2Start:
      description: Unix timestamp when this entity was created.
      type: integer
      minimum: 0
      example: 853113599
    RunOrigin:
      description: Type of creator.
      type: string
      enum:
        - process
    RunQuality:
      description: Specifies the type of run.
      type: string
      enum:
        - good
        - bad
        - test
    RunResponse:
      description: Response containing a single run.
      type: object
      properties:
        data:
          $ref: '#/components/schemas/Run'
      required:
        - data
      additionalProperties: false
    RunSortOptions:
      description: Specifies the sorting requirements of a run request.
      type: object
      properties:
        id:
          $ref: '#/components/schemas/SortOrder'
        text:
          $ref: '#/components/schemas/SortOrder'
      additionalProperties: false
    RunSubtimeframes:
      description: Total number of subtimeframes processed by the O2 system.
      type: integer
      minimum: 0
    RunTrgEnd:
      description: Unix timestamp when this entity was created.
      type: integer
      minimum: 0
      example: 853113599
    RunTrgStart:
      description: Unix timestamp when this entity was created.
      type: integer
      minimum: 0
      example: 853113599
    RunType:
      description: Specifies the type of run.
      type: string
      enum:
        - physics
        - cosmics
        - technical
    SortOrder:
      description: Specifies the sorting direction of a sorting option.
      type: string
      enum:
        - asc
        - desc
    Subsystem:
      description: A label attached to something for the purpose of identification.
      type: object
      properties:
        createdAt:
          description: Unix timestamp when this entity was created.
          type: integer
          minimum: 0
          example: 853113599
        id:
          $ref: '#/components/schemas/EntityId'
        name:
          description: The label value of the subsystem.
          type: string
        updatedAt:
          description: Unix timestamp when this entity was last updated.
          type: integer
          minimum: 0
          example: 853113599
      required:
        - id
        - name
      additionalProperties: false
    SubsystemResponse:
      description: Response containing a single subsystem.
      type: object
      properties:
        data:
          $ref: '#/components/schemas/Subsystem'
      required:
        - data
      additionalProperties: false
    Tag:
      description: A label attached to something for the purpose of identification.
      type: object
      properties:
        createdAt:
          description: Unix timestamp when this entity was created.
          type: integer
          minimum: 0
          example: 853113599
        email:
          description: The email for the tag.
          type: string
          nullable: true
        id:
          $ref: '#/components/schemas/EntityId'
        lastEditedName:
          description: The last person that edited the email/mattermost fields
          type: string
          nullable: true
        mattermost:
          description: All the mattermost tags for updates
          type: string
          nullable: true
        text:
          description: The label value of the tag.
          type: string
        updatedAt:
          description: Unix timestamp when this entity was last updated.
          type: integer
          minimum: 0
          example: 853113599
      required:
        - id
        - text
      additionalProperties: false
    TagName:
      description: The name of the tag
      type: string
    TagResponse:
      description: Response containing a single tag.
      type: object
      properties:
        data:
          $ref: '#/components/schemas/Tag'
      required:
        - data
      additionalProperties: false
    UpdateEnvironment:
      description: Describes an update to an environment
      type: object
      properties:
        run:
          $ref: '#/components/schemas/EnvironmentRun'
        status:
          $ref: '#/components/schemas/EnvironmentStatus'
        statusMessage:
          $ref: '#/components/schemas/EnvironmentStatusMessage'
        toredownAt:
          $ref: '#/components/schemas/EnvironmentAt'
      additionalProperties: false
    UpdateFlp:
      description: Describes an update to an flp
      type: object
      properties:
        bytesEquipmentReadOut:
          $ref: '#/components/schemas/FlpBytesEquipmentReadOut'
        bytesFairMQReadOut:
          $ref: '#/components/schemas/FlpBytesFairMQReadOut'
        bytesProcessed:
          $ref: '#/components/schemas/FlpBytesProcessed'
        bytesRecordingReadOut:
          $ref: '#/components/schemas/FlpBytesRecordingReadOut'
        nTimeframes:
          $ref: '#/components/schemas/FlpTimeframes'
      additionalProperties: false
    UpdateRunByRunNumber:
      description: Updates Run by runNumber
      type: object
      properties:
        aliceDipoleCurrent:
          description: Current in Dipole magnet (Amperes) - signed
          type: number
          nullable: true
        aliceL3Current:
          description: Current in L3 magnet (Amperes) - signed
          type: number
          nullable: true
        lhcBeamEnergy:
          description: Energy of the beam (GeV)
          type: number
          nullable: true
        lhcBeamMode:
          description: LHC Beam Mode (STABLE BEAMS,INJECTION PROBE BEAM, ...)
          type: string
          nullable: true
        lhcBetaStar:
          description: LHC Beta * in meters
          type: number
          nullable: true
        runQuality:
          $ref: '#/components/schemas/RunQuality'
      additionalProperties: false
    UpdateRunQuality:
      description: Updates the run quality values
      properties:
        runQuality:
          $ref: '#/components/schemas/RunQuality'
      additionalProperties: false
    UpdateRunTags:
      description: List of labels attached to something for the purpose of identification.
      type: object
      properties:
        tags:
          type: array
          description: Array of tags IDs
          items:
            type: number
            description: Tag ID
      additionalProperties: false
    User:
      description: Describes an intervention or an event that happened.
      type: object
      properties:
        access:
          type: array
          description: Array of roles
          items:
            type: string
            description: Role name
        externalId:
          description: The unique CERN identifier of this user.
          type: integer
          format: int64
          minimum: 0
        id:
          description: The unique identifier of this entity.
          type: integer
          format: int64
          minimum: 0
        name:
          type: string
          description: Name of the user.
      required:
        - externalId
        - id
        - name
      additionalProperties: false
security:
  - ApiKeyAuth: []<|MERGE_RESOLUTION|>--- conflicted
+++ resolved
@@ -1,8 +1,4 @@
-<<<<<<< HEAD
 # Generated on Tue, 17 May 2022 09:30:40 GMT
-=======
-# Generated on Thu, 19 May 2022 09:31:37 GMT
->>>>>>> 9b9d3ec6
 
 openapi: 3.0.0
 info:
