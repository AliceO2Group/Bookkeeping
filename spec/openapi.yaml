<<<<<<< HEAD
# Generated on Thu, 21 Apr 2022 09:42:37 GMT
=======
# Generated on Fri, 08 Apr 2022 10:27:25 GMT
>>>>>>> e8319215

openapi: 3.0.0
info:
  title: ALICE Bookkeeping
  version: 0.0.0
  license:
    name: GNU General Public License v3.0
    url: http://alice-o2.web.cern.ch/license
servers:
  - url: /api
paths:
  /:
    get:
      operationId: getServerInformation
      summary: Get server information
      responses:
        '200':
          description: API information
          content:
            application/json:
              schema:
                $ref: '#/components/schemas/ApiInformation'
        default:
          $ref: '#/components/responses/UnexpectedError'
  /attachments:
    post:
      operationId: createAttachment
      summary: Create a new attachment on a log
      requestBody:
        $ref: '#/components/requestBodies/CreateAttachments'
      responses:
        '201':
          $ref: '#/components/responses/ArrayOfAttachments'
        '400':
          $ref: '#/components/responses/BadRequest'
        '404':
          $ref: '#/components/responses/NotFound'
        default:
          $ref: '#/components/responses/UnexpectedError'
      tags:
        - attachment
  /attachments/{attachmentId}:
    parameters:
      - $ref: '#/components/parameters/AttachmentId'
    get:
      operationId: getAttachment
      summary: Get one specific attachment
      responses:
        '200':
          $ref: '#/components/responses/ArrayOfAttachments'
        '400':
          $ref: '#/components/responses/BadRequest'
        '404':
          $ref: '#/components/responses/NotFound'
        default:
          $ref: '#/components/responses/UnexpectedError'
      tags:
        - attachment
  /environments:
    get:
      operationId: listEnvironments
      summary: Fetches all the environments
      responses:
        '200':
          $ref: '#/components/responses/ArrayOfEnvironments'
        '400':
          $ref: '#/components/responses/BadRequest'
        '403':
          $ref: '#/components/responses/Forbidden'
        default:
          $ref: '#/components/responses/UnexpectedError'
    post:
      operationId: createEnvironment
      summary: Creation of the environment object.
      requestBody:
        $ref: '#/components/requestBodies/CreateEnvironment'
      responses:
        '201':
          $ref: '#/components/responses/Environment'
        '400':
          $ref: '#/components/responses/BadRequest'
        '409':
          $ref: '#/components/responses/Conflict'
        default:
          $ref: '#/components/responses/UnexpectedError'
  /environments/{envId}:
    parameters:
      - $ref: '#/components/parameters/EnvId'
    put:
      operationId: replaceEnvironment
      summary: Update of the environment object.
      requestBody:
        $ref: '#/components/requestBodies/UpdateEnvironment'
      responses:
        '201':
          $ref: '#/components/responses/Environment'
        '400':
          $ref: '#/components/responses/BadRequest'
        '409':
          $ref: '#/components/responses/Conflict'
        default:
          $ref: '#/components/responses/UnexpectedError'
  /flps:
    get:
      operationId: listFlps
      summary: List all flps
      responses:
        '200':
          $ref: '#/components/responses/ArrayOfFlps'
        '400':
          $ref: '#/components/responses/BadRequest'
        default:
          $ref: '#/components/responses/UnexpectedError'
      tags:
        - flp
    post:
      operationId: createFlp
      summary: Adds a new flp
      requestBody:
        $ref: '#/components/requestBodies/CreateFlp'
      responses:
        '201':
          $ref: '#/components/responses/Log'
        '400':
          $ref: '#/components/responses/BadRequest'
        default:
          $ref: '#/components/responses/UnexpectedError'
      tags:
        - flp
  /flps/{flpId}:
    parameters:
      - $ref: '#/components/parameters/FlpId'
    get:
      operationId: getFlpById
      summary: Gets a flp by Id
      responses:
        '200':
          $ref: '#/components/responses/Flp'
        '400':
          $ref: '#/components/responses/BadRequest'
        '404':
          $ref: '#/components/responses/NotFound'
        default:
          $ref: '#/components/responses/UnexpectedError'
      tags:
        - flp
    patch:
      operationId: updateFlp
      summary: Update an existing flp
      requestBody:
        $ref: '#/components/requestBodies/UpdateFlp'
      responses:
        '200':
          $ref: '#/components/responses/Flp'
        '400':
          $ref: '#/components/responses/BadRequest'
        '404':
          $ref: '#/components/responses/NotFound'
        default:
          $ref: '#/components/responses/UnexpectedError'
      tags:
        - flp
  /logs:
    get:
      operationId: listLogs
      summary: List all logs
      responses:
        '200':
          $ref: '#/components/responses/ArrayOfLogs'
        '400':
          $ref: '#/components/responses/BadRequest'
        default:
          $ref: '#/components/responses/UnexpectedError'
      tags:
        - log
    post:
      operationId: createLog
      summary: Adds a new log
      requestBody:
        $ref: '#/components/requestBodies/CreateLog'
      responses:
        '201':
          $ref: '#/components/responses/Log'
        '400':
          $ref: '#/components/responses/BadRequest'
        default:
          $ref: '#/components/responses/UnexpectedError'
      tags:
        - log
  /logs/{logId}:
    parameters:
      - $ref: '#/components/parameters/LogId'
    get:
      operationId: getLogById
      summary: Gets a log by Id
      responses:
        '200':
          $ref: '#/components/responses/Log'
        '400':
          $ref: '#/components/responses/BadRequest'
        '404':
          $ref: '#/components/responses/NotFound'
        default:
          $ref: '#/components/responses/UnexpectedError'
      tags:
        - log
  /logs/{logId}/attachments:
    parameters:
      - $ref: '#/components/parameters/LogId'
    get:
      operationId: listLogAttachments
      summary: Get all attachments associated with a log
      responses:
        '200':
          $ref: '#/components/responses/ArrayOfAttachments'
        '400':
          $ref: '#/components/responses/BadRequest'
        '404':
          $ref: '#/components/responses/NotFound'
        default:
          $ref: '#/components/responses/UnexpectedError'
      tags:
        - log
  /logs/{logId}/attachments/{attachmentId}:
    parameters:
      - $ref: '#/components/parameters/LogId'
      - $ref: '#/components/parameters/AttachmentId'
    get:
      operationId: getLogAttachment
      summary: Get one specific attachment associated with a log
      responses:
        '200':
          $ref: '#/components/responses/Attachment'
        '400':
          $ref: '#/components/responses/BadRequest'
        '404':
          $ref: '#/components/responses/NotFound'
        default:
          $ref: '#/components/responses/UnexpectedError'
      tags:
        - log
  /logs/{logId}/tags:
    parameters:
      - $ref: '#/components/parameters/LogId'
    get:
      operationId: listTagsByLogId
      summary: Lists all tags associated with a log
      responses:
        '200':
          $ref: '#/components/responses/ArrayOfTags'
        '400':
          $ref: '#/components/responses/BadRequest'
        '404':
          $ref: '#/components/responses/NotFound'
        default:
          $ref: '#/components/responses/UnexpectedError'
      tags:
        - log
  /logs/{logId}/tree:
    parameters:
      - $ref: '#/components/parameters/LogId'
    get:
      operationId: getLogTree
      summary: Get the Log tree for a given Log
      responses:
        '200':
          $ref: '#/components/responses/LogTree'
        '400':
          $ref: '#/components/responses/BadRequest'
        '404':
          $ref: '#/components/responses/NotFound'
        default:
          $ref: '#/components/responses/UnexpectedError'
      tags:
        - log
  /runs:
    get:
      operationId: listRuns
      summary: List all runs
      responses:
        '200':
          $ref: '#/components/responses/ArrayOfRuns'
        '400':
          $ref: '#/components/responses/BadRequest'
        default:
          $ref: '#/components/responses/UnexpectedError'
      tags:
        - run
    post:
      operationId: createRun
      summary: Creates a run
      requestBody:
        $ref: '#/components/requestBodies/CreateRun'
      responses:
        '201':
          $ref: '#/components/responses/Run'
        '400':
          $ref: '#/components/responses/BadRequest'
        '409':
          $ref: '#/components/responses/Conflict'
        default:
          $ref: '#/components/responses/UnexpectedError'
      tags:
        - run
  /runs/{runId}:
    parameters:
      - $ref: '#/components/parameters/RunId'
    get:
      operationId: getRunById
      summary: Gets a run by Id
      responses:
        '200':
          $ref: '#/components/responses/Run'
        '400':
          $ref: '#/components/responses/BadRequest'
        '404':
          $ref: '#/components/responses/NotFound'
        default:
          $ref: '#/components/responses/UnexpectedError'
      tags:
        - run
    patch:
      operationId: updateRun
      summary: Updates certain fields of a run
      requestBody:
        $ref: '#/components/requestBodies/EndRun'
      responses:
        '201':
          $ref: '#/components/responses/Run'
        '400':
          $ref: '#/components/responses/BadRequest'
        '409':
          $ref: '#/components/responses/Conflict'
        default:
          $ref: '#/components/responses/UnexpectedError'
      tags:
        - run
  /runs/{runId}/logs:
    parameters:
      - $ref: '#/components/parameters/RunId'
    get:
      operationId: getLogs
      summary: Retreives all the logs of the run
      responses:
        '200':
          $ref: '#/components/responses/ArrayOfLogs'
        '400':
          $ref: '#/components/responses/BadRequest'
        '404':
          $ref: '#/components/responses/NotFound'
        default:
          $ref: '#/components/responses/UnexpectedError'
  /status:
    get:
      operationId: getDeployInformation
      summary: Get deploy information
      responses:
        '200':
          description: Deploy information
          content:
            application/json:
              schema:
                $ref: '#/components/schemas/DeployInformation'
        default:
          $ref: '#/components/responses/UnexpectedError'
  /subsystems:
    get:
      operationId: listSubsystems
      summary: List all subsystems
      responses:
        '200':
          $ref: '#/components/responses/ArrayOfSubsystems'
        '400':
          $ref: '#/components/responses/BadRequest'
        default:
          $ref: '#/components/responses/UnexpectedError'
      tags:
        - subsystem
    post:
      operationId: createSubsystem
      summary: Adds a new subsystem
      requestBody:
        $ref: '#/components/requestBodies/CreateSubsystem'
      responses:
        '201':
          $ref: '#/components/responses/Subsystem'
        '400':
          $ref: '#/components/responses/BadRequest'
        '409':
          $ref: '#/components/responses/Conflict'
        default:
          $ref: '#/components/responses/UnexpectedError'
      tags:
        - subsystem
  /subsystems/{subsystemId}:
    parameters:
      - $ref: '#/components/parameters/SubsystemId'
    get:
      operationId: getSubsystem
      summary: Get a subsystem by Id
      responses:
        '200':
          $ref: '#/components/responses/Subsystem'
        '400':
          $ref: '#/components/responses/BadRequest'
        '404':
          $ref: '#/components/responses/NotFound'
        default:
          $ref: '#/components/responses/UnexpectedError'
      tags:
        - subsystem
    delete:
      operationId: deleteSubsystem
      summary: Deletes a subsystem by Id
      responses:
        '200':
          $ref: '#/components/responses/Subsystem'
        '400':
          $ref: '#/components/responses/BadRequest'
        '404':
          $ref: '#/components/responses/NotFound'
        default:
          $ref: '#/components/responses/UnexpectedError'
      tags:
        - subsystem
  /tags:
    get:
      operationId: listTags
      summary: List all tags
      responses:
        '200':
          $ref: '#/components/responses/ArrayOfTags'
        '400':
          $ref: '#/components/responses/BadRequest'
        default:
          $ref: '#/components/responses/UnexpectedError'
      tags:
        - tag
    post:
      operationId: createTag
      summary: Adds a new tag
      requestBody:
        $ref: '#/components/requestBodies/CreateTag'
      responses:
        '201':
          $ref: '#/components/responses/Tag'
        '400':
          $ref: '#/components/responses/BadRequest'
        '403':
          $ref: '#/components/responses/Forbidden'
        '409':
          $ref: '#/components/responses/Conflict'
        default:
          $ref: '#/components/responses/UnexpectedError'
      tags:
        - tag
  /tags/name:
    get:
      operationId: getTagByName
      summary: Can find tag by name
      parameters:
        - $ref: '#/components/parameters/TagName'
      responses:
        '200':
          $ref: '#/components/responses/Tag'
        '400':
          $ref: '#/components/responses/BadRequest'
        '404':
          $ref: '#/components/responses/NotFound'
        default:
          $ref: '#/components/responses/UnexpectedError'
  /tags/{tagId}:
    parameters:
      - $ref: '#/components/parameters/TagId'
    get:
      operationId: getTagById
      summary: Gets a tag by Id
      responses:
        '200':
          $ref: '#/components/responses/Tag'
        '400':
          $ref: '#/components/responses/BadRequest'
        '404':
          $ref: '#/components/responses/NotFound'
        default:
          $ref: '#/components/responses/UnexpectedError'
      tags:
        - tag
    delete:
      operationId: deleteTagById
      summary: Deletes a tag by Id
      responses:
        '200':
          $ref: '#/components/responses/Tag'
        '400':
          $ref: '#/components/responses/BadRequest'
        '404':
          $ref: '#/components/responses/NotFound'
        default:
          $ref: '#/components/responses/UnexpectedError'
      tags:
        - tag
  /tags/{tagId}/logs:
    parameters:
      - $ref: '#/components/parameters/TagId'
    get:
      operationId: getLogsByTagId
      summary: Gets all logs with this tag id
      responses:
        '200':
          $ref: '#/components/responses/ArrayOfLogs'
        '400':
          $ref: '#/components/responses/BadRequest'
        '404':
          $ref: '#/components/responses/NotFound'
        default:
          $ref: '#/components/responses/UnexpectedError'
      tags:
        - tag
components:
  parameters:
    AttachmentId:
      name: attachmentId
      description: The id of the attached to retrieve
      in: path
      required: true
      schema:
        $ref: '#/components/schemas/EntityId'
    EnvId:
      name: envId
      description: The id of the environment to receive
      in: path
      required: true
      schema:
        $ref: '#/components/schemas/EnvironmentId'
    FilterLogs:
      name: filter
      description: Specifies the filter requirements.
      in: query
      schema:
        $ref: '#/components/schemas/FilterLogsOptions'
      style: deepObject
    FlpId:
      name: flpId
      description: The id of the flp to retrieve
      in: path
      required: true
      schema:
        $ref: '#/components/schemas/EntityId'
    FlpSorting:
      in: query
      name: sort
      description: Specifies the flp sorting requirements.
      required: false
      schema:
        $ref: '#/components/schemas/FlpSortOptions'
      style: deepObject
    LogId:
      name: logId
      description: The id of the log to retrieve
      in: path
      required: true
      schema:
        $ref: '#/components/schemas/EntityId'
    LogSorting:
      in: query
      name: sort
      description: Specifies the log sorting requirements.
      required: false
      schema:
        $ref: '#/components/schemas/LogSortOptions'
      style: deepObject
    Pagination:
      name: page
      description: Specifies the pagination requirements.
      in: query
      schema:
        $ref: '#/components/schemas/PaginationOptions'
      style: deepObject
    RunId:
      name: runId
      description: The id of the run to retrieve
      in: path
      required: true
      schema:
        $ref: '#/components/schemas/EntityId'
    RunSorting:
      in: query
      name: sort
      description: Specifies the run sorting requirements.
      required: false
      schema:
        $ref: '#/components/schemas/RunSortOptions'
      style: deepObject
    SubsystemId:
      name: subsystemId
      description: The id of the subsystem to retrieve
      in: path
      required: true
      schema:
        $ref: '#/components/schemas/EntityId'
    TagId:
      name: tagId
      description: The id of the tag to retrieve
      in: path
      required: true
      schema:
        $ref: '#/components/schemas/EntityId'
    TagName:
      in: query
      name: name
      description: The name of a tag
      required: true
      schema:
        $ref: '#/components/schemas/TagName'
  requestBodies:
    CreateAttachments:
      required: true
      content:
        application/json:
          schema:
            $ref: '#/components/schemas/CreateAttachments'
    CreateEnvironment:
      required: true
      content:
        application/json:
          schema:
            $ref: '#/components/schemas/CreateEnvironment'
    CreateFlp:
      required: true
      content:
        application/json:
          schema:
            $ref: '#/components/schemas/CreateFlp'
    CreateLog:
      required: true
      content:
        application/json:
          schema:
            $ref: '#/components/schemas/CreateLog'
    CreateRun:
      required: true
      content:
        application/json:
          schema:
            $ref: '#/components/schemas/Run'
    CreateSubsystem:
      required: true
      content:
        application/json:
          schema:
            $ref: '#/components/schemas/CreateSubsystem'
    CreateTag:
      required: true
      content:
        application/json:
          schema:
            $ref: '#/components/schemas/CreateTag'
    EndRun:
      required: true
      content:
        application/json:
          schema:
            $ref: '#/components/schemas/Run'
    UpdateEnvironment:
      required: true
      content:
        application/json:
          schema:
            $ref: '#/components/schemas/UpdateEnvironment'
    UpdateFlp:
      required: true
      content:
        application/json:
          schema:
            $ref: '#/components/schemas/UpdateFlp'
    UpdateRunTags:
      required: true
      content:
        application/json:
          schema:
            $ref: '#/components/schemas/UpdateRunTags'
  responses:
    ArrayOfAttachments:
      description: Expected response to a valid request.
      content:
        application/json:
          schema:
            $ref: '#/components/schemas/ArrayOfAttachmentsResponse'
    ArrayOfEnvironments:
      description: Expected response to a valid request.
      content:
        application/json:
          schema:
            $ref: '#/components/schemas/ArrayOfEnvironmentsResponse'
    ArrayOfFlps:
      description: Expected response to a valid request.
      content:
        application/json:
          schema:
            $ref: '#/components/schemas/ArrayOfFlpsResponse'
    ArrayOfLogs:
      description: Expected response to a valid request.
      content:
        application/json:
          schema:
            $ref: '#/components/schemas/ArrayOfLogsResponse'
    ArrayOfRuns:
      description: Expected response to a valid request.
      content:
        application/json:
          schema:
            $ref: '#/components/schemas/ArrayOfRunsResponse'
    ArrayOfSubsystems:
      description: Expected response to a valid request.
      content:
        application/json:
          schema:
            $ref: '#/components/schemas/ArrayOfSubsystemsResponse'
    ArrayOfTags:
      description: Expected response to a valid request.
      content:
        application/json:
          schema:
            $ref: '#/components/schemas/ArrayOfTagsResponse'
    Attachment:
      description: Expected response to a valid request.
      content:
        application/json:
          schema:
            $ref: '#/components/schemas/AttachmentResponse'
    BadRequest:
      description: Bad Request
      content:
        application/json:
          schema:
            $ref: '#/components/schemas/Errors'
    Conflict:
      description: Conflict
      content:
        application/json:
          schema:
            $ref: '#/components/schemas/Errors'
    Environment:
      description: Expected response to a valid request.
      content:
        application/json:
          schema:
            $ref: '#/components/schemas/EnvironmentResponse'
    Flp:
      description: Expected response to a valid request.
      content:
        application/json:
          schema:
            $ref: '#/components/schemas/FlpResponse'
    Forbidden:
      description: Forbidden
      content:
        application/json:
          schema:
            $ref: '#/components/schemas/Errors'
    Log:
      description: Expected response to a valid request.
      content:
        application/json:
          schema:
            $ref: '#/components/schemas/LogResponse'
    LogTree:
      description: Expected response to a valid request.
      content:
        application/json:
          schema:
            $ref: '#/components/schemas/LogTreeResponse'
    NotFound:
      description: Not Found
      content:
        application/json:
          schema:
            $ref: '#/components/schemas/Errors'
    Run:
      description: Expected response to a valid request.
      content:
        application/json:
          schema:
            $ref: '#/components/schemas/RunResponse'
    ServiceUnavailable:
      description: Service Unavailable
      content:
        application/json:
          schema:
            $ref: '#/components/schemas/Errors'
    Subsystem:
      description: Expected response to a valid request.
      content:
        application/json:
          schema:
            $ref: '#/components/schemas/SubsystemResponse'
    Tag:
      description: Expected response to a valid request.
      content:
        application/json:
          schema:
            $ref: '#/components/schemas/TagResponse'
    UnexpectedError:
      description: Unexpected Error
      content:
        application/json:
          schema:
            $ref: '#/components/schemas/Errors'
  securitySchemes:
    ApiKeyAuth:
      type: apiKey
      in: query
      name: token
  schemas:
    ApiInformation:
      description: API information
      type: object
      properties:
        name:
          description: Name of the API
          type: string
        version:
          description: Version of the API
          type: string
      required:
        - name
        - version
      additionalProperties: false
    ArrayOfAttachments:
      description: A list of attachment objects.
      type: array
      items:
        $ref: '#/components/schemas/Attachment'
    ArrayOfAttachmentsResponse:
      description: Response containing multiple attachments.
      type: object
      properties:
        data:
          $ref: '#/components/schemas/ArrayOfAttachments'
      required:
        - data
      additionalProperties: false
    ArrayOfEnvironments:
      description: A list of Environment objects.
      type: array
      items:
        $ref: '#/components/schemas/Environment'
    ArrayOfEnvironmentsResponse:
      description: Response containing multiple environments.
      type: object
      properties:
        data:
          $ref: '#/components/schemas/ArrayOfEnvironments'
        meta:
          $ref: '#/components/schemas/ArrayOfEnvironmentsResponseMeta'
      required:
        - data
      additionalProperties: false
    ArrayOfEnvironmentsResponseMeta:
      description: The metadata related to an array of Environments response.
      type: object
      properties:
        page:
          $ref: '#/components/schemas/PaginationMeta'
      required:
        - page
      additionalProperties: false
    ArrayOfFlps:
      description: A list of Flp objects.
      type: array
      items:
        $ref: '#/components/schemas/Flp'
    ArrayOfFlpsResponse:
      description: Response containing multiple flps.
      type: object
      properties:
        data:
          $ref: '#/components/schemas/ArrayOfFlps'
        meta:
          $ref: '#/components/schemas/ArrayOfFlpsResponseMeta'
      required:
        - data
      additionalProperties: false
    ArrayOfFlpsResponseMeta:
      description: The metadata related to an array of flps response.
      type: object
      properties:
        page:
          $ref: '#/components/schemas/PaginationMeta'
      required:
        - page
      additionalProperties: false
    ArrayOfLogTrees:
      description: A list of Log tree objects.
      type: array
      items:
        $ref: '#/components/schemas/LogTree'
    ArrayOfLogs:
      description: A list of Log objects.
      type: array
      items:
        $ref: '#/components/schemas/Log'
    ArrayOfLogsResponse:
      description: Response containing multiple logs.
      type: object
      properties:
        data:
          $ref: '#/components/schemas/ArrayOfLogs'
        meta:
          $ref: '#/components/schemas/ArrayOfLogsResponseMeta'
      required:
        - data
      additionalProperties: false
    ArrayOfLogsResponseMeta:
      description: The metadata related to an array of logs response.
      type: object
      properties:
        page:
          $ref: '#/components/schemas/PaginationMeta'
      required:
        - page
      additionalProperties: false
    ArrayOfRuns:
      description: A list of Run objects.
      type: array
      items:
        $ref: '#/components/schemas/Run'
    ArrayOfRunsResponse:
      description: Response containing multiple runs.
      type: object
      properties:
        data:
          $ref: '#/components/schemas/ArrayOfRuns'
        meta:
          $ref: '#/components/schemas/ArrayOfRunsResponseMeta'
      required:
        - data
      additionalProperties: false
    ArrayOfRunsResponseMeta:
      description: The metadata related to an array of runs response.
      type: object
      properties:
        page:
          $ref: '#/components/schemas/PaginationMeta'
      required:
        - page
      additionalProperties: false
    ArrayOfSubsystems:
      description: A list of Subsystem objects.
      type: array
      items:
        $ref: '#/components/schemas/Subsystem'
    ArrayOfSubsystemsResponse:
      description: Response containing multiple subsystems.
      type: object
      properties:
        data:
          $ref: '#/components/schemas/ArrayOfSubsystems'
        meta:
          $ref: '#/components/schemas/ArrayOfSubsystemsResponseMeta'
      required:
        - data
      additionalProperties: false
    ArrayOfSubsystemsResponseMeta:
      description: The metadata related to an array of subsystems response.
      type: object
      properties:
        page:
          $ref: '#/components/schemas/PaginationMeta'
      required:
        - page
      additionalProperties: false
    ArrayOfTags:
      description: A list of Tag objects.
      type: array
      items:
        $ref: '#/components/schemas/Tag'
    ArrayOfTagsResponse:
      description: Response containing multiple tags.
      type: object
      properties:
        data:
          $ref: '#/components/schemas/ArrayOfTags'
        meta:
          $ref: '#/components/schemas/ArrayOfTagsResponseMeta'
      required:
        - data
      additionalProperties: false
    ArrayOfTagsResponseMeta:
      description: The metadata related to an array of tag response.
      type: object
      properties:
        page:
          $ref: '#/components/schemas/PaginationMeta'
      required:
        - page
      additionalProperties: false
    Attachment:
      description: Describes metadata of an attachment.
      type: object
      properties:
        createdAt:
          description: Unix timestamp when this entity was created.
          type: integer
          minimum: 0
          example: 853113599
        encoding:
          $ref: '#/components/schemas/FileEncoding'
        fileName:
          $ref: '#/components/schemas/FileName'
        id:
          $ref: '#/components/schemas/EntityId'
        logId:
          $ref: '#/components/schemas/EntityId'
        mimeType:
          $ref: '#/components/schemas/FileMimeType'
        originalName:
          $ref: '#/components/schemas/FileOriginalName'
        path:
          $ref: '#/components/schemas/FilePath'
        size:
          $ref: '#/components/schemas/FileSize'
        updatedAt:
          description: Unix timestamp when this entity was created.
          type: integer
          minimum: 0
          example: 853113599
      required:
        - id
      additionalProperties: false
    AttachmentResponse:
      description: Response containing a single attachment.
      type: object
      properties:
        data:
          $ref: '#/components/schemas/Attachment'
      required:
        - data
      additionalProperties: false
    CommaSeparatedEntityIds:
      description: CSV style string of EntityIds.
      type: string
      pattern: ^([1-9]+\d*,)*[1-9]+\d*$
      example: 1,2,3
    CreateAttachments:
      description: Describes an attachment
      type: object
      properties:
        attachments:
          $ref: '#/components/schemas/ArrayOfAttachments'
      additionalProperties: false
    CreateEnvironment:
      description: Describes an environment
      type: object
      properties:
        createdAt:
          $ref: '#/components/schemas/EnvironmentAt'
        envId:
          $ref: '#/components/schemas/EnvironmentId'
        status:
          $ref: '#/components/schemas/EnvironmentStatus'
        statusMessage:
          $ref: '#/components/schemas/EnvironmentStatusMessage'
      required:
        - envId
      additionalProperties: false
    CreateFlp:
      description: Describes an flp
      type: object
      properties:
        hostname:
          $ref: '#/components/schemas/FlpHostname'
        name:
          $ref: '#/components/schemas/FlpName'
        runNumber:
          $ref: '#/components/schemas/RunNumber'
      required:
        - hostname
        - name
      additionalProperties: false
    CreateLog:
      description: Describes an intervention or an event that happened.
      type: object
      properties:
        attachments:
          $ref: '#/components/schemas/ArrayOfAttachments'
        parentLogId:
          $ref: '#/components/schemas/EntityId'
        runNumbers:
          $ref: '#/components/schemas/RunNumbers'
        text:
          $ref: '#/components/schemas/LogText'
        title:
          $ref: '#/components/schemas/LogTitle'
      required:
        - text
        - title
      additionalProperties: false
    CreateSubsystem:
      description: A label attached to something for the purpose of identification.
      type: object
      properties:
        text:
          description: The label value of the subsystem.
          type: string
      required:
        - text
      additionalProperties: false
    CreateTag:
      description: A label attached to something for the purpose of identification.
      type: object
      properties:
        text:
          description: The label value of the tag.
          type: string
      required:
        - text
      additionalProperties: false
    DeployInformation:
      description: Deploy information
      type: object
      properties:
        age:
          description: The number of seconds that the server is online.
          type: number
        start:
          description: The unix timestamp of the moment that the the server went online.
          type: integer
          minimum: 0
          example: 853113599
      required:
        - age
        - start
      additionalProperties: false
    Entity:
      description: Base entity.
      type: object
      properties:
        createdAt:
          description: Unix timestamp when this entity was created.
          type: integer
          minimum: 0
          example: 853113599
        id:
          $ref: '#/components/schemas/EntityId'
        updatedAt:
          description: Unix timestamp when this entity was last updated.
          type: integer
          minimum: 0
          example: 853113599
      required:
        - id
    EntityId:
      description: The unique identifier of this entity.
      type: integer
      minimum: 1
    Environment:
      description: The Environment object.
      type: object
      properties:
        createdAt:
          description: Unix timestamp when this entity was created.
          type: integer
          minimum: 0
          example: 853113599
        id:
          $ref: '#/components/schemas/EnvironmentId'
        runs:
          description: Array of minified Run objects.
          type: array
          items:
            $ref: '#/components/schemas/Run'
        status:
          description: The status of the environment.
          type: string
          nullable: true
        statusMessage:
          description: >-
            A message explaining the status or the current state of the
            environment.
          type: string
          nullable: true
        toredownAt:
          description: Unix timestamp when this entity was tore down.
          type: integer
          minimum: 0
          example: 853113599
          nullable: true
        updatedAt:
          description: Unix timestamp when this entity was last updated.
          type: integer
          minimum: 0
          example: 853113599
      required:
        - id
      additionalProperties: false
    EnvironmentAt:
      description: The earliest allowed unix timestamp for the fetched data.
      type: integer
      minimum: 0
      example: 853113599
    EnvironmentId:
      description: The environment identifier.
      type: string
    EnvironmentResponse:
      description: The Environment response object
      type: object
      properties:
        data:
          $ref: '#/components/schemas/Environment'
      required:
        - data
      additionalProperties: false
    EnvironmentRun:
      description: Run that needs to be added.
      type: integer
      minimum: 0
    EnvironmentStatus:
      description: Current environment status
      type: string
      nullable: true
    EnvironmentStatusMessage:
      description: Message about the current status.
      type: string
      nullable: true
    Error:
      description: An Error object.
      type: object
      properties:
        detail:
          description: >-
            A human-readable explanation specific to this occurrence of the
            problem.
          type: string
        source:
          $ref: '#/components/schemas/ErrorSource'
        status:
          description: The HTTP status code applicable to this problem.
          type: string
        title:
          description: A short, human-readable summary of the problem.
          type: string
      required:
        - status
        - title
      additionalProperties: false
    ErrorSource:
      description: An object containing references to the source of the error.
      type: object
      properties:
        pointer:
          description: A pointer to the associated entity in the request document.
          type: string
      additionalProperties: false
    Errors:
      description: A list of Error objects.
      type: object
      properties:
        errors:
          description: A list of Error objects.
          type: array
          items:
            $ref: '#/components/schemas/Error'
          minItems: 1
      required:
        - errors
      additionalProperties: false
    FileEncoding:
      description: Encoding used on the file.
      type: string
    FileMimeType:
      description: Mime-type of a file.
      type: string
    FileName:
      description: Name of a file.
      type: string
    FileOriginalName:
      description: Original name of a file.
      type: string
    FilePath:
      description: Path of where the file is stored.
      type: string
    FileSize:
      description: Size of a file.
      type: integer
      minimum: 0
    FilterLogsCreatedOptions:
      description: Specifies the creation time related filter requirements for a request.
      type: object
      properties:
        from:
          description: The earliest allowed unix timestamp for the fetched data.
          type: integer
          minimum: 0
          example: 853113599
        to:
          description: The latest allowed unix timestamp for the fetched data.
          type: integer
          minimum: 0
          example: 853113599
      additionalProperties: false
    FilterLogsOptions:
      description: Specifies the log related filter requirements for a request.
      type: object
      properties:
        author:
          description: Name of the author.
          type: string
          example: John Doe
        created:
          $ref: '#/components/schemas/FilterLogsCreatedOptions'
        origin:
          $ref: '#/components/schemas/LogOrigin'
        parentLog:
          $ref: '#/components/schemas/EntityId'
        rootLog:
          $ref: '#/components/schemas/EntityId'
        tag:
          $ref: '#/components/schemas/FilterLogsTagOptions'
        title:
          $ref: '#/components/schemas/LogTitle'
      additionalProperties: false
    FilterLogsTagOptions:
      description: Specifies the tag related filter requirements for a request.
      type: object
      properties:
        operation:
          description: The operation indicating the relation between the data.
          type: string
          enum:
            - and
            - or
        values:
          $ref: '#/components/schemas/CommaSeparatedEntityIds'
      required:
        - operation
        - values
      additionalProperties: false
    Flp:
      description: Describes an intervention or an event that happened.
      type: object
      properties:
        bytesEquipmentReadOut:
          $ref: '#/components/schemas/FlpBytesEquipmentReadOut'
        bytesFairMQReadOut:
          $ref: '#/components/schemas/FlpBytesFairMQReadOut'
        bytesProcessed:
          $ref: '#/components/schemas/FlpBytesProcessed'
        bytesRecordingReadOut:
          $ref: '#/components/schemas/FlpBytesRecordingReadOut'
        createdAt:
          description: Unix timestamp when this entity was created.
          type: integer
          minimum: 0
          example: 853113599
        hostname:
          $ref: '#/components/schemas/FlpHostname'
        id:
          $ref: '#/components/schemas/EntityId'
        nTimeframes:
          $ref: '#/components/schemas/FlpTimeframes'
        name:
          $ref: '#/components/schemas/FlpName'
        updatedAt:
          description: Unix timestamp when this entity was last updated.
          type: integer
          minimum: 0
          example: 853113599
      required:
        - bytesEquipmentReadOut
        - bytesFairMQReadOut
        - bytesProcessed
        - bytesRecordingReadOut
        - hostname
        - id
        - nTimeframes
        - name
      additionalProperties: false
    FlpBytesEquipmentReadOut:
      description: >-
        Total data volume out from the readout 'equipment' component in bytes.
        Can reach PetaBytes. Updated regularly.
      type: integer
      minimum: 0
    FlpBytesFairMQReadOut:
      description: >-
        Total data volume out from the readout 'fmq' component in bytes. Can
        reach PetaBytes. Updated regularly.
      type: integer
      minimum: 0
    FlpBytesProcessed:
      description: Total data volume read out in bytes.
      type: integer
      minimum: 0
    FlpBytesRecordingReadOut:
      description: >-
        Total data volume out from the readout 'recording' component in bytes.
        Can reach PetaBytes. Updated regularly.
      type: integer
      minimum: 0
    FlpHostname:
      description: FLP hostname.
      type: string
    FlpName:
      description: FLP name.
      type: string
    FlpResponse:
      description: Response containing a single flp.
      type: object
      properties:
        data:
          $ref: '#/components/schemas/Flp'
      required:
        - data
      additionalProperties: false
    FlpSortOptions:
      description: Specifies the sorting requirements of a flp request.
      type: object
      properties:
        id:
          $ref: '#/components/schemas/SortOrder'
      additionalProperties: false
    FlpTimeframes:
      description: Number of subtimeframes processed in this FLP. Updated regularly.
      type: integer
      minimum: 0
    Log:
      description: Describes an intervention or an event that happened.
      type: object
      properties:
        attachments:
          $ref: '#/components/schemas/ArrayOfAttachments'
        author:
          $ref: '#/components/schemas/User'
        createdAt:
          description: Unix timestamp when this entity was created.
          type: integer
          minimum: 0
          example: 853113599
        id:
          $ref: '#/components/schemas/EntityId'
        origin:
          $ref: '#/components/schemas/LogOrigin'
        parentLogId:
          $ref: '#/components/schemas/EntityId'
        replies:
          $ref: '#/components/schemas/LogReplies'
        rootLogId:
          $ref: '#/components/schemas/EntityId'
        runs:
          description: Array of minified Run objects.
          type: array
          items:
            description: Minified Run object.
            type: object
            properties:
              id:
                $ref: '#/components/schemas/EntityId'
              runNumber:
                $ref: '#/components/schemas/RunNumber'
            required:
              - id
              - runNumber
            additionalProperties: false
        subsystems:
          $ref: '#/components/schemas/ArrayOfSubsystems'
        subtype:
          $ref: '#/components/schemas/LogSubtype'
        tags:
          $ref: '#/components/schemas/ArrayOfTags'
        text:
          $ref: '#/components/schemas/LogText'
        title:
          $ref: '#/components/schemas/LogTitle'
        updatedAt:
          description: Unix timestamp when this entity was last updated.
          type: integer
          minimum: 0
          example: 853113599
      required:
        - author
        - id
        - origin
        - parentLogId
        - rootLogId
        - subtype
        - text
        - title
      additionalProperties: false
    LogOrigin:
      description: Type of creator.
      type: string
      enum:
        - human
        - process
    LogReplies:
      description: The amount of children of a root log.
      type: integer
      minimum: 0
    LogResponse:
      description: Response containing a single log.
      type: object
      properties:
        data:
          $ref: '#/components/schemas/Log'
      required:
        - data
      additionalProperties: false
    LogSortOptions:
      description: Specifies the sorting requirements of a log request.
      type: object
      properties:
        author:
          $ref: '#/components/schemas/SortOrder'
        createdAt:
          $ref: '#/components/schemas/SortOrder'
        id:
          $ref: '#/components/schemas/SortOrder'
        tags:
          $ref: '#/components/schemas/SortOrder'
        title:
          $ref: '#/components/schemas/SortOrder'
      additionalProperties: false
    LogSubtype:
      description: The subtype of a Log.
      type: string
      enum:
        - run
        - subsystem
        - announcement
        - intervention
        - comment
    LogText:
      description: Body of the log.
      type: string
      minLength: 3
    LogTitle:
      description: Title of the log.
      type: string
      minLength: 0
      maxLength: 140
    LogTree:
      description: Describes an intervention or an event that happened.
      type: object
      properties:
        attachments:
          $ref: '#/components/schemas/ArrayOfAttachments'
        author:
          $ref: '#/components/schemas/User'
        children:
          $ref: '#/components/schemas/ArrayOfLogTrees'
        createdAt:
          description: Unix timestamp when this entity was created.
          type: integer
          minimum: 0
          example: 853113599
        id:
          $ref: '#/components/schemas/EntityId'
        origin:
          $ref: '#/components/schemas/LogOrigin'
        parentLogId:
          $ref: '#/components/schemas/EntityId'
        replies:
          $ref: '#/components/schemas/LogReplies'
        rootLogId:
          $ref: '#/components/schemas/EntityId'
        runs:
          description: Array of minified Run objects.
          type: array
          items:
            description: Minified Run object.
            type: object
            properties:
              id:
                $ref: '#/components/schemas/EntityId'
              runNumber:
                $ref: '#/components/schemas/RunNumber'
            required:
              - id
              - runNumber
            additionalProperties: false
        subsystems:
          $ref: '#/components/schemas/ArrayOfSubsystems'
        subtype:
          $ref: '#/components/schemas/LogSubtype'
        tags:
          $ref: '#/components/schemas/ArrayOfTags'
        text:
          $ref: '#/components/schemas/LogText'
        title:
          $ref: '#/components/schemas/LogTitle'
        updatedAt:
          description: Unix timestamp when this entity was last updated.
          type: integer
          minimum: 0
          example: 853113599
      required:
        - author
        - children
        - id
        - origin
        - parentLogId
        - rootLogId
        - subtype
        - text
        - title
      additionalProperties: false
    LogTreeResponse:
      description: Response containing a single log tree.
      type: object
      properties:
        data:
          $ref: '#/components/schemas/LogTree'
      required:
        - data
      additionalProperties: false
    PaginationLimit:
      description: The numbers of items to return.
      type: integer
      minimum: 1
      maximum: 100
      default: 100
    PaginationMeta:
      description: The metadata related to pagination.
      type: object
      properties:
        pageCount:
          description: The total number of pages which contain data.
          type: integer
          minimum: 0
        totalCount:
          description: The total number of elements in the collection
          type: integer
          minimum: 0
      required:
        - pageCount
        - totalCount
      additionalProperties: false
    PaginationOffset:
      description: The number of items to skip before starting to collect the result set.
      type: integer
      minimum: 0
      default: 0
    PaginationOptions:
      description: Specifies the pagination requirements of a request.
      type: object
      properties:
        limit:
          $ref: '#/components/schemas/PaginationLimit'
        offset:
          $ref: '#/components/schemas/PaginationOffset'
      additionalProperties: false
    Run:
      description: Describes an intervention or an event that happened.
      type: object
      properties:
        bytesReadOut:
          $ref: '#/components/schemas/RunBytesReadOut'
        createdAt:
          description: Unix timestamp when this entity was created.
          type: integer
          minimum: 0
          example: 853113599
        dcs:
<<<<<<< HEAD
          description: If dcs is enabled.
          type: boolean
        dd_flp:
          description: If dd_flp is enabled.
          type: boolean
        detectors:
          description: The detectors used
          type: string
        envId:
          $ref: '#/components/schemas/EnvironmentId'
        environmentId:
          description: The given id for an environment
          type: string
          minimum: 0
        epn:
          description: If epn is enabled
          type: boolean
        epnTopology:
          description: The topology of the epn
          type: string
=======
          $ref: '#/components/schemas/RunDcs'
        dd_flp:
          $ref: '#/components/schemas/RunDdFlp'
        detectors:
          $ref: '#/components/schemas/RunArrayOfDetectors'
        environmentId:
          $ref: '#/components/schemas/RunEnvironmentId'
        epn:
          $ref: '#/components/schemas/RunEpn'
        epnTopology:
          $ref: '#/components/schemas/RunEpnTopology'
>>>>>>> e8319215
        id:
          $ref: '#/components/schemas/EntityId'
        nDetectors:
          $ref: '#/components/schemas/RunDetectors'
        nEpns:
          $ref: '#/components/schemas/RunEpns'
        nFlps:
          $ref: '#/components/schemas/RunFlps'
        nSubtimeframes:
          $ref: '#/components/schemas/RunSubtimeframes'
        runNumber:
          $ref: '#/components/schemas/RunNumber'
        runQuality:
          $ref: '#/components/schemas/RunQuality'
        runType:
          $ref: '#/components/schemas/RunType'
        tags:
          $ref: '#/components/schemas/ArrayOfTags'
        timeO2End:
          $ref: '#/components/schemas/RunO2End'
        timeO2Start:
          $ref: '#/components/schemas/RunO2Start'
        timeTrgEnd:
          $ref: '#/components/schemas/RunTrgEnd'
        timeTrgStart:
          $ref: '#/components/schemas/RunTrgStart'
        updatedAt:
          description: Unix timestamp when this entity was last updated.
          type: integer
          minimum: 0
          example: 853113599
      required:
        - bytesReadOut
        - environmentId
        - id
        - nDetectors
        - nEpns
        - nFlps
        - nSubtimeframes
        - runNumber
        - runQuality
        - runType
        - timeO2End
        - timeO2Start
        - timeTrgEnd
        - timeTrgStart
      additionalProperties: false
    RunArrayOfDetectors:
      type: string
      description: Comma seperated string
    RunBytesReadOut:
      description: Total data volume read out from the detectors by the O2 system in bytes.
      type: integer
      minimum: 0
    RunDcs:
      description: Boolean if dcs is set.
      type: boolean
      nullable: true
    RunDdFlp:
      description: Boolean if dd_flp is set.
      type: boolean
      nullable: true
    RunDetectors:
      description: The amount of detectors in a single run.
      type: integer
      minimum: 0
    RunEnvironmentId:
      description: The unique identifier of this entity.
      type: string
    RunEpn:
      description: Boolean if epn is set
      type: boolean
      nullable: true
    RunEpnTopology:
      description: The topology for the epn
      type: string
    RunEpns:
      description: The amount of Epns nodes in a single run.
      type: integer
      minimum: 0
    RunFlps:
      description: The amount of Flps nodes in a single run.
      type: integer
    RunNumber:
      description: The unique identifier of this entity.
      type: integer
      minimum: 0
    RunNumbers:
      description: A serialized string of run numbers
      type: string
      example: 1,2,3,4,5,6,7,8
    RunO2End:
      description: Unix timestamp when this entity was created.
      type: integer
      minimum: 0
      example: 853113599
    RunO2Start:
      description: Unix timestamp when this entity was created.
      type: integer
      minimum: 0
      example: 853113599
    RunOrigin:
      description: Type of creator.
      type: string
      enum:
        - process
    RunQuality:
      description: Specifies the type of run.
      type: string
      enum:
        - good
        - bad
        - test
    RunResponse:
      description: Response containing a single run.
      type: object
      properties:
        data:
          $ref: '#/components/schemas/Run'
      required:
        - data
      additionalProperties: false
    RunSortOptions:
      description: Specifies the sorting requirements of a run request.
      type: object
      properties:
        id:
          $ref: '#/components/schemas/SortOrder'
        text:
          $ref: '#/components/schemas/SortOrder'
      additionalProperties: false
    RunSubtimeframes:
      description: Total number of subtimeframes processed by the O2 system.
      type: integer
      minimum: 0
    RunTrgEnd:
      description: Unix timestamp when this entity was created.
      type: integer
      minimum: 0
      example: 853113599
    RunTrgStart:
      description: Unix timestamp when this entity was created.
      type: integer
      minimum: 0
      example: 853113599
    RunType:
      description: Specifies the type of run.
      type: string
      enum:
        - physics
        - cosmics
        - technical
    SortOrder:
      description: Specifies the sorting direction of a sorting option.
      type: string
      enum:
        - asc
        - desc
    Subsystem:
      description: A label attached to something for the purpose of identification.
      type: object
      properties:
        createdAt:
          description: Unix timestamp when this entity was created.
          type: integer
          minimum: 0
          example: 853113599
        id:
          $ref: '#/components/schemas/EntityId'
        name:
          description: The label value of the subsystem.
          type: string
        updatedAt:
          description: Unix timestamp when this entity was last updated.
          type: integer
          minimum: 0
          example: 853113599
      required:
        - id
        - name
      additionalProperties: false
    SubsystemResponse:
      description: Response containing a single subsystem.
      type: object
      properties:
        data:
          $ref: '#/components/schemas/Subsystem'
      required:
        - data
      additionalProperties: false
    Tag:
      description: A label attached to something for the purpose of identification.
      type: object
      properties:
        createdAt:
          description: Unix timestamp when this entity was created.
          type: integer
          minimum: 0
          example: 853113599
        email:
          description: The email for the tag.
          type: string
          nullable: true
        id:
          $ref: '#/components/schemas/EntityId'
        lastEditedName:
          description: The last person that edited the email/mattermost fields
          type: string
          nullable: true
        mattermost:
          description: All the mattermost tags for updates
          type: string
          nullable: true
        text:
          description: The label value of the tag.
          type: string
        updatedAt:
          description: Unix timestamp when this entity was last updated.
          type: integer
          minimum: 0
          example: 853113599
      required:
        - id
        - text
      additionalProperties: false
    TagName:
      description: The name of the tag
      type: string
    TagResponse:
      description: Response containing a single tag.
      type: object
      properties:
        data:
          $ref: '#/components/schemas/Tag'
      required:
        - data
      additionalProperties: false
    UpdateEnvironment:
      description: Describes an update to an environment
      type: object
      properties:
        run:
          $ref: '#/components/schemas/EnvironmentRun'
        status:
          $ref: '#/components/schemas/EnvironmentStatus'
        statusMessage:
          $ref: '#/components/schemas/EnvironmentStatusMessage'
        toredownAt:
          $ref: '#/components/schemas/EnvironmentAt'
      additionalProperties: false
    UpdateFlp:
      description: Describes an update to an flp
      type: object
      properties:
        bytesEquipmentReadOut:
          $ref: '#/components/schemas/FlpBytesEquipmentReadOut'
        bytesFairMQReadOut:
          $ref: '#/components/schemas/FlpBytesFairMQReadOut'
        bytesProcessed:
          $ref: '#/components/schemas/FlpBytesProcessed'
        bytesRecordingReadOut:
          $ref: '#/components/schemas/FlpBytesRecordingReadOut'
        nTimeframes:
          $ref: '#/components/schemas/FlpTimeframes'
      additionalProperties: false
    UpdateRunTags:
      description: List of labels attached to something for the purpose of identification.
      type: object
      properties:
        tags:
          type: array
          description: Array of tags IDs
          items:
            type: number
            description: Tag ID
      additionalProperties: false
    User:
      description: Describes an intervention or an event that happened.
      type: object
      properties:
        access:
          type: array
          description: Array of roles
          items:
            type: string
            description: Role name
        externalId:
          description: The unique CERN identifier of this user.
          type: integer
          format: int64
          minimum: 0
        id:
          description: The unique identifier of this entity.
          type: integer
          format: int64
          minimum: 0
        name:
          type: string
          description: Name of the user.
      required:
        - externalId
        - id
        - name
      additionalProperties: false
security:
  - ApiKeyAuth: []<|MERGE_RESOLUTION|>--- conflicted
+++ resolved
@@ -1,8 +1,4 @@
-<<<<<<< HEAD
-# Generated on Thu, 21 Apr 2022 09:42:37 GMT
-=======
-# Generated on Fri, 08 Apr 2022 10:27:25 GMT
->>>>>>> e8319215
+# Generated on Wed, 04 May 2022 09:42:56 GMT
 
 openapi: 3.0.0
 info:
@@ -1668,40 +1664,19 @@
           minimum: 0
           example: 853113599
         dcs:
-<<<<<<< HEAD
-          description: If dcs is enabled.
-          type: boolean
-        dd_flp:
-          description: If dd_flp is enabled.
-          type: boolean
-        detectors:
-          description: The detectors used
-          type: string
-        envId:
-          $ref: '#/components/schemas/EnvironmentId'
-        environmentId:
-          description: The given id for an environment
-          type: string
-          minimum: 0
-        epn:
-          description: If epn is enabled
-          type: boolean
-        epnTopology:
-          description: The topology of the epn
-          type: string
-=======
           $ref: '#/components/schemas/RunDcs'
         dd_flp:
           $ref: '#/components/schemas/RunDdFlp'
         detectors:
           $ref: '#/components/schemas/RunArrayOfDetectors'
+        envId:
+          $ref: '#/components/schemas/EnvironmentId'
         environmentId:
           $ref: '#/components/schemas/RunEnvironmentId'
         epn:
           $ref: '#/components/schemas/RunEpn'
         epnTopology:
           $ref: '#/components/schemas/RunEpnTopology'
->>>>>>> e8319215
         id:
           $ref: '#/components/schemas/EntityId'
         nDetectors:
@@ -1735,7 +1710,6 @@
           example: 853113599
       required:
         - bytesReadOut
-        - environmentId
         - id
         - nDetectors
         - nEpns
