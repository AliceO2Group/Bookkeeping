--- conflicted
+++ resolved
@@ -1,8 +1,4 @@
-<<<<<<< HEAD
-# Generated on Thu, 18 Aug 2022 10:01:43 GMT
-=======
 # Generated on Fri, 19 Aug 2022 12:07:40 GMT
->>>>>>> 382d1b17
 
 openapi: 3.0.0
 info:
