<<<<<<< HEAD
# Generated on Tue, 26 Jul 2022 09:32:41 GMT
=======
# Generated on Tue, 26 Jul 2022 09:42:04 GMT
>>>>>>> 1de7f11b

openapi: 3.0.0
info:
  title: ALICE Bookkeeping
  version: 0.28.0
  license:
    name: GNU General Public License v3.0
    url: http://alice-o2.web.cern.ch/license
servers:
  - url: /api
paths:
  /:
    get:
      operationId: getServerInformation
      summary: Get server information
      responses:
        '200':
          description: API information
          content:
            application/json:
              schema:
                $ref: '#/components/schemas/ApiInformation'
        default:
          $ref: '#/components/responses/UnexpectedError'
  /attachments:
    post:
      operationId: createAttachment
      summary: Create a new attachment on a log
      requestBody:
        $ref: '#/components/requestBodies/CreateAttachments'
      responses:
        '201':
          $ref: '#/components/responses/ArrayOfAttachments'
        '400':
          $ref: '#/components/responses/BadRequest'
        '404':
          $ref: '#/components/responses/NotFound'
        default:
          $ref: '#/components/responses/UnexpectedError'
      tags:
        - attachment
  /attachments/{attachmentId}:
    parameters:
      - $ref: '#/components/parameters/AttachmentId'
    get:
      operationId: getAttachment
      summary: Get one specific attachment
      responses:
        '200':
          $ref: '#/components/responses/ArrayOfAttachments'
        '400':
          $ref: '#/components/responses/BadRequest'
        '404':
          $ref: '#/components/responses/NotFound'
        default:
          $ref: '#/components/responses/UnexpectedError'
      tags:
        - attachment
  /environments:
    get:
      operationId: listEnvironments
      summary: Fetches all the environments
      responses:
        '200':
          $ref: '#/components/responses/ArrayOfEnvironments'
        '400':
          $ref: '#/components/responses/BadRequest'
        '403':
          $ref: '#/components/responses/Forbidden'
        default:
          $ref: '#/components/responses/UnexpectedError'
      tags:
        - environment
    post:
      operationId: createEnvironment
      summary: Creation of the environment object.
      requestBody:
        $ref: '#/components/requestBodies/CreateEnvironment'
      responses:
        '201':
          $ref: '#/components/responses/Environment'
        '400':
          $ref: '#/components/responses/BadRequest'
        '409':
          $ref: '#/components/responses/Conflict'
        default:
          $ref: '#/components/responses/UnexpectedError'
      tags:
        - environment
  /environments/{envId}:
    parameters:
      - $ref: '#/components/parameters/EnvId'
    put:
      operationId: replaceEnvironment
      summary: Update of the environment object.
      requestBody:
        $ref: '#/components/requestBodies/UpdateEnvironment'
      responses:
        '201':
          $ref: '#/components/responses/Environment'
        '400':
          $ref: '#/components/responses/BadRequest'
        '409':
          $ref: '#/components/responses/Conflict'
        default:
          $ref: '#/components/responses/UnexpectedError'
      tags:
        - environment
  /flps:
    get:
      operationId: listFlps
      summary: List all flps
      responses:
        '200':
          $ref: '#/components/responses/ArrayOfFlps'
        '400':
          $ref: '#/components/responses/BadRequest'
        default:
          $ref: '#/components/responses/UnexpectedError'
      tags:
        - flp
    post:
      operationId: createFlp
      summary: Adds a new flp
      requestBody:
        $ref: '#/components/requestBodies/CreateFlp'
      responses:
        '201':
          $ref: '#/components/responses/Log'
        '400':
          $ref: '#/components/responses/BadRequest'
        default:
          $ref: '#/components/responses/UnexpectedError'
      tags:
        - flp
  /flps/{flpId}:
    parameters:
      - $ref: '#/components/parameters/FlpId'
    get:
      operationId: getFlpById
      summary: Gets a flp by Id
      responses:
        '200':
          $ref: '#/components/responses/Flp'
        '400':
          $ref: '#/components/responses/BadRequest'
        '404':
          $ref: '#/components/responses/NotFound'
        default:
          $ref: '#/components/responses/UnexpectedError'
      tags:
        - flp
  /flps/{flpName}/runs/{runNumber}:
    parameters:
      - $ref: '#/components/parameters/FlpName'
      - $ref: '#/components/parameters/RunNumber'
    patch:
      operationId: updateFlp
      summary: Update an existing flp
      requestBody:
        $ref: '#/components/requestBodies/UpdateFlp'
      responses:
        '200':
          $ref: '#/components/responses/Flp'
        '400':
          $ref: '#/components/responses/BadRequest'
        '404':
          $ref: '#/components/responses/NotFound'
        default:
          $ref: '#/components/responses/UnexpectedError'
      tags:
        - flp
  /lhcFills:
    get:
      operationId: listLhcFills
      summary: List all LhcFills
      responses:
        '200':
          $ref: '#/components/responses/ArrayOfLhcFills'
        '400':
          $ref: '#/components/responses/BadRequest'
        default:
          $ref: '#/components/responses/UnexpectedError'
      tags:
        - lhcFill
    post:
      operationId: createLhcFill
      summary: Creates a lhcfill object
      requestBody:
        $ref: '#/components/requestBodies/CreateLhcFill'
      responses:
        '201':
          $ref: '#/components/responses/LhcFill'
        '400':
          $ref: '#/components/responses/BadRequest'
        '409':
          $ref: '#/components/responses/Conflict'
        default:
          $ref: '#/components/responses/UnexpectedError'
  /lhcFills/{fillNumber}:
    parameters:
      - $ref: '#/components/parameters/FillNumber'
    get:
      operationId: getLhcFillById
      summary: List all LhcFills
      responses:
        '200':
          $ref: '#/components/responses/LhcFill'
        '400':
          $ref: '#/components/responses/BadRequest'
        '404':
          $ref: '#/components/responses/NotFound'
        default:
          $ref: '#/components/responses/UnexpectedError'
      tags:
        - lhcFill
    patch:
      operationId: updateLhcFill
      summary: Adds a new LhcFill
      requestBody:
        $ref: '#/components/requestBodies/CreateLhcFill'
      responses:
        '201':
          $ref: '#/components/responses/LhcFill'
        '400':
          $ref: '#/components/responses/BadRequest'
        '404':
          $ref: '#/components/responses/NotFound'
        default:
          $ref: '#/components/responses/UnexpectedError'
      tags:
        - lhcFill
  /lhcFills/{fillNumber}/runs:
    parameters:
      - $ref: '#/components/parameters/FillNumber'
    get:
      operationId: listRunsByFillNumber
      summary: Lists all tags associated with a log
      responses:
        '200':
          $ref: '#/components/responses/ArrayOfRuns'
        '400':
          $ref: '#/components/responses/BadRequest'
        '404':
          $ref: '#/components/responses/NotFound'
        default:
          $ref: '#/components/responses/UnexpectedError'
      tags:
        - lhcFill
  /lhcFills/{fillNumber}/runs/{runNumber}:
    parameters:
      - $ref: '#/components/parameters/FillNumber'
      - $ref: '#/components/parameters/RunNumber'
    get:
      operationId: getRunByFillNumberAndRunNumber
      summary: Gives the possibility to find a run by run number
      responses:
        '200':
          $ref: '#/components/responses/Run'
        '400':
          $ref: '#/components/responses/BadRequest'
        '404':
          $ref: '#/components/responses/NotFound'
        default:
          $ref: '#/components/responses/UnexpectedError'
      tags:
        - lhcFill
  /logs:
    get:
      operationId: listLogs
      summary: List all logs
      responses:
        '200':
          $ref: '#/components/responses/ArrayOfLogs'
        '400':
          $ref: '#/components/responses/BadRequest'
        default:
          $ref: '#/components/responses/UnexpectedError'
      tags:
        - log
    post:
      operationId: createLog
      summary: Adds a new log
      requestBody:
        $ref: '#/components/requestBodies/CreateLog'
      responses:
        '201':
          $ref: '#/components/responses/Log'
        '400':
          $ref: '#/components/responses/BadRequest'
        default:
          $ref: '#/components/responses/UnexpectedError'
      tags:
        - log
  /logs/{logId}:
    parameters:
      - $ref: '#/components/parameters/LogId'
    get:
      operationId: getLogById
      summary: Gets a log by Id
      responses:
        '200':
          $ref: '#/components/responses/Log'
        '400':
          $ref: '#/components/responses/BadRequest'
        '404':
          $ref: '#/components/responses/NotFound'
        default:
          $ref: '#/components/responses/UnexpectedError'
      tags:
        - log
  /logs/{logId}/attachments:
    parameters:
      - $ref: '#/components/parameters/LogId'
    get:
      operationId: listLogAttachments
      summary: Get all attachments associated with a log
      responses:
        '200':
          $ref: '#/components/responses/ArrayOfAttachments'
        '400':
          $ref: '#/components/responses/BadRequest'
        '404':
          $ref: '#/components/responses/NotFound'
        default:
          $ref: '#/components/responses/UnexpectedError'
      tags:
        - log
  /logs/{logId}/attachments/{attachmentId}:
    parameters:
      - $ref: '#/components/parameters/LogId'
      - $ref: '#/components/parameters/AttachmentId'
    get:
      operationId: getLogAttachment
      summary: Get one specific attachment associated with a log
      responses:
        '200':
          $ref: '#/components/responses/Attachment'
        '400':
          $ref: '#/components/responses/BadRequest'
        '404':
          $ref: '#/components/responses/NotFound'
        default:
          $ref: '#/components/responses/UnexpectedError'
      tags:
        - log
  /logs/{logId}/tags:
    parameters:
      - $ref: '#/components/parameters/LogId'
    get:
      operationId: listTagsByLogId
      summary: Lists all tags associated with a log
      responses:
        '200':
          $ref: '#/components/responses/ArrayOfTags'
        '400':
          $ref: '#/components/responses/BadRequest'
        '404':
          $ref: '#/components/responses/NotFound'
        default:
          $ref: '#/components/responses/UnexpectedError'
      tags:
        - log
  /logs/{logId}/tree:
    parameters:
      - $ref: '#/components/parameters/LogId'
    get:
      operationId: getLogTree
      summary: Get the Log tree for a given Log
      responses:
        '200':
          $ref: '#/components/responses/LogTree'
        '400':
          $ref: '#/components/responses/BadRequest'
        '404':
          $ref: '#/components/responses/NotFound'
        default:
          $ref: '#/components/responses/UnexpectedError'
      tags:
        - log
  /runs:
    get:
      operationId: listRuns
      summary: List all runs
      responses:
        '200':
          $ref: '#/components/responses/ArrayOfRuns'
        '400':
          $ref: '#/components/responses/BadRequest'
        default:
          $ref: '#/components/responses/UnexpectedError'
      tags:
        - run
    post:
      operationId: createRun
      summary: Creates a run
      requestBody:
        $ref: '#/components/requestBodies/CreateRun'
      responses:
        '201':
          $ref: '#/components/responses/Run'
        '400':
          $ref: '#/components/responses/BadRequest'
        '409':
          $ref: '#/components/responses/Conflict'
        default:
          $ref: '#/components/responses/UnexpectedError'
      tags:
        - run
    patch:
      operationId: updateRunByRunNumber
      summary: Updates a run by runNumber
      parameters:
        - $ref: '#/components/parameters/RunNumberQuery'
      requestBody:
        $ref: '#/components/requestBodies/UpdateRunByRunNumber'
      responses:
        '200':
          $ref: '#/components/responses/Run'
        '400':
          $ref: '#/components/responses/BadRequest'
        '409':
          $ref: '#/components/responses/Conflict'
        '500':
          $ref: '#/components/responses/InternalServerError'
        default:
          $ref: '#/components/responses/UnexpectedError'
      tags:
        - run
  /runs/{runId}:
    parameters:
      - $ref: '#/components/parameters/RunId'
    get:
      operationId: getRunById
      summary: Gets a run by Id
      responses:
        '200':
          $ref: '#/components/responses/Run'
        '400':
          $ref: '#/components/responses/BadRequest'
        '404':
          $ref: '#/components/responses/NotFound'
        default:
          $ref: '#/components/responses/UnexpectedError'
      tags:
        - run
    patch:
      operationId: updateRun
      summary: Updates certain fields of a run
      requestBody:
        $ref: '#/components/requestBodies/EndRun'
      responses:
        '201':
          $ref: '#/components/responses/Run'
        '400':
          $ref: '#/components/responses/BadRequest'
        '409':
          $ref: '#/components/responses/Conflict'
        '500':
          $ref: '#/components/responses/InternalServerError'
        default:
          $ref: '#/components/responses/UnexpectedError'
      tags:
        - run
    put:
      operationId: replaceRun
      summary: updates the run quality of a run
      requestBody:
        $ref: '#/components/requestBodies/UpdateRunQuality'
      responses:
        '201':
          $ref: '#/components/responses/Run'
        '400':
          $ref: '#/components/responses/BadRequest'
        '409':
          $ref: '#/components/responses/Conflict'
        '500':
          $ref: '#/components/responses/InternalServerError'
        default:
          $ref: '#/components/responses/UnexpectedError'
      tags:
        - run
  /runs/{runId}/logs:
    parameters:
      - $ref: '#/components/parameters/RunId'
    get:
      operationId: getLogs
      summary: Retreives all the logs of the run
      responses:
        '200':
          $ref: '#/components/responses/ArrayOfLogs'
        '400':
          $ref: '#/components/responses/BadRequest'
        '404':
          $ref: '#/components/responses/NotFound'
        default:
          $ref: '#/components/responses/UnexpectedError'
      tags:
        - run
  /status:
    get:
      operationId: getDeployInformation
      summary: Get deploy information
      responses:
        '200':
          description: Deploy information
          content:
            application/json:
              schema:
                $ref: '#/components/schemas/DeployInformation'
        default:
          $ref: '#/components/responses/UnexpectedError'
  /subsystems:
    get:
      operationId: listSubsystems
      summary: List all subsystems
      responses:
        '200':
          $ref: '#/components/responses/ArrayOfSubsystems'
        '400':
          $ref: '#/components/responses/BadRequest'
        default:
          $ref: '#/components/responses/UnexpectedError'
      tags:
        - subsystem
    post:
      operationId: createSubsystem
      summary: Adds a new subsystem
      requestBody:
        $ref: '#/components/requestBodies/CreateSubsystem'
      responses:
        '201':
          $ref: '#/components/responses/Subsystem'
        '400':
          $ref: '#/components/responses/BadRequest'
        '409':
          $ref: '#/components/responses/Conflict'
        default:
          $ref: '#/components/responses/UnexpectedError'
      tags:
        - subsystem
  /subsystems/{subsystemId}:
    parameters:
      - $ref: '#/components/parameters/SubsystemId'
    get:
      operationId: getSubsystem
      summary: Get a subsystem by Id
      responses:
        '200':
          $ref: '#/components/responses/Subsystem'
        '400':
          $ref: '#/components/responses/BadRequest'
        '404':
          $ref: '#/components/responses/NotFound'
        default:
          $ref: '#/components/responses/UnexpectedError'
      tags:
        - subsystem
    delete:
      operationId: deleteSubsystem
      summary: Deletes a subsystem by Id
      responses:
        '200':
          $ref: '#/components/responses/Subsystem'
        '400':
          $ref: '#/components/responses/BadRequest'
        '404':
          $ref: '#/components/responses/NotFound'
        default:
          $ref: '#/components/responses/UnexpectedError'
      tags:
        - subsystem
  /tags:
    get:
      operationId: listTags
      summary: List all tags
      responses:
        '200':
          $ref: '#/components/responses/ArrayOfTags'
        '400':
          $ref: '#/components/responses/BadRequest'
        default:
          $ref: '#/components/responses/UnexpectedError'
      tags:
        - tag
    post:
      operationId: createTag
      summary: Adds a new tag
      requestBody:
        $ref: '#/components/requestBodies/CreateTag'
      responses:
        '201':
          $ref: '#/components/responses/Tag'
        '400':
          $ref: '#/components/responses/BadRequest'
        '403':
          $ref: '#/components/responses/Forbidden'
        '409':
          $ref: '#/components/responses/Conflict'
        default:
          $ref: '#/components/responses/UnexpectedError'
      tags:
        - tag
  /tags/name:
    get:
      operationId: getTagByName
      summary: Can find tag by name
      parameters:
        - $ref: '#/components/parameters/TagName'
      responses:
        '200':
          $ref: '#/components/responses/Tag'
        '400':
          $ref: '#/components/responses/BadRequest'
        '404':
          $ref: '#/components/responses/NotFound'
        default:
          $ref: '#/components/responses/UnexpectedError'
      tags:
        - tag
  /tags/{tagId}:
    parameters:
      - $ref: '#/components/parameters/TagId'
    get:
      operationId: getTagById
      summary: Gets a tag by Id
      responses:
        '200':
          $ref: '#/components/responses/Tag'
        '400':
          $ref: '#/components/responses/BadRequest'
        '404':
          $ref: '#/components/responses/NotFound'
        default:
          $ref: '#/components/responses/UnexpectedError'
      tags:
        - tag
    delete:
      operationId: deleteTagById
      summary: Deletes a tag by Id
      responses:
        '200':
          $ref: '#/components/responses/Tag'
        '400':
          $ref: '#/components/responses/BadRequest'
        '404':
          $ref: '#/components/responses/NotFound'
        default:
          $ref: '#/components/responses/UnexpectedError'
      tags:
        - tag
  /tags/{tagId}/logs:
    parameters:
      - $ref: '#/components/parameters/TagId'
    get:
      operationId: getLogsByTagId
      summary: Gets all logs with this tag id
      responses:
        '200':
          $ref: '#/components/responses/ArrayOfLogs'
        '400':
          $ref: '#/components/responses/BadRequest'
        '404':
          $ref: '#/components/responses/NotFound'
        default:
          $ref: '#/components/responses/UnexpectedError'
      tags:
        - tag
components:
  parameters:
    AttachmentId:
      name: attachmentId
      description: The id of the attached to retrieve
      in: path
      required: true
      schema:
        $ref: '#/components/schemas/EntityId'
    EnvId:
      name: envId
      description: The id of the environment to receive
      in: path
      required: true
      schema:
        $ref: '#/components/schemas/EnvironmentId'
    FillNumber:
      name: fillNumber
      description: The id of the lhcFill to retrieve
      in: path
      required: true
      schema:
        $ref: '#/components/schemas/EntityId'
    FilterLogs:
      name: filter
      description: Specifies the filter requirements.
      in: query
      schema:
        $ref: '#/components/schemas/FilterLogsOptions'
      style: deepObject
    FlpId:
      name: flpId
      description: The id of the flp to retrieve
      in: path
      required: true
      schema:
        $ref: '#/components/schemas/EntityId'
    FlpName:
      name: flpName
      description: The name of the flp object
      in: path
      required: true
      schema:
        $ref: '#/components/schemas/FlpName'
    FlpSorting:
      in: query
      name: sort
      description: Specifies the flp sorting requirements.
      required: false
      schema:
        $ref: '#/components/schemas/FlpSortOptions'
      style: deepObject
    LhcFillId:
      name: lhcFillId
      description: The id of the lhcFill to retrieve
      in: path
      required: true
      schema:
        $ref: '#/components/schemas/EntityId'
    LogId:
      name: logId
      description: The id of the log to retrieve
      in: path
      required: true
      schema:
        $ref: '#/components/schemas/EntityId'
    LogSorting:
      in: query
      name: sort
      description: Specifies the log sorting requirements.
      required: false
      schema:
        $ref: '#/components/schemas/LogSortOptions'
      style: deepObject
    Pagination:
      name: page
      description: Specifies the pagination requirements.
      in: query
      schema:
        $ref: '#/components/schemas/PaginationOptions'
      style: deepObject
    RunId:
      name: runId
      description: The id of the run to retrieve
      in: path
      required: true
      schema:
        $ref: '#/components/schemas/EntityId'
    RunNumber:
      name: runNumber
      description: The number given to the run.
      in: path
      required: true
      schema:
        $ref: '#/components/schemas/RunNumber'
    RunNumberQuery:
      name: runNumber
      in: query
      required: true
      schema:
        $ref: '#/components/schemas/RunNumber'
      description: Run number but in the query
    RunSorting:
      in: query
      name: sort
      description: Specifies the run sorting requirements.
      required: false
      schema:
        $ref: '#/components/schemas/RunSortOptions'
      style: deepObject
    SubsystemId:
      name: subsystemId
      description: The id of the subsystem to retrieve
      in: path
      required: true
      schema:
        $ref: '#/components/schemas/EntityId'
    TagId:
      name: tagId
      description: The id of the tag to retrieve
      in: path
      required: true
      schema:
        $ref: '#/components/schemas/EntityId'
    TagName:
      in: query
      name: name
      description: The name of a tag
      required: true
      schema:
        $ref: '#/components/schemas/TagName'
  requestBodies:
    CreateAttachments:
      required: true
      content:
        application/json:
          schema:
            $ref: '#/components/schemas/CreateAttachments'
    CreateEnvironment:
      required: true
      content:
        application/json:
          schema:
            $ref: '#/components/schemas/CreateEnvironment'
    CreateFlp:
      required: true
      content:
        application/json:
          schema:
            $ref: '#/components/schemas/CreateFlp'
    CreateLhcFill:
      required: true
      content:
        application/json:
          schema:
            $ref: '#/components/schemas/CreateLhcFill'
    CreateLog:
      required: true
      content:
        application/json:
          schema:
            $ref: '#/components/schemas/CreateLog'
    CreateRun:
      required: true
      content:
        application/json:
          schema:
            $ref: '#/components/schemas/Run'
    CreateSubsystem:
      required: true
      content:
        application/json:
          schema:
            $ref: '#/components/schemas/CreateSubsystem'
    CreateTag:
      required: true
      content:
        application/json:
          schema:
            $ref: '#/components/schemas/CreateTag'
    EndRun:
      required: true
      content:
        application/json:
          schema:
            $ref: '#/components/schemas/Run'
    UpdateEnvironment:
      required: true
      content:
        application/json:
          schema:
            $ref: '#/components/schemas/UpdateEnvironment'
    UpdateFlp:
      required: true
      content:
        application/json:
          schema:
            $ref: '#/components/schemas/UpdateFlp'
    UpdateRunByRunNumber:
      required: true
      content:
        application/json:
          schema:
            $ref: '#/components/schemas/UpdateRunByRunNumber'
    UpdateRunQuality:
      required: true
      content:
        application/json:
          schema:
            $ref: '#/components/schemas/UpdateRunQuality'
  responses:
    ArrayOfAttachments:
      description: Expected response to a valid request.
      content:
        application/json:
          schema:
            $ref: '#/components/schemas/ArrayOfAttachmentsResponse'
    ArrayOfEnvironments:
      description: Expected response to a valid request.
      content:
        application/json:
          schema:
            $ref: '#/components/schemas/ArrayOfEnvironmentsResponse'
    ArrayOfFlps:
      description: Expected response to a valid request.
      content:
        application/json:
          schema:
            $ref: '#/components/schemas/ArrayOfFlpsResponse'
    ArrayOfLhcFills:
      description: Expected response to a valid request
      content:
        applicaiton/json:
          schema:
            $ref: '#/components/schemas/ArrayOfLhcFillsResponse'
    ArrayOfLogs:
      description: Expected response to a valid request.
      content:
        application/json:
          schema:
            $ref: '#/components/schemas/ArrayOfLogsResponse'
    ArrayOfRuns:
      description: Expected response to a valid request.
      content:
        application/json:
          schema:
            $ref: '#/components/schemas/ArrayOfRunsResponse'
    ArrayOfSubsystems:
      description: Expected response to a valid request.
      content:
        application/json:
          schema:
            $ref: '#/components/schemas/ArrayOfSubsystemsResponse'
    ArrayOfTags:
      description: Expected response to a valid request.
      content:
        application/json:
          schema:
            $ref: '#/components/schemas/ArrayOfTagsResponse'
    Attachment:
      description: Expected response to a valid request.
      content:
        application/json:
          schema:
            $ref: '#/components/schemas/AttachmentResponse'
    BadRequest:
      description: Bad Request
      content:
        application/json:
          schema:
            $ref: '#/components/schemas/Errors'
    Conflict:
      description: Conflict
      content:
        application/json:
          schema:
            $ref: '#/components/schemas/Errors'
    Environment:
      description: Expected response to a valid request.
      content:
        application/json:
          schema:
            $ref: '#/components/schemas/EnvironmentResponse'
    Flp:
      description: Expected response to a valid request.
      content:
        application/json:
          schema:
            $ref: '#/components/schemas/FlpResponse'
    Forbidden:
      description: Forbidden
      content:
        application/json:
          schema:
            $ref: '#/components/schemas/Errors'
    InternalServerError:
      description: Internal server error
      content:
        application/json:
          schema:
            $ref: '#/components/schemas/Errors'
    LhcFill:
      description: Expected response of an LhcFill
      content:
        application/json:
          schema:
            $ref: '#/components/schemas/LhcFillResponse'
    Log:
      description: Expected response to a valid request.
      content:
        application/json:
          schema:
            $ref: '#/components/schemas/LogResponse'
    LogTree:
      description: Expected response to a valid request.
      content:
        application/json:
          schema:
            $ref: '#/components/schemas/LogTreeResponse'
    NotFound:
      description: Not Found
      content:
        application/json:
          schema:
            $ref: '#/components/schemas/Errors'
    Run:
      description: Expected response to a valid request.
      content:
        application/json:
          schema:
            $ref: '#/components/schemas/RunResponse'
    ServiceUnavailable:
      description: Service Unavailable
      content:
        application/json:
          schema:
            $ref: '#/components/schemas/Errors'
    Subsystem:
      description: Expected response to a valid request.
      content:
        application/json:
          schema:
            $ref: '#/components/schemas/SubsystemResponse'
    Tag:
      description: Expected response to a valid request.
      content:
        application/json:
          schema:
            $ref: '#/components/schemas/TagResponse'
    UnexpectedError:
      description: Unexpected Error
      content:
        application/json:
          schema:
            $ref: '#/components/schemas/Errors'
  securitySchemes:
    ApiKeyAuth:
      type: apiKey
      in: query
      name: token
  schemas:
    ApiInformation:
      description: API information
      type: object
      properties:
        name:
          description: Name of the API
          type: string
        version:
          description: Version of the API
          type: string
      required:
        - name
        - version
      additionalProperties: false
    ArrayOfAttachments:
      description: A list of attachment objects.
      type: array
      items:
        $ref: '#/components/schemas/Attachment'
    ArrayOfAttachmentsResponse:
      description: Response containing multiple attachments.
      type: object
      properties:
        data:
          $ref: '#/components/schemas/ArrayOfAttachments'
      required:
        - data
      additionalProperties: false
    ArrayOfEnvironments:
      description: A list of Environment objects.
      type: array
      items:
        $ref: '#/components/schemas/Environment'
    ArrayOfEnvironmentsResponse:
      description: Response containing multiple environments.
      type: object
      properties:
        data:
          $ref: '#/components/schemas/ArrayOfEnvironments'
        meta:
          $ref: '#/components/schemas/ArrayOfEnvironmentsResponseMeta'
      required:
        - data
      additionalProperties: false
    ArrayOfEnvironmentsResponseMeta:
      description: The metadata related to an array of Environments response.
      type: object
      properties:
        page:
          $ref: '#/components/schemas/PaginationMeta'
      required:
        - page
      additionalProperties: false
    ArrayOfFlps:
      description: A list of Flp objects.
      type: array
      items:
        $ref: '#/components/schemas/Flp'
    ArrayOfFlpsResponse:
      description: Response containing multiple flps.
      type: object
      properties:
        data:
          $ref: '#/components/schemas/ArrayOfFlps'
        meta:
          $ref: '#/components/schemas/ArrayOfFlpsResponseMeta'
      required:
        - data
      additionalProperties: false
    ArrayOfFlpsResponseMeta:
      description: The metadata related to an array of flps response.
      type: object
      properties:
        page:
          $ref: '#/components/schemas/PaginationMeta'
      required:
        - page
      additionalProperties: false
    ArrayOfLhcFills:
      description: A list of LhcFill objects.
      type: array
      items:
        $ref: '#/components/schemas/LhcFill'
    ArrayOfLhcFillsResponse:
      description: Alist of LhcFills
      type: object
      properties:
        data:
          $ref: '#/components/schemas/ArrayOfLhcFills'
        meta:
          $ref: '#/components/schemas/ArrayOfLhcFillsResponseMeta'
      additionalProperties: false
    ArrayOfLhcFillsResponseMeta:
      description: The metadata related to an array of LhcFills response.
      type: object
      properties:
        page:
          $ref: '#/components/schemas/PaginationMeta'
      required:
        - page
      additionalProperties: false
    ArrayOfLogTrees:
      description: A list of Log tree objects.
      type: array
      items:
        $ref: '#/components/schemas/LogTree'
    ArrayOfLogs:
      description: A list of Log objects.
      type: array
      items:
        $ref: '#/components/schemas/Log'
    ArrayOfLogsResponse:
      description: Response containing multiple logs.
      type: object
      properties:
        data:
          $ref: '#/components/schemas/ArrayOfLogs'
        meta:
          $ref: '#/components/schemas/ArrayOfLogsResponseMeta'
      required:
        - data
      additionalProperties: false
    ArrayOfLogsResponseMeta:
      description: The metadata related to an array of logs response.
      type: object
      properties:
        page:
          $ref: '#/components/schemas/PaginationMeta'
      required:
        - page
      additionalProperties: false
    ArrayOfRuns:
      description: A list of Run objects.
      type: array
      items:
        $ref: '#/components/schemas/Run'
    ArrayOfRunsResponse:
      description: Response containing multiple runs.
      type: object
      properties:
        data:
          $ref: '#/components/schemas/ArrayOfRuns'
        meta:
          $ref: '#/components/schemas/ArrayOfRunsResponseMeta'
      required:
        - data
      additionalProperties: false
    ArrayOfRunsResponseMeta:
      description: The metadata related to an array of runs response.
      type: object
      properties:
        page:
          $ref: '#/components/schemas/PaginationMeta'
      required:
        - page
      additionalProperties: false
    ArrayOfSubsystems:
      description: A list of Subsystem objects.
      type: array
      items:
        $ref: '#/components/schemas/Subsystem'
    ArrayOfSubsystemsResponse:
      description: Response containing multiple subsystems.
      type: object
      properties:
        data:
          $ref: '#/components/schemas/ArrayOfSubsystems'
        meta:
          $ref: '#/components/schemas/ArrayOfSubsystemsResponseMeta'
      required:
        - data
      additionalProperties: false
    ArrayOfSubsystemsResponseMeta:
      description: The metadata related to an array of subsystems response.
      type: object
      properties:
        page:
          $ref: '#/components/schemas/PaginationMeta'
      required:
        - page
      additionalProperties: false
    ArrayOfTags:
      description: A list of Tag objects.
      type: array
      items:
        $ref: '#/components/schemas/Tag'
    ArrayOfTagsResponse:
      description: Response containing multiple tags.
      type: object
      properties:
        data:
          $ref: '#/components/schemas/ArrayOfTags'
        meta:
          $ref: '#/components/schemas/ArrayOfTagsResponseMeta'
      required:
        - data
      additionalProperties: false
    ArrayOfTagsResponseMeta:
      description: The metadata related to an array of tag response.
      type: object
      properties:
        page:
          $ref: '#/components/schemas/PaginationMeta'
      required:
        - page
      additionalProperties: false
    Attachment:
      description: Describes metadata of an attachment.
      type: object
      properties:
        createdAt:
          description: Unix timestamp when this entity was created.
          type: integer
          minimum: 0
          example: 853113599
        encoding:
          $ref: '#/components/schemas/FileEncoding'
        fileName:
          $ref: '#/components/schemas/FileName'
        id:
          $ref: '#/components/schemas/EntityId'
        logId:
          $ref: '#/components/schemas/EntityId'
        mimeType:
          $ref: '#/components/schemas/FileMimeType'
        originalName:
          $ref: '#/components/schemas/FileOriginalName'
        path:
          $ref: '#/components/schemas/FilePath'
        size:
          $ref: '#/components/schemas/FileSize'
        updatedAt:
          description: Unix timestamp when this entity was created.
          type: integer
          minimum: 0
          example: 853113599
      required:
        - id
      additionalProperties: false
    AttachmentResponse:
      description: Response containing a single attachment.
      type: object
      properties:
        data:
          $ref: '#/components/schemas/Attachment'
      required:
        - data
      additionalProperties: false
    CommaSeparatedStrings:
      description: CSV style string list
      type: string
      example: FOOD,MAINTENANCE
    CreateAttachments:
      description: Describes an attachment
      type: object
      properties:
        attachments:
          $ref: '#/components/schemas/ArrayOfAttachments'
      additionalProperties: false
    CreateEnvironment:
      description: Describes an environment
      type: object
      properties:
        createdAt:
          $ref: '#/components/schemas/EnvironmentAt'
        envId:
          $ref: '#/components/schemas/EnvironmentId'
        status:
          $ref: '#/components/schemas/EnvironmentStatus'
        statusMessage:
          $ref: '#/components/schemas/EnvironmentStatusMessage'
      required:
        - envId
      additionalProperties: false
    CreateFlp:
      description: Describes an flp
      type: object
      properties:
        hostname:
          $ref: '#/components/schemas/FlpHostname'
        name:
          $ref: '#/components/schemas/FlpName'
        runNumber:
          $ref: '#/components/schemas/RunNumber'
      required:
        - hostname
        - name
      additionalProperties: false
    CreateLhcFill:
      description: Describes an lhcfill
      properties:
        beamType:
          $ref: '#/components/schemas/LhcFillBeamType'
        fillingSchemeName:
          description: Filling scheme name
          type: string
          nullable: true
        stableBeamEnd:
          description: Unix timestamp when this entity was created.
          type: integer
          minimum: 0
          example: 853113599
          nullable: true
        stableBeamStart:
          description: Unix timestamp when this entity was created.
          type: integer
          minimum: 0
          example: 853113599
          nullable: true
        stableBeamsDuration:
          description: Float value of the time
          type: integer
          nullable: true
    CreateLog:
      description: Describes an intervention or an event that happened.
      type: object
      properties:
        runNumbers:
          $ref: '#/components/schemas/RunNumbers'
        text:
          $ref: '#/components/schemas/LogText'
        title:
          $ref: '#/components/schemas/LogTitle'
      required:
        - text
        - title
      additionalProperties: false
    CreateSubsystem:
      description: A label attached to something for the purpose of identification.
      type: object
      properties:
        text:
          description: The label value of the subsystem.
          type: string
      required:
        - text
      additionalProperties: false
    CreateTag:
      description: A label attached to something for the purpose of identification.
      type: object
      properties:
        text:
          description: The label value of the tag.
          type: string
      required:
        - text
      additionalProperties: false
    DeployInformation:
      description: Deploy information
      type: object
      properties:
        age:
          description: The number of seconds that the server is online.
          type: number
        start:
          description: The unix timestamp of the moment that the the server went online.
          type: integer
          minimum: 0
          example: 853113599
      required:
        - age
        - start
      additionalProperties: false
    Entity:
      description: Base entity.
      type: object
      properties:
        createdAt:
          description: Unix timestamp when this entity was created.
          type: integer
          minimum: 0
          example: 853113599
        id:
          $ref: '#/components/schemas/EntityId'
        updatedAt:
          description: Unix timestamp when this entity was last updated.
          type: integer
          minimum: 0
          example: 853113599
      required:
        - id
    EntityId:
      description: The unique identifier of this entity.
      type: integer
      minimum: 1
    Environment:
      description: The Environment object.
      type: object
      properties:
        createdAt:
          description: Unix timestamp when this entity was created.
          type: integer
          minimum: 0
          example: 853113599
        id:
          $ref: '#/components/schemas/EnvironmentId'
        runs:
          description: Array of minified Run objects.
          type: array
          items:
            $ref: '#/components/schemas/Run'
        status:
          description: The status of the environment.
          type: string
          nullable: true
        statusMessage:
          description: >-
            A message explaining the status or the current state of the
            environment.
          type: string
          nullable: true
        toredownAt:
          description: Unix timestamp when this entity was tore down.
          type: integer
          minimum: 0
          example: 853113599
          nullable: true
        updatedAt:
          description: Unix timestamp when this entity was last updated.
          type: integer
          minimum: 0
          example: 853113599
      required:
        - id
      additionalProperties: false
    EnvironmentAt:
      description: The earliest allowed unix timestamp for the fetched data.
      type: integer
      minimum: 0
      example: 853113599
    EnvironmentId:
      description: The environment identifier.
      type: string
      nullable: true
    EnvironmentResponse:
      description: The Environment response object
      type: object
      properties:
        data:
          $ref: '#/components/schemas/Environment'
      required:
        - data
      additionalProperties: false
    EnvironmentRun:
      description: Run that needs to be added.
      type: integer
      minimum: 0
    EnvironmentStatus:
      description: Current environment status
      type: string
      nullable: true
    EnvironmentStatusMessage:
      description: Message about the current status.
      type: string
      nullable: true
    EorReason:
      description: >-
        An object containing information with regards to the reason a run was
        ended.
      type: object
      properties:
        category:
          description: The category of the general reason for ending the run.
          type: string
          nullable: true
        createdAt:
          description: Unix timestamp when this entity was created.
          type: integer
          minimum: 0
          example: 853113599
        description:
          description: The extra information if needed for an end of run. It can be empty.
          type: string
          nullable: true
        id:
          $ref: '#/components/schemas/EntityId'
        lastEditedName:
          description: The last person that edited the end-of-run reason.
          type: string
          nullable: true
        reasonTypeId:
          description: Id for the general reason that was selected.
          type: integer
          minimum: 0
          nullable: false
        runId:
          description: Id for the run for which the eor reason was selected.
          type: integer
          minimum: 0
          nullable: false
        title:
          description: The title of the general reason for ending the run.
          type: string
          nullable: true
        updatedAt:
          description: Unix timestamp when this entity was last updated.
          type: integer
          minimum: 0
          example: 853113599
      additionalProperties: false
    EorReasonList:
      description: A list of end of run reasons.
      type: array
      items:
        $ref: '#/components/schemas/EorReason'
    Error:
      description: An Error object.
      type: object
      properties:
        detail:
          description: >-
            A human-readable explanation specific to this occurrence of the
            problem.
          type: string
        source:
          $ref: '#/components/schemas/ErrorSource'
        status:
          description: The HTTP status code applicable to this problem.
          oneOf:
            - type: string
            - type: integer
        title:
          description: A short, human-readable summary of the problem.
          type: string
      required:
        - status
        - title
      additionalProperties: false
    ErrorSource:
      description: An object containing references to the source of the error.
      type: object
      properties:
        pointer:
          description: A pointer to the associated entity in the request document.
          type: string
      additionalProperties: false
    Errors:
      description: A list of Error objects.
      type: object
      properties:
        errors:
          description: A list of Error objects.
          type: array
          items:
            $ref: '#/components/schemas/Error'
          minItems: 1
      required:
        - errors
      additionalProperties: false
    FileEncoding:
      description: Encoding used on the file.
      type: string
    FileMimeType:
      description: Mime-type of a file.
      type: string
    FileName:
      description: Name of a file.
      type: string
    FileOriginalName:
      description: Original name of a file.
      type: string
    FilePath:
      description: Path of where the file is stored.
      type: string
    FileSize:
      description: Size of a file.
      type: integer
      minimum: 0
    FilterLogsCreatedOptions:
      description: Specifies the creation time related filter requirements for a request.
      type: object
      properties:
        from:
          description: The earliest allowed unix timestamp for the fetched data.
          type: integer
          minimum: 0
          example: 853113599
        to:
          description: The latest allowed unix timestamp for the fetched data.
          type: integer
          minimum: 0
          example: 853113599
      additionalProperties: false
    FilterLogsOptions:
      description: Specifies the log related filter requirements for a request.
      type: object
      properties:
        author:
          description: Name of the author.
          type: string
          example: John Doe
        created:
          $ref: '#/components/schemas/FilterLogsCreatedOptions'
        origin:
          $ref: '#/components/schemas/LogOrigin'
        parentLog:
          $ref: '#/components/schemas/EntityId'
        rootLog:
          $ref: '#/components/schemas/EntityId'
        tags:
          $ref: '#/components/schemas/FilterLogsTagsOptions'
        title:
          $ref: '#/components/schemas/LogTitle'
      additionalProperties: false
    FilterLogsTagsOptions:
      description: Specifies the tag related filter requirements for a request.
      type: object
      properties:
        operation:
          description: The operation indicating the relation between the data.
          type: string
          enum:
            - and
            - or
        values:
          $ref: '#/components/schemas/CommaSeparatedStrings'
      required:
        - operation
        - values
      additionalProperties: false
    Flp:
      description: Describes an intervention or an event that happened.
      type: object
      properties:
        bytesEquipmentReadOut:
          $ref: '#/components/schemas/FlpBytesEquipmentReadOut'
        bytesFairMQReadOut:
          $ref: '#/components/schemas/FlpBytesFairMQReadOut'
        bytesProcessed:
          $ref: '#/components/schemas/FlpBytesProcessed'
        bytesRecordingReadOut:
          $ref: '#/components/schemas/FlpBytesRecordingReadOut'
        createdAt:
          description: Unix timestamp when this entity was created.
          type: integer
          minimum: 0
          example: 853113599
        hostname:
          $ref: '#/components/schemas/FlpHostname'
        id:
          $ref: '#/components/schemas/EntityId'
        nTimeframes:
          $ref: '#/components/schemas/FlpTimeframes'
        name:
          $ref: '#/components/schemas/FlpName'
        updatedAt:
          description: Unix timestamp when this entity was last updated.
          type: integer
          minimum: 0
          example: 853113599
      required:
        - bytesEquipmentReadOut
        - bytesFairMQReadOut
        - bytesProcessed
        - bytesRecordingReadOut
        - hostname
        - id
        - nTimeframes
        - name
      additionalProperties: false
    FlpBytesEquipmentReadOut:
      description: >-
        Total data volume out from the readout 'equipment' component in bytes.
        Can reach PetaBytes. Updated regularly.
      type: integer
      minimum: 0
    FlpBytesFairMQReadOut:
      description: >-
        Total data volume out from the readout 'fmq' component in bytes. Can
        reach PetaBytes. Updated regularly.
      type: integer
      minimum: 0
    FlpBytesProcessed:
      description: Total data volume read out in bytes.
      type: integer
      minimum: 0
    FlpBytesRecordingReadOut:
      description: >-
        Total data volume out from the readout 'recording' component in bytes.
        Can reach PetaBytes. Updated regularly.
      type: integer
      minimum: 0
    FlpHostname:
      description: FLP hostname.
      type: string
    FlpName:
      description: FLP name.
      type: string
    FlpResponse:
      description: Response containing a single flp.
      type: object
      properties:
        data:
          $ref: '#/components/schemas/Flp'
      required:
        - data
      additionalProperties: false
    FlpSortOptions:
      description: Specifies the sorting requirements of a flp request.
      type: object
      properties:
        id:
          $ref: '#/components/schemas/SortOrder'
      additionalProperties: false
    FlpTimeframes:
      description: Number of subtimeframes processed in this FLP. Updated regularly.
      type: integer
      minimum: 0
    LhcFill:
      description: Describes the current situation of lhc
      type: object
      properties:
        beamType:
          $ref: '#/components/schemas/LhcFillBeamType'
        fillNumber:
          $ref: '#/components/schemas/EntityId'
        fillingSchemeName:
          description: Name of the filling schme
          type: string
          nullable: true
        runs:
          description: Array of minified Run objects.
          type: array
          items:
            $ref: '#/components/schemas/Run'
          nullable: true
        stableBeamsDuration:
          description: Float value of the time
          type: integer
          nullable: true
        stableBeamsEnd:
          description: Unix timestamp when this entity was created.
          type: integer
          minimum: 0
          example: 853113599
          nullable: true
        stableBeamsStart:
          description: Unix timestamp when this entity was created.
          type: integer
          minimum: 0
          example: 853113599
          nullable: true
      additionalProperties: false
    LhcFillBeamType:
      description: A enum of the different collision types of the beam
      nullable: true
      type: string
    LhcFillResponse:
      description: Response containing a single LhcFill.
      type: object
      properties:
        data:
          $ref: '#/components/schemas/LhcFill'
      required:
        - data
      additionalProperties: false
    Log:
      description: Describes an intervention or an event that happened.
      type: object
      properties:
        attachments:
          $ref: '#/components/schemas/ArrayOfAttachments'
        author:
          $ref: '#/components/schemas/User'
        createdAt:
          description: Unix timestamp when this entity was created.
          type: integer
          minimum: 0
          example: 853113599
        id:
          $ref: '#/components/schemas/EntityId'
        origin:
          $ref: '#/components/schemas/LogOrigin'
        parentLogId:
          $ref: '#/components/schemas/EntityId'
        replies:
          $ref: '#/components/schemas/LogReplies'
        rootLogId:
          $ref: '#/components/schemas/EntityId'
        runs:
          description: Array of minified Run objects.
          type: array
          items:
            description: Minified Run object.
            type: object
            properties:
              id:
                $ref: '#/components/schemas/EntityId'
              runNumber:
                $ref: '#/components/schemas/RunNumber'
            required:
              - id
              - runNumber
            additionalProperties: false
        subsystems:
          $ref: '#/components/schemas/ArrayOfSubsystems'
        subtype:
          $ref: '#/components/schemas/LogSubtype'
        tags:
          $ref: '#/components/schemas/ArrayOfTags'
        text:
          $ref: '#/components/schemas/LogText'
        title:
          $ref: '#/components/schemas/LogTitle'
        updatedAt:
          description: Unix timestamp when this entity was last updated.
          type: integer
          minimum: 0
          example: 853113599
      required:
        - author
        - id
        - origin
        - parentLogId
        - rootLogId
        - subtype
        - text
        - title
      additionalProperties: false
    LogOrigin:
      description: Type of creator.
      type: string
      enum:
        - human
        - process
    LogReplies:
      description: The amount of children of a root log.
      type: integer
      minimum: 0
    LogResponse:
      description: Response containing a single log.
      type: object
      properties:
        data:
          $ref: '#/components/schemas/Log'
      required:
        - data
      additionalProperties: false
    LogSortOptions:
      description: Specifies the sorting requirements of a log request.
      type: object
      properties:
        author:
          $ref: '#/components/schemas/SortOrder'
        createdAt:
          $ref: '#/components/schemas/SortOrder'
        id:
          $ref: '#/components/schemas/SortOrder'
        tags:
          $ref: '#/components/schemas/SortOrder'
        title:
          $ref: '#/components/schemas/SortOrder'
      additionalProperties: false
    LogSubtype:
      description: The subtype of a Log.
      type: string
      enum:
        - run
        - subsystem
        - announcement
        - intervention
        - comment
    LogText:
      description: Body of the log.
      type: string
      minLength: 3
    LogTitle:
      description: Title of the log.
      type: string
      minLength: 0
      maxLength: 140
    LogTree:
      description: Describes an intervention or an event that happened.
      type: object
      properties:
        attachments:
          $ref: '#/components/schemas/ArrayOfAttachments'
        author:
          $ref: '#/components/schemas/User'
        children:
          $ref: '#/components/schemas/ArrayOfLogTrees'
        createdAt:
          description: Unix timestamp when this entity was created.
          type: integer
          minimum: 0
          example: 853113599
        id:
          $ref: '#/components/schemas/EntityId'
        origin:
          $ref: '#/components/schemas/LogOrigin'
        parentLogId:
          $ref: '#/components/schemas/EntityId'
        replies:
          $ref: '#/components/schemas/LogReplies'
        rootLogId:
          $ref: '#/components/schemas/EntityId'
        runs:
          description: Array of minified Run objects.
          type: array
          items:
            description: Minified Run object.
            type: object
            properties:
              id:
                $ref: '#/components/schemas/EntityId'
              runNumber:
                $ref: '#/components/schemas/RunNumber'
            required:
              - id
              - runNumber
            additionalProperties: false
        subsystems:
          $ref: '#/components/schemas/ArrayOfSubsystems'
        subtype:
          $ref: '#/components/schemas/LogSubtype'
        tags:
          $ref: '#/components/schemas/ArrayOfTags'
        text:
          $ref: '#/components/schemas/LogText'
        title:
          $ref: '#/components/schemas/LogTitle'
        updatedAt:
          description: Unix timestamp when this entity was last updated.
          type: integer
          minimum: 0
          example: 853113599
      required:
        - author
        - children
        - id
        - origin
        - parentLogId
        - rootLogId
        - subtype
        - text
        - title
      additionalProperties: false
    LogTreeResponse:
      description: Response containing a single log tree.
      type: object
      properties:
        data:
          $ref: '#/components/schemas/LogTree'
      required:
        - data
      additionalProperties: false
    PaginationLimit:
      description: The numbers of items to return.
      type: integer
      minimum: 1
      maximum: 100
      default: 100
    PaginationMeta:
      description: The metadata related to pagination.
      type: object
      properties:
        pageCount:
          description: The total number of pages which contain data.
          type: integer
          minimum: 0
        totalCount:
          description: The total number of elements in the collection
          type: integer
          minimum: 0
      required:
        - pageCount
        - totalCount
      additionalProperties: false
    PaginationOffset:
      description: The number of items to skip before starting to collect the result set.
      type: integer
      minimum: 0
      default: 0
    PaginationOptions:
      description: Specifies the pagination requirements of a request.
      type: object
      properties:
        limit:
          $ref: '#/components/schemas/PaginationLimit'
        offset:
          $ref: '#/components/schemas/PaginationOffset'
      additionalProperties: false
    Run:
      description: Describes an intervention or an event that happened.
      type: object
      properties:
        aliceDipoleCurrent:
          description: Current in Dipole magnet (Amperes) - signed
          type: number
          nullable: true
        aliceDipolePolarity:
          description: The polarity of the alice dipole current.
          type: string
          nullable: true
        aliceL3Current:
          description: Current in L3 magnet (Amperes) - signed
          type: number
          nullable: true
        aliceL3Polarity:
          description: The polarity of the L3 magnet
          type: string
          nullable: true
        bytesReadOut:
          $ref: '#/components/schemas/RunBytesReadOut'
        createdAt:
          description: Unix timestamp when this entity was created.
          type: integer
          minimum: 0
          example: 853113599
        dcs:
          $ref: '#/components/schemas/RunDcs'
        dd_flp:
          $ref: '#/components/schemas/RunDdFlp'
        detectors:
          $ref: '#/components/schemas/RunDetectorsList'
        envId:
          $ref: '#/components/schemas/EnvironmentId'
        environmentId:
          $ref: '#/components/schemas/RunEnvironmentId'
        eorReasons:
          $ref: '#/components/schemas/EorReasonList'
        epn:
          $ref: '#/components/schemas/RunEpn'
        epnTopology:
          $ref: '#/components/schemas/RunEpnTopology'
        fillNumber:
          description: Id of a lhcFill object
          type: integer
          minimum: 1
          nullable: true
        id:
          $ref: '#/components/schemas/EntityId'
        lhcBeamEnergy:
          description: Energy of the beam (GeV)
          type: number
          nullable: true
        lhcBeamMode:
          description: LHC Beam Mode (STABLE BEAMS,INJECTION PROBE BEAM, ...)
          type: string
          nullable: true
        lhcBetaStar:
          description: LHC Beta * in meters
          type: number
          nullable: true
        lhcPeriod:
          description: The period tag of an LHC
          type: string
          nullable: true
        nDetectors:
          $ref: '#/components/schemas/RunDetectors'
        nEpns:
          $ref: '#/components/schemas/RunEpns'
        nFlps:
          $ref: '#/components/schemas/RunFlps'
        nSubtimeframes:
          $ref: '#/components/schemas/RunSubtimeframes'
        pdpConfigOption:
          description: The config option of the pdp.
          type: string
          nullable: true
        pdpTopologyDescriptionLibraryFile:
          description: Pdp file location.
          type: string
          nullable: true
        runDuration:
          $ref: '#/components/schemas/RunDuration'
        runNumber:
          $ref: '#/components/schemas/RunNumber'
        runQuality:
          $ref: '#/components/schemas/RunQuality'
        runType:
          $ref: '#/components/schemas/RunType'
        tags:
          $ref: '#/components/schemas/ArrayOfTags'
        tfbDdMode:
          description: The mode of the tfb dd.
          type: string
          nullable: true
        timeO2End:
          $ref: '#/components/schemas/RunO2End'
        timeO2Start:
          $ref: '#/components/schemas/RunO2Start'
        timeTrgEnd:
          $ref: '#/components/schemas/RunTrgEnd'
        timeTrgStart:
          $ref: '#/components/schemas/RunTrgStart'
        trgEnabled:
          description: If the trigger is enabled.
          type: boolean
          nullable: true
        trgGlobalRunEnabled:
          description: If the global run trigger is enabled.
          type: boolean
          nullable: true
        updatedAt:
          description: Unix timestamp when this entity was last updated.
          type: integer
          minimum: 0
          example: 853113599
      required:
        - bytesReadOut
        - id
        - nDetectors
        - nEpns
        - nFlps
        - nSubtimeframes
        - runNumber
        - runQuality
        - runType
        - timeO2End
        - timeO2Start
        - timeTrgEnd
        - timeTrgStart
      additionalProperties: false
    RunBytesReadOut:
      description: Total data volume read out from the detectors by the O2 system in bytes.
      type: integer
      minimum: 0
    RunDcs:
      description: Boolean if dcs is set.
      type: boolean
      nullable: true
    RunDdFlp:
      description: Boolean if dd_flp is set.
      type: boolean
      nullable: true
    RunDetectors:
      description: The amount of detectors in a single run.
      type: integer
      minimum: 0
    RunDetectorsList:
      description: A comma seperated string for the detectors used
      type: string
      nullable: true
    RunDuration:
      description: The duration of the run between trigger start and trigger end in ms
      type: integer
      nullable: true
      example: 60000
    RunEnvironmentId:
      description: The unique identifier of this entity.
      type: string
    RunEpn:
      description: Boolean if epn is set
      type: boolean
      nullable: true
    RunEpnTopology:
      description: The topology for the epn
      type: string
    RunEpns:
      description: The amount of Epns nodes in a single run.
      type: integer
      minimum: 0
    RunFlps:
      description: The amount of Flps nodes in a single run.
      type: integer
    RunNumber:
      description: The unique identifier of this entity.
      type: integer
      minimum: 0
    RunNumbers:
      description: A serialized string of run numbers
      type: string
      example: 1,2,3,4,5,6,7,8
    RunO2End:
      description: Unix timestamp when this entity was created.
      type: integer
      minimum: 0
      example: 853113599
      nullable: true
    RunO2Start:
      description: Unix timestamp when this entity was created.
      type: integer
      minimum: 0
      example: 853113599
      nullable: true
    RunOrigin:
      description: Type of creator.
      type: string
      enum:
        - process
    RunQuality:
      description: Specifies the type of run.
      type: string
      enum:
        - good
        - bad
        - test
    RunResponse:
      description: Response containing a single run.
      type: object
      properties:
        data:
          $ref: '#/components/schemas/Run'
      required:
        - data
      additionalProperties: false
    RunSortOptions:
      description: Specifies the sorting requirements of a run request.
      type: object
      properties:
        id:
          $ref: '#/components/schemas/SortOrder'
        text:
          $ref: '#/components/schemas/SortOrder'
      additionalProperties: false
    RunSubtimeframes:
      description: Total number of subtimeframes processed by the O2 system.
      type: integer
      minimum: 0
    RunTrgEnd:
      description: Unix timestamp when this entity was created.
      type: integer
      minimum: 0
      example: 853113599
      nullable: true
    RunTrgStart:
      description: Unix timestamp when this entity was created.
      type: integer
      minimum: 0
      example: 853113599
      nullable: true
    RunType:
      description: Specifies the type of run.
      type: string
      enum:
        - physics
        - cosmics
        - technical
    SortOrder:
      description: Specifies the sorting direction of a sorting option.
      type: string
      enum:
        - asc
        - desc
    Subsystem:
      description: A label attached to something for the purpose of identification.
      type: object
      properties:
        createdAt:
          description: Unix timestamp when this entity was created.
          type: integer
          minimum: 0
          example: 853113599
        id:
          $ref: '#/components/schemas/EntityId'
        name:
          description: The label value of the subsystem.
          type: string
        updatedAt:
          description: Unix timestamp when this entity was last updated.
          type: integer
          minimum: 0
          example: 853113599
      required:
        - id
        - name
      additionalProperties: false
    SubsystemResponse:
      description: Response containing a single subsystem.
      type: object
      properties:
        data:
          $ref: '#/components/schemas/Subsystem'
      required:
        - data
      additionalProperties: false
    Tag:
      description: A label attached to something for the purpose of identification.
      type: object
      properties:
        createdAt:
          description: Unix timestamp when this entity was created.
          type: integer
          minimum: 0
          example: 853113599
        email:
          description: The email for the tag.
          type: string
          nullable: true
        id:
          $ref: '#/components/schemas/EntityId'
        lastEditedName:
          description: The last person that edited the email/mattermost fields
          type: string
          nullable: true
        mattermost:
          description: All the mattermost tags for updates
          type: string
          nullable: true
        text:
          description: The label value of the tag.
          type: string
        updatedAt:
          description: Unix timestamp when this entity was last updated.
          type: integer
          minimum: 0
          example: 853113599
      required:
        - id
        - text
      additionalProperties: false
    TagName:
      description: The name of the tag
      type: string
    TagResponse:
      description: Response containing a single tag.
      type: object
      properties:
        data:
          $ref: '#/components/schemas/Tag'
      required:
        - data
      additionalProperties: false
    UpdateEnvironment:
      description: Describes an update to an environment
      type: object
      properties:
        run:
          $ref: '#/components/schemas/EnvironmentRun'
        status:
          $ref: '#/components/schemas/EnvironmentStatus'
        statusMessage:
          $ref: '#/components/schemas/EnvironmentStatusMessage'
        toredownAt:
          $ref: '#/components/schemas/EnvironmentAt'
      additionalProperties: false
    UpdateFlp:
      description: Describes an update to an flp
      type: object
      properties:
        bytesEquipmentReadOut:
          $ref: '#/components/schemas/FlpBytesEquipmentReadOut'
        bytesFairMQReadOut:
          $ref: '#/components/schemas/FlpBytesFairMQReadOut'
        bytesProcessed:
          $ref: '#/components/schemas/FlpBytesProcessed'
        bytesRecordingReadOut:
          $ref: '#/components/schemas/FlpBytesRecordingReadOut'
        nTimeframes:
          $ref: '#/components/schemas/FlpTimeframes'
      additionalProperties: false
    UpdateRunByRunNumber:
      description: Updates Run by runNumber
      type: object
      properties:
        aliceDipoleCurrent:
          description: Current in Dipole magnet (Amperes) - signed
          type: number
          nullable: true
        aliceL3Current:
          description: Current in L3 magnet (Amperes) - signed
          type: number
          nullable: true
        lhcBeamEnergy:
          description: Energy of the beam (GeV)
          type: number
          nullable: true
        lhcBeamMode:
          description: LHC Beam Mode (STABLE BEAMS,INJECTION PROBE BEAM, ...)
          type: string
          nullable: true
        lhcBetaStar:
          description: LHC Beta * in meters
          type: number
          nullable: true
        runQuality:
          $ref: '#/components/schemas/RunQuality'
      additionalProperties: false
    UpdateRunQuality:
      description: Updates the run quality values
      properties:
        runQuality:
          $ref: '#/components/schemas/RunQuality'
      additionalProperties: false
    User:
      description: Describes an intervention or an event that happened.
      type: object
      properties:
        access:
          type: array
          description: Array of roles
          items:
            type: string
            description: Role name
        externalId:
          description: The unique CERN identifier of this user.
          type: integer
          format: int64
          minimum: 0
        id:
          description: The unique identifier of this entity.
          type: integer
          format: int64
          minimum: 0
        name:
          type: string
          description: Name of the user.
      required:
        - externalId
        - id
        - name
      additionalProperties: false
security:
  - ApiKeyAuth: []<|MERGE_RESOLUTION|>--- conflicted
+++ resolved
@@ -1,8 +1,4 @@
-<<<<<<< HEAD
-# Generated on Tue, 26 Jul 2022 09:32:41 GMT
-=======
 # Generated on Tue, 26 Jul 2022 09:42:04 GMT
->>>>>>> 1de7f11b
 
 openapi: 3.0.0
 info:
