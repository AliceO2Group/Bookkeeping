<<<<<<< HEAD
# Generated on Thu, 19 May 2022 09:31:37 GMT
=======
# Generated on Thu, 19 May 2022 12:13:18 GMT
>>>>>>> 240d8500

openapi: 3.0.0
info:
  title: ALICE Bookkeeping
  version: 0.28.0
  license:
    name: GNU General Public License v3.0
    url: http://alice-o2.web.cern.ch/license
servers:
  - url: /api
paths:
  /:
    get:
      operationId: getServerInformation
      summary: Get server information
      responses:
        '200':
          description: API information
          content:
            application/json:
              schema:
                $ref: '#/components/schemas/ApiInformation'
        default:
          $ref: '#/components/responses/UnexpectedError'
  /attachments:
    post:
      operationId: createAttachment
      summary: Create a new attachment on a log
      requestBody:
        $ref: '#/components/requestBodies/CreateAttachments'
      responses:
        '201':
          $ref: '#/components/responses/ArrayOfAttachments'
        '400':
          $ref: '#/components/responses/BadRequest'
        '404':
          $ref: '#/components/responses/NotFound'
        default:
          $ref: '#/components/responses/UnexpectedError'
      tags:
        - attachment
  /attachments/{attachmentId}:
    parameters:
      - $ref: '#/components/parameters/AttachmentId'
    get:
      operationId: getAttachment
      summary: Get one specific attachment
      responses:
        '200':
          $ref: '#/components/responses/ArrayOfAttachments'
        '400':
          $ref: '#/components/responses/BadRequest'
        '404':
          $ref: '#/components/responses/NotFound'
        default:
          $ref: '#/components/responses/UnexpectedError'
      tags:
        - attachment
  /environments:
    get:
      operationId: listEnvironments
      summary: Fetches all the environments
      responses:
        '200':
          $ref: '#/components/responses/ArrayOfEnvironments'
        '400':
          $ref: '#/components/responses/BadRequest'
        '403':
          $ref: '#/components/responses/Forbidden'
        default:
          $ref: '#/components/responses/UnexpectedError'
      tags:
        - environment
    post:
      operationId: createEnvironment
      summary: Creation of the environment object.
      requestBody:
        $ref: '#/components/requestBodies/CreateEnvironment'
      responses:
        '201':
          $ref: '#/components/responses/Environment'
        '400':
          $ref: '#/components/responses/BadRequest'
        '409':
          $ref: '#/components/responses/Conflict'
        default:
          $ref: '#/components/responses/UnexpectedError'
      tags:
        - environment
  /environments/{envId}:
    parameters:
      - $ref: '#/components/parameters/EnvId'
    put:
      operationId: replaceEnvironment
      summary: Update of the environment object.
      requestBody:
        $ref: '#/components/requestBodies/UpdateEnvironment'
      responses:
        '201':
          $ref: '#/components/responses/Environment'
        '400':
          $ref: '#/components/responses/BadRequest'
        '409':
          $ref: '#/components/responses/Conflict'
        default:
          $ref: '#/components/responses/UnexpectedError'
      tags:
        - environment
  /flps:
    get:
      operationId: listFlps
      summary: List all flps
      responses:
        '200':
          $ref: '#/components/responses/ArrayOfFlps'
        '400':
          $ref: '#/components/responses/BadRequest'
        default:
          $ref: '#/components/responses/UnexpectedError'
      tags:
        - flp
    post:
      operationId: createFlp
      summary: Adds a new flp
      requestBody:
        $ref: '#/components/requestBodies/CreateFlp'
      responses:
        '201':
          $ref: '#/components/responses/Log'
        '400':
          $ref: '#/components/responses/BadRequest'
        default:
          $ref: '#/components/responses/UnexpectedError'
      tags:
        - flp
  /flps/{flpId}:
    parameters:
      - $ref: '#/components/parameters/FlpId'
    get:
      operationId: getFlpById
      summary: Gets a flp by Id
      responses:
        '200':
          $ref: '#/components/responses/Flp'
        '400':
          $ref: '#/components/responses/BadRequest'
        '404':
          $ref: '#/components/responses/NotFound'
        default:
          $ref: '#/components/responses/UnexpectedError'
      tags:
        - flp
  /flps/{flpName}/runs/{runNumber}:
    parameters:
      - $ref: '#/components/parameters/FlpName'
      - $ref: '#/components/parameters/RunNumber'
    patch:
      operationId: updateFlp
      summary: Update an existing flp
      requestBody:
        $ref: '#/components/requestBodies/UpdateFlp'
      responses:
        '200':
          $ref: '#/components/responses/Flp'
        '400':
          $ref: '#/components/responses/BadRequest'
        '404':
          $ref: '#/components/responses/NotFound'
        default:
          $ref: '#/components/responses/UnexpectedError'
      tags:
        - flp
  /logs:
    get:
      operationId: listLogs
      summary: List all logs
      responses:
        '200':
          $ref: '#/components/responses/ArrayOfLogs'
        '400':
          $ref: '#/components/responses/BadRequest'
        default:
          $ref: '#/components/responses/UnexpectedError'
      tags:
        - log
    post:
      operationId: createLog
      summary: Adds a new log
      requestBody:
        $ref: '#/components/requestBodies/CreateLog'
      responses:
        '201':
          $ref: '#/components/responses/Log'
        '400':
          $ref: '#/components/responses/BadRequest'
        default:
          $ref: '#/components/responses/UnexpectedError'
      tags:
        - log
  /logs/{logId}:
    parameters:
      - $ref: '#/components/parameters/LogId'
    get:
      operationId: getLogById
      summary: Gets a log by Id
      responses:
        '200':
          $ref: '#/components/responses/Log'
        '400':
          $ref: '#/components/responses/BadRequest'
        '404':
          $ref: '#/components/responses/NotFound'
        default:
          $ref: '#/components/responses/UnexpectedError'
      tags:
        - log
  /logs/{logId}/attachments:
    parameters:
      - $ref: '#/components/parameters/LogId'
    get:
      operationId: listLogAttachments
      summary: Get all attachments associated with a log
      responses:
        '200':
          $ref: '#/components/responses/ArrayOfAttachments'
        '400':
          $ref: '#/components/responses/BadRequest'
        '404':
          $ref: '#/components/responses/NotFound'
        default:
          $ref: '#/components/responses/UnexpectedError'
      tags:
        - log
  /logs/{logId}/attachments/{attachmentId}:
    parameters:
      - $ref: '#/components/parameters/LogId'
      - $ref: '#/components/parameters/AttachmentId'
    get:
      operationId: getLogAttachment
      summary: Get one specific attachment associated with a log
      responses:
        '200':
          $ref: '#/components/responses/Attachment'
        '400':
          $ref: '#/components/responses/BadRequest'
        '404':
          $ref: '#/components/responses/NotFound'
        default:
          $ref: '#/components/responses/UnexpectedError'
      tags:
        - log
  /logs/{logId}/tags:
    parameters:
      - $ref: '#/components/parameters/LogId'
    get:
      operationId: listTagsByLogId
      summary: Lists all tags associated with a log
      responses:
        '200':
          $ref: '#/components/responses/ArrayOfTags'
        '400':
          $ref: '#/components/responses/BadRequest'
        '404':
          $ref: '#/components/responses/NotFound'
        default:
          $ref: '#/components/responses/UnexpectedError'
      tags:
        - log
  /logs/{logId}/tree:
    parameters:
      - $ref: '#/components/parameters/LogId'
    get:
      operationId: getLogTree
      summary: Get the Log tree for a given Log
      responses:
        '200':
          $ref: '#/components/responses/LogTree'
        '400':
          $ref: '#/components/responses/BadRequest'
        '404':
          $ref: '#/components/responses/NotFound'
        default:
          $ref: '#/components/responses/UnexpectedError'
      tags:
        - log
  /runs:
    get:
      operationId: listRuns
      summary: List all runs
      responses:
        '200':
          $ref: '#/components/responses/ArrayOfRuns'
        '400':
          $ref: '#/components/responses/BadRequest'
        default:
          $ref: '#/components/responses/UnexpectedError'
      tags:
        - run
    post:
      operationId: createRun
      summary: Creates a run
      requestBody:
        $ref: '#/components/requestBodies/CreateRun'
      responses:
        '201':
          $ref: '#/components/responses/Run'
        '400':
          $ref: '#/components/responses/BadRequest'
        '409':
          $ref: '#/components/responses/Conflict'
        default:
          $ref: '#/components/responses/UnexpectedError'
      tags:
        - run
    patch:
      operationId: updateRunByRunNumber
      summary: Updates a run by runNumber
      parameters:
        - $ref: '#/components/parameters/RunNumberQuery'
      requestBody:
        $ref: '#/components/requestBodies/UpdateRunByRunNumber'
      responses:
        '200':
          $ref: '#/components/responses/Run'
        '400':
          $ref: '#/components/responses/BadRequest'
        '409':
          $ref: '#/components/responses/Conflict'
        default:
          $ref: '#/components/responses/UnexpectedError'
      tags:
        - run
  /runs/{runId}:
    parameters:
      - $ref: '#/components/parameters/RunId'
    get:
      operationId: getRunById
      summary: Gets a run by Id
      responses:
        '200':
          $ref: '#/components/responses/Run'
        '400':
          $ref: '#/components/responses/BadRequest'
        '404':
          $ref: '#/components/responses/NotFound'
        default:
          $ref: '#/components/responses/UnexpectedError'
      tags:
        - run
    patch:
      operationId: updateRun
      summary: Updates certain fields of a run
      requestBody:
        $ref: '#/components/requestBodies/EndRun'
      responses:
        '201':
          $ref: '#/components/responses/Run'
        '400':
          $ref: '#/components/responses/BadRequest'
        '409':
          $ref: '#/components/responses/Conflict'
        default:
          $ref: '#/components/responses/UnexpectedError'
      tags:
        - run
    put:
      operationId: replaceRun
      summary: updates the run quality of a run
      requestBody:
        $ref: '#/components/requestBodies/UpdateRunQuality'
      responses:
        '201':
          $ref: '#/components/responses/Run'
        '400':
          $ref: '#/components/responses/BadRequest'
        '409':
          $ref: '#/components/responses/Conflict'
        default:
          $ref: '#/components/responses/UnexpectedError'
      tags:
        - run
  /runs/{runId}/logs:
    parameters:
      - $ref: '#/components/parameters/RunId'
    get:
      operationId: getLogs
      summary: Retreives all the logs of the run
      responses:
        '200':
          $ref: '#/components/responses/ArrayOfLogs'
        '400':
          $ref: '#/components/responses/BadRequest'
        '404':
          $ref: '#/components/responses/NotFound'
        default:
          $ref: '#/components/responses/UnexpectedError'
      tags:
        - run
  /status:
    get:
      operationId: getDeployInformation
      summary: Get deploy information
      responses:
        '200':
          description: Deploy information
          content:
            application/json:
              schema:
                $ref: '#/components/schemas/DeployInformation'
        default:
          $ref: '#/components/responses/UnexpectedError'
  /subsystems:
    get:
      operationId: listSubsystems
      summary: List all subsystems
      responses:
        '200':
          $ref: '#/components/responses/ArrayOfSubsystems'
        '400':
          $ref: '#/components/responses/BadRequest'
        default:
          $ref: '#/components/responses/UnexpectedError'
      tags:
        - subsystem
    post:
      operationId: createSubsystem
      summary: Adds a new subsystem
      requestBody:
        $ref: '#/components/requestBodies/CreateSubsystem'
      responses:
        '201':
          $ref: '#/components/responses/Subsystem'
        '400':
          $ref: '#/components/responses/BadRequest'
        '409':
          $ref: '#/components/responses/Conflict'
        default:
          $ref: '#/components/responses/UnexpectedError'
      tags:
        - subsystem
  /subsystems/{subsystemId}:
    parameters:
      - $ref: '#/components/parameters/SubsystemId'
    get:
      operationId: getSubsystem
      summary: Get a subsystem by Id
      responses:
        '200':
          $ref: '#/components/responses/Subsystem'
        '400':
          $ref: '#/components/responses/BadRequest'
        '404':
          $ref: '#/components/responses/NotFound'
        default:
          $ref: '#/components/responses/UnexpectedError'
      tags:
        - subsystem
    delete:
      operationId: deleteSubsystem
      summary: Deletes a subsystem by Id
      responses:
        '200':
          $ref: '#/components/responses/Subsystem'
        '400':
          $ref: '#/components/responses/BadRequest'
        '404':
          $ref: '#/components/responses/NotFound'
        default:
          $ref: '#/components/responses/UnexpectedError'
      tags:
        - subsystem
  /tags:
    get:
      operationId: listTags
      summary: List all tags
      responses:
        '200':
          $ref: '#/components/responses/ArrayOfTags'
        '400':
          $ref: '#/components/responses/BadRequest'
        default:
          $ref: '#/components/responses/UnexpectedError'
      tags:
        - tag
    post:
      operationId: createTag
      summary: Adds a new tag
      requestBody:
        $ref: '#/components/requestBodies/CreateTag'
      responses:
        '201':
          $ref: '#/components/responses/Tag'
        '400':
          $ref: '#/components/responses/BadRequest'
        '403':
          $ref: '#/components/responses/Forbidden'
        '409':
          $ref: '#/components/responses/Conflict'
        default:
          $ref: '#/components/responses/UnexpectedError'
      tags:
        - tag
  /tags/name:
    get:
      operationId: getTagByName
      summary: Can find tag by name
      parameters:
        - $ref: '#/components/parameters/TagName'
      responses:
        '200':
          $ref: '#/components/responses/Tag'
        '400':
          $ref: '#/components/responses/BadRequest'
        '404':
          $ref: '#/components/responses/NotFound'
        default:
          $ref: '#/components/responses/UnexpectedError'
      tags:
        - tag
  /tags/{tagId}:
    parameters:
      - $ref: '#/components/parameters/TagId'
    get:
      operationId: getTagById
      summary: Gets a tag by Id
      responses:
        '200':
          $ref: '#/components/responses/Tag'
        '400':
          $ref: '#/components/responses/BadRequest'
        '404':
          $ref: '#/components/responses/NotFound'
        default:
          $ref: '#/components/responses/UnexpectedError'
      tags:
        - tag
    delete:
      operationId: deleteTagById
      summary: Deletes a tag by Id
      responses:
        '200':
          $ref: '#/components/responses/Tag'
        '400':
          $ref: '#/components/responses/BadRequest'
        '404':
          $ref: '#/components/responses/NotFound'
        default:
          $ref: '#/components/responses/UnexpectedError'
      tags:
        - tag
  /tags/{tagId}/logs:
    parameters:
      - $ref: '#/components/parameters/TagId'
    get:
      operationId: getLogsByTagId
      summary: Gets all logs with this tag id
      responses:
        '200':
          $ref: '#/components/responses/ArrayOfLogs'
        '400':
          $ref: '#/components/responses/BadRequest'
        '404':
          $ref: '#/components/responses/NotFound'
        default:
          $ref: '#/components/responses/UnexpectedError'
      tags:
        - tag
components:
  parameters:
    AttachmentId:
      name: attachmentId
      description: The id of the attached to retrieve
      in: path
      required: true
      schema:
        $ref: '#/components/schemas/EntityId'
    EnvId:
      name: envId
      description: The id of the environment to receive
      in: path
      required: true
      schema:
        $ref: '#/components/schemas/EnvironmentId'
    FilterLogs:
      name: filter
      description: Specifies the filter requirements.
      in: query
      schema:
        $ref: '#/components/schemas/FilterLogsOptions'
      style: deepObject
    FlpId:
      name: flpId
      description: The id of the flp to retrieve
      in: path
      required: true
      schema:
        $ref: '#/components/schemas/EntityId'
    FlpName:
      name: flpName
      description: The name of the flp object
      in: path
      required: true
      schema:
        $ref: '#/components/schemas/FlpName'
    FlpSorting:
      in: query
      name: sort
      description: Specifies the flp sorting requirements.
      required: false
      schema:
        $ref: '#/components/schemas/FlpSortOptions'
      style: deepObject
    LogId:
      name: logId
      description: The id of the log to retrieve
      in: path
      required: true
      schema:
        $ref: '#/components/schemas/EntityId'
    LogSorting:
      in: query
      name: sort
      description: Specifies the log sorting requirements.
      required: false
      schema:
        $ref: '#/components/schemas/LogSortOptions'
      style: deepObject
    Pagination:
      name: page
      description: Specifies the pagination requirements.
      in: query
      schema:
        $ref: '#/components/schemas/PaginationOptions'
      style: deepObject
    RunId:
      name: runId
      description: The id of the run to retrieve
      in: path
      required: true
      schema:
        $ref: '#/components/schemas/EntityId'
    RunNumber:
      name: runNumber
      description: The number given to the run.
      in: path
      required: true
      schema:
        $ref: '#/components/schemas/RunNumber'
    RunNumberQuery:
      name: runNumber
      in: query
      required: true
      schema:
        $ref: '#/components/schemas/RunNumber'
      description: Run number but in the query
    RunSorting:
      in: query
      name: sort
      description: Specifies the run sorting requirements.
      required: false
      schema:
        $ref: '#/components/schemas/RunSortOptions'
      style: deepObject
    SubsystemId:
      name: subsystemId
      description: The id of the subsystem to retrieve
      in: path
      required: true
      schema:
        $ref: '#/components/schemas/EntityId'
    TagId:
      name: tagId
      description: The id of the tag to retrieve
      in: path
      required: true
      schema:
        $ref: '#/components/schemas/EntityId'
    TagName:
      in: query
      name: name
      description: The name of a tag
      required: true
      schema:
        $ref: '#/components/schemas/TagName'
  requestBodies:
    CreateAttachments:
      required: true
      content:
        application/json:
          schema:
            $ref: '#/components/schemas/CreateAttachments'
    CreateEnvironment:
      required: true
      content:
        application/json:
          schema:
            $ref: '#/components/schemas/CreateEnvironment'
    CreateFlp:
      required: true
      content:
        application/json:
          schema:
            $ref: '#/components/schemas/CreateFlp'
    CreateLog:
      required: true
      content:
        application/json:
          schema:
            $ref: '#/components/schemas/CreateLog'
    CreateRun:
      required: true
      content:
        application/json:
          schema:
            $ref: '#/components/schemas/Run'
    CreateSubsystem:
      required: true
      content:
        application/json:
          schema:
            $ref: '#/components/schemas/CreateSubsystem'
    CreateTag:
      required: true
      content:
        application/json:
          schema:
            $ref: '#/components/schemas/CreateTag'
    EndRun:
      required: true
      content:
        application/json:
          schema:
            $ref: '#/components/schemas/Run'
    UpdateEnvironment:
      required: true
      content:
        application/json:
          schema:
            $ref: '#/components/schemas/UpdateEnvironment'
    UpdateFlp:
      required: true
      content:
        application/json:
          schema:
            $ref: '#/components/schemas/UpdateFlp'
    UpdateRunByRunNumber:
      required: true
      content:
        application/json:
          schema:
            $ref: '#/components/schemas/UpdateRunByRunNumber'
    UpdateRunQuality:
      required: true
      content:
        application/json:
          schema:
            $ref: '#/components/schemas/UpdateRunQuality'
    UpdateRunTags:
      required: true
      content:
        application/json:
          schema:
            $ref: '#/components/schemas/UpdateRunTags'
  responses:
    ArrayOfAttachments:
      description: Expected response to a valid request.
      content:
        application/json:
          schema:
            $ref: '#/components/schemas/ArrayOfAttachmentsResponse'
    ArrayOfEnvironments:
      description: Expected response to a valid request.
      content:
        application/json:
          schema:
            $ref: '#/components/schemas/ArrayOfEnvironmentsResponse'
    ArrayOfFlps:
      description: Expected response to a valid request.
      content:
        application/json:
          schema:
            $ref: '#/components/schemas/ArrayOfFlpsResponse'
    ArrayOfLogs:
      description: Expected response to a valid request.
      content:
        application/json:
          schema:
            $ref: '#/components/schemas/ArrayOfLogsResponse'
    ArrayOfRuns:
      description: Expected response to a valid request.
      content:
        application/json:
          schema:
            $ref: '#/components/schemas/ArrayOfRunsResponse'
    ArrayOfSubsystems:
      description: Expected response to a valid request.
      content:
        application/json:
          schema:
            $ref: '#/components/schemas/ArrayOfSubsystemsResponse'
    ArrayOfTags:
      description: Expected response to a valid request.
      content:
        application/json:
          schema:
            $ref: '#/components/schemas/ArrayOfTagsResponse'
    Attachment:
      description: Expected response to a valid request.
      content:
        application/json:
          schema:
            $ref: '#/components/schemas/AttachmentResponse'
    BadRequest:
      description: Bad Request
      content:
        application/json:
          schema:
            $ref: '#/components/schemas/Errors'
    Conflict:
      description: Conflict
      content:
        application/json:
          schema:
            $ref: '#/components/schemas/Errors'
    Environment:
      description: Expected response to a valid request.
      content:
        application/json:
          schema:
            $ref: '#/components/schemas/EnvironmentResponse'
    Flp:
      description: Expected response to a valid request.
      content:
        application/json:
          schema:
            $ref: '#/components/schemas/FlpResponse'
    Forbidden:
      description: Forbidden
      content:
        application/json:
          schema:
            $ref: '#/components/schemas/Errors'
    Log:
      description: Expected response to a valid request.
      content:
        application/json:
          schema:
            $ref: '#/components/schemas/LogResponse'
    LogTree:
      description: Expected response to a valid request.
      content:
        application/json:
          schema:
            $ref: '#/components/schemas/LogTreeResponse'
    NotFound:
      description: Not Found
      content:
        application/json:
          schema:
            $ref: '#/components/schemas/Errors'
    Run:
      description: Expected response to a valid request.
      content:
        application/json:
          schema:
            $ref: '#/components/schemas/RunResponse'
    ServiceUnavailable:
      description: Service Unavailable
      content:
        application/json:
          schema:
            $ref: '#/components/schemas/Errors'
    Subsystem:
      description: Expected response to a valid request.
      content:
        application/json:
          schema:
            $ref: '#/components/schemas/SubsystemResponse'
    Tag:
      description: Expected response to a valid request.
      content:
        application/json:
          schema:
            $ref: '#/components/schemas/TagResponse'
    UnexpectedError:
      description: Unexpected Error
      content:
        application/json:
          schema:
            $ref: '#/components/schemas/Errors'
  securitySchemes:
    ApiKeyAuth:
      type: apiKey
      in: query
      name: token
  schemas:
    ApiInformation:
      description: API information
      type: object
      properties:
        name:
          description: Name of the API
          type: string
        version:
          description: Version of the API
          type: string
      required:
        - name
        - version
      additionalProperties: false
    ArrayOfAttachments:
      description: A list of attachment objects.
      type: array
      items:
        $ref: '#/components/schemas/Attachment'
    ArrayOfAttachmentsResponse:
      description: Response containing multiple attachments.
      type: object
      properties:
        data:
          $ref: '#/components/schemas/ArrayOfAttachments'
      required:
        - data
      additionalProperties: false
    ArrayOfEnvironments:
      description: A list of Environment objects.
      type: array
      items:
        $ref: '#/components/schemas/Environment'
    ArrayOfEnvironmentsResponse:
      description: Response containing multiple environments.
      type: object
      properties:
        data:
          $ref: '#/components/schemas/ArrayOfEnvironments'
        meta:
          $ref: '#/components/schemas/ArrayOfEnvironmentsResponseMeta'
      required:
        - data
      additionalProperties: false
    ArrayOfEnvironmentsResponseMeta:
      description: The metadata related to an array of Environments response.
      type: object
      properties:
        page:
          $ref: '#/components/schemas/PaginationMeta'
      required:
        - page
      additionalProperties: false
    ArrayOfFlps:
      description: A list of Flp objects.
      type: array
      items:
        $ref: '#/components/schemas/Flp'
    ArrayOfFlpsResponse:
      description: Response containing multiple flps.
      type: object
      properties:
        data:
          $ref: '#/components/schemas/ArrayOfFlps'
        meta:
          $ref: '#/components/schemas/ArrayOfFlpsResponseMeta'
      required:
        - data
      additionalProperties: false
    ArrayOfFlpsResponseMeta:
      description: The metadata related to an array of flps response.
      type: object
      properties:
        page:
          $ref: '#/components/schemas/PaginationMeta'
      required:
        - page
      additionalProperties: false
    ArrayOfLogTrees:
      description: A list of Log tree objects.
      type: array
      items:
        $ref: '#/components/schemas/LogTree'
    ArrayOfLogs:
      description: A list of Log objects.
      type: array
      items:
        $ref: '#/components/schemas/Log'
    ArrayOfLogsResponse:
      description: Response containing multiple logs.
      type: object
      properties:
        data:
          $ref: '#/components/schemas/ArrayOfLogs'
        meta:
          $ref: '#/components/schemas/ArrayOfLogsResponseMeta'
      required:
        - data
      additionalProperties: false
    ArrayOfLogsResponseMeta:
      description: The metadata related to an array of logs response.
      type: object
      properties:
        page:
          $ref: '#/components/schemas/PaginationMeta'
      required:
        - page
      additionalProperties: false
    ArrayOfRuns:
      description: A list of Run objects.
      type: array
      items:
        $ref: '#/components/schemas/Run'
    ArrayOfRunsResponse:
      description: Response containing multiple runs.
      type: object
      properties:
        data:
          $ref: '#/components/schemas/ArrayOfRuns'
        meta:
          $ref: '#/components/schemas/ArrayOfRunsResponseMeta'
      required:
        - data
      additionalProperties: false
    ArrayOfRunsResponseMeta:
      description: The metadata related to an array of runs response.
      type: object
      properties:
        page:
          $ref: '#/components/schemas/PaginationMeta'
      required:
        - page
      additionalProperties: false
    ArrayOfSubsystems:
      description: A list of Subsystem objects.
      type: array
      items:
        $ref: '#/components/schemas/Subsystem'
    ArrayOfSubsystemsResponse:
      description: Response containing multiple subsystems.
      type: object
      properties:
        data:
          $ref: '#/components/schemas/ArrayOfSubsystems'
        meta:
          $ref: '#/components/schemas/ArrayOfSubsystemsResponseMeta'
      required:
        - data
      additionalProperties: false
    ArrayOfSubsystemsResponseMeta:
      description: The metadata related to an array of subsystems response.
      type: object
      properties:
        page:
          $ref: '#/components/schemas/PaginationMeta'
      required:
        - page
      additionalProperties: false
    ArrayOfTags:
      description: A list of Tag objects.
      type: array
      items:
        $ref: '#/components/schemas/Tag'
    ArrayOfTagsResponse:
      description: Response containing multiple tags.
      type: object
      properties:
        data:
          $ref: '#/components/schemas/ArrayOfTags'
        meta:
          $ref: '#/components/schemas/ArrayOfTagsResponseMeta'
      required:
        - data
      additionalProperties: false
    ArrayOfTagsResponseMeta:
      description: The metadata related to an array of tag response.
      type: object
      properties:
        page:
          $ref: '#/components/schemas/PaginationMeta'
      required:
        - page
      additionalProperties: false
    Attachment:
      description: Describes metadata of an attachment.
      type: object
      properties:
        createdAt:
          description: Unix timestamp when this entity was created.
          type: integer
          minimum: 0
          example: 853113599
        encoding:
          $ref: '#/components/schemas/FileEncoding'
        fileName:
          $ref: '#/components/schemas/FileName'
        id:
          $ref: '#/components/schemas/EntityId'
        logId:
          $ref: '#/components/schemas/EntityId'
        mimeType:
          $ref: '#/components/schemas/FileMimeType'
        originalName:
          $ref: '#/components/schemas/FileOriginalName'
        path:
          $ref: '#/components/schemas/FilePath'
        size:
          $ref: '#/components/schemas/FileSize'
        updatedAt:
          description: Unix timestamp when this entity was created.
          type: integer
          minimum: 0
          example: 853113599
      required:
        - id
      additionalProperties: false
    AttachmentResponse:
      description: Response containing a single attachment.
      type: object
      properties:
        data:
          $ref: '#/components/schemas/Attachment'
      required:
        - data
      additionalProperties: false
    CommaSeparatedEntityIds:
      description: CSV style string of EntityIds.
      type: string
      pattern: ^([1-9]+\d*,)*[1-9]+\d*$
      example: 1,2,3
    CreateAttachments:
      description: Describes an attachment
      type: object
      properties:
        attachments:
          $ref: '#/components/schemas/ArrayOfAttachments'
      additionalProperties: false
    CreateEnvironment:
      description: Describes an environment
      type: object
      properties:
        createdAt:
          $ref: '#/components/schemas/EnvironmentAt'
        envId:
          $ref: '#/components/schemas/EnvironmentId'
        status:
          $ref: '#/components/schemas/EnvironmentStatus'
        statusMessage:
          $ref: '#/components/schemas/EnvironmentStatusMessage'
      required:
        - envId
      additionalProperties: false
    CreateFlp:
      description: Describes an flp
      type: object
      properties:
        hostname:
          $ref: '#/components/schemas/FlpHostname'
        name:
          $ref: '#/components/schemas/FlpName'
        runNumber:
          $ref: '#/components/schemas/RunNumber'
      required:
        - hostname
        - name
      additionalProperties: false
    CreateLog:
      description: Describes an intervention or an event that happened.
      type: object
      properties:
        attachments:
          $ref: '#/components/schemas/ArrayOfAttachments'
        parentLogId:
          $ref: '#/components/schemas/EntityId'
        runNumbers:
          $ref: '#/components/schemas/RunNumbers'
        text:
          $ref: '#/components/schemas/LogText'
        title:
          $ref: '#/components/schemas/LogTitle'
      required:
        - text
        - title
      additionalProperties: false
    CreateSubsystem:
      description: A label attached to something for the purpose of identification.
      type: object
      properties:
        text:
          description: The label value of the subsystem.
          type: string
      required:
        - text
      additionalProperties: false
    CreateTag:
      description: A label attached to something for the purpose of identification.
      type: object
      properties:
        text:
          description: The label value of the tag.
          type: string
      required:
        - text
      additionalProperties: false
    DeployInformation:
      description: Deploy information
      type: object
      properties:
        age:
          description: The number of seconds that the server is online.
          type: number
        start:
          description: The unix timestamp of the moment that the the server went online.
          type: integer
          minimum: 0
          example: 853113599
      required:
        - age
        - start
      additionalProperties: false
    Entity:
      description: Base entity.
      type: object
      properties:
        createdAt:
          description: Unix timestamp when this entity was created.
          type: integer
          minimum: 0
          example: 853113599
        id:
          $ref: '#/components/schemas/EntityId'
        updatedAt:
          description: Unix timestamp when this entity was last updated.
          type: integer
          minimum: 0
          example: 853113599
      required:
        - id
    EntityId:
      description: The unique identifier of this entity.
      type: integer
      minimum: 1
    Environment:
      description: The Environment object.
      type: object
      properties:
        createdAt:
          description: Unix timestamp when this entity was created.
          type: integer
          minimum: 0
          example: 853113599
        id:
          $ref: '#/components/schemas/EnvironmentId'
        runs:
          description: Array of minified Run objects.
          type: array
          items:
            $ref: '#/components/schemas/Run'
        status:
          description: The status of the environment.
          type: string
          nullable: true
        statusMessage:
          description: >-
            A message explaining the status or the current state of the
            environment.
          type: string
          nullable: true
        toredownAt:
          description: Unix timestamp when this entity was tore down.
          type: integer
          minimum: 0
          example: 853113599
          nullable: true
        updatedAt:
          description: Unix timestamp when this entity was last updated.
          type: integer
          minimum: 0
          example: 853113599
      required:
        - id
      additionalProperties: false
    EnvironmentAt:
      description: The earliest allowed unix timestamp for the fetched data.
      type: integer
      minimum: 0
      example: 853113599
    EnvironmentId:
      description: The environment identifier.
      type: string
      nullable: true
    EnvironmentResponse:
      description: The Environment response object
      type: object
      properties:
        data:
          $ref: '#/components/schemas/Environment'
      required:
        - data
      additionalProperties: false
    EnvironmentRun:
      description: Run that needs to be added.
      type: integer
      minimum: 0
    EnvironmentStatus:
      description: Current environment status
      type: string
      nullable: true
    EnvironmentStatusMessage:
      description: Message about the current status.
      type: string
      nullable: true
    EorReason:
      description: >-
        An object containing information with regards to the reason a run was
        ended.
      type: object
      properties:
        category:
          description: The category of the general reason for ending the run.
          type: string
          nullable: true
        createdAt:
          description: Unix timestamp when this entity was created.
          type: integer
          minimum: 0
          example: 853113599
        description:
          description: The extra information if needed for an end of run. It can be empty.
          type: string
          nullable: true
        id:
          $ref: '#/components/schemas/EntityId'
        lastEditedName:
          description: The last person that edited the end-of-run reason.
          type: string
          nullable: true
        reasonTypeId:
          description: Id for the general reason that was selected.
          type: integer
          minimum: 0
          nullable: false
        runId:
          description: Id for the run for which the eor reason was selected.
          type: integer
          minimum: 0
          nullable: false
        title:
          description: The title of the general reason for ending the run.
          type: string
          nullable: true
        updatedAt:
          description: Unix timestamp when this entity was last updated.
          type: integer
          minimum: 0
          example: 853113599
      additionalProperties: false
    EorReasonList:
      description: A list of end of run reasons.
      type: array
      items:
        $ref: '#/components/schemas/EorReason'
    Error:
      description: An Error object.
      type: object
      properties:
        detail:
          description: >-
            A human-readable explanation specific to this occurrence of the
            problem.
          type: string
        source:
          $ref: '#/components/schemas/ErrorSource'
        status:
          description: The HTTP status code applicable to this problem.
          type: string
        title:
          description: A short, human-readable summary of the problem.
          type: string
      required:
        - status
        - title
      additionalProperties: false
    ErrorSource:
      description: An object containing references to the source of the error.
      type: object
      properties:
        pointer:
          description: A pointer to the associated entity in the request document.
          type: string
      additionalProperties: false
    Errors:
      description: A list of Error objects.
      type: object
      properties:
        errors:
          description: A list of Error objects.
          type: array
          items:
            $ref: '#/components/schemas/Error'
          minItems: 1
      required:
        - errors
      additionalProperties: false
    FileEncoding:
      description: Encoding used on the file.
      type: string
    FileMimeType:
      description: Mime-type of a file.
      type: string
    FileName:
      description: Name of a file.
      type: string
    FileOriginalName:
      description: Original name of a file.
      type: string
    FilePath:
      description: Path of where the file is stored.
      type: string
    FileSize:
      description: Size of a file.
      type: integer
      minimum: 0
    FilterLogsCreatedOptions:
      description: Specifies the creation time related filter requirements for a request.
      type: object
      properties:
        from:
          description: The earliest allowed unix timestamp for the fetched data.
          type: integer
          minimum: 0
          example: 853113599
        to:
          description: The latest allowed unix timestamp for the fetched data.
          type: integer
          minimum: 0
          example: 853113599
      additionalProperties: false
    FilterLogsOptions:
      description: Specifies the log related filter requirements for a request.
      type: object
      properties:
        author:
          description: Name of the author.
          type: string
          example: John Doe
        created:
          $ref: '#/components/schemas/FilterLogsCreatedOptions'
        origin:
          $ref: '#/components/schemas/LogOrigin'
        parentLog:
          $ref: '#/components/schemas/EntityId'
        rootLog:
          $ref: '#/components/schemas/EntityId'
        tag:
          $ref: '#/components/schemas/FilterLogsTagOptions'
        title:
          $ref: '#/components/schemas/LogTitle'
      additionalProperties: false
    FilterLogsTagOptions:
      description: Specifies the tag related filter requirements for a request.
      type: object
      properties:
        operation:
          description: The operation indicating the relation between the data.
          type: string
          enum:
            - and
            - or
        values:
          $ref: '#/components/schemas/CommaSeparatedEntityIds'
      required:
        - operation
        - values
      additionalProperties: false
    Flp:
      description: Describes an intervention or an event that happened.
      type: object
      properties:
        bytesEquipmentReadOut:
          $ref: '#/components/schemas/FlpBytesEquipmentReadOut'
        bytesFairMQReadOut:
          $ref: '#/components/schemas/FlpBytesFairMQReadOut'
        bytesProcessed:
          $ref: '#/components/schemas/FlpBytesProcessed'
        bytesRecordingReadOut:
          $ref: '#/components/schemas/FlpBytesRecordingReadOut'
        createdAt:
          description: Unix timestamp when this entity was created.
          type: integer
          minimum: 0
          example: 853113599
        hostname:
          $ref: '#/components/schemas/FlpHostname'
        id:
          $ref: '#/components/schemas/EntityId'
        nTimeframes:
          $ref: '#/components/schemas/FlpTimeframes'
        name:
          $ref: '#/components/schemas/FlpName'
        updatedAt:
          description: Unix timestamp when this entity was last updated.
          type: integer
          minimum: 0
          example: 853113599
      required:
        - bytesEquipmentReadOut
        - bytesFairMQReadOut
        - bytesProcessed
        - bytesRecordingReadOut
        - hostname
        - id
        - nTimeframes
        - name
      additionalProperties: false
    FlpBytesEquipmentReadOut:
      description: >-
        Total data volume out from the readout 'equipment' component in bytes.
        Can reach PetaBytes. Updated regularly.
      type: integer
      minimum: 0
    FlpBytesFairMQReadOut:
      description: >-
        Total data volume out from the readout 'fmq' component in bytes. Can
        reach PetaBytes. Updated regularly.
      type: integer
      minimum: 0
    FlpBytesProcessed:
      description: Total data volume read out in bytes.
      type: integer
      minimum: 0
    FlpBytesRecordingReadOut:
      description: >-
        Total data volume out from the readout 'recording' component in bytes.
        Can reach PetaBytes. Updated regularly.
      type: integer
      minimum: 0
    FlpHostname:
      description: FLP hostname.
      type: string
    FlpName:
      description: FLP name.
      type: string
    FlpResponse:
      description: Response containing a single flp.
      type: object
      properties:
        data:
          $ref: '#/components/schemas/Flp'
      required:
        - data
      additionalProperties: false
    FlpSortOptions:
      description: Specifies the sorting requirements of a flp request.
      type: object
      properties:
        id:
          $ref: '#/components/schemas/SortOrder'
      additionalProperties: false
    FlpTimeframes:
      description: Number of subtimeframes processed in this FLP. Updated regularly.
      type: integer
      minimum: 0
    Log:
      description: Describes an intervention or an event that happened.
      type: object
      properties:
        attachments:
          $ref: '#/components/schemas/ArrayOfAttachments'
        author:
          $ref: '#/components/schemas/User'
        createdAt:
          description: Unix timestamp when this entity was created.
          type: integer
          minimum: 0
          example: 853113599
        id:
          $ref: '#/components/schemas/EntityId'
        origin:
          $ref: '#/components/schemas/LogOrigin'
        parentLogId:
          $ref: '#/components/schemas/EntityId'
        replies:
          $ref: '#/components/schemas/LogReplies'
        rootLogId:
          $ref: '#/components/schemas/EntityId'
        runs:
          description: Array of minified Run objects.
          type: array
          items:
            description: Minified Run object.
            type: object
            properties:
              id:
                $ref: '#/components/schemas/EntityId'
              runNumber:
                $ref: '#/components/schemas/RunNumber'
            required:
              - id
              - runNumber
            additionalProperties: false
        subsystems:
          $ref: '#/components/schemas/ArrayOfSubsystems'
        subtype:
          $ref: '#/components/schemas/LogSubtype'
        tags:
          $ref: '#/components/schemas/ArrayOfTags'
        text:
          $ref: '#/components/schemas/LogText'
        title:
          $ref: '#/components/schemas/LogTitle'
        updatedAt:
          description: Unix timestamp when this entity was last updated.
          type: integer
          minimum: 0
          example: 853113599
      required:
        - author
        - id
        - origin
        - parentLogId
        - rootLogId
        - subtype
        - text
        - title
      additionalProperties: false
    LogOrigin:
      description: Type of creator.
      type: string
      enum:
        - human
        - process
    LogReplies:
      description: The amount of children of a root log.
      type: integer
      minimum: 0
    LogResponse:
      description: Response containing a single log.
      type: object
      properties:
        data:
          $ref: '#/components/schemas/Log'
      required:
        - data
      additionalProperties: false
    LogSortOptions:
      description: Specifies the sorting requirements of a log request.
      type: object
      properties:
        author:
          $ref: '#/components/schemas/SortOrder'
        createdAt:
          $ref: '#/components/schemas/SortOrder'
        id:
          $ref: '#/components/schemas/SortOrder'
        tags:
          $ref: '#/components/schemas/SortOrder'
        title:
          $ref: '#/components/schemas/SortOrder'
      additionalProperties: false
    LogSubtype:
      description: The subtype of a Log.
      type: string
      enum:
        - run
        - subsystem
        - announcement
        - intervention
        - comment
    LogText:
      description: Body of the log.
      type: string
      minLength: 3
    LogTitle:
      description: Title of the log.
      type: string
      minLength: 0
      maxLength: 140
    LogTree:
      description: Describes an intervention or an event that happened.
      type: object
      properties:
        attachments:
          $ref: '#/components/schemas/ArrayOfAttachments'
        author:
          $ref: '#/components/schemas/User'
        children:
          $ref: '#/components/schemas/ArrayOfLogTrees'
        createdAt:
          description: Unix timestamp when this entity was created.
          type: integer
          minimum: 0
          example: 853113599
        id:
          $ref: '#/components/schemas/EntityId'
        origin:
          $ref: '#/components/schemas/LogOrigin'
        parentLogId:
          $ref: '#/components/schemas/EntityId'
        replies:
          $ref: '#/components/schemas/LogReplies'
        rootLogId:
          $ref: '#/components/schemas/EntityId'
        runs:
          description: Array of minified Run objects.
          type: array
          items:
            description: Minified Run object.
            type: object
            properties:
              id:
                $ref: '#/components/schemas/EntityId'
              runNumber:
                $ref: '#/components/schemas/RunNumber'
            required:
              - id
              - runNumber
            additionalProperties: false
        subsystems:
          $ref: '#/components/schemas/ArrayOfSubsystems'
        subtype:
          $ref: '#/components/schemas/LogSubtype'
        tags:
          $ref: '#/components/schemas/ArrayOfTags'
        text:
          $ref: '#/components/schemas/LogText'
        title:
          $ref: '#/components/schemas/LogTitle'
        updatedAt:
          description: Unix timestamp when this entity was last updated.
          type: integer
          minimum: 0
          example: 853113599
      required:
        - author
        - children
        - id
        - origin
        - parentLogId
        - rootLogId
        - subtype
        - text
        - title
      additionalProperties: false
    LogTreeResponse:
      description: Response containing a single log tree.
      type: object
      properties:
        data:
          $ref: '#/components/schemas/LogTree'
      required:
        - data
      additionalProperties: false
    PaginationLimit:
      description: The numbers of items to return.
      type: integer
      minimum: 1
      maximum: 100
      default: 100
    PaginationMeta:
      description: The metadata related to pagination.
      type: object
      properties:
        pageCount:
          description: The total number of pages which contain data.
          type: integer
          minimum: 0
        totalCount:
          description: The total number of elements in the collection
          type: integer
          minimum: 0
      required:
        - pageCount
        - totalCount
      additionalProperties: false
    PaginationOffset:
      description: The number of items to skip before starting to collect the result set.
      type: integer
      minimum: 0
      default: 0
    PaginationOptions:
      description: Specifies the pagination requirements of a request.
      type: object
      properties:
        limit:
          $ref: '#/components/schemas/PaginationLimit'
        offset:
          $ref: '#/components/schemas/PaginationOffset'
      additionalProperties: false
    Run:
      description: Describes an intervention or an event that happened.
      type: object
      properties:
        aliceDipoleCurrent:
          description: Current in Dipole magnet (Amperes) - signed
          type: number
          nullable: true
        aliceL3Current:
          description: Current in L3 magnet (Amperes) - signed
          type: number
          nullable: true
        bytesReadOut:
          $ref: '#/components/schemas/RunBytesReadOut'
        createdAt:
          description: Unix timestamp when this entity was created.
          type: integer
          minimum: 0
          example: 853113599
        dcs:
          $ref: '#/components/schemas/RunDcs'
        dd_flp:
          $ref: '#/components/schemas/RunDdFlp'
        detectors:
          $ref: '#/components/schemas/RunDetectorsList'
        envId:
          $ref: '#/components/schemas/EnvironmentId'
        environmentId:
          $ref: '#/components/schemas/RunEnvironmentId'
        eorReasons:
          $ref: '#/components/schemas/EorReasonList'
        epn:
          $ref: '#/components/schemas/RunEpn'
        epnTopology:
          $ref: '#/components/schemas/RunEpnTopology'
        fillNumber:
<<<<<<< HEAD
          description: Id of a lhcFill object
          type: integer
          minimum: 1
=======
          description: Id of lhc fill
          type: integer
>>>>>>> 240d8500
          nullable: true
        id:
          $ref: '#/components/schemas/EntityId'
        lhcBeamEnergy:
          description: Energy of the beam (GeV)
          type: number
          nullable: true
        lhcBeamMode:
          description: LHC Beam Mode (STABLE BEAMS,INJECTION PROBE BEAM, ...)
          type: string
          nullable: true
        lhcBetaStar:
          description: LHC Beta * in meters
          type: number
          nullable: true
        nDetectors:
          $ref: '#/components/schemas/RunDetectors'
        nEpns:
          $ref: '#/components/schemas/RunEpns'
        nFlps:
          $ref: '#/components/schemas/RunFlps'
        nSubtimeframes:
          $ref: '#/components/schemas/RunSubtimeframes'
        runNumber:
          $ref: '#/components/schemas/RunNumber'
        runQuality:
          $ref: '#/components/schemas/RunQuality'
        runType:
          $ref: '#/components/schemas/RunType'
        tags:
          $ref: '#/components/schemas/ArrayOfTags'
        timeO2End:
          $ref: '#/components/schemas/RunO2End'
        timeO2Start:
          $ref: '#/components/schemas/RunO2Start'
        timeTrgEnd:
          $ref: '#/components/schemas/RunTrgEnd'
        timeTrgStart:
          $ref: '#/components/schemas/RunTrgStart'
        updatedAt:
          description: Unix timestamp when this entity was last updated.
          type: integer
          minimum: 0
          example: 853113599
      required:
        - bytesReadOut
        - id
        - nDetectors
        - nEpns
        - nFlps
        - nSubtimeframes
        - runNumber
        - runQuality
        - runType
        - timeO2End
        - timeO2Start
        - timeTrgEnd
        - timeTrgStart
      additionalProperties: false
    RunBytesReadOut:
      description: Total data volume read out from the detectors by the O2 system in bytes.
      type: integer
      minimum: 0
    RunDcs:
      description: Boolean if dcs is set.
      type: boolean
      nullable: true
    RunDdFlp:
      description: Boolean if dd_flp is set.
      type: boolean
      nullable: true
    RunDetectors:
      description: The amount of detectors in a single run.
      type: integer
      minimum: 0
    RunDetectorsList:
      description: A comma seperated string for the detectors used
      type: string
      nullable: true
    RunEnvironmentId:
      description: The unique identifier of this entity.
      type: string
    RunEpn:
      description: Boolean if epn is set
      type: boolean
      nullable: true
    RunEpnTopology:
      description: The topology for the epn
      type: string
    RunEpns:
      description: The amount of Epns nodes in a single run.
      type: integer
      minimum: 0
    RunFlps:
      description: The amount of Flps nodes in a single run.
      type: integer
    RunNumber:
      description: The unique identifier of this entity.
      type: integer
      minimum: 0
    RunNumbers:
      description: A serialized string of run numbers
      type: string
      example: 1,2,3,4,5,6,7,8
    RunO2End:
      description: Unix timestamp when this entity was created.
      type: integer
      minimum: 0
      example: 853113599
    RunO2Start:
      description: Unix timestamp when this entity was created.
      type: integer
      minimum: 0
      example: 853113599
    RunOrigin:
      description: Type of creator.
      type: string
      enum:
        - process
    RunQuality:
      description: Specifies the type of run.
      type: string
      enum:
        - good
        - bad
        - test
    RunResponse:
      description: Response containing a single run.
      type: object
      properties:
        data:
          $ref: '#/components/schemas/Run'
      required:
        - data
      additionalProperties: false
    RunSortOptions:
      description: Specifies the sorting requirements of a run request.
      type: object
      properties:
        id:
          $ref: '#/components/schemas/SortOrder'
        text:
          $ref: '#/components/schemas/SortOrder'
      additionalProperties: false
    RunSubtimeframes:
      description: Total number of subtimeframes processed by the O2 system.
      type: integer
      minimum: 0
    RunTrgEnd:
      description: Unix timestamp when this entity was created.
      type: integer
      minimum: 0
      example: 853113599
    RunTrgStart:
      description: Unix timestamp when this entity was created.
      type: integer
      minimum: 0
      example: 853113599
    RunType:
      description: Specifies the type of run.
      type: string
      enum:
        - physics
        - cosmics
        - technical
    SortOrder:
      description: Specifies the sorting direction of a sorting option.
      type: string
      enum:
        - asc
        - desc
    Subsystem:
      description: A label attached to something for the purpose of identification.
      type: object
      properties:
        createdAt:
          description: Unix timestamp when this entity was created.
          type: integer
          minimum: 0
          example: 853113599
        id:
          $ref: '#/components/schemas/EntityId'
        name:
          description: The label value of the subsystem.
          type: string
        updatedAt:
          description: Unix timestamp when this entity was last updated.
          type: integer
          minimum: 0
          example: 853113599
      required:
        - id
        - name
      additionalProperties: false
    SubsystemResponse:
      description: Response containing a single subsystem.
      type: object
      properties:
        data:
          $ref: '#/components/schemas/Subsystem'
      required:
        - data
      additionalProperties: false
    Tag:
      description: A label attached to something for the purpose of identification.
      type: object
      properties:
        createdAt:
          description: Unix timestamp when this entity was created.
          type: integer
          minimum: 0
          example: 853113599
        email:
          description: The email for the tag.
          type: string
          nullable: true
        id:
          $ref: '#/components/schemas/EntityId'
        lastEditedName:
          description: The last person that edited the email/mattermost fields
          type: string
          nullable: true
        mattermost:
          description: All the mattermost tags for updates
          type: string
          nullable: true
        text:
          description: The label value of the tag.
          type: string
        updatedAt:
          description: Unix timestamp when this entity was last updated.
          type: integer
          minimum: 0
          example: 853113599
      required:
        - id
        - text
      additionalProperties: false
    TagName:
      description: The name of the tag
      type: string
    TagResponse:
      description: Response containing a single tag.
      type: object
      properties:
        data:
          $ref: '#/components/schemas/Tag'
      required:
        - data
      additionalProperties: false
    UpdateEnvironment:
      description: Describes an update to an environment
      type: object
      properties:
        run:
          $ref: '#/components/schemas/EnvironmentRun'
        status:
          $ref: '#/components/schemas/EnvironmentStatus'
        statusMessage:
          $ref: '#/components/schemas/EnvironmentStatusMessage'
        toredownAt:
          $ref: '#/components/schemas/EnvironmentAt'
      additionalProperties: false
    UpdateFlp:
      description: Describes an update to an flp
      type: object
      properties:
        bytesEquipmentReadOut:
          $ref: '#/components/schemas/FlpBytesEquipmentReadOut'
        bytesFairMQReadOut:
          $ref: '#/components/schemas/FlpBytesFairMQReadOut'
        bytesProcessed:
          $ref: '#/components/schemas/FlpBytesProcessed'
        bytesRecordingReadOut:
          $ref: '#/components/schemas/FlpBytesRecordingReadOut'
        nTimeframes:
          $ref: '#/components/schemas/FlpTimeframes'
      additionalProperties: false
    UpdateRunByRunNumber:
      description: Updates Run by runNumber
      type: object
      properties:
        aliceDipoleCurrent:
          description: Current in Dipole magnet (Amperes) - signed
          type: number
          nullable: true
        aliceL3Current:
          description: Current in L3 magnet (Amperes) - signed
          type: number
          nullable: true
        lhcBeamEnergy:
          description: Energy of the beam (GeV)
          type: number
          nullable: true
        lhcBeamMode:
          description: LHC Beam Mode (STABLE BEAMS,INJECTION PROBE BEAM, ...)
          type: string
          nullable: true
        lhcBetaStar:
          description: LHC Beta * in meters
          type: number
          nullable: true
        runQuality:
          $ref: '#/components/schemas/RunQuality'
      additionalProperties: false
    UpdateRunQuality:
      description: Updates the run quality values
      properties:
        runQuality:
          $ref: '#/components/schemas/RunQuality'
      additionalProperties: false
    UpdateRunTags:
      description: List of labels attached to something for the purpose of identification.
      type: object
      properties:
        tags:
          type: array
          description: Array of tags IDs
          items:
            type: number
            description: Tag ID
      additionalProperties: false
    User:
      description: Describes an intervention or an event that happened.
      type: object
      properties:
        access:
          type: array
          description: Array of roles
          items:
            type: string
            description: Role name
        externalId:
          description: The unique CERN identifier of this user.
          type: integer
          format: int64
          minimum: 0
        id:
          description: The unique identifier of this entity.
          type: integer
          format: int64
          minimum: 0
        name:
          type: string
          description: Name of the user.
      required:
        - externalId
        - id
        - name
      additionalProperties: false
security:
  - ApiKeyAuth: []<|MERGE_RESOLUTION|>--- conflicted
+++ resolved
@@ -1,8 +1,4 @@
-<<<<<<< HEAD
 # Generated on Thu, 19 May 2022 09:31:37 GMT
-=======
-# Generated on Thu, 19 May 2022 12:13:18 GMT
->>>>>>> 240d8500
 
 openapi: 3.0.0
 info:
@@ -1824,14 +1820,9 @@
         epnTopology:
           $ref: '#/components/schemas/RunEpnTopology'
         fillNumber:
-<<<<<<< HEAD
           description: Id of a lhcFill object
           type: integer
           minimum: 1
-=======
-          description: Id of lhc fill
-          type: integer
->>>>>>> 240d8500
           nullable: true
         id:
           $ref: '#/components/schemas/EntityId'
