--- conflicted
+++ resolved
@@ -1,8 +1,4 @@
-<<<<<<< HEAD
 # Generated on Mon, 15 Aug 2022 10:22:14 GMT
-=======
-# Generated on Tue, 09 Aug 2022 15:50:26 GMT
->>>>>>> 2fba6a09
 
 openapi: 3.0.0
 info:
