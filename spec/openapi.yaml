<<<<<<< HEAD
# Generated on Thu, 23 Jun 2022 14:59:15 GMT
=======
# Generated on Tue, 21 Jun 2022 09:47:34 GMT
>>>>>>> 2ecef9d2

openapi: 3.0.0
info:
  title: ALICE Bookkeeping
  version: 0.28.0
  license:
    name: GNU General Public License v3.0
    url: http://alice-o2.web.cern.ch/license
servers:
  - url: /api
paths:
  /:
    get:
      operationId: getServerInformation
      summary: Get server information
      responses:
        '200':
          description: API information
          content:
            application/json:
              schema:
                $ref: '#/components/schemas/ApiInformation'
        default:
          $ref: '#/components/responses/UnexpectedError'
  /attachments:
    post:
      operationId: createAttachment
      summary: Create a new attachment on a log
      requestBody:
        $ref: '#/components/requestBodies/CreateAttachments'
      responses:
        '201':
          $ref: '#/components/responses/ArrayOfAttachments'
        '400':
          $ref: '#/components/responses/BadRequest'
        '404':
          $ref: '#/components/responses/NotFound'
        default:
          $ref: '#/components/responses/UnexpectedError'
      tags:
        - attachment
  /attachments/{attachmentId}:
    parameters:
      - $ref: '#/components/parameters/AttachmentId'
    get:
      operationId: getAttachment
      summary: Get one specific attachment
      responses:
        '200':
          $ref: '#/components/responses/ArrayOfAttachments'
        '400':
          $ref: '#/components/responses/BadRequest'
        '404':
          $ref: '#/components/responses/NotFound'
        default:
          $ref: '#/components/responses/UnexpectedError'
      tags:
        - attachment
  /environments:
    get:
      operationId: listEnvironments
      summary: Fetches all the environments
      responses:
        '200':
          $ref: '#/components/responses/ArrayOfEnvironments'
        '400':
          $ref: '#/components/responses/BadRequest'
        '403':
          $ref: '#/components/responses/Forbidden'
        default:
          $ref: '#/components/responses/UnexpectedError'
      tags:
        - environment
    post:
      operationId: createEnvironment
      summary: Creation of the environment object.
      requestBody:
        $ref: '#/components/requestBodies/CreateEnvironment'
      responses:
        '201':
          $ref: '#/components/responses/Environment'
        '400':
          $ref: '#/components/responses/BadRequest'
        '409':
          $ref: '#/components/responses/Conflict'
        default:
          $ref: '#/components/responses/UnexpectedError'
      tags:
        - environment
  /environments/{envId}:
    parameters:
      - $ref: '#/components/parameters/EnvId'
    put:
      operationId: replaceEnvironment
      summary: Update of the environment object.
      requestBody:
        $ref: '#/components/requestBodies/UpdateEnvironment'
      responses:
        '201':
          $ref: '#/components/responses/Environment'
        '400':
          $ref: '#/components/responses/BadRequest'
        '409':
          $ref: '#/components/responses/Conflict'
        default:
          $ref: '#/components/responses/UnexpectedError'
      tags:
        - environment
  /flps:
    get:
      operationId: listFlps
      summary: List all flps
      responses:
        '200':
          $ref: '#/components/responses/ArrayOfFlps'
        '400':
          $ref: '#/components/responses/BadRequest'
        default:
          $ref: '#/components/responses/UnexpectedError'
      tags:
        - flp
    post:
      operationId: createFlp
      summary: Adds a new flp
      requestBody:
        $ref: '#/components/requestBodies/CreateFlp'
      responses:
        '201':
          $ref: '#/components/responses/Log'
        '400':
          $ref: '#/components/responses/BadRequest'
        default:
          $ref: '#/components/responses/UnexpectedError'
      tags:
        - flp
  /flps/{flpId}:
    parameters:
      - $ref: '#/components/parameters/FlpId'
    get:
      operationId: getFlpById
      summary: Gets a flp by Id
      responses:
        '200':
          $ref: '#/components/responses/Flp'
        '400':
          $ref: '#/components/responses/BadRequest'
        '404':
          $ref: '#/components/responses/NotFound'
        default:
          $ref: '#/components/responses/UnexpectedError'
      tags:
        - flp
  /flps/{flpName}/runs/{runNumber}:
    parameters:
      - $ref: '#/components/parameters/FlpName'
      - $ref: '#/components/parameters/RunNumber'
    patch:
      operationId: updateFlp
      summary: Update an existing flp
      requestBody:
        $ref: '#/components/requestBodies/UpdateFlp'
      responses:
        '200':
          $ref: '#/components/responses/Flp'
        '400':
          $ref: '#/components/responses/BadRequest'
        '404':
          $ref: '#/components/responses/NotFound'
        default:
          $ref: '#/components/responses/UnexpectedError'
      tags:
        - flp
  /lhcFills:
    get:
      operationId: listLhcFills
      summary: List all LhcFills
      responses:
        '200':
          $ref: '#/components/responses/ArrayOfLhcFills'
        '400':
          $ref: '#/components/responses/BadRequest'
        default:
          $ref: '#/components/responses/UnexpectedError'
      tags:
        - lhcFill
    post:
      operationId: createLhcFill
      summary: Creates a lhcfill object
      requestBody:
        $ref: '#/components/requestBodies/CreateLhcFill'
      responses:
        '201':
          $ref: '#/components/responses/LhcFill'
        '400':
          $ref: '#/components/responses/BadRequest'
        '409':
          $ref: '#/components/responses/Conflict'
        default:
          $ref: '#/components/responses/UnexpectedError'
  /lhcFills/{fillNumber}:
    parameters:
      - $ref: '#/components/parameters/FillNumber'
    get:
      operationId: getLhcFillById
      summary: List all LhcFills
      responses:
        '200':
          $ref: '#/components/responses/LhcFill'
        '400':
          $ref: '#/components/responses/BadRequest'
        '404':
          $ref: '#/components/responses/NotFound'
        default:
          $ref: '#/components/responses/UnexpectedError'
      tags:
        - lhcFill
    patch:
      operationId: updateLhcFill
      summary: Adds a new LhcFill
      requestBody:
        $ref: '#/components/requestBodies/CreateLhcFill'
      responses:
        '201':
          $ref: '#/components/responses/LhcFill'
        '400':
          $ref: '#/components/responses/BadRequest'
        '404':
          $ref: '#/components/responses/NotFound'
        default:
          $ref: '#/components/responses/UnexpectedError'
      tags:
        - lhcFill
  /lhcFills/{fillNumber}/runs:
    parameters:
      - $ref: '#/components/parameters/FillNumber'
    get:
      operationId: listRunsByFillNumber
      summary: Lists all tags associated with a log
      responses:
        '200':
          $ref: '#/components/responses/ArrayOfRuns'
        '400':
          $ref: '#/components/responses/BadRequest'
        '404':
          $ref: '#/components/responses/NotFound'
        default:
          $ref: '#/components/responses/UnexpectedError'
      tags:
        - lhcFill
  /lhcFills/{fillNumber}/runs/{runNumber}:
    parameters:
      - $ref: '#/components/parameters/FillNumber'
      - $ref: '#/components/parameters/RunNumber'
    get:
      operationId: getRunByFillNumberAndRunNumber
      summary: Gives the possibility to find a run by run number
      responses:
        '200':
          $ref: '#/components/responses/Run'
        '400':
          $ref: '#/components/responses/BadRequest'
        '404':
          $ref: '#/components/responses/NotFound'
        default:
          $ref: '#/components/responses/UnexpectedError'
      tags:
        - lhcFill
  /logs:
    get:
      operationId: listLogs
      summary: List all logs
      responses:
        '200':
          $ref: '#/components/responses/ArrayOfLogs'
        '400':
          $ref: '#/components/responses/BadRequest'
        default:
          $ref: '#/components/responses/UnexpectedError'
      tags:
        - log
    post:
      operationId: createLog
      summary: Adds a new log
      requestBody:
        $ref: '#/components/requestBodies/CreateLog'
      responses:
        '201':
          $ref: '#/components/responses/Log'
        '400':
          $ref: '#/components/responses/BadRequest'
        default:
          $ref: '#/components/responses/UnexpectedError'
      tags:
        - log
  /logs/{logId}:
    parameters:
      - $ref: '#/components/parameters/LogId'
    get:
      operationId: getLogById
      summary: Gets a log by Id
      responses:
        '200':
          $ref: '#/components/responses/Log'
        '400':
          $ref: '#/components/responses/BadRequest'
        '404':
          $ref: '#/components/responses/NotFound'
        default:
          $ref: '#/components/responses/UnexpectedError'
      tags:
        - log
  /logs/{logId}/attachments:
    parameters:
      - $ref: '#/components/parameters/LogId'
    get:
      operationId: listLogAttachments
      summary: Get all attachments associated with a log
      responses:
        '200':
          $ref: '#/components/responses/ArrayOfAttachments'
        '400':
          $ref: '#/components/responses/BadRequest'
        '404':
          $ref: '#/components/responses/NotFound'
        default:
          $ref: '#/components/responses/UnexpectedError'
      tags:
        - log
  /logs/{logId}/attachments/{attachmentId}:
    parameters:
      - $ref: '#/components/parameters/LogId'
      - $ref: '#/components/parameters/AttachmentId'
    get:
      operationId: getLogAttachment
      summary: Get one specific attachment associated with a log
      responses:
        '200':
          $ref: '#/components/responses/Attachment'
        '400':
          $ref: '#/components/responses/BadRequest'
        '404':
          $ref: '#/components/responses/NotFound'
        default:
          $ref: '#/components/responses/UnexpectedError'
      tags:
        - log
  /logs/{logId}/tags:
    parameters:
      - $ref: '#/components/parameters/LogId'
    get:
      operationId: listTagsByLogId
      summary: Lists all tags associated with a log
      responses:
        '200':
          $ref: '#/components/responses/ArrayOfTags'
        '400':
          $ref: '#/components/responses/BadRequest'
        '404':
          $ref: '#/components/responses/NotFound'
        default:
          $ref: '#/components/responses/UnexpectedError'
      tags:
        - log
  /logs/{logId}/tree:
    parameters:
      - $ref: '#/components/parameters/LogId'
    get:
      operationId: getLogTree
      summary: Get the Log tree for a given Log
      responses:
        '200':
          $ref: '#/components/responses/LogTree'
        '400':
          $ref: '#/components/responses/BadRequest'
        '404':
          $ref: '#/components/responses/NotFound'
        default:
          $ref: '#/components/responses/UnexpectedError'
      tags:
        - log
  /runs:
    get:
      operationId: listRuns
      summary: List all runs
      responses:
        '200':
          $ref: '#/components/responses/ArrayOfRuns'
        '400':
          $ref: '#/components/responses/BadRequest'
        default:
          $ref: '#/components/responses/UnexpectedError'
      tags:
        - run
    post:
      operationId: createRun
      summary: Creates a run
      requestBody:
        $ref: '#/components/requestBodies/CreateRun'
      responses:
        '201':
          $ref: '#/components/responses/Run'
        '400':
          $ref: '#/components/responses/BadRequest'
        '409':
          $ref: '#/components/responses/Conflict'
        default:
          $ref: '#/components/responses/UnexpectedError'
      tags:
        - run
    patch:
      operationId: updateRunByRunNumber
      summary: Updates a run by runNumber
      parameters:
        - $ref: '#/components/parameters/RunNumberQuery'
      requestBody:
        $ref: '#/components/requestBodies/UpdateRunByRunNumber'
      responses:
        '200':
          $ref: '#/components/responses/Run'
        '400':
          $ref: '#/components/responses/BadRequest'
        '409':
          $ref: '#/components/responses/Conflict'
        '500':
          $ref: '#/components/responses/InternalServerError'
        default:
          $ref: '#/components/responses/UnexpectedError'
      tags:
        - run
  /runs/{runId}:
    parameters:
      - $ref: '#/components/parameters/RunId'
    get:
      operationId: getRunById
      summary: Gets a run by Id
      responses:
        '200':
          $ref: '#/components/responses/Run'
        '400':
          $ref: '#/components/responses/BadRequest'
        '404':
          $ref: '#/components/responses/NotFound'
        default:
          $ref: '#/components/responses/UnexpectedError'
      tags:
        - run
    patch:
      operationId: updateRun
      summary: Updates certain fields of a run
      requestBody:
        $ref: '#/components/requestBodies/EndRun'
      responses:
        '201':
          $ref: '#/components/responses/Run'
        '400':
          $ref: '#/components/responses/BadRequest'
        '409':
          $ref: '#/components/responses/Conflict'
        '500':
          $ref: '#/components/responses/InternalServerError'
        default:
          $ref: '#/components/responses/UnexpectedError'
      tags:
        - run
    put:
      operationId: replaceRun
      summary: updates the run quality of a run
      requestBody:
        $ref: '#/components/requestBodies/UpdateRunQuality'
      responses:
        '201':
          $ref: '#/components/responses/Run'
        '400':
          $ref: '#/components/responses/BadRequest'
        '409':
          $ref: '#/components/responses/Conflict'
        '500':
          $ref: '#/components/responses/InternalServerError'
        default:
          $ref: '#/components/responses/UnexpectedError'
      tags:
        - run
  /runs/{runId}/logs:
    parameters:
      - $ref: '#/components/parameters/RunId'
    get:
      operationId: getLogs
      summary: Retreives all the logs of the run
      responses:
        '200':
          $ref: '#/components/responses/ArrayOfLogs'
        '400':
          $ref: '#/components/responses/BadRequest'
        '404':
          $ref: '#/components/responses/NotFound'
        default:
          $ref: '#/components/responses/UnexpectedError'
      tags:
        - run
  /status:
    get:
      operationId: getDeployInformation
      summary: Get deploy information
      responses:
        '200':
          description: Deploy information
          content:
            application/json:
              schema:
                $ref: '#/components/schemas/DeployInformation'
        default:
          $ref: '#/components/responses/UnexpectedError'
  /subsystems:
    get:
      operationId: listSubsystems
      summary: List all subsystems
      responses:
        '200':
          $ref: '#/components/responses/ArrayOfSubsystems'
        '400':
          $ref: '#/components/responses/BadRequest'
        default:
          $ref: '#/components/responses/UnexpectedError'
      tags:
        - subsystem
    post:
      operationId: createSubsystem
      summary: Adds a new subsystem
      requestBody:
        $ref: '#/components/requestBodies/CreateSubsystem'
      responses:
        '201':
          $ref: '#/components/responses/Subsystem'
        '400':
          $ref: '#/components/responses/BadRequest'
        '409':
          $ref: '#/components/responses/Conflict'
        default:
          $ref: '#/components/responses/UnexpectedError'
      tags:
        - subsystem
  /subsystems/{subsystemId}:
    parameters:
      - $ref: '#/components/parameters/SubsystemId'
    get:
      operationId: getSubsystem
      summary: Get a subsystem by Id
      responses:
        '200':
          $ref: '#/components/responses/Subsystem'
        '400':
          $ref: '#/components/responses/BadRequest'
        '404':
          $ref: '#/components/responses/NotFound'
        default:
          $ref: '#/components/responses/UnexpectedError'
      tags:
        - subsystem
    delete:
      operationId: deleteSubsystem
      summary: Deletes a subsystem by Id
      responses:
        '200':
          $ref: '#/components/responses/Subsystem'
        '400':
          $ref: '#/components/responses/BadRequest'
        '404':
          $ref: '#/components/responses/NotFound'
        default:
          $ref: '#/components/responses/UnexpectedError'
      tags:
        - subsystem
  /tags:
    get:
      operationId: listTags
      summary: List all tags
      responses:
        '200':
          $ref: '#/components/responses/ArrayOfTags'
        '400':
          $ref: '#/components/responses/BadRequest'
        default:
          $ref: '#/components/responses/UnexpectedError'
      tags:
        - tag
    post:
      operationId: createTag
      summary: Adds a new tag
      requestBody:
        $ref: '#/components/requestBodies/CreateTag'
      responses:
        '201':
          $ref: '#/components/responses/Tag'
        '400':
          $ref: '#/components/responses/BadRequest'
        '403':
          $ref: '#/components/responses/Forbidden'
        '409':
          $ref: '#/components/responses/Conflict'
        default:
          $ref: '#/components/responses/UnexpectedError'
      tags:
        - tag
  /tags/name:
    get:
      operationId: getTagByName
      summary: Can find tag by name
      parameters:
        - $ref: '#/components/parameters/TagName'
      responses:
        '200':
          $ref: '#/components/responses/Tag'
        '400':
          $ref: '#/components/responses/BadRequest'
        '404':
          $ref: '#/components/responses/NotFound'
        default:
          $ref: '#/components/responses/UnexpectedError'
      tags:
        - tag
  /tags/{tagId}:
    parameters:
      - $ref: '#/components/parameters/TagId'
    get:
      operationId: getTagById
      summary: Gets a tag by Id
      responses:
        '200':
          $ref: '#/components/responses/Tag'
        '400':
          $ref: '#/components/responses/BadRequest'
        '404':
          $ref: '#/components/responses/NotFound'
        default:
          $ref: '#/components/responses/UnexpectedError'
      tags:
        - tag
    delete:
      operationId: deleteTagById
      summary: Deletes a tag by Id
      responses:
        '200':
          $ref: '#/components/responses/Tag'
        '400':
          $ref: '#/components/responses/BadRequest'
        '404':
          $ref: '#/components/responses/NotFound'
        default:
          $ref: '#/components/responses/UnexpectedError'
      tags:
        - tag
  /tags/{tagId}/logs:
    parameters:
      - $ref: '#/components/parameters/TagId'
    get:
      operationId: getLogsByTagId
      summary: Gets all logs with this tag id
      responses:
        '200':
          $ref: '#/components/responses/ArrayOfLogs'
        '400':
          $ref: '#/components/responses/BadRequest'
        '404':
          $ref: '#/components/responses/NotFound'
        default:
          $ref: '#/components/responses/UnexpectedError'
      tags:
        - tag
components:
  parameters:
    AttachmentId:
      name: attachmentId
      description: The id of the attached to retrieve
      in: path
      required: true
      schema:
        $ref: '#/components/schemas/EntityId'
    EnvId:
      name: envId
      description: The id of the environment to receive
      in: path
      required: true
      schema:
        $ref: '#/components/schemas/EnvironmentId'
    FillNumber:
      name: fillNumber
      description: The id of the lhcFill to retrieve
      in: path
      required: true
      schema:
        $ref: '#/components/schemas/EntityId'
    FilterLogs:
      name: filter
      description: Specifies the filter requirements.
      in: query
      schema:
        $ref: '#/components/schemas/FilterLogsOptions'
      style: deepObject
    FlpId:
      name: flpId
      description: The id of the flp to retrieve
      in: path
      required: true
      schema:
        $ref: '#/components/schemas/EntityId'
    FlpName:
      name: flpName
      description: The name of the flp object
      in: path
      required: true
      schema:
        $ref: '#/components/schemas/FlpName'
    FlpSorting:
      in: query
      name: sort
      description: Specifies the flp sorting requirements.
      required: false
      schema:
        $ref: '#/components/schemas/FlpSortOptions'
      style: deepObject
    LhcFillId:
      name: lhcFillId
      description: The id of the lhcFill to retrieve
      in: path
      required: true
      schema:
        $ref: '#/components/schemas/EntityId'
    LogId:
      name: logId
      description: The id of the log to retrieve
      in: path
      required: true
      schema:
        $ref: '#/components/schemas/EntityId'
    LogSorting:
      in: query
      name: sort
      description: Specifies the log sorting requirements.
      required: false
      schema:
        $ref: '#/components/schemas/LogSortOptions'
      style: deepObject
    Pagination:
      name: page
      description: Specifies the pagination requirements.
      in: query
      schema:
        $ref: '#/components/schemas/PaginationOptions'
      style: deepObject
    RunId:
      name: runId
      description: The id of the run to retrieve
      in: path
      required: true
      schema:
        $ref: '#/components/schemas/EntityId'
    RunNumber:
      name: runNumber
      description: The number given to the run.
      in: path
      required: true
      schema:
        $ref: '#/components/schemas/RunNumber'
    RunNumberQuery:
      name: runNumber
      in: query
      required: true
      schema:
        $ref: '#/components/schemas/RunNumber'
      description: Run number but in the query
    RunSorting:
      in: query
      name: sort
      description: Specifies the run sorting requirements.
      required: false
      schema:
        $ref: '#/components/schemas/RunSortOptions'
      style: deepObject
    SubsystemId:
      name: subsystemId
      description: The id of the subsystem to retrieve
      in: path
      required: true
      schema:
        $ref: '#/components/schemas/EntityId'
    TagId:
      name: tagId
      description: The id of the tag to retrieve
      in: path
      required: true
      schema:
        $ref: '#/components/schemas/EntityId'
    TagName:
      in: query
      name: name
      description: The name of a tag
      required: true
      schema:
        $ref: '#/components/schemas/TagName'
  requestBodies:
    CreateAttachments:
      required: true
      content:
        application/json:
          schema:
            $ref: '#/components/schemas/CreateAttachments'
    CreateEnvironment:
      required: true
      content:
        application/json:
          schema:
            $ref: '#/components/schemas/CreateEnvironment'
    CreateFlp:
      required: true
      content:
        application/json:
          schema:
            $ref: '#/components/schemas/CreateFlp'
    CreateLhcFill:
      required: true
      content:
        application/json:
          schema:
            $ref: '#/components/schemas/CreateLhcFill'
    CreateLog:
      required: true
      content:
        application/json:
          schema:
            $ref: '#/components/schemas/CreateLog'
    CreateRun:
      required: true
      content:
        application/json:
          schema:
            $ref: '#/components/schemas/Run'
    CreateSubsystem:
      required: true
      content:
        application/json:
          schema:
            $ref: '#/components/schemas/CreateSubsystem'
    CreateTag:
      required: true
      content:
        application/json:
          schema:
            $ref: '#/components/schemas/CreateTag'
    EndRun:
      required: true
      content:
        application/json:
          schema:
            $ref: '#/components/schemas/Run'
    UpdateEnvironment:
      required: true
      content:
        application/json:
          schema:
            $ref: '#/components/schemas/UpdateEnvironment'
    UpdateFlp:
      required: true
      content:
        application/json:
          schema:
            $ref: '#/components/schemas/UpdateFlp'
    UpdateRunByRunNumber:
      required: true
      content:
        application/json:
          schema:
            $ref: '#/components/schemas/UpdateRunByRunNumber'
    UpdateRunQuality:
      required: true
      content:
        application/json:
          schema:
            $ref: '#/components/schemas/UpdateRunQuality'
    UpdateRunTags:
      required: true
      content:
        application/json:
          schema:
            $ref: '#/components/schemas/UpdateRunTags'
  responses:
    ArrayOfAttachments:
      description: Expected response to a valid request.
      content:
        application/json:
          schema:
            $ref: '#/components/schemas/ArrayOfAttachmentsResponse'
    ArrayOfEnvironments:
      description: Expected response to a valid request.
      content:
        application/json:
          schema:
            $ref: '#/components/schemas/ArrayOfEnvironmentsResponse'
    ArrayOfFlps:
      description: Expected response to a valid request.
      content:
        application/json:
          schema:
            $ref: '#/components/schemas/ArrayOfFlpsResponse'
    ArrayOfLhcFills:
      description: Expected response to a valid request
      content:
        applicaiton/json:
          schema:
            $ref: '#/components/schemas/ArrayOfLhcFillsResponse'
    ArrayOfLogs:
      description: Expected response to a valid request.
      content:
        application/json:
          schema:
            $ref: '#/components/schemas/ArrayOfLogsResponse'
    ArrayOfRuns:
      description: Expected response to a valid request.
      content:
        application/json:
          schema:
            $ref: '#/components/schemas/ArrayOfRunsResponse'
    ArrayOfSubsystems:
      description: Expected response to a valid request.
      content:
        application/json:
          schema:
            $ref: '#/components/schemas/ArrayOfSubsystemsResponse'
    ArrayOfTags:
      description: Expected response to a valid request.
      content:
        application/json:
          schema:
            $ref: '#/components/schemas/ArrayOfTagsResponse'
    Attachment:
      description: Expected response to a valid request.
      content:
        application/json:
          schema:
            $ref: '#/components/schemas/AttachmentResponse'
    BadRequest:
      description: Bad Request
      content:
        application/json:
          schema:
            $ref: '#/components/schemas/Errors'
    Conflict:
      description: Conflict
      content:
        application/json:
          schema:
            $ref: '#/components/schemas/Errors'
    Environment:
      description: Expected response to a valid request.
      content:
        application/json:
          schema:
            $ref: '#/components/schemas/EnvironmentResponse'
    Flp:
      description: Expected response to a valid request.
      content:
        application/json:
          schema:
            $ref: '#/components/schemas/FlpResponse'
    Forbidden:
      description: Forbidden
      content:
        application/json:
          schema:
            $ref: '#/components/schemas/Errors'
    InternalServerError:
      description: Internal server error
      content:
        application/json:
          schema:
            $ref: '#/components/schemas/Errors'
    LhcFill:
      description: Expected response of an LhcFill
      content:
        application/json:
          schema:
            $ref: '#/components/schemas/LhcFillResponse'
    Log:
      description: Expected response to a valid request.
      content:
        application/json:
          schema:
            $ref: '#/components/schemas/LogResponse'
    LogTree:
      description: Expected response to a valid request.
      content:
        application/json:
          schema:
            $ref: '#/components/schemas/LogTreeResponse'
    NotFound:
      description: Not Found
      content:
        application/json:
          schema:
            $ref: '#/components/schemas/Errors'
    Run:
      description: Expected response to a valid request.
      content:
        application/json:
          schema:
            $ref: '#/components/schemas/RunResponse'
    ServiceUnavailable:
      description: Service Unavailable
      content:
        application/json:
          schema:
            $ref: '#/components/schemas/Errors'
    Subsystem:
      description: Expected response to a valid request.
      content:
        application/json:
          schema:
            $ref: '#/components/schemas/SubsystemResponse'
    Tag:
      description: Expected response to a valid request.
      content:
        application/json:
          schema:
            $ref: '#/components/schemas/TagResponse'
    UnexpectedError:
      description: Unexpected Error
      content:
        application/json:
          schema:
            $ref: '#/components/schemas/Errors'
  securitySchemes:
    ApiKeyAuth:
      type: apiKey
      in: query
      name: token
  schemas:
    ApiInformation:
      description: API information
      type: object
      properties:
        name:
          description: Name of the API
          type: string
        version:
          description: Version of the API
          type: string
      required:
        - name
        - version
      additionalProperties: false
    ArrayOfAttachments:
      description: A list of attachment objects.
      type: array
      items:
        $ref: '#/components/schemas/Attachment'
    ArrayOfAttachmentsResponse:
      description: Response containing multiple attachments.
      type: object
      properties:
        data:
          $ref: '#/components/schemas/ArrayOfAttachments'
      required:
        - data
      additionalProperties: false
    ArrayOfEnvironments:
      description: A list of Environment objects.
      type: array
      items:
        $ref: '#/components/schemas/Environment'
    ArrayOfEnvironmentsResponse:
      description: Response containing multiple environments.
      type: object
      properties:
        data:
          $ref: '#/components/schemas/ArrayOfEnvironments'
        meta:
          $ref: '#/components/schemas/ArrayOfEnvironmentsResponseMeta'
      required:
        - data
      additionalProperties: false
    ArrayOfEnvironmentsResponseMeta:
      description: The metadata related to an array of Environments response.
      type: object
      properties:
        page:
          $ref: '#/components/schemas/PaginationMeta'
      required:
        - page
      additionalProperties: false
    ArrayOfFlps:
      description: A list of Flp objects.
      type: array
      items:
        $ref: '#/components/schemas/Flp'
    ArrayOfFlpsResponse:
      description: Response containing multiple flps.
      type: object
      properties:
        data:
          $ref: '#/components/schemas/ArrayOfFlps'
        meta:
          $ref: '#/components/schemas/ArrayOfFlpsResponseMeta'
      required:
        - data
      additionalProperties: false
    ArrayOfFlpsResponseMeta:
      description: The metadata related to an array of flps response.
      type: object
      properties:
        page:
          $ref: '#/components/schemas/PaginationMeta'
      required:
        - page
      additionalProperties: false
    ArrayOfLhcFills:
      description: A list of LhcFill objects.
      type: array
      items:
        $ref: '#/components/schemas/LhcFill'
    ArrayOfLhcFillsResponse:
      description: Alist of LhcFills
      type: object
      properties:
        data:
          $ref: '#/components/schemas/ArrayOfLhcFills'
        meta:
          $ref: '#/components/schemas/ArrayOfLhcFillsResponseMeta'
      additionalProperties: false
    ArrayOfLhcFillsResponseMeta:
      description: The metadata related to an array of LhcFills response.
      type: object
      properties:
        page:
          $ref: '#/components/schemas/PaginationMeta'
      required:
        - page
      additionalProperties: false
    ArrayOfLogTrees:
      description: A list of Log tree objects.
      type: array
      items:
        $ref: '#/components/schemas/LogTree'
    ArrayOfLogs:
      description: A list of Log objects.
      type: array
      items:
        $ref: '#/components/schemas/Log'
    ArrayOfLogsResponse:
      description: Response containing multiple logs.
      type: object
      properties:
        data:
          $ref: '#/components/schemas/ArrayOfLogs'
        meta:
          $ref: '#/components/schemas/ArrayOfLogsResponseMeta'
      required:
        - data
      additionalProperties: false
    ArrayOfLogsResponseMeta:
      description: The metadata related to an array of logs response.
      type: object
      properties:
        page:
          $ref: '#/components/schemas/PaginationMeta'
      required:
        - page
      additionalProperties: false
    ArrayOfRuns:
      description: A list of Run objects.
      type: array
      items:
        $ref: '#/components/schemas/Run'
    ArrayOfRunsResponse:
      description: Response containing multiple runs.
      type: object
      properties:
        data:
          $ref: '#/components/schemas/ArrayOfRuns'
        meta:
          $ref: '#/components/schemas/ArrayOfRunsResponseMeta'
      required:
        - data
      additionalProperties: false
    ArrayOfRunsResponseMeta:
      description: The metadata related to an array of runs response.
      type: object
      properties:
        page:
          $ref: '#/components/schemas/PaginationMeta'
      required:
        - page
      additionalProperties: false
    ArrayOfSubsystems:
      description: A list of Subsystem objects.
      type: array
      items:
        $ref: '#/components/schemas/Subsystem'
    ArrayOfSubsystemsResponse:
      description: Response containing multiple subsystems.
      type: object
      properties:
        data:
          $ref: '#/components/schemas/ArrayOfSubsystems'
        meta:
          $ref: '#/components/schemas/ArrayOfSubsystemsResponseMeta'
      required:
        - data
      additionalProperties: false
    ArrayOfSubsystemsResponseMeta:
      description: The metadata related to an array of subsystems response.
      type: object
      properties:
        page:
          $ref: '#/components/schemas/PaginationMeta'
      required:
        - page
      additionalProperties: false
    ArrayOfTags:
      description: A list of Tag objects.
      type: array
      items:
        $ref: '#/components/schemas/Tag'
    ArrayOfTagsResponse:
      description: Response containing multiple tags.
      type: object
      properties:
        data:
          $ref: '#/components/schemas/ArrayOfTags'
        meta:
          $ref: '#/components/schemas/ArrayOfTagsResponseMeta'
      required:
        - data
      additionalProperties: false
    ArrayOfTagsResponseMeta:
      description: The metadata related to an array of tag response.
      type: object
      properties:
        page:
          $ref: '#/components/schemas/PaginationMeta'
      required:
        - page
      additionalProperties: false
    Attachment:
      description: Describes metadata of an attachment.
      type: object
      properties:
        createdAt:
          description: Unix timestamp when this entity was created.
          type: integer
          minimum: 0
          example: 853113599
        encoding:
          $ref: '#/components/schemas/FileEncoding'
        fileName:
          $ref: '#/components/schemas/FileName'
        id:
          $ref: '#/components/schemas/EntityId'
        logId:
          $ref: '#/components/schemas/EntityId'
        mimeType:
          $ref: '#/components/schemas/FileMimeType'
        originalName:
          $ref: '#/components/schemas/FileOriginalName'
        path:
          $ref: '#/components/schemas/FilePath'
        size:
          $ref: '#/components/schemas/FileSize'
        updatedAt:
          description: Unix timestamp when this entity was created.
          type: integer
          minimum: 0
          example: 853113599
      required:
        - id
      additionalProperties: false
    AttachmentResponse:
      description: Response containing a single attachment.
      type: object
      properties:
        data:
          $ref: '#/components/schemas/Attachment'
      required:
        - data
      additionalProperties: false
    CommaSeparatedEntityIds:
      description: CSV style string of EntityIds.
      type: string
      pattern: ^([1-9]+\d*,)*[1-9]+\d*$
      example: 1,2,3
    CreateAttachments:
      description: Describes an attachment
      type: object
      properties:
        attachments:
          $ref: '#/components/schemas/ArrayOfAttachments'
      additionalProperties: false
    CreateEnvironment:
      description: Describes an environment
      type: object
      properties:
        createdAt:
          $ref: '#/components/schemas/EnvironmentAt'
        envId:
          $ref: '#/components/schemas/EnvironmentId'
        status:
          $ref: '#/components/schemas/EnvironmentStatus'
        statusMessage:
          $ref: '#/components/schemas/EnvironmentStatusMessage'
      required:
        - envId
      additionalProperties: false
    CreateFlp:
      description: Describes an flp
      type: object
      properties:
        hostname:
          $ref: '#/components/schemas/FlpHostname'
        name:
          $ref: '#/components/schemas/FlpName'
        runNumber:
          $ref: '#/components/schemas/RunNumber'
      required:
        - hostname
        - name
      additionalProperties: false
    CreateLhcFill:
      description: Describes an lhcfill
      properties:
        beamType:
          $ref: '#/components/schemas/LhcFillBeamType'
        fillingSchemeName:
          description: Filling scheme name
          type: string
          nullable: true
        stableBeamEnd:
          description: Unix timestamp when this entity was created.
          type: integer
          minimum: 0
          example: 853113599
          nullable: true
        stableBeamStart:
          description: Unix timestamp when this entity was created.
          type: integer
          minimum: 0
          example: 853113599
          nullable: true
        stableBeamsDuration:
          description: Float value of the time
          type: integer
          nullable: true
    CreateLog:
      description: Describes an intervention or an event that happened.
      type: object
      properties:
        runNumbers:
          $ref: '#/components/schemas/RunNumbers'
        text:
          $ref: '#/components/schemas/LogText'
        title:
          $ref: '#/components/schemas/LogTitle'
      required:
        - text
        - title
      additionalProperties: false
    CreateSubsystem:
      description: A label attached to something for the purpose of identification.
      type: object
      properties:
        text:
          description: The label value of the subsystem.
          type: string
      required:
        - text
      additionalProperties: false
    CreateTag:
      description: A label attached to something for the purpose of identification.
      type: object
      properties:
        text:
          description: The label value of the tag.
          type: string
      required:
        - text
      additionalProperties: false
    DeployInformation:
      description: Deploy information
      type: object
      properties:
        age:
          description: The number of seconds that the server is online.
          type: number
        start:
          description: The unix timestamp of the moment that the the server went online.
          type: integer
          minimum: 0
          example: 853113599
      required:
        - age
        - start
      additionalProperties: false
    Entity:
      description: Base entity.
      type: object
      properties:
        createdAt:
          description: Unix timestamp when this entity was created.
          type: integer
          minimum: 0
          example: 853113599
        id:
          $ref: '#/components/schemas/EntityId'
        updatedAt:
          description: Unix timestamp when this entity was last updated.
          type: integer
          minimum: 0
          example: 853113599
      required:
        - id
    EntityId:
      description: The unique identifier of this entity.
      type: integer
      minimum: 1
    Environment:
      description: The Environment object.
      type: object
      properties:
        createdAt:
          description: Unix timestamp when this entity was created.
          type: integer
          minimum: 0
          example: 853113599
        id:
          $ref: '#/components/schemas/EnvironmentId'
        runs:
          description: Array of minified Run objects.
          type: array
          items:
            $ref: '#/components/schemas/Run'
        status:
          description: The status of the environment.
          type: string
          nullable: true
        statusMessage:
          description: >-
            A message explaining the status or the current state of the
            environment.
          type: string
          nullable: true
        toredownAt:
          description: Unix timestamp when this entity was tore down.
          type: integer
          minimum: 0
          example: 853113599
          nullable: true
        updatedAt:
          description: Unix timestamp when this entity was last updated.
          type: integer
          minimum: 0
          example: 853113599
      required:
        - id
      additionalProperties: false
    EnvironmentAt:
      description: The earliest allowed unix timestamp for the fetched data.
      type: integer
      minimum: 0
      example: 853113599
    EnvironmentId:
      description: The environment identifier.
      type: string
      nullable: true
    EnvironmentResponse:
      description: The Environment response object
      type: object
      properties:
        data:
          $ref: '#/components/schemas/Environment'
      required:
        - data
      additionalProperties: false
    EnvironmentRun:
      description: Run that needs to be added.
      type: integer
      minimum: 0
    EnvironmentStatus:
      description: Current environment status
      type: string
      nullable: true
    EnvironmentStatusMessage:
      description: Message about the current status.
      type: string
      nullable: true
    EorReason:
      description: >-
        An object containing information with regards to the reason a run was
        ended.
      type: object
      properties:
        category:
          description: The category of the general reason for ending the run.
          type: string
          nullable: true
        createdAt:
          description: Unix timestamp when this entity was created.
          type: integer
          minimum: 0
          example: 853113599
        description:
          description: The extra information if needed for an end of run. It can be empty.
          type: string
          nullable: true
        id:
          $ref: '#/components/schemas/EntityId'
        lastEditedName:
          description: The last person that edited the end-of-run reason.
          type: string
          nullable: true
        reasonTypeId:
          description: Id for the general reason that was selected.
          type: integer
          minimum: 0
          nullable: false
        runId:
          description: Id for the run for which the eor reason was selected.
          type: integer
          minimum: 0
          nullable: false
        title:
          description: The title of the general reason for ending the run.
          type: string
          nullable: true
        updatedAt:
          description: Unix timestamp when this entity was last updated.
          type: integer
          minimum: 0
          example: 853113599
      additionalProperties: false
    EorReasonList:
      description: A list of end of run reasons.
      type: array
      items:
        $ref: '#/components/schemas/EorReason'
    Error:
      description: An Error object.
      type: object
      properties:
        detail:
          description: >-
            A human-readable explanation specific to this occurrence of the
            problem.
          type: string
        source:
          $ref: '#/components/schemas/ErrorSource'
        status:
          description: The HTTP status code applicable to this problem.
          oneOf:
            - type: string
            - type: integer
        title:
          description: A short, human-readable summary of the problem.
          type: string
      required:
        - status
        - title
      additionalProperties: false
    ErrorSource:
      description: An object containing references to the source of the error.
      type: object
      properties:
        pointer:
          description: A pointer to the associated entity in the request document.
          type: string
      additionalProperties: false
    Errors:
      description: A list of Error objects.
      type: object
      properties:
        errors:
          description: A list of Error objects.
          type: array
          items:
            $ref: '#/components/schemas/Error'
          minItems: 1
      required:
        - errors
      additionalProperties: false
    FileEncoding:
      description: Encoding used on the file.
      type: string
    FileMimeType:
      description: Mime-type of a file.
      type: string
    FileName:
      description: Name of a file.
      type: string
    FileOriginalName:
      description: Original name of a file.
      type: string
    FilePath:
      description: Path of where the file is stored.
      type: string
    FileSize:
      description: Size of a file.
      type: integer
      minimum: 0
    FilterLogsCreatedOptions:
      description: Specifies the creation time related filter requirements for a request.
      type: object
      properties:
        from:
          description: The earliest allowed unix timestamp for the fetched data.
          type: integer
          minimum: 0
          example: 853113599
        to:
          description: The latest allowed unix timestamp for the fetched data.
          type: integer
          minimum: 0
          example: 853113599
      additionalProperties: false
    FilterLogsOptions:
      description: Specifies the log related filter requirements for a request.
      type: object
      properties:
        author:
          description: Name of the author.
          type: string
          example: John Doe
        created:
          $ref: '#/components/schemas/FilterLogsCreatedOptions'
        origin:
          $ref: '#/components/schemas/LogOrigin'
        parentLog:
          $ref: '#/components/schemas/EntityId'
        rootLog:
          $ref: '#/components/schemas/EntityId'
        tag:
          $ref: '#/components/schemas/FilterLogsTagOptions'
        title:
          $ref: '#/components/schemas/LogTitle'
      additionalProperties: false
    FilterLogsTagOptions:
      description: Specifies the tag related filter requirements for a request.
      type: object
      properties:
        operation:
          description: The operation indicating the relation between the data.
          type: string
          enum:
            - and
            - or
        values:
          $ref: '#/components/schemas/CommaSeparatedEntityIds'
      required:
        - operation
        - values
      additionalProperties: false
    Flp:
      description: Describes an intervention or an event that happened.
      type: object
      properties:
        bytesEquipmentReadOut:
          $ref: '#/components/schemas/FlpBytesEquipmentReadOut'
        bytesFairMQReadOut:
          $ref: '#/components/schemas/FlpBytesFairMQReadOut'
        bytesProcessed:
          $ref: '#/components/schemas/FlpBytesProcessed'
        bytesRecordingReadOut:
          $ref: '#/components/schemas/FlpBytesRecordingReadOut'
        createdAt:
          description: Unix timestamp when this entity was created.
          type: integer
          minimum: 0
          example: 853113599
        hostname:
          $ref: '#/components/schemas/FlpHostname'
        id:
          $ref: '#/components/schemas/EntityId'
        nTimeframes:
          $ref: '#/components/schemas/FlpTimeframes'
        name:
          $ref: '#/components/schemas/FlpName'
        updatedAt:
          description: Unix timestamp when this entity was last updated.
          type: integer
          minimum: 0
          example: 853113599
      required:
        - bytesEquipmentReadOut
        - bytesFairMQReadOut
        - bytesProcessed
        - bytesRecordingReadOut
        - hostname
        - id
        - nTimeframes
        - name
      additionalProperties: false
    FlpBytesEquipmentReadOut:
      description: >-
        Total data volume out from the readout 'equipment' component in bytes.
        Can reach PetaBytes. Updated regularly.
      type: integer
      minimum: 0
    FlpBytesFairMQReadOut:
      description: >-
        Total data volume out from the readout 'fmq' component in bytes. Can
        reach PetaBytes. Updated regularly.
      type: integer
      minimum: 0
    FlpBytesProcessed:
      description: Total data volume read out in bytes.
      type: integer
      minimum: 0
    FlpBytesRecordingReadOut:
      description: >-
        Total data volume out from the readout 'recording' component in bytes.
        Can reach PetaBytes. Updated regularly.
      type: integer
      minimum: 0
    FlpHostname:
      description: FLP hostname.
      type: string
    FlpName:
      description: FLP name.
      type: string
    FlpResponse:
      description: Response containing a single flp.
      type: object
      properties:
        data:
          $ref: '#/components/schemas/Flp'
      required:
        - data
      additionalProperties: false
    FlpSortOptions:
      description: Specifies the sorting requirements of a flp request.
      type: object
      properties:
        id:
          $ref: '#/components/schemas/SortOrder'
      additionalProperties: false
    FlpTimeframes:
      description: Number of subtimeframes processed in this FLP. Updated regularly.
      type: integer
      minimum: 0
    LhcFill:
      description: Describes the current situation of lhc
      type: object
      properties:
        beamType:
          $ref: '#/components/schemas/LhcFillBeamType'
        fillNumber:
          $ref: '#/components/schemas/EntityId'
        fillingSchemeName:
          description: Name of the filling schme
          type: string
          nullable: true
        runs:
          description: Array of minified Run objects.
          type: array
          items:
            $ref: '#/components/schemas/Run'
          nullable: true
        stableBeamsDuration:
          description: Float value of the time
          type: integer
          nullable: true
        stableBeamsEnd:
          description: Unix timestamp when this entity was created.
          type: integer
          minimum: 0
          example: 853113599
          nullable: true
        stableBeamsStart:
          description: Unix timestamp when this entity was created.
          type: integer
          minimum: 0
          example: 853113599
          nullable: true
      additionalProperties: false
    LhcFillBeamType:
      description: A enum of the different collision types of the beam
      nullable: true
      type: string
    LhcFillResponse:
      description: Response containing a single LhcFill.
      type: object
      properties:
        data:
          $ref: '#/components/schemas/LhcFill'
      required:
        - data
      additionalProperties: false
    Log:
      description: Describes an intervention or an event that happened.
      type: object
      properties:
        attachments:
          $ref: '#/components/schemas/ArrayOfAttachments'
        author:
          $ref: '#/components/schemas/User'
        createdAt:
          description: Unix timestamp when this entity was created.
          type: integer
          minimum: 0
          example: 853113599
        id:
          $ref: '#/components/schemas/EntityId'
        origin:
          $ref: '#/components/schemas/LogOrigin'
        parentLogId:
          $ref: '#/components/schemas/EntityId'
        replies:
          $ref: '#/components/schemas/LogReplies'
        rootLogId:
          $ref: '#/components/schemas/EntityId'
        runs:
          description: Array of minified Run objects.
          type: array
          items:
            description: Minified Run object.
            type: object
            properties:
              id:
                $ref: '#/components/schemas/EntityId'
              runNumber:
                $ref: '#/components/schemas/RunNumber'
            required:
              - id
              - runNumber
            additionalProperties: false
        subsystems:
          $ref: '#/components/schemas/ArrayOfSubsystems'
        subtype:
          $ref: '#/components/schemas/LogSubtype'
        tags:
          $ref: '#/components/schemas/ArrayOfTags'
        text:
          $ref: '#/components/schemas/LogText'
        title:
          $ref: '#/components/schemas/LogTitle'
        updatedAt:
          description: Unix timestamp when this entity was last updated.
          type: integer
          minimum: 0
          example: 853113599
      required:
        - author
        - id
        - origin
        - parentLogId
        - rootLogId
        - subtype
        - text
        - title
      additionalProperties: false
    LogOrigin:
      description: Type of creator.
      type: string
      enum:
        - human
        - process
    LogReplies:
      description: The amount of children of a root log.
      type: integer
      minimum: 0
    LogResponse:
      description: Response containing a single log.
      type: object
      properties:
        data:
          $ref: '#/components/schemas/Log'
      required:
        - data
      additionalProperties: false
    LogSortOptions:
      description: Specifies the sorting requirements of a log request.
      type: object
      properties:
        author:
          $ref: '#/components/schemas/SortOrder'
        createdAt:
          $ref: '#/components/schemas/SortOrder'
        id:
          $ref: '#/components/schemas/SortOrder'
        tags:
          $ref: '#/components/schemas/SortOrder'
        title:
          $ref: '#/components/schemas/SortOrder'
      additionalProperties: false
    LogSubtype:
      description: The subtype of a Log.
      type: string
      enum:
        - run
        - subsystem
        - announcement
        - intervention
        - comment
    LogText:
      description: Body of the log.
      type: string
      minLength: 3
    LogTitle:
      description: Title of the log.
      type: string
      minLength: 0
      maxLength: 140
    LogTree:
      description: Describes an intervention or an event that happened.
      type: object
      properties:
        attachments:
          $ref: '#/components/schemas/ArrayOfAttachments'
        author:
          $ref: '#/components/schemas/User'
        children:
          $ref: '#/components/schemas/ArrayOfLogTrees'
        createdAt:
          description: Unix timestamp when this entity was created.
          type: integer
          minimum: 0
          example: 853113599
        id:
          $ref: '#/components/schemas/EntityId'
        origin:
          $ref: '#/components/schemas/LogOrigin'
        parentLogId:
          $ref: '#/components/schemas/EntityId'
        replies:
          $ref: '#/components/schemas/LogReplies'
        rootLogId:
          $ref: '#/components/schemas/EntityId'
        runs:
          description: Array of minified Run objects.
          type: array
          items:
            description: Minified Run object.
            type: object
            properties:
              id:
                $ref: '#/components/schemas/EntityId'
              runNumber:
                $ref: '#/components/schemas/RunNumber'
            required:
              - id
              - runNumber
            additionalProperties: false
        subsystems:
          $ref: '#/components/schemas/ArrayOfSubsystems'
        subtype:
          $ref: '#/components/schemas/LogSubtype'
        tags:
          $ref: '#/components/schemas/ArrayOfTags'
        text:
          $ref: '#/components/schemas/LogText'
        title:
          $ref: '#/components/schemas/LogTitle'
        updatedAt:
          description: Unix timestamp when this entity was last updated.
          type: integer
          minimum: 0
          example: 853113599
      required:
        - author
        - children
        - id
        - origin
        - parentLogId
        - rootLogId
        - subtype
        - text
        - title
      additionalProperties: false
    LogTreeResponse:
      description: Response containing a single log tree.
      type: object
      properties:
        data:
          $ref: '#/components/schemas/LogTree'
      required:
        - data
      additionalProperties: false
    PaginationLimit:
      description: The numbers of items to return.
      type: integer
      minimum: 1
      maximum: 100
      default: 100
    PaginationMeta:
      description: The metadata related to pagination.
      type: object
      properties:
        pageCount:
          description: The total number of pages which contain data.
          type: integer
          minimum: 0
        totalCount:
          description: The total number of elements in the collection
          type: integer
          minimum: 0
      required:
        - pageCount
        - totalCount
      additionalProperties: false
    PaginationOffset:
      description: The number of items to skip before starting to collect the result set.
      type: integer
      minimum: 0
      default: 0
    PaginationOptions:
      description: Specifies the pagination requirements of a request.
      type: object
      properties:
        limit:
          $ref: '#/components/schemas/PaginationLimit'
        offset:
          $ref: '#/components/schemas/PaginationOffset'
      additionalProperties: false
    Run:
      description: Describes an intervention or an event that happened.
      type: object
      properties:
        aliceDipoleCurrent:
          description: Current in Dipole magnet (Amperes) - signed
          type: number
          nullable: true
        aliceDipolePolarity:
          description: The polarity of the alice dipole current.
          type: string
          nullable: true
        aliceL3Current:
          description: Current in L3 magnet (Amperes) - signed
          type: number
          nullable: true
        aliceL3Polarity:
          description: The polarity of the L3 magnet
          type: string
          nullable: true
        bytesReadOut:
          $ref: '#/components/schemas/RunBytesReadOut'
        createdAt:
          description: Unix timestamp when this entity was created.
          type: integer
          minimum: 0
          example: 853113599
        dcs:
          $ref: '#/components/schemas/RunDcs'
        dd_flp:
          $ref: '#/components/schemas/RunDdFlp'
        detectors:
          $ref: '#/components/schemas/RunDetectorsList'
        envId:
          $ref: '#/components/schemas/EnvironmentId'
        environmentId:
          $ref: '#/components/schemas/RunEnvironmentId'
        eorReasons:
          $ref: '#/components/schemas/EorReasonList'
        epn:
          $ref: '#/components/schemas/RunEpn'
        epnTopology:
          $ref: '#/components/schemas/RunEpnTopology'
        fillNumber:
          description: Id of a lhcFill object
          type: integer
          minimum: 1
          nullable: true
        id:
          $ref: '#/components/schemas/EntityId'
        lhcBeamEnergy:
          description: Energy of the beam (GeV)
          type: number
          nullable: true
        lhcBeamMode:
          description: LHC Beam Mode (STABLE BEAMS,INJECTION PROBE BEAM, ...)
          type: string
          nullable: true
        lhcBetaStar:
          description: LHC Beta * in meters
          type: number
          nullable: true
        nDetectors:
          $ref: '#/components/schemas/RunDetectors'
        nEpns:
          $ref: '#/components/schemas/RunEpns'
        nFlps:
          $ref: '#/components/schemas/RunFlps'
        nSubtimeframes:
          $ref: '#/components/schemas/RunSubtimeframes'
        runDuration:
          $ref: '#/components/schemas/RunDuration'
        runNumber:
          $ref: '#/components/schemas/RunNumber'
        runQuality:
          $ref: '#/components/schemas/RunQuality'
        runType:
          $ref: '#/components/schemas/RunType'
        tags:
          $ref: '#/components/schemas/ArrayOfTags'
        timeO2End:
          $ref: '#/components/schemas/RunO2End'
        timeO2Start:
          $ref: '#/components/schemas/RunO2Start'
        timeTrgEnd:
          $ref: '#/components/schemas/RunTrgEnd'
        timeTrgStart:
          $ref: '#/components/schemas/RunTrgStart'
        updatedAt:
          description: Unix timestamp when this entity was last updated.
          type: integer
          minimum: 0
          example: 853113599
      required:
        - bytesReadOut
        - id
        - nDetectors
        - nEpns
        - nFlps
        - nSubtimeframes
        - runNumber
        - runQuality
        - runType
        - timeO2End
        - timeO2Start
        - timeTrgEnd
        - timeTrgStart
      additionalProperties: false
    RunBytesReadOut:
      description: Total data volume read out from the detectors by the O2 system in bytes.
      type: integer
      minimum: 0
    RunDcs:
      description: Boolean if dcs is set.
      type: boolean
      nullable: true
    RunDdFlp:
      description: Boolean if dd_flp is set.
      type: boolean
      nullable: true
    RunDetectors:
      description: The amount of detectors in a single run.
      type: integer
      minimum: 0
    RunDetectorsList:
      description: A comma seperated string for the detectors used
      type: string
      nullable: true
    RunDuration:
      description: The duration of the run between trigger start and trigger end in ms
      type: integer
      nullable: true
      example: 60000
    RunEnvironmentId:
      description: The unique identifier of this entity.
      type: string
    RunEpn:
      description: Boolean if epn is set
      type: boolean
      nullable: true
    RunEpnTopology:
      description: The topology for the epn
      type: string
    RunEpns:
      description: The amount of Epns nodes in a single run.
      type: integer
      minimum: 0
    RunFlps:
      description: The amount of Flps nodes in a single run.
      type: integer
    RunNumber:
      description: The unique identifier of this entity.
      type: integer
      minimum: 0
    RunNumbers:
      description: A serialized string of run numbers
      type: string
      example: 1,2,3,4,5,6,7,8
    RunO2End:
      description: Unix timestamp when this entity was created.
      type: integer
      minimum: 0
      example: 853113599
      nullable: true
    RunO2Start:
      description: Unix timestamp when this entity was created.
      type: integer
      minimum: 0
      example: 853113599
      nullable: true
    RunOrigin:
      description: Type of creator.
      type: string
      enum:
        - process
    RunQuality:
      description: Specifies the type of run.
      type: string
      enum:
        - good
        - bad
        - test
    RunResponse:
      description: Response containing a single run.
      type: object
      properties:
        data:
          $ref: '#/components/schemas/Run'
      required:
        - data
      additionalProperties: false
    RunSortOptions:
      description: Specifies the sorting requirements of a run request.
      type: object
      properties:
        id:
          $ref: '#/components/schemas/SortOrder'
        text:
          $ref: '#/components/schemas/SortOrder'
      additionalProperties: false
    RunSubtimeframes:
      description: Total number of subtimeframes processed by the O2 system.
      type: integer
      minimum: 0
    RunTrgEnd:
      description: Unix timestamp when this entity was created.
      type: integer
      minimum: 0
      example: 853113599
      nullable: true
    RunTrgStart:
      description: Unix timestamp when this entity was created.
      type: integer
      minimum: 0
      example: 853113599
      nullable: true
    RunType:
      description: Specifies the type of run.
      type: string
      enum:
        - physics
        - cosmics
        - technical
    SortOrder:
      description: Specifies the sorting direction of a sorting option.
      type: string
      enum:
        - asc
        - desc
    Subsystem:
      description: A label attached to something for the purpose of identification.
      type: object
      properties:
        createdAt:
          description: Unix timestamp when this entity was created.
          type: integer
          minimum: 0
          example: 853113599
        id:
          $ref: '#/components/schemas/EntityId'
        name:
          description: The label value of the subsystem.
          type: string
        updatedAt:
          description: Unix timestamp when this entity was last updated.
          type: integer
          minimum: 0
          example: 853113599
      required:
        - id
        - name
      additionalProperties: false
    SubsystemResponse:
      description: Response containing a single subsystem.
      type: object
      properties:
        data:
          $ref: '#/components/schemas/Subsystem'
      required:
        - data
      additionalProperties: false
    Tag:
      description: A label attached to something for the purpose of identification.
      type: object
      properties:
        createdAt:
          description: Unix timestamp when this entity was created.
          type: integer
          minimum: 0
          example: 853113599
        email:
          description: The email for the tag.
          type: string
          nullable: true
        id:
          $ref: '#/components/schemas/EntityId'
        lastEditedName:
          description: The last person that edited the email/mattermost fields
          type: string
          nullable: true
        mattermost:
          description: All the mattermost tags for updates
          type: string
          nullable: true
        text:
          description: The label value of the tag.
          type: string
        updatedAt:
          description: Unix timestamp when this entity was last updated.
          type: integer
          minimum: 0
          example: 853113599
      required:
        - id
        - text
      additionalProperties: false
    TagName:
      description: The name of the tag
      type: string
    TagResponse:
      description: Response containing a single tag.
      type: object
      properties:
        data:
          $ref: '#/components/schemas/Tag'
      required:
        - data
      additionalProperties: false
    UpdateEnvironment:
      description: Describes an update to an environment
      type: object
      properties:
        run:
          $ref: '#/components/schemas/EnvironmentRun'
        status:
          $ref: '#/components/schemas/EnvironmentStatus'
        statusMessage:
          $ref: '#/components/schemas/EnvironmentStatusMessage'
        toredownAt:
          $ref: '#/components/schemas/EnvironmentAt'
      additionalProperties: false
    UpdateFlp:
      description: Describes an update to an flp
      type: object
      properties:
        bytesEquipmentReadOut:
          $ref: '#/components/schemas/FlpBytesEquipmentReadOut'
        bytesFairMQReadOut:
          $ref: '#/components/schemas/FlpBytesFairMQReadOut'
        bytesProcessed:
          $ref: '#/components/schemas/FlpBytesProcessed'
        bytesRecordingReadOut:
          $ref: '#/components/schemas/FlpBytesRecordingReadOut'
        nTimeframes:
          $ref: '#/components/schemas/FlpTimeframes'
      additionalProperties: false
    UpdateRunByRunNumber:
      description: Updates Run by runNumber
      type: object
      properties:
        aliceDipoleCurrent:
          description: Current in Dipole magnet (Amperes) - signed
          type: number
          nullable: true
        aliceL3Current:
          description: Current in L3 magnet (Amperes) - signed
          type: number
          nullable: true
        lhcBeamEnergy:
          description: Energy of the beam (GeV)
          type: number
          nullable: true
        lhcBeamMode:
          description: LHC Beam Mode (STABLE BEAMS,INJECTION PROBE BEAM, ...)
          type: string
          nullable: true
        lhcBetaStar:
          description: LHC Beta * in meters
          type: number
          nullable: true
        runQuality:
          $ref: '#/components/schemas/RunQuality'
      additionalProperties: false
    UpdateRunQuality:
      description: Updates the run quality values
      properties:
        runQuality:
          $ref: '#/components/schemas/RunQuality'
      additionalProperties: false
    UpdateRunTags:
      description: List of labels attached to something for the purpose of identification.
      type: object
      properties:
        tags:
          type: array
          description: Array of tags IDs
          items:
            type: number
            description: Tag ID
      additionalProperties: false
    User:
      description: Describes an intervention or an event that happened.
      type: object
      properties:
        access:
          type: array
          description: Array of roles
          items:
            type: string
            description: Role name
        externalId:
          description: The unique CERN identifier of this user.
          type: integer
          format: int64
          minimum: 0
        id:
          description: The unique identifier of this entity.
          type: integer
          format: int64
          minimum: 0
        name:
          type: string
          description: Name of the user.
      required:
        - externalId
        - id
        - name
      additionalProperties: false
security:
  - ApiKeyAuth: []<|MERGE_RESOLUTION|>--- conflicted
+++ resolved
@@ -1,8 +1,4 @@
-<<<<<<< HEAD
 # Generated on Thu, 23 Jun 2022 14:59:15 GMT
-=======
-# Generated on Tue, 21 Jun 2022 09:47:34 GMT
->>>>>>> 2ecef9d2
 
 openapi: 3.0.0
 info:
