<<<<<<< HEAD
## [0.3X.X]
=======
## [0.35.0]
>>>>>>> 5a32d1af
* Changes made to the database:
    * table `runs` - added fields:
        * `lhcPeriod` - string ('lhc22_b')
## [0.32.0]
* Changes made to the database:
    * table `runs` - added fields:
        * `trgGlobalRunEnabled` - boolean ('true', 'false')
        * `trgEnabled` - boolean ('true', 'false')
        * `pdpConfigOption` - string ('Repository Hash')
        * `pdpTopologyDescriptionLibraryFile` - string ('some/location.desc', 'production/production.desc')
        * `tfbDdMode` - string ('processing')

## [0.31.0]
* Changes made to the database:
  * table `runs`:
    * `aliceL3Polarity` - string ('positive', 'negative')
    * `aliceDipolePolarity` - string ('positive', 'negative')

## [0.28.0]
* Changes made to the database:
  * table `runs`:
    * `detectors` is now STRING;
    * new columns for LHC Fills data: `fill_number, lhc_beam_energy, lhc_beam_mode, lhc_beta_star, alice_l3_current, alice_dipole_current`
  * new table `lhc_fills`
  * new table `eor_reasons`
  * new table `reason_types`
* Respective changes were applied to GO APIs

## [0.21.0]
* Changes made to the database:
  * runQuality:
    * ENUM('good', 'bad', 'unknown', 'test');
    * defaultValue: 'test'
* Respective changes were applied to GO and CPP APIs
## [0.17.11]
* Changes made to the database and go-api-bindings[#420]https://github.com/AliceO2Group/Bookkeeping/pull/420
    * New field to be added to the RUNS table.
        - name: detectors
            - type: SET 
                - ALTER TABLE runs ADD detectors SET('CPV', 'EMC', 'FDD', 'FT0', 'FV0', 'HMP', 'ITS', 'MCH', 'MFT', 'MID', 'PHS', 'TOF', 'TPC', 'TRD', 'TST', 'ZDC');
                - ALTER TABLE runs modify detectors SET('CPV', 'EMC', 'FDD', 'FT0', 'FV0', 'HMP', 'ITS', 'MCH', 'MFT', 'MID', 'PHS', 'TOF', 'TPC', 'TRD', 'TST', 'ZDC');
## [0.17.7]
* Added the field epn_topology. [#411] (https://github.com/AliceO2Group/Bookkeeping/pull/411)
* Changes made to the database. Changes are registerd in the CHANGELOG.md file in the database folder.

    * New fields to be added to the RUNS table:
        - epn_topology
            - type: string 

## [0.17.6]
* Add more information to run entries. [#406] (https://github.com/AliceO2Group/Bookkeeping/pull/406)
* Hide/change existing Run Statistics fields. [#408] (https://github.com/AliceO2Group/Bookkeeping/pull/408)
* Changes made to the database and go-api-bindings. Changes are registerd in the CHANGELOG.md file in the database folder.

    * New fields to be added to the RUNS table:
        - dd_flp
            - type: boolean 
        - dcs
            - type: boolean 
        - epn
            - type: boolean 

    * Changed a field to another name in the RUNS table:
        - activity_id is changed to environment_id<|MERGE_RESOLUTION|>--- conflicted
+++ resolved
@@ -1,8 +1,4 @@
-<<<<<<< HEAD
-## [0.3X.X]
-=======
 ## [0.35.0]
->>>>>>> 5a32d1af
 * Changes made to the database:
     * table `runs` - added fields:
         * `lhcPeriod` - string ('lhc22_b')
