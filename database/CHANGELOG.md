--- conflicted
+++ resolved
@@ -1,6 +1,3 @@
-<<<<<<< HEAD
-## [0.38.0]
-=======
 ## [0.40.0]
 * Changes made to the database:
   * Table `runs` updates:
@@ -10,7 +7,6 @@
     * `name` - CHAR(64),
 
 ## [0.37.0]
->>>>>>> ec69c774
 * Changes made to the database:
     * Table `runs` - added fields:
         * `run_duration`:
