/**
 * @license
 * Copyright CERN and copyright holders of ALICE O2. This software is
 * distributed under the terms of the GNU General Public License v3 (GPL
 * Version 3), copied verbatim in the file "COPYING".
 *
 * See http://alice-o2.web.cern.ch/license for full licensing information.
 *
 * In applying this license CERN does not waive the privileges and immunities
 * granted to it by virtue of its status as an Intergovernmental Organization
 * or submit itself to any jurisdiction.
 */

const { logService } = require('../../server/services/log/LogService.js');

/**
 * CreateLogUseCase
 */
class CreateLogUseCase {
    /**
     * Executes this use case.
     *
     * @param {Object} dto The CreateLogDto containing all data.
     * @returns {Promise<{result: (Object|undefined|null), error: (Object|undefined)}>} Promise object represents the result of this use case.
     *      If a transaction is provided, result may be null
     */
    async execute(dto) {
        const { body, files } = dto;
<<<<<<< HEAD
        const { tags: tagsTexts, runNumbers: serializedRunNumbers, environments: environmentsTexts } = body;
=======
        const { tags: tagsTexts, runNumbers: serializedRunNumbers, environments } = body;
>>>>>>> 0aad1721

        // Parse comma-separated string to array of numbers
        const runNumbers = serializedRunNumbers ? [
            ...new Set(serializedRunNumbers.split(',')
                .map((x) => x.trim())
                .map((x) => parseInt(x, 10))),
        ] : [];

        body.userId = dto?.session?.id || null;

        try {
<<<<<<< HEAD
            return { result: await logService.create(body, runNumbers, tagsTexts || [], environmentsTexts || [], files || []) };
=======
            return { result: await logService.create(body, runNumbers, tagsTexts || [], environments || [], files || []) };
>>>>>>> 0aad1721
        } catch (e) {
            return {
                error: {
                    status: '400',
                    title: e.message,
                },
            };
        }
    }
}

module.exports = CreateLogUseCase;<|MERGE_RESOLUTION|>--- conflicted
+++ resolved
@@ -26,11 +26,7 @@
      */
     async execute(dto) {
         const { body, files } = dto;
-<<<<<<< HEAD
-        const { tags: tagsTexts, runNumbers: serializedRunNumbers, environments: environmentsTexts } = body;
-=======
         const { tags: tagsTexts, runNumbers: serializedRunNumbers, environments } = body;
->>>>>>> 0aad1721
 
         // Parse comma-separated string to array of numbers
         const runNumbers = serializedRunNumbers ? [
@@ -42,11 +38,7 @@
         body.userId = dto?.session?.id || null;
 
         try {
-<<<<<<< HEAD
-            return { result: await logService.create(body, runNumbers, tagsTexts || [], environmentsTexts || [], files || []) };
-=======
             return { result: await logService.create(body, runNumbers, tagsTexts || [], environments || [], files || []) };
->>>>>>> 0aad1721
         } catch (e) {
             return {
                 error: {
