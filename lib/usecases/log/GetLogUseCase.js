/**
 * @license
 * Copyright CERN and copyright holders of ALICE O2. This software is
 * distributed under the terms of the GNU General Public License v3 (GPL
 * Version 3), copied verbatim in the file "COPYING".
 *
 * See http://alice-o2.web.cern.ch/license for full licensing information.
 *
 * In applying this license CERN does not waive the privileges and immunities
 * granted to it by virtue of its status as an Intergovernmental Organization
 * or submit itself to any jurisdiction.
 */

const {
    repositories: {
        LogRepository,
    },
    utilities: {
        QueryBuilder,
        TransactionHelper,
    },
} = require('../../database');
const { logAdapter } = require('../../database/adapters/index.js');

/**
 * GetLogUseCase
 */
class GetLogUseCase {
    /**
     * Executes this use case.
     *
     * @param {Object} dto The GetLogDto containing all data.
     * @returns {Promise} Promise object represents the result of this use case.
     */
    async execute(dto) {
        const { params } = dto;
        const { logId } = params;

        const queryBuilder = new QueryBuilder()
            .include('user')
            .include('tags')
<<<<<<< HEAD
            .include({ association: 'runs', attributes: ['id', 'runNumber'] })
=======
            .include('runs')
            .include('lhcFills')
>>>>>>> a7e14cad
            .include('subsystems')
            .include('attachments')
            .include({ association: 'environments', attributes: ['id'] })
            .where('id').is(logId);

        const log = await TransactionHelper.provide(() => LogRepository.findOne(queryBuilder));
        return log ? logAdapter.toEntity(log) : null;
    }
}

module.exports = GetLogUseCase;<|MERGE_RESOLUTION|>--- conflicted
+++ resolved
@@ -39,12 +39,8 @@
         const queryBuilder = new QueryBuilder()
             .include('user')
             .include('tags')
-<<<<<<< HEAD
             .include({ association: 'runs', attributes: ['id', 'runNumber'] })
-=======
-            .include('runs')
-            .include('lhcFills')
->>>>>>> a7e14cad
+            .include({ association: 'lhcFills', attributes: ['fillNumber'] })
             .include('subsystems')
             .include('attachments')
             .include({ association: 'environments', attributes: ['id'] })
