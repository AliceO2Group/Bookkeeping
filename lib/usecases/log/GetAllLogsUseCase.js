--- conflicted
+++ resolved
@@ -46,22 +46,13 @@
         const { query = {} } = dto;
         const { filter, sort = { id: 'desc' }, page = {} } = query;
 
-<<<<<<< HEAD
         queryBuilder.include('user')
             .include('tags')
             .include({ association: 'runs', attributes: ['id', 'runNumber'] })
+            .include({ association: 'lhcFills', attributes: ['fillNumber'] })
             .include('subsystems')
             .include('attachments')
             .include({ association: 'environments', attributes: ['id'] });
-=======
-        queryBuilder.include('user');
-        queryBuilder.include('tags');
-        queryBuilder.include('runs');
-        queryBuilder.include('lhcFills');
-        queryBuilder.include('subsystems');
-        queryBuilder.include('attachments');
-        queryBuilder.include('environments');
->>>>>>> a7e14cad
 
         if (filter) {
             const { title, content, author, created, origin, parentLog, rootLog } = filter;
