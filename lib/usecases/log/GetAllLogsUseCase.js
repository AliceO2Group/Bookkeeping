--- conflicted
+++ resolved
@@ -23,10 +23,6 @@
         TransactionHelper,
     },
 } = require('../../database');
-<<<<<<< HEAD
-const { LogAdapter } = require('../../database/adapters');
-=======
->>>>>>> a861b25e
 const { getTagsByText } = require('../../server/services/tag/getTagsByText.js');
 const { groupByProperty } = require('../../database/utilities/groupByProperty.js');
 const { logAdapter } = require('../../database/adapters/index.js');
