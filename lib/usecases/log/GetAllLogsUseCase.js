/**
 * @license
 * Copyright CERN and copyright holders of ALICE O2. This software is
 * distributed under the terms of the GNU General Public License v3 (GPL
 * Version 3), copied verbatim in the file "COPYING".
 *
 * See http://alice-o2.web.cern.ch/license for full licensing information.
 *
 * In applying this license CERN does not waive the privileges and immunities
 * granted to it by virtue of its status as an Intergovernmental Organization
 * or submit itself to any jurisdiction.
 */

const {
    repositories: {
        LogRepository,
        EnvironmentRepository,
        UserRepository,
        LogTagsRepository,
        LogRunsRepository,
        LogLhcFillsRepository,
        LogEnvironmentsRepository,
    },
    utilities: {
        QueryBuilder,
        TransactionHelper,
    },
} = require('../../database');
const { getTagsByText } = require('../../server/services/tag/getTagsByText.js');
const { groupByProperty } = require('../../database/utilities/groupByProperty.js');
const { logAdapter } = require('../../database/adapters/index.js');
const { ApiConfig } = require('../../config/index.js');
const { Op } = require('sequelize');
const LogLhcfillsRepository = require('../../database/repositories/LogLhcfillsRepository');

/**
 * GetAllLogsUseCase
 */
class GetAllLogsUseCase {
    /**
     * Executes this use case.
     *
     * @param {Partial<GetAllLogsDto>} dto The GetAllLogs DTO which contains all request data.
     * @returns {Promise} Promise object represents the result of this use case.
     */
    async execute(dto = {}) {
        const queryBuilder = new QueryBuilder();
        const { query = {} } = dto;
        const { filter, sort = { id: 'desc' }, page = {} } = query;

        queryBuilder.include('user');
        queryBuilder.include('tags');
        queryBuilder.include('runs');
        queryBuilder.include('lhcFills');
        queryBuilder.include('subsystems');
        queryBuilder.include('attachments');
        queryBuilder.include('environments');

        if (filter) {
            const { title, content, author, created, origin, parentLog, rootLog } = filter;

            if (title) {
                queryBuilder.where('title').substring(title);
            }

            if (content) {
                queryBuilder.literalWhere('MATCH (Log.text) AGAINST (:contentSearch IN BOOLEAN MODE)', { contentSearch: `"${content}"` });
            }

            if (author) {
                const userQueryBuilder = new QueryBuilder();
                userQueryBuilder.where('name').substring(author);
                const userResults = await UserRepository.findAll(userQueryBuilder);
                const userIds = userResults.length > 0 ? userResults.map((user) => user.id) : [0];
                queryBuilder.where('userId').oneOf(...userIds);
            }

            if (created) {
                const from = created.from !== undefined ? created.from : 0;
                const to = created.to !== undefined ? created.to : new Date().getTime();
                queryBuilder.where('createdAt').between(from, to);
            }

            if (origin) {
                queryBuilder.where('origin').is(origin);
            }

            if (parentLog) {
                queryBuilder.where('parentLogId').is(parentLog);
            }

            if (rootLog) {
                queryBuilder.where('rootLogId').is(rootLog);
            }
        }

        if (sort) {
            const { id, title, author, createdAt, tags, runs, environments } = sort;

            if (id) {
                queryBuilder.orderBy('id', sort.id);
            }

            if (title) {
                queryBuilder.orderBy('title', sort.title);
            }

            if (author) {
                queryBuilder.orderBy('name', sort.author, 'user');
            }

            if (createdAt) {
                queryBuilder.orderBy('createdAt', sort.createdAt);
            }

            if (tags) {
                queryBuilder.orderBy('text', sort.tags, 'tags');
            }

            if (runs) {
                queryBuilder.orderBy('id', sort.runs, 'runs');
            }

            if (environments) {
                queryBuilder.orderBy('id', sort.environments, 'environments');
            }
        }

        const { limit = ApiConfig.pagination.limit, offset = 0 } = page;
        queryBuilder.limit(limit);
        queryBuilder.offset(offset);

        const {
            count,
            rows,
        } = await TransactionHelper.provide(async () => {
            if (filter && filter.tags && filter.tags.values.length > 0) {
                const tags = await getTagsByText(filter.tags.values);
                const logTagQueryBuilder = new QueryBuilder()
                    .where('tagId').oneOf(...tags.map(({ id }) => id)).orderBy('logId', 'asc');

                let logIds;
                switch (filter.tags.operation) {
                    case 'and':
                        logIds = groupByProperty(await LogTagsRepository.findAll(logTagQueryBuilder), 'logId')
                            .filter(({ values }) => tags.every((tag) => values.some((item) => item.tagId === tag.id)))
                            .map(({ index }) => index);
                        break;
                    case 'or':
                        logIds = (await LogTagsRepository.findAll(logTagQueryBuilder)).map(({ logId }) => logId);
                        break;
                }

                queryBuilder.where('id').oneOf(...logIds);
            }

            if (filter?.run) {
                const runQueryBuilder = new QueryBuilder();
                runQueryBuilder.include({
                    association: 'run',
                    where: { runNumber: { [Op.in]: filter.run.values } },
                }).orderBy('logId', 'asc');

                let logRuns;
                switch (filter.run.operation) {
                    case 'and':
                        logRuns = await LogRunsRepository
                            .findAllAndGroup(runQueryBuilder);
                        logRuns = logRuns
                            .filter((logRun) => filter.run.values.every((runNumber) => logRun.runNumbers.includes(runNumber)));
                        break;
                    case 'or':
                        logRuns = await LogRunsRepository
                            .findAll(runQueryBuilder);
                        break;
                }

                const logIds = logRuns.map((logRun) => logRun.logId);
                queryBuilder.where('id').oneOf(...logIds);
            }

<<<<<<< HEAD
            if (filter && filter.lhcFills) {
                const logLhcFillQueryBuilder = new QueryBuilder();
                logLhcFillQueryBuilder.include({
                    association: 'lhcFill',
                    where: { fill_number: { [Op.in]: filter.lhcFills } },
                }).orderBy('logId', 'asc');

                const logLhcFills = await LogLhcfillsRepository.findAll(logLhcFillQueryBuilder);
=======
            if (filter?.lhcFills) {
                const logLhcFillQueryBuilder = new QueryBuilder();
                logLhcFillQueryBuilder.include({
                    association: 'lhcFill',
                    where: { fill_number: { [Op.in]: filter.lhcFills.values } },
                }).orderBy('logId', 'asc');

                let logLhcFills;
                switch (filter.lhcFills.operation) {
                    case 'and':
                        logLhcFills = await LogLhcFillsRepository
                            .findAllAndGroup(logLhcFillQueryBuilder);
                        logLhcFills = logLhcFills
                            .filter((logLhcFill) => filter.lhcFills.values.every((fillNumber) => logLhcFill.fillNumbers.includes(fillNumber)));
                        break;
                    case 'or':
                        logLhcFills = await LogLhcFillsRepository
                            .findAll(logLhcFillQueryBuilder);
                        break;
                }

>>>>>>> 044c5da1
                const logIds = logLhcFills.map((logLhcFill) => logLhcFill.logId);

                queryBuilder.where('id').oneOf(...logIds);
            }

            if (filter?.environments?.values?.length > 0) {
                const validEnvironments = await EnvironmentRepository.findAll({ where: { id: { [Op.in]: filter.environments.values } } });

                const logEnvironmentQueryBuilder = new QueryBuilder()
                    .where('environmentId')
                    .oneOf(...validEnvironments.map(({ id }) => id))
                    .orderBy('logId', 'asc');

                let logIds;
                switch (filter.environments.operation) {
                    case 'and':
                        logIds = groupByProperty(await LogEnvironmentsRepository.findAll(logEnvironmentQueryBuilder), 'logId')
                            .filter(({ values }) => validEnvironments.every((env) => values.some((item) => item.environmentId === env.id)))
                            .map(({ index }) => index);
                        break;
                    case 'or':
                        logIds = (await LogEnvironmentsRepository.findAll(logEnvironmentQueryBuilder)).map(({ logId }) => logId);
                        break;
                }

                queryBuilder.where('id').oneOf(...logIds);
            }

            return LogRepository.findAndCountAll(queryBuilder);
        });

        const rowsWithReplies = await LogRepository.addChildrenCountByRootLog(rows);

        return {
            count,
            logs: rowsWithReplies.map(logAdapter.toEntity),
        };
    }
}

module.exports = GetAllLogsUseCase;<|MERGE_RESOLUTION|>--- conflicted
+++ resolved
@@ -31,7 +31,6 @@
 const { logAdapter } = require('../../database/adapters/index.js');
 const { ApiConfig } = require('../../config/index.js');
 const { Op } = require('sequelize');
-const LogLhcfillsRepository = require('../../database/repositories/LogLhcfillsRepository');
 
 /**
  * GetAllLogsUseCase
@@ -179,16 +178,6 @@
                 queryBuilder.where('id').oneOf(...logIds);
             }
 
-<<<<<<< HEAD
-            if (filter && filter.lhcFills) {
-                const logLhcFillQueryBuilder = new QueryBuilder();
-                logLhcFillQueryBuilder.include({
-                    association: 'lhcFill',
-                    where: { fill_number: { [Op.in]: filter.lhcFills } },
-                }).orderBy('logId', 'asc');
-
-                const logLhcFills = await LogLhcfillsRepository.findAll(logLhcFillQueryBuilder);
-=======
             if (filter?.lhcFills) {
                 const logLhcFillQueryBuilder = new QueryBuilder();
                 logLhcFillQueryBuilder.include({
@@ -210,7 +199,6 @@
                         break;
                 }
 
->>>>>>> 044c5da1
                 const logIds = logLhcFills.map((logLhcFill) => logLhcFill.logId);
 
                 queryBuilder.where('id').oneOf(...logIds);
