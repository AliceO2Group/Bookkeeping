/**
 * @license
 * Copyright CERN and copyright holders of ALICE O2. This software is
 * distributed under the terms of the GNU General Public License v3 (GPL
 * Version 3), copied verbatim in the file "COPYING".
 *
 * See http://alice-o2.web.cern.ch/license for full licensing information.
 *
 * In applying this license CERN does not waive the privileges and immunities
 * granted to it by virtue of its status as an Intergovernmental Organization
 * or submit itself to any jurisdiction.
 */

const {
    repositories: {
        LogRepository,
        EnvironmentRepository,
        UserRepository,
        LogTagsRepository,
        LogRunsRepository,
        LogLhcFillsRepository,
        LogEnvironmentsRepository,
    },
} = require('../../database');
const { getTagsByText } = require('../../server/services/tag/getTagsByText.js');
const { groupByProperty } = require('../../database/utilities/groupByProperty.js');
const { logAdapter } = require('../../database/adapters/index.js');
const { ApiConfig } = require('../../config/index.js');
const { Op } = require('sequelize');
const { dataSource } = require('../../database/DataSource.js');
const { checkForFilterExclusion } = require('../common/checkForFilterExclusion.js');

/**
 * Apply the given filter on the given query builder
 *
 * @param {DataSource} dataSource data source to use to create query builders
 * @param {QueryBuilder} queryBuilder the query builder on which filters must be applied
 * @param {object} filter the filters to apply
 * @return {Promise<void>} resolves once the filter has been applied
 */
const applyFilter = async (dataSource, queryBuilder, filter) => {
    const { title, content, author, created, origin, parentLog, rootLog } = filter;

    if (title) {
        queryBuilder.where('title').substring(title);
    }

    if (content) {
        queryBuilder.literalWhere('MATCH (Log.text) AGAINST (:contentSearch IN BOOLEAN MODE)', { contentSearch: `"${content}"` });
    }

    if (author) {
        const { excl, strippedFilter } = checkForFilterExclusion(author);

<<<<<<< HEAD
        const userQueryBuilder = dataSource.createQueryBuilder();
        userQueryBuilder.where('name').substring(strippedFilter);
        const userResults = await UserRepository.findAll(userQueryBuilder);
        const userIds = userResults.length > 0 ? userResults.map((user) => user.id) : [0];

        excl ?
            queryBuilder.where('userId').not().oneOf(...userIds) :
            queryBuilder.where('userId').oneOf(...userIds);
=======
        if (strippedFilter !== '') {
            const userQueryBuilder = dataSource.createQueryBuilder();
            userQueryBuilder.where('name').substring(strippedFilter);
            const userResults = await UserRepository.findAll(userQueryBuilder);
            const userIds = userResults.length > 0 ? userResults.map((user) => user.id) : [0];

            excl ?
                queryBuilder.where('userId').not().oneOf(...userIds) :
                queryBuilder.where('userId').oneOf(...userIds);
        }
>>>>>>> ca7eaa25
    }

    if (created) {
        const from = created.from !== undefined ? created.from : 0;
        const to = created.to !== undefined ? created.to : new Date().getTime();
        queryBuilder.where('createdAt').between(from, to);
    }

    if (origin) {
        queryBuilder.where('origin').is(origin);
    }

    if (parentLog) {
        queryBuilder.where('parentLogId').is(parentLog);
    }

    if (rootLog) {
        queryBuilder.where('rootLogId').is(rootLog);
    }

    if (filter.tags?.values?.length > 0) {
        const tags = await getTagsByText(filter.tags.values);
        const logTagQueryBuilder = dataSource.createQueryBuilder()
            .where('tagId').oneOf(...tags.map(({ id }) => id)).orderBy('logId', 'asc');

        let logIds;
        switch (filter.tags.operation) {
            case 'and':
                logIds = groupByProperty(await LogTagsRepository.findAll(logTagQueryBuilder), 'logId')
                    .filter(({ values }) => tags.every((tag) => values.some((item) => item.tagId === tag.id)))
                    .map(({ index }) => index);
                break;
            case 'or':
                logIds = (await LogTagsRepository.findAll(logTagQueryBuilder)).map(({ logId }) => logId);
                break;
        }

        queryBuilder.where('id').oneOf(...logIds);
    }

    if (filter.run?.values?.length > 0) {
        const runQueryBuilder = dataSource.createQueryBuilder();
        runQueryBuilder.include({
            association: 'run',
            where: { runNumber: { [Op.in]: filter.run.values } },
        }).orderBy('logId', 'asc');

        let logRuns;
        switch (filter.run.operation) {
            case 'and':
                logRuns = await LogRunsRepository
                    .findAllAndGroup(runQueryBuilder);
                logRuns = logRuns
                    .filter((logRun) => filter.run.values.every((runNumber) => logRun.runNumbers.includes(runNumber)));
                break;
            case 'or':
                logRuns = await LogRunsRepository
                    .findAll(runQueryBuilder);
                break;
        }

        const logIds = logRuns.map((logRun) => logRun.logId);
        queryBuilder.where('id').oneOf(...logIds);
    }

    if (filter.lhcFills?.values?.length > 0) {
        const logLhcFillQueryBuilder = dataSource.createQueryBuilder();
        logLhcFillQueryBuilder.include({
            association: 'lhcFill',
            where: { fill_number: { [Op.in]: filter.lhcFills.values } },
        }).orderBy('logId', 'asc');

        let logLhcFills;
        switch (filter.lhcFills.operation) {
            case 'and':
                logLhcFills = await LogLhcFillsRepository.findAllAndGroup(logLhcFillQueryBuilder);
                logLhcFills = logLhcFills
                    .filter((logLhcFill) => filter.lhcFills.values.every((fillNumber) => logLhcFill.fillNumbers.includes(fillNumber)));
                break;
            case 'or':
                logLhcFills = await LogLhcFillsRepository.findAll(logLhcFillQueryBuilder);
                break;
        }

        const logIds = logLhcFills.map((logLhcFill) => logLhcFill.logId);

        queryBuilder.where('id').oneOf(...logIds);
    }

    if (filter.environments?.values?.length > 0) {
        const validEnvironments = await EnvironmentRepository.findAll({ where: { id: { [Op.in]: filter.environments.values } } });

        const logEnvironmentQueryBuilder = dataSource.createQueryBuilder()
            .where('environmentId')
            .oneOf(...validEnvironments.map(({ id }) => id))
            .orderBy('logId', 'asc');

        let logIds;
        switch (filter.environments.operation) {
            case 'and':
                logIds = groupByProperty(await LogEnvironmentsRepository.findAll(logEnvironmentQueryBuilder), 'logId')
                    .filter(({ values }) => validEnvironments.every((env) => values.some((item) => item.environmentId === env.id)))
                    .map(({ index }) => index);
                break;
            case 'or':
                logIds = (await LogEnvironmentsRepository.findAll(logEnvironmentQueryBuilder)).map(({ logId }) => logId);
                break;
        }

        queryBuilder.where('id').oneOf(...logIds);
    }
};

/**
 * Apply a given sorting on a given query builder
 *
 * @param {QueryBuilder} queryBuilder the query builder to apply sorting on
 * @param {object} sort the sorting configuration
 * @return {void}
 */
const applySorting = (queryBuilder, sort) => {
    const { id, title, author, createdAt, tags, runs, environments } = sort;

    if (id) {
        queryBuilder.orderBy('id', sort.id);
    }

    if (title) {
        queryBuilder.orderBy('title', sort.title);
    }

    if (author) {
        queryBuilder.orderBy('name', sort.author, 'user');
    }

    if (createdAt) {
        queryBuilder.orderBy('createdAt', sort.createdAt);
    }

    if (tags) {
        queryBuilder.orderBy('text', sort.tags, 'tags');
    }

    if (runs) {
        queryBuilder.orderBy('id', sort.runs, 'runs');
    }

    if (environments) {
        queryBuilder.orderBy('id', sort.environments, 'environments');
    }
};

/**
 * GetAllLogsUseCase
 */
class GetAllLogsUseCase {
    /**
     * Executes this use case.
     *
     * @param {Partial<GetAllLogsDto>} dto The GetAllLogs DTO which contains all request data.
     * @returns {Promise} Promise object represents the result of this use case.
     */
    async execute(dto = {}) {
        const queryBuilder = dataSource.createQueryBuilder();
        const { query = {} } = dto;
        const { filter, sort = { id: 'desc' }, page = {} } = query;

        const { count, rows } = await dataSource.transaction(async () => {
            queryBuilder.include('user')
                .include('tags')
                .include({ association: 'runs', attributes: ['id', 'runNumber'] })
                .include({ association: 'lhcFills', attributes: ['fillNumber'] })
                .include('subsystems')
                .include('attachments')
                .include({ association: 'environments', attributes: ['id'] });

            if (filter) {
                await applyFilter(dataSource, queryBuilder, filter);
            }

            if (sort) {
                applySorting(queryBuilder, sort);
            }

            const { limit = ApiConfig.pagination.limit, offset = 0 } = page;
            queryBuilder.limit(limit);
            queryBuilder.offset(offset);

            return LogRepository.findAndCountAll(queryBuilder);
        });

        const rowsWithReplies = await LogRepository.addChildrenCountByLog(rows);

        return {
            count,
            logs: rowsWithReplies.map(logAdapter.toEntity),
        };
    }
}

module.exports = GetAllLogsUseCase;<|MERGE_RESOLUTION|>--- conflicted
+++ resolved
@@ -52,16 +52,6 @@
     if (author) {
         const { excl, strippedFilter } = checkForFilterExclusion(author);
 
-<<<<<<< HEAD
-        const userQueryBuilder = dataSource.createQueryBuilder();
-        userQueryBuilder.where('name').substring(strippedFilter);
-        const userResults = await UserRepository.findAll(userQueryBuilder);
-        const userIds = userResults.length > 0 ? userResults.map((user) => user.id) : [0];
-
-        excl ?
-            queryBuilder.where('userId').not().oneOf(...userIds) :
-            queryBuilder.where('userId').oneOf(...userIds);
-=======
         if (strippedFilter !== '') {
             const userQueryBuilder = dataSource.createQueryBuilder();
             userQueryBuilder.where('name').substring(strippedFilter);
@@ -72,7 +62,6 @@
                 queryBuilder.where('userId').not().oneOf(...userIds) :
                 queryBuilder.where('userId').oneOf(...userIds);
         }
->>>>>>> ca7eaa25
     }
 
     if (created) {
