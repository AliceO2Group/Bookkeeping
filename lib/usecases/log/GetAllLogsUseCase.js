/**
 * @license
 * Copyright CERN and copyright holders of ALICE O2. This software is
 * distributed under the terms of the GNU General Public License v3 (GPL
 * Version 3), copied verbatim in the file "COPYING".
 *
 * See http://alice-o2.web.cern.ch/license for full licensing information.
 *
 * In applying this license CERN does not waive the privileges and immunities
 * granted to it by virtue of its status as an Intergovernmental Organization
 * or submit itself to any jurisdiction.
 */

const {
    repositories: {
        LogRepository,
        EnvironmentRepository,
        UserRepository,
        LogTagsRepository,
        LogRunsRepository,
        LogEnvironmentsRepository,
    },
    utilities: {
        QueryBuilder,
        TransactionHelper,
    },
} = require('../../database');
const { getTagsByText } = require('../../server/services/tag/getTagsByText.js');
const { groupByProperty } = require('../../database/utilities/groupByProperty.js');
const { logAdapter } = require('../../database/adapters/index.js');
const { ApiConfig } = require('../../config/index.js');
const { Op } = require('sequelize');
const LogLhcfillsRepository = require('../../database/repositories/LogLhcfillsRepository');

/**
 * GetAllLogsUseCase
 */
class GetAllLogsUseCase {
    /**
     * Executes this use case.
     *
     * @param {Partial<GetAllLogsDto>} dto The GetAllLogs DTO which contains all request data.
     * @returns {Promise} Promise object represents the result of this use case.
     */
    async execute(dto = {}) {
        const queryBuilder = new QueryBuilder();
        const { query = {} } = dto;
        const { filter, sort = { id: 'desc' }, page = {} } = query;

        queryBuilder.include('user');
        queryBuilder.include('tags');
        queryBuilder.include('runs');
        queryBuilder.include('lhcFills');
        queryBuilder.include('subsystems');
        queryBuilder.include('attachments');
        queryBuilder.include('environments');

        if (filter) {
            const { title, content, author, created, origin, parentLog, rootLog } = filter;

            if (title) {
                queryBuilder.where('title').substring(title);
            }

            if (content) {
                queryBuilder.literalWhere('MATCH (Log.text) AGAINST (:contentSearch IN BOOLEAN MODE)', { contentSearch: `"${content}"` });
            }

            if (author) {
                const userQueryBuilder = new QueryBuilder();
                userQueryBuilder.where('name').substring(author);
                const userResults = await UserRepository.findAll(userQueryBuilder);
                const userIds = userResults.length > 0 ? userResults.map((user) => user.id) : [0];
                queryBuilder.where('userId').oneOf(...userIds);
            }

            if (created) {
                const from = created.from !== undefined ? created.from : 0;
                const to = created.to !== undefined ? created.to : new Date().getTime();
                queryBuilder.where('createdAt').between(from, to);
            }

            if (origin) {
                queryBuilder.where('origin').is(origin);
            }

            if (parentLog) {
                queryBuilder.where('parentLogId').is(parentLog);
            }

            if (rootLog) {
                queryBuilder.where('rootLogId').is(rootLog);
            }
        }

        if (sort) {
            const { id, title, author, createdAt, tags, runs, environments } = sort;

            if (id) {
                queryBuilder.orderBy('id', sort.id);
            }

            if (title) {
                queryBuilder.orderBy('title', sort.title);
            }

            if (author) {
                queryBuilder.orderBy('name', sort.author, 'user');
            }

            if (createdAt) {
                queryBuilder.orderBy('createdAt', sort.createdAt);
            }

            if (tags) {
                queryBuilder.orderBy('text', sort.tags, 'tags');
            }

            if (runs) {
                queryBuilder.orderBy('id', sort.runs, 'runs');
            }

            if (environments) {
                queryBuilder.orderBy('id', sort.environments, 'environments');
            }
        }

        const { limit = ApiConfig.pagination.limit, offset = 0 } = page;
        queryBuilder.limit(limit);
        queryBuilder.offset(offset);

        const {
            count,
            rows,
        } = await TransactionHelper.provide(async () => {
            if (filter && filter.tags && filter.tags.values.length > 0) {
                const tags = await getTagsByText(filter.tags.values);
                const logTagQueryBuilder = new QueryBuilder()
                    .where('tagId').oneOf(...tags.map(({ id }) => id)).orderBy('logId', 'asc');

                let logIds;
                switch (filter.tags.operation) {
                    case 'and':
                        logIds = groupByProperty(await LogTagsRepository.findAll(logTagQueryBuilder), 'logId')
                            .filter(({ values }) => tags.every((tag) => values.some((item) => item.tagId === tag.id)))
                            .map(({ index }) => index);
                        break;
                    case 'or':
                        logIds = (await LogTagsRepository.findAll(logTagQueryBuilder)).map(({ logId }) => logId);
                        break;
                }

                queryBuilder.where('id').oneOf(...logIds);
            }

            if (filter && filter.run) {
                const runQueryBuilder = new QueryBuilder();
                runQueryBuilder.include({
                    association: 'run',
                    where: { runNumber: { [Op.in]: filter.run.values } },
                }).orderBy('logId', 'asc');

                let logRuns;
                switch (filter.run.operation) {
                    case 'and':
                        logRuns = await LogRunsRepository
                            .findAllAndGroup(runQueryBuilder);
                        logRuns = logRuns
                            .filter((logRun) => filter.run.values.every((runNumber) => logRun.runNumbers.includes(runNumber)));
                        break;
                    case 'or':
                        logRuns = await LogRunsRepository
                            .findAll(runQueryBuilder);
                        break;
                }

                const logIds = logRuns.map((logRun) => logRun.logId);
                queryBuilder.where('id').oneOf(...logIds);
            }

<<<<<<< HEAD
            if (filter && filter.lhcFills) {
                const logLhcFillQueryBuilder = new QueryBuilder();
                logLhcFillQueryBuilder.include({
                    association: 'lhcFill',
                    where: { fill_number: { [Op.in]: filter.lhcFills } },
                }).orderBy('logId', 'asc');

                const logLhcFills = await LogLhcfillsRepository.findAll(logLhcFillQueryBuilder);
                const logIds = logLhcFills.map((logLhcFill) => logLhcFill.logId);
=======
            if (filter?.environments?.values?.length > 0) {
                const validEnvironments = await EnvironmentRepository.findAll({ where: { id: { [Op.in]: filter.environments.values } } });

                const logEnvironmentQueryBuilder = new QueryBuilder()
                    .where('environmentId')
                    .oneOf(...validEnvironments.map(({ id }) => id))
                    .orderBy('logId', 'asc');

                let logIds;
                switch (filter.environments.operation) {
                    case 'and':
                        logIds = groupByProperty(await LogEnvironmentsRepository.findAll(logEnvironmentQueryBuilder), 'logId')
                            .filter(({ values }) => validEnvironments.every((env) => values.some((item) => item.environmentId === env.id)))
                            .map(({ index }) => index);
                        break;
                    case 'or':
                        logIds = (await LogEnvironmentsRepository.findAll(logEnvironmentQueryBuilder)).map(({ logId }) => logId);
                        break;
                }
>>>>>>> 0aad1721

                queryBuilder.where('id').oneOf(...logIds);
            }

            return LogRepository.findAndCountAll(queryBuilder);
        });

        const rowsWithReplies = await LogRepository.addChildrenCountByRootLog(rows);

        return {
            count,
            logs: rowsWithReplies.map(logAdapter.toEntity),
        };
    }
}

module.exports = GetAllLogsUseCase;<|MERGE_RESOLUTION|>--- conflicted
+++ resolved
@@ -178,7 +178,6 @@
                 queryBuilder.where('id').oneOf(...logIds);
             }
 
-<<<<<<< HEAD
             if (filter && filter.lhcFills) {
                 const logLhcFillQueryBuilder = new QueryBuilder();
                 logLhcFillQueryBuilder.include({
@@ -188,7 +187,10 @@
 
                 const logLhcFills = await LogLhcfillsRepository.findAll(logLhcFillQueryBuilder);
                 const logIds = logLhcFills.map((logLhcFill) => logLhcFill.logId);
-=======
+
+                queryBuilder.where('id').oneOf(...logIds);
+            }
+
             if (filter?.environments?.values?.length > 0) {
                 const validEnvironments = await EnvironmentRepository.findAll({ where: { id: { [Op.in]: filter.environments.values } } });
 
@@ -208,7 +210,6 @@
                         logIds = (await LogEnvironmentsRepository.findAll(logEnvironmentQueryBuilder)).map(({ logId }) => logId);
                         break;
                 }
->>>>>>> 0aad1721
 
                 queryBuilder.where('id').oneOf(...logIds);
             }
