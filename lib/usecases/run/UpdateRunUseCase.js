/**
 * @license
 * Copyright CERN and copyright holders of ALICE O2. This software is
 * distributed under the terms of the GNU General Public License v3 (GPL
 * Version 3), copied verbatim in the file "COPYING".
 *
 * See http://alice-o2.web.cern.ch/license for full licensing information.
 *
 * In applying this license CERN does not waive the privileges and immunities
 * granted to it by virtue of its status as an Intergovernmental Organization
 * or submit itself to any jurisdiction.
 */

const {
    repositories: {
        RunRepository,
        EorReasonRepository,
        ReasonTypeRepository,
    },
    utilities: {
        TransactionHelper,
        QueryBuilder,
    },
} = require('./../../database');
const GetRunUseCase = require('../run/GetRunUseCase');

/**
 * Update a run with provided values. For now we update only RunQuality
 */
class UpdateRunUseCase {
    /**
     * Executes this use case.
     *
     * @param {UpdateRunDto} dto containing all data.
     * @returns {Promise} Promise object represents the result of this use case.
     */
    async execute(dto) {
        const { body, params } = dto;
        const { runId } = params;

        const { error } = await TransactionHelper.provide(async () => this._updateRun(runId, body));
        if (error) {
            return {
                error: {
                    status: 500,
                    title: 'ServiceUnavailable',
                    detail: error.message || `Unable to update run with id ${runId}`,
                },
            };
        }
        const result = await new GetRunUseCase().execute({ params: { runId } });
        return { result };
    }

    /**
     * Method that given a set of KV pairs containing run related fields, will update the run accordingly
     * @param {Number} runId - id of the run that needs to be updated;
     * @param {JSON} runUpdates - KV pairs with fields from a run that should be updated and their new values;
     * @returns {Promise<Run,Error>} Promise which shall resolve with updated RunObject or reject with specific error
     */
    async _updateRun(runId, runUpdates) {
        try {
            const { runQuality, envId, eorReasons } = runUpdates;

            const queryBuilder = new QueryBuilder().where('id').is(runId);
            const runObject = await RunRepository.findOne(queryBuilder);

            if (!runObject) {
                throw new Error(`run with this runId (${runId}) could not be found`);
            } else {
                if (runQuality) {
                    runObject.runQuality = runQuality;
                }
                if (envId) {
                    runObject.envId = envId;
                }
                if (eorReasons) {
                    await this._updateEorReasonsOnRun(runId, eorReasons);
                }
                await runObject.save();
                return runObject;
            }
        } catch (error) {
            return {
                error: {
                    message: error.message || `unable to save updates on run with id: ${runId}`,
                },
            };
        }
    }

    /**
     * Method to remove existing reason_type - run_id from `eor_reasons` table and insert new ones
     * @param {Number} runId - id of the run that is due to be modified
     * @param {Array<EorReason>} eorReasons - list of eor_reasons to be updated on the RUN
     * @returns {Run} - new run objects to be stored in the database
     */
    async _updateEorReasonsOnRun(runId, eorReasons) {
        let reasonTypes = await ReasonTypeRepository.findAll();
        reasonTypes = reasonTypes.map((reason) => reason.id);
        const allReceivedReasonsExists = eorReasons.every((eorReason) => reasonTypes.includes(eorReason.reasonTypeId));
        const allReasonsMatchRunId = eorReasons.every((eorReason) => eorReason.runId === runId);
        if (!allReceivedReasonsExists) {
            throw new Error('Provided reason types do not exist');
        } else if (!allReasonsMatchRunId) {
            throw new Error('Multiple run ids parameters passed in eorReasons list. Please send updates for one run only');
        }
<<<<<<< HEAD
        // if eor reason has id, then it exists, so do not delete
        console.log(eorReasons);
        // await EorReasonRepository.removeById(runId);
        // await EorReasonRepository.addMany(eorReasons);
=======

        const toKeepEorReasons = []; // EorReasons with an ID already, means exist in DB;
        const newEorReasons = []; // EorReasons with no ID, need to be added in DB;
        eorReasons.forEach((eorReason) => {
            if (eorReason.id) {
                toKeepEorReasons.push(eorReason.id);
            } else {
                newEorReasons.push(eorReason);
            }
        });
        await EorReasonRepository.removeByRunIdAndKeepIds(runId, toKeepEorReasons);
        await EorReasonRepository.addMany(newEorReasons);
>>>>>>> 70e75505
    }
}

module.exports = UpdateRunUseCase;<|MERGE_RESOLUTION|>--- conflicted
+++ resolved
@@ -105,12 +105,6 @@
         } else if (!allReasonsMatchRunId) {
             throw new Error('Multiple run ids parameters passed in eorReasons list. Please send updates for one run only');
         }
-<<<<<<< HEAD
-        // if eor reason has id, then it exists, so do not delete
-        console.log(eorReasons);
-        // await EorReasonRepository.removeById(runId);
-        // await EorReasonRepository.addMany(eorReasons);
-=======
 
         const toKeepEorReasons = []; // EorReasons with an ID already, means exist in DB;
         const newEorReasons = []; // EorReasons with no ID, need to be added in DB;
@@ -123,7 +117,6 @@
         });
         await EorReasonRepository.removeByRunIdAndKeepIds(runId, toKeepEorReasons);
         await EorReasonRepository.addMany(newEorReasons);
->>>>>>> 70e75505
     }
 }
 
