/**
 * @license
 * Copyright CERN and copyright holders of ALICE O2. This software is
 * distributed under the terms of the GNU General Public License v3 (GPL
 * Version 3), copied verbatim in the file "COPYING".
 *
 * See http://alice-o2.web.cern.ch/license for full licensing information.
 *
 * In applying this license CERN does not waive the privileges and immunities
 * granted to it by virtue of its status as an Intergovernmental Organization
 * or submit itself to any jurisdiction.
 */

const {
    repositories: {
        RunRepository,
        EorReasonRepository,
        ReasonTypeRepository,
    },
    utilities: {
        TransactionHelper,
        QueryBuilder,
    },
<<<<<<< HEAD
} = require('../../database');
const { GetLhcFillUseCase } = require('../lhcFill');
const GetRunUseCase = require('./GetRunUseCase');
=======
} = require('./../../database');
const GetRunUseCase = require('../run/GetRunUseCase');
>>>>>>> 240d8500

/**
 * Update a run with provided values. For now we update only RunQuality
 */
class UpdateRunUseCase {
    /**
     * Executes this use case.
     *
     * @param {UpdateRunDto} dto containing all data.
     * @returns {Promise} Promise object represents the result of this use case.
     */
    async execute(dto) {
<<<<<<< HEAD
        const { body, params, query } = dto;
        const runId = params ? params.runId : null;
        const runNumber = query ? query.runNumber : null;
        const { runQuality, envId, lhcBeamEnergy, lhcBeamMode, lhcBetaStar, aliceL3Current, aliceDipoleCurrent, fillNumber } = body;
        const run = await TransactionHelper.provide(async () => {
            const queryBuilder = runId ? new QueryBuilder().where('id').is(runId) :
                new QueryBuilder().where('runNumber').is(runNumber);
            const runObject = await RunRepository.findOne(queryBuilder);
            if (runObject) {
=======
        const { body, params } = dto;
        const { runId } = params;

        const { error } = await TransactionHelper.provide(async () => this._updateRun(runId, body));
        if (error) {
            return {
                error: {
                    status: 500,
                    title: 'ServiceUnavailable',
                    detail: error.message || `Unable to update run with id ${runId}`,
                },
            };
        }
        const result = await new GetRunUseCase().execute({ params: { runId } });
        return { result };
    }

    /**
     * Method that given a set of KV pairs containing run related fields, will update the run accordingly
     * @param {Number} runId - id of the run that needs to be updated;
     * @param {JSON} runUpdates - KV pairs with fields from a run that should be updated and their new values;
     * @returns {Promise<Run,Error>} Promise which shall resolve with updated RunObject or reject with specific error
     */
    async _updateRun(runId, runUpdates) {
        try {
            const { runQuality, envId, eorReasons } = runUpdates;

            const queryBuilder = new QueryBuilder().where('id').is(runId);
            const runObject = await RunRepository.findOne(queryBuilder);

            if (!runObject) {
                throw new Error(`run with this runId (${runId}) could not be found`);
            } else {
>>>>>>> 240d8500
                if (runQuality) {
                    runObject.runQuality = runQuality;
                }
                if (envId) {
                    runObject.envId = envId;
                }
<<<<<<< HEAD
                if (lhcBeamEnergy) {
                    runObject.lhcBeamEnergy = lhcBeamEnergy;
                }

                if (lhcBeamMode) {
                    runObject.lhcBeamMode = lhcBeamMode;
                }

                if (lhcBetaStar) {
                    runObject.lhcBetaStar = lhcBetaStar;
                }

                if (aliceL3Current) {
                    runObject.aliceL3Current = aliceL3Current;
                }

                if (aliceDipoleCurrent) {
                    runObject.aliceDipoleCurrent = aliceDipoleCurrent;
                }
                if (fillNumber) {
                    const lhc = await new GetLhcFillUseCase()
                        .execute({ params: { fillNumber } });
                    if (!lhc) {
                        return {
                            error: {
                                status: '400',
                                title: `LhcFill with id ('${fillNumber}') could not be found`,
                            },
                        };
                    }
                    runObject.fillNumber = fillNumber;
=======
                if (eorReasons) {
                    await this._updateEorReasonsOnRun(runId, eorReasons);
>>>>>>> 240d8500
                }
                await runObject.save();
                return runObject;
            }
        } catch (error) {
            return {
                error: {
                    message: error.message || `unable to save updates on run with id: ${runId}`,
                },
            };
        }
    }

    /**
     * Method to remove existing reason_type - run_id from `eor_reasons` table and insert new ones
     * @param {Number} runId - id of the run that is due to be modified
     * @param {Array<EorReason>} eorReasons - list of eor_reasons to be updated on the RUN
     * @returns {Promise<Undefined,Error>} - promise on result of db queries
     */
    async _updateEorReasonsOnRun(runId, eorReasons) {
        let reasonTypes = await ReasonTypeRepository.findAll();
        reasonTypes = reasonTypes.map((reason) => reason.id);
        const allReceivedReasonsExists = eorReasons.every((eorReason) => reasonTypes.includes(eorReason.reasonTypeId));
        const allReasonsMatchRunId = eorReasons.every((eorReason) => eorReason.runId === runId);
        if (!allReceivedReasonsExists) {
            throw new Error('Provided reason types do not exist');
        } else if (!allReasonsMatchRunId) {
            throw new Error('Multiple run ids parameters passed in eorReasons list. Please send updates for one run only');
        }

        const toKeepEorReasons = []; // EorReasons with an ID already, means exist in DB;
        const newEorReasons = []; // EorReasons with no ID, need to be added in DB;
        eorReasons.forEach((eorReason) => {
            if (eorReason.id) {
                toKeepEorReasons.push(eorReason.id);
            } else {
<<<<<<< HEAD
                return {
                    error: {
                        status: '400',
                        title: `Run with this ${runId ? 'id' : 'runNumber'} (${runId ? runId : runNumber}) could not be found`,
                    },
                };
            }
        });
        if (run.error) {
            return run;
        }
        const result = await new GetRunUseCase().execute({ params: { runId: run.id } });
        return { result };
=======
                newEorReasons.push(eorReason);
            }
        });
        await EorReasonRepository.removeByRunIdAndKeepIds(runId, toKeepEorReasons);
        await EorReasonRepository.addMany(newEorReasons);
>>>>>>> 240d8500
    }
}

module.exports = UpdateRunUseCase;<|MERGE_RESOLUTION|>--- conflicted
+++ resolved
@@ -21,14 +21,15 @@
         TransactionHelper,
         QueryBuilder,
     },
-<<<<<<< HEAD
 } = require('../../database');
-const { GetLhcFillUseCase } = require('../lhcFill');
-const GetRunUseCase = require('./GetRunUseCase');
-=======
-} = require('./../../database');
-const GetRunUseCase = require('../run/GetRunUseCase');
->>>>>>> 240d8500
+const { 
+    lhcFill:{
+        GetLhcFillUseCase,
+    },
+    run: {
+        GetRunUseCase,
+    },
+} = require('../../usecases');
 
 /**
  * Update a run with provided values. For now we update only RunQuality
@@ -41,19 +42,9 @@
      * @returns {Promise} Promise object represents the result of this use case.
      */
     async execute(dto) {
-<<<<<<< HEAD
         const { body, params, query } = dto;
         const runId = params ? params.runId : null;
         const runNumber = query ? query.runNumber : null;
-        const { runQuality, envId, lhcBeamEnergy, lhcBeamMode, lhcBetaStar, aliceL3Current, aliceDipoleCurrent, fillNumber } = body;
-        const run = await TransactionHelper.provide(async () => {
-            const queryBuilder = runId ? new QueryBuilder().where('id').is(runId) :
-                new QueryBuilder().where('runNumber').is(runNumber);
-            const runObject = await RunRepository.findOne(queryBuilder);
-            if (runObject) {
-=======
-        const { body, params } = dto;
-        const { runId } = params;
 
         const { error } = await TransactionHelper.provide(async () => this._updateRun(runId, body));
         if (error) {
@@ -77,22 +68,21 @@
      */
     async _updateRun(runId, runUpdates) {
         try {
-            const { runQuality, envId, eorReasons } = runUpdates;
+            const { runQuality, envId, eorReasons, lhcBeamEnergy, lhcBeamMode, lhcBetaStar, aliceL3Current, aliceDipoleCurrent, fillNumber } = runUpdates;
 
-            const queryBuilder = new QueryBuilder().where('id').is(runId);
+            const queryBuilder = runId ? new QueryBuilder().where('id').is(runId) :
+                new QueryBuilder().where('runNumber').is(runNumber);
             const runObject = await RunRepository.findOne(queryBuilder);
 
             if (!runObject) {
                 throw new Error(`run with this runId (${runId}) could not be found`);
             } else {
->>>>>>> 240d8500
                 if (runQuality) {
                     runObject.runQuality = runQuality;
                 }
                 if (envId) {
                     runObject.envId = envId;
                 }
-<<<<<<< HEAD
                 if (lhcBeamEnergy) {
                     runObject.lhcBeamEnergy = lhcBeamEnergy;
                 }
@@ -116,18 +106,12 @@
                     const lhc = await new GetLhcFillUseCase()
                         .execute({ params: { fillNumber } });
                     if (!lhc) {
-                        return {
-                            error: {
-                                status: '400',
-                                title: `LhcFill with id ('${fillNumber}') could not be found`,
-                            },
-                        };
+                        throw new Error( `LhcFill with id ('${fillNumber}') could not be found`)
                     }
                     runObject.fillNumber = fillNumber;
-=======
+                }
                 if (eorReasons) {
                     await this._updateEorReasonsOnRun(runId, eorReasons);
->>>>>>> 240d8500
                 }
                 await runObject.save();
                 return runObject;
@@ -164,27 +148,11 @@
             if (eorReason.id) {
                 toKeepEorReasons.push(eorReason.id);
             } else {
-<<<<<<< HEAD
-                return {
-                    error: {
-                        status: '400',
-                        title: `Run with this ${runId ? 'id' : 'runNumber'} (${runId ? runId : runNumber}) could not be found`,
-                    },
-                };
-            }
-        });
-        if (run.error) {
-            return run;
-        }
-        const result = await new GetRunUseCase().execute({ params: { runId: run.id } });
-        return { result };
-=======
                 newEorReasons.push(eorReason);
             }
         });
         await EorReasonRepository.removeByRunIdAndKeepIds(runId, toKeepEorReasons);
         await EorReasonRepository.addMany(newEorReasons);
->>>>>>> 240d8500
     }
 }
 
