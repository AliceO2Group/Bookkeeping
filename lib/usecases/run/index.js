--- conflicted
+++ resolved
@@ -14,21 +14,15 @@
 const GetAllRunsUseCase = require('./GetAllRunsUseCase');
 const GetRunUseCase = require('./GetRunUseCase');
 const GetLogsByRunUseCase = require('./GetLogsByRunUseCase');
-<<<<<<< HEAD
 const StartRunUseCase = require('./StartRunUseCase');
 const EndRunUseCase = require('./EndRunUseCase');
-=======
 const GetFlpsByRunUseCase = require('./GetFlpsByRunUseCase');
->>>>>>> c817cc8d
 
 module.exports = {
     GetAllRunsUseCase,
     GetRunUseCase,
     GetLogsByRunUseCase,
-<<<<<<< HEAD
     StartRunUseCase,
     EndRunUseCase,
-=======
     GetFlpsByRunUseCase,
->>>>>>> c817cc8d
 };