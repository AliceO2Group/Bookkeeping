/**
 * @license
 * Copyright CERN and copyright holders of ALICE O2. This software is
 * distributed under the terms of the GNU General Public License v3 (GPL
 * Version 3), copied verbatim in the file "COPYING".
 *
 * See http://alice-o2.web.cern.ch/license for full licensing information.
 *
 * In applying this license CERN does not waive the privileges and immunities
 * granted to it by virtue of its status as an Intergovernmental Organization
 * or submit itself to any jurisdiction.
 */

const {
    repositories: {
        RunRepository,
        RunTagsRepository,
    },
    utilities: {
        QueryBuilder,
        TransactionHelper,
    },
} = require('../../database');
const { RunAdapter } = require('../../database/adapters');
const { groupByProperty } = require('../../database/utilities/groupByProperty.js');
const { getTagsByTextUseCase } = require('../tag/getTagsByTextUseCase.js');
const { COSMIC_OR_PHYSICS_TF_BUILDER_MODE, RunDefinition } = require('../../services/getRunDefinition.js');
const { Op } = require('sequelize');
const { TagRepository } = require('../../database/repositories/index.js');
const { TagAdapter } = require('../../database/adapters/index.js');

/**
 * GetAllRunsUseCase
 */
class GetAllRunsUseCase {
    /**
     * Executes this use case.
     *
     * @param {Object} dto The GetAllRuns DTO which contains all request data.
     * @returns {Promise} Promise object represents the result of this use case.
     */
    async execute(dto = {}) {
        const queryBuilder = new QueryBuilder();
        const { query = {} } = dto;
        const { filter, page = {}, sort = { runNumber: 'desc' } } = query;

        const SEARCH_ITEMS_SEPARATOR = ',';

        if (filter) {
            const {
                runNumbers,
                definitions,
                environmentIds,
                runQualities,
                triggerValues,
                fillNumbers,
                o2start,
                o2end,
                runDuration,
                nDetectors,
                nEpns,
                nFlps,
                ddflp,
                dcs,
                epn,
                odcTopologyFullName,
                detectors,
                lhcPeriods,
                runTypes,
            } = filter;

            if (runNumbers) {
                const runNumberList = runNumbers.split(SEARCH_ITEMS_SEPARATOR).filter((runNumber) => parseInt(runNumber, 10));
                queryBuilder.where('runNumber').oneOf(...runNumberList);
            }

            if (definitions) {
                const physics = definitions.includes(RunDefinition.Physics);
                const cosmic = definitions.includes(RunDefinition.Cosmic);
                const technical = definitions.includes(RunDefinition.Technical);
                const synthetic = definitions.includes(RunDefinition.Synthetic);

                queryBuilder.andWhere(this.getRunDefinitionCriteria(physics, cosmic, technical, synthetic));
            }

            if (fillNumbers) {
                // Search for multiple exact ids
                const fillNumbersList = fillNumbers
                    .split(SEARCH_ITEMS_SEPARATOR)
                    .map((fillNumber) => fillNumber.trim())
                    .filter((fillNumber) => parseInt(fillNumber, 10));
                queryBuilder.where('fillNumber').oneOf(...fillNumbersList);
            }
            if (o2start) {
                const from = o2start.from !== undefined ? o2start.from : 0;
                const to = o2start.to !== undefined ? o2start.to : new Date().getTime();
                queryBuilder.where('timeO2Start').between(from, to);
            }
            if (o2end) {
                const from = o2end.from !== undefined ? o2end.from : 0;
                const to = o2end.to !== undefined ? o2end.to : new Date().getTime();
                queryBuilder.where('timeO2End').between(from, to);
            }
            if (triggerValues) {
                queryBuilder.where('triggerValue').oneOf(...triggerValues);
            }
            if (runDuration) {
                const { operator, limit: durationLimit } = runDuration;

                /**
                 * The computed duration column is based on trigger-start and trigger-end, using current timestamp as trigger-end if it is null
                 *
                 * @param {function} fn function to create an object representing a database function
                 * @param {function} col function to create an object representing a database column
                 * @param {function} literal function to create an object representing a database literal expression
                 *
                 * @return {Object} the object representing the column
                 */
                const computedColumn = ({ fn, col, literal }) => fn(
                    'timestampdiff',
                    literal('MICROSECOND'),
                    col('time_trg_start'),
                    fn('coalesce', col('time_trg_end'), fn('now')),
                );
                // Duration limit is handled in milliseconds by the API, but the query works on microseconds
                queryBuilder.where(computedColumn).applyOperator(operator, durationLimit * 1000);
            }
            if (environmentIds) {
                // Search for multiple exact ids
                const environmentIdList = environmentIds
                    .split(SEARCH_ITEMS_SEPARATOR)
                    .map((environmentId) => environmentId.trim())
                    .filter((environmentId) => Boolean(environmentId));
                queryBuilder.where('environmentId').oneOf(...environmentIdList);
            }
            if (runQualities) {
                queryBuilder.where('runQuality').oneOf(...runQualities);
            }
            if (nDetectors) {
                const { operator, limit: nDetectorLimit } = nDetectors;
                queryBuilder.where('nDetectors').applyOperator(operator, nDetectorLimit);
            }
            if (nFlps) {
                const { operator, limit: nFlpsLimit } = nFlps;
                queryBuilder.where('nFlps').applyOperator(operator, nFlpsLimit);
            }
            if (nEpns) {
                const { operator, limit: nEpnsLimit } = nEpns;
                queryBuilder.where('nEpns').applyOperator(operator, nEpnsLimit);
            }
            if (ddflp === false) {
                queryBuilder.where('dd_flp').isOrNull(ddflp);
            } else if (ddflp === true) {
                queryBuilder.where('dd_flp').is(ddflp);
            }
            if (dcs === false) {
                queryBuilder.where('dcs').isOrNull(dcs);
            } else if (dcs === true) {
                queryBuilder.where('dcs').is(dcs);
            }
            if (epn === false) {
                queryBuilder.where('epn').isOrNull(false);
            } else if (epn === true) {
                queryBuilder.where('epn').is(true);
            }
            if (odcTopologyFullName) {
                queryBuilder.where('odcTopologyFullName').substring(odcTopologyFullName);
            }
            if (detectors) {
                queryBuilder.where('detectors').substring(detectors);
            }
            if (lhcPeriods) {
                // Search for multiple exact ids
                const lhcPeriodsList = lhcPeriods
                    .split(SEARCH_ITEMS_SEPARATOR)
                    .map((lhcPeriod) => lhcPeriod.trim());
                queryBuilder.where('lhcPeriod').oneOf(...lhcPeriodsList);
            }
            if (runTypes) {
                queryBuilder.where('runTypeId').oneOf(...runTypes);
            }
        }
        const { limit = 100, offset = 0 } = page;
<<<<<<< HEAD
        queryBuilder.include('tags');
        queryBuilder.include('runType');
=======

        /*
         * Duplicating = false to be able to add a query on lhcFill in the main where. Because of this, tags must be fetched in a second request
         * @see https://github.com/sequelize/sequelize/issues/12635
         */
        queryBuilder.include({ association: 'lhcFill', duplicating: false });
>>>>>>> 0155ea52
        queryBuilder.limit(limit);
        queryBuilder.offset(offset);

        Object.keys(sort).forEach((s) => queryBuilder.orderBy(s, sort[s]));

        const {
            count,
            rows,
        } = await TransactionHelper.provide(async () => {
            if (filter && filter.tags && filter.tags.values.length > 0) {
                const tags = await getTagsByTextUseCase(filter.tags.values);
                const runTagQueryBuilder = new QueryBuilder()
                    .where('tagId').oneOf(...tags.map(({ id }) => id)).orderBy('runId', 'asc');

                let runIds;
                switch (filter.tags.operation) {
                    case 'and':
                        runIds = groupByProperty(await RunTagsRepository.findAll(runTagQueryBuilder), 'runId')
                            .filter(({ values }) => tags.every((tag) => values.some(({ tagId }) => tag.id === tagId)))
                            .map(({ index }) => index);
                        break;
                    case 'or':
                        runIds = (await RunTagsRepository.findAll(runTagQueryBuilder)).map(({ runId }) => runId);
                        break;
                }

                queryBuilder.where('id').oneOf(...runIds);
            }

            return RunRepository.findAndCountAll(queryBuilder);
        });

        const runs = rows.map(RunAdapter.toEntity);

        /*
         * Because duplicating = false, we need to fetch tags in another request
         * Else, the limit will apply on the result not grouped by runs (there is one line by run AND by any of its tags) and the final item
         * count will be lesser than expected
         */
        await this.fetchAndSetRunTags(runs);

        return { count, runs };
    }

    /**
     * For a given list of runs, fetch their tags and update their tag property
     *
     * @param {Object} runs the list of runs
     * @return {Promise<void>} -
     */
    async fetchAndSetRunTags(runs) {
        if (runs.length === 0) {
            return;
        }

        // Add tags
        const tagsQueryBuilder = new QueryBuilder()
            .where('$runs.id$').oneOf(runs.map(({ id }) => id))
            .include('runs');
        const tags = await TagRepository.findAll(tagsQueryBuilder);
        const tagsByRunNumber = new Map();
        tags.forEach((tag) => {
            tag.runs.forEach(({ runNumber }) => {
                if (!tagsByRunNumber.has(runNumber)) {
                    tagsByRunNumber.set(runNumber, [TagAdapter.toEntity(tag)]);
                } else {
                    tagsByRunNumber.get(runNumber).push(TagAdapter.toEntity(tag));
                }
            });
        });
        runs.forEach((run) => {
            run.tags = tagsByRunNumber.get(run.runNumber) || [];
        });
    }

    /**
     * Returns the criteria to apply to sort on the run definition
     *
     * @param {boolean} physics true to add physics run
     * @param {boolean} cosmic true to add cosmic runs
     * @param {boolean} technical true to add technical runs
     * @param {boolean} synthetic true to add synthetic runs
     * @return {Object} the criteria to add to the query builder
     */
    getRunDefinitionCriteria(physics, cosmic, technical, synthetic) {
        /*
         * Run definitions can be defined by the following criteria:
         * Run match physics or cosmic criteria ("criteriaPoC")
         *      - match physics specific criteria ("criteriaPKnowingPoC") then it is PHYSICS
         *      - DO NOT match physics specific criteria (NOT "criteriaPKnowingPoC") then it is COSMIC
         * Run DO NOT match cosmic or physics criteria (NOT "criteriaPoC")
         *      - match technical criteria ("criteriaTKnowingNotPoC") then it is TECHNICAL
         *      - DO NOT match technical criteria and match synthetic criteria ("criteriaSKnowingNotPoCoT") then it is SYNTHETIC
         * Else, run has no definition
         */

        // Criteria to match any run that is physics or cosmic
        const criteriaPoC = {
            dcs: true,
            dd_flp: true,
            epn: true,
            triggerValue: 'CTP',
            tfbDdMode: { [Op.or]: COSMIC_OR_PHYSICS_TF_BUILDER_MODE },
            pdpWorkflowParameters: { [Op.like]: '%CTF%' },
        };

        // Criteria to match any run that is physics if we already know that it is either physics or cosmic
        const criteriaPKnowingPoC = {
            detectors: {
                [Op.or]: [
                    { [Op.like]: '%ITS%' },
                    { [Op.like]: '%FT0%' },
                ],
            },
            '$lhcFill.stable_beams_start$': {
                [Op.not]: null,
            },
        };

        // Criteria to match any run that is technical if we already know that it is not physics neither cosmic
        const criteriaTKnowingNotPoC = {
            runType: {
                [Op.and]: [
                    { [Op.not]: null },
                    { [Op.eq]: 'technical' },
                ],
            },
            pdpBeamType: {
                [Op.and]: [
                    { [Op.not]: null },
                    { [Op.eq]: 'technical' },
                ],
            },
        };

        // Criteria to match any run that is synthetic if we already know that it is not technical, physics or cosmic
        const criteriaSKnowingNotPoCoT = {
            triggerValue: 'OFF',
            readoutCfgUri: {
                [Op.and]: [
                    {
                        [Op.regexp]: '^file:///.*replay.*/chf$',
                    },
                    {
                        [Op.regexp]: '^file:///.*(pp|pbpb).*/chf$',
                    },
                ],
            },
            pdpWorkflowParameters: {
                [Op.notLike]: '%CTF%',
            },
        };

        const definitionCriteria = {
            [Op.or]: [],
        };

        /**
         * Add an or criteria to the current definition criteria combination
         *
         * @param {Object} criteria the criteria to adda
         * @return {void}
         */
        const orDefinitionCriteria = (criteria) => {
            definitionCriteria[Op.or].push(criteria);
        };

        if (physics || cosmic) {
            // As a default, apply physics or cosmic criteria
            let criteria = criteriaPoC;
            if (!cosmic) {
                // Apply physics or cosmic criteria AND physics knowing physics or cosmic criteria
                criteria = {
                    [Op.and]: [criteriaPoC, criteriaPKnowingPoC],
                };
            } else if (!physics) {
                // Apply physics or cosmic criteria AND NOT physics knowing physics or cosmic criteria
                criteria = {
                    [Op.and]: [
                        criteriaPoC,
                        {
                            [Op.not]: criteriaPKnowingPoC,
                        },
                    ],
                };
            }
            orDefinitionCriteria(criteria);
        }
        if (technical || synthetic) {
            if (!synthetic) {
                // Apply NOT physics or cosmic criteria AND technical knowing not physics or cosmic criteria
                orDefinitionCriteria({
                    [Op.and]: [
                        { [Op.not]: criteriaPoC },
                        criteriaTKnowingNotPoC,
                    ],
                });
            } else if (!technical) {
                /*
                 * Apply NOT physics or cosmic criteria AND NOT technical knowing not physics or cosmic criteria AND synthetic knowing not
                 * physics or synthetic or technical
                 */
                orDefinitionCriteria({
                    [Op.and]: [
                        { [Op.not]: criteriaPoC },
                        { [Op.not]: criteriaTKnowingNotPoC },
                        criteriaSKnowingNotPoCoT,
                    ],
                });
            } else {
                /*
                 * A simplification can be done to match any of the previous conditions, being either a technical or a synthetic :
                 *
                 * Apply NOT physics or cosmic criteria AND
                 *     technical knowing not physics or cosmic
                 *     OR
                 *     cosmic criteria OR synthetic knowing not physics or synthetic or technical
                 */
                orDefinitionCriteria({
                    [Op.and]: [
                        { [Op.not]: criteriaPoC },
                        {
                            [Op.or]: [
                                criteriaTKnowingNotPoC,
                                criteriaSKnowingNotPoCoT,
                            ],
                        },
                    ],
                });
            }
        }

        return definitionCriteria;
    }
}

module.exports = GetAllRunsUseCase;<|MERGE_RESOLUTION|>--- conflicted
+++ resolved
@@ -181,17 +181,15 @@
             }
         }
         const { limit = 100, offset = 0 } = page;
-<<<<<<< HEAD
+
         queryBuilder.include('tags');
         queryBuilder.include('runType');
-=======
 
         /*
          * Duplicating = false to be able to add a query on lhcFill in the main where. Because of this, tags must be fetched in a second request
          * @see https://github.com/sequelize/sequelize/issues/12635
          */
         queryBuilder.include({ association: 'lhcFill', duplicating: false });
->>>>>>> 0155ea52
         queryBuilder.limit(limit);
         queryBuilder.offset(offset);
 
