--- conflicted
+++ resolved
@@ -330,13 +330,7 @@
 
         // Criteria to match any run that is physics if we already know that it match common criteria between physics and cosmics
         const criteriaPKnowingPoC = {
-<<<<<<< HEAD
             concatenatedDetectors: {
-                [Op.or]: [
-                    { [Op.like]: '%ITS%' },
-                    { [Op.like]: '%FT0%' },
-=======
-            detectors: {
                 [Op.and]: [
                     { [Op.not]: null },
                     {
@@ -345,7 +339,6 @@
                             { [Op.like]: '%FT0%' },
                         ],
                     },
->>>>>>> 4d485c97
                 ],
             },
             [Op.or]: [
