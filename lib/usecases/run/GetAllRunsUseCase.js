--- conflicted
+++ resolved
@@ -48,11 +48,8 @@
                 epn,
                 fillNumbers,
                 lhcPeriods,
-<<<<<<< HEAD
+                dataPassIds,
                 simulationPassIds,
-=======
-                dataPassIds,
->>>>>>> 0ccf7486
                 nDetectors,
                 nEpns,
                 nFlps,
@@ -238,27 +235,6 @@
                 });
             }
 
-<<<<<<< HEAD
-            if (simulationPassIds) {
-                const simulationPassIdsList = simulationPassIds
-                    .split(SEARCH_ITEMS_SEPARATOR)
-                    .map((name) => name.trim());
-
-                const runNumbers = (await RunRepository.findAll({
-                    attributes: ['runNumber'],
-                    raw: true,
-                    include: {
-                        association: 'simulationPass',
-                        attributes: [],
-                        where: {
-                            id: { [Op.in]: simulationPassIdsList },
-                        },
-                        through: {
-                            attributes: [],
-                        },
-                        required: true,
-                    },
-=======
             if (dataPassIds) {
                 const runNumbers = (await RunRepository.findAll({
                     attributes: ['runNumber'],
@@ -269,7 +245,23 @@
                             where: { id: { [Op.in]: dataPassIds } },
                         },
                     ],
->>>>>>> 0ccf7486
+                })).map(({ runNumber }) => runNumber);
+                filteringQueryBuilder.where('runNumber').oneOf(...runNumbers);
+            }
+
+            if (simulationPassIds) {
+                const simulationPassIdsList = simulationPassIds
+                    .split(SEARCH_ITEMS_SEPARATOR)
+                    .map((name) => name.trim());
+
+                const runNumbers = (await RunRepository.findAll({
+                    attributes: ['runNumber'],
+                    raw: true,
+                    include: {
+                        association: 'simulationPasses',
+                        attributes: [],
+                        where: { id: { [Op.in]: simulationPassIdsList } },
+                    },
                 })).map(({ runNumber }) => runNumber);
                 filteringQueryBuilder.where('runNumber').oneOf(...runNumbers);
             }
