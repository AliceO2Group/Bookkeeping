/**
 * @license
 * Copyright CERN and copyright holders of ALICE O2. This software is
 * distributed under the terms of the GNU General Public License v3 (GPL
 * Version 3), copied verbatim in the file "COPYING".
 *
 * See http://alice-o2.web.cern.ch/license for full licensing information.
 *
 * In applying this license CERN does not waive the privileges and immunities
 * granted to it by virtue of its status as an Intergovernmental Organization
 * or submit itself to any jurisdiction.
 */

const {
    repositories: {
        LogRepository,
        TagRepository,
    },
    utilities: {
        QueryBuilder,
        TransactionHelper,
    },
} = require('../../database');
const { ApiConfig } = require('../../config/index.js');

const { GetAllLogsUseCase } = require('../log');

/**
 * GetLogsByTagUseCase
 */
class GetLogsByTagUseCase {
    /**
     * Executes this use case.
     *
     * @param {Object} dto The GetTagDto containing all data.
     * @returns {Promise} Promise object represents the result of this use case.
     */
    async execute(dto) {
        const { params } = dto;
        const { tagId } = params;
        const { query = {} } = dto;
        const { page = {} } = query;
        const { limit = ApiConfig.pagination.limit, offset = 0 } = page;

        return TransactionHelper.provide(async () => {
            const queryBuilder = new QueryBuilder().where('id').is(tagId);
            const tag = await TagRepository.findOne(queryBuilder);
            if (!tag) {
                return { logs: null, count: 0 };
            }

<<<<<<< HEAD
            const { logs } = await new GetAllLogsUseCase().execute({ query: { filter: { tags: { values: [tag.text], operation: 'or' } } } });
            return LogRepository.addChildrenCountByLog(logs);
=======
            const { logs, count } = await new GetAllLogsUseCase().execute({
                query: {
                    page: {
                        offset: offset,
                        limit: limit,
                    },
                    filter: {
                        tags: {
                            values: [tag.text], operation: 'or',
                        },
                    },
                },
            });

            const logsWithCount = await LogRepository.addChildrenCountByRootLog(logs);

            return { logs: logsWithCount, count };
>>>>>>> 284dc292
        });
    }
}

module.exports = GetLogsByTagUseCase;<|MERGE_RESOLUTION|>--- conflicted
+++ resolved
@@ -49,10 +49,6 @@
                 return { logs: null, count: 0 };
             }
 
-<<<<<<< HEAD
-            const { logs } = await new GetAllLogsUseCase().execute({ query: { filter: { tags: { values: [tag.text], operation: 'or' } } } });
-            return LogRepository.addChildrenCountByLog(logs);
-=======
             const { logs, count } = await new GetAllLogsUseCase().execute({
                 query: {
                     page: {
@@ -67,10 +63,9 @@
                 },
             });
 
-            const logsWithCount = await LogRepository.addChildrenCountByRootLog(logs);
+            const logsWithCount = await LogRepository.addChildrenCountByLog(logs);
 
             return { logs: logsWithCount, count };
->>>>>>> 284dc292
         });
     }
 }
