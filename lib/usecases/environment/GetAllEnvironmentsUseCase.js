--- conflicted
+++ resolved
@@ -42,11 +42,7 @@
         const queryBuilder = new QueryBuilder();
 
         if (filter) {
-<<<<<<< HEAD
-            const { ids } = filter;
-=======
             const { ids, statusHistory } = filter;
->>>>>>> 19659016
             if (ids) {
                 const filters = ids.split(',').map((id) => id.trim());
 
@@ -62,11 +58,7 @@
             }
         }
 
-<<<<<<< HEAD
         let { count, rows } = await TransactionHelper.provide(async () => {
-=======
-        const { count, rows } = await TransactionHelper.provide(async () => {
->>>>>>> 19659016
             queryBuilder.orderBy('updatedAt', 'desc');
             queryBuilder.limit(limit);
             queryBuilder.offset(offset);
@@ -74,7 +66,6 @@
             queryBuilder.include({ association: 'historyItems', separate: true });
             return EnvironmentRepository.findAndCountAll(queryBuilder);
         });
-<<<<<<< HEAD
 
         // Apply these filters after getting all environments to avoid unnecessary code for getting environment status history
         if (filter?.currentStatus) {
@@ -86,9 +77,7 @@
             });
             count = rows.length;
         }
-=======
         // TODO: filter out after this to see status.
->>>>>>> 19659016
 
         return {
             count,
