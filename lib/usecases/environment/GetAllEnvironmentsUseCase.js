/**
 * @license
 * Copyright CERN and copyright holders of ALICE O2. This software is
 * distributed under the terms of the GNU General Public License v3 (GPL
 * Version 3), copied verbatim in the file "COPYING".
 *
 * See http://alice-o2.web.cern.ch/license for full licensing information.
 *
 * In applying this license CERN does not waive the privileges and immunities
 * granted to it by virtue of its status as an Intergovernmental Organization
 * or submit itself to any jurisdiction.
 */

const {
    repositories: {
        EnvironmentRepository,
    },
    utilities: {
        QueryBuilder,
        TransactionHelper,
    },
} = require('../../database');
const { environmentAdapter } = require('../../database/adapters/index.js');
const { ApiConfig } = require('../../config/index.js');
const { Op } = require('sequelize');
const { statusAcronyms } = require('../../domain/enums/StatusAcronyms.js');

/**
 * Subquery to select the latest history item for each environment.
 * It orders the history items by updatedAt DESC and selects to have the latests
 * history item on top. Then it limits the result to 1, so only
 * the latest history item is selected.
 *
 * Environment refers to the current environment in the main query,
 * because this query is a sub query that is executed for every environment.
 */
const ENVIRONMENT_LATEST_HISTORY_ITEM_SUBQUERY = `
(SELECT h.status
    FROM environments_history_items AS h
    WHERE h.environment_id = Environment.id
    ORDER BY h.updated_at DESC
    LIMIT 1
)`;

/**
 * Subquery to select the status history for each environment.
 * It orders the history items by updatedAt ASC to have the oldest
 * history item first. Then it concatenates all the statuses into a single string,
 * giving a history of status changes for each environment.
 *
 */
const ENVIRONMENT_STATUS_HISTORY_SUBQUERY = `
    (SELECT GROUP_CONCAT(h.status ORDER BY h.updated_at ASC)
        FROM environments_history_items AS h
        WHERE h.environment_id = Environment.id
    )`;

/**
 * Subquery to select the latest history item for each environment.
 * It orders the history items by updatedAt DESC and selects to have the latests
 * history item on top. Then it limits the result to 1, so only
 * the latest history item is selected.
 *
 * Environment refers to the current environment in the main query,
 * because this query is a sub query that is executed for every environment.
 */
const ENVIRONMENT_LATEST_HISTORY_ITEM_SUBQUERY = `
(SELECT h.status
    FROM environments_history_items AS h
    WHERE h.environment_id = Environment.id
    ORDER BY h.updated_at DESC
    LIMIT 1
)`;

/**
 * GetAllEnvironmentsUseCase
 */
class GetAllEnvironmentsUseCase {
    /**
     * Executes this use case.
     *
     * @param {Object} dto The GetAllLogs DTO which contains all request data.
     * @returns {Promise} Promise object represents the result of this use case.
     */
    async execute(dto = {}) {
        const { query = {} } = dto;
        const { filter, page = {} } = query;
        const { limit = ApiConfig.pagination.limit, offset = 0 } = page;

        const queryBuilder = new QueryBuilder();

        if (filter) {
<<<<<<< HEAD
            const { ids, currentStatus, statusHistory } = filter;

=======
            const { ids, currentStatus } = filter;
>>>>>>> 927fb4fe
            if (ids) {
                const filters = ids.split(',').map((id) => id.trim());

                // Filter should be like with only one filter
                if (filters.length === 1) {
                    queryBuilder.where('id').substring(filters[0]);
                }

                // Filters should be exact with more than one filter
                if (filters.length > 1) {
                    queryBuilder.andWhere({ id: { [Op.in]: filters } });
                }
            }
<<<<<<< HEAD

            if (currentStatus) {
                const filters = currentStatus.split(',').map((status) => status.trim());

                // Filter the environments by current status using the subquery
                queryBuilder.literalWhere(
                    `${ENVIRONMENT_LATEST_HISTORY_ITEM_SUBQUERY} IN (:filters)`,
                    { filters },
                );

                queryBuilder.includeAttribute({
                    query: ENVIRONMENT_LATEST_HISTORY_ITEM_SUBQUERY,
                    alias: 'currentStatus',
                });
            }

            if (statusHistory) {
                // Split the string into separate characters
                const filters = statusHistory.split('');

                // Swap the acronyms with the status (=acronym -> status)
                const acronymToStatus = {};
                for (const status in statusAcronyms) {
                    acronymToStatus[statusAcronyms[status]] = status;
                }

                // Create a list of status history with the status acronyms
                const statusFilters = [];
                for (let i = 0; i < filters.length; i++) {
                    // Only add the next status if it is in the acronyms list
                    if (Object.values(statusAcronyms).includes(filters[i])) {
                        // Use the acronym to get the status
                        statusFilters.push(acronymToStatus[filters[i]]);
                    }
                }

                // Filter the environments by status history using the subquery
                queryBuilder.literalWhere(
                    `${ENVIRONMENT_STATUS_HISTORY_SUBQUERY} = :statusFilters`,
                    // Create a string of the status filters separated by a comma
                    { statusFilters: statusFilters.join(',') },
                );

                queryBuilder.includeAttribute({
                    query: ENVIRONMENT_STATUS_HISTORY_SUBQUERY,
                    alias: 'statusHistory',
                });
            }
        }
=======
>>>>>>> 927fb4fe

            if (currentStatus) {
                const filters = currentStatus.split(',').map((status) => status.trim());

                // Filter the environments by current status using the subquery
                queryBuilder.literalWhere(
                    `${ENVIRONMENT_LATEST_HISTORY_ITEM_SUBQUERY} IN (:filters)`,
                    { filters },
                );

                queryBuilder.includeAttribute({
                    query: ENVIRONMENT_LATEST_HISTORY_ITEM_SUBQUERY,
                    alias: 'currentStatus',
                });
            }
        }
        const { count, rows } = await TransactionHelper.provide(async () => {
            queryBuilder.orderBy('updatedAt', 'desc');
            queryBuilder.limit(limit);
            queryBuilder.offset(offset);
            queryBuilder.include({ association: 'runs', separate: true });
            queryBuilder.include({ association: 'historyItems', separate: true });

            return EnvironmentRepository.findAndCountAll(queryBuilder);
        });
        return {
            count,
            environments: rows.map((environment) => environmentAdapter.toEntity(environment)),
        };
    }
}

module.exports = GetAllEnvironmentsUseCase;<|MERGE_RESOLUTION|>--- conflicted
+++ resolved
@@ -90,12 +90,8 @@
         const queryBuilder = new QueryBuilder();
 
         if (filter) {
-<<<<<<< HEAD
             const { ids, currentStatus, statusHistory } = filter;
 
-=======
-            const { ids, currentStatus } = filter;
->>>>>>> 927fb4fe
             if (ids) {
                 const filters = ids.split(',').map((id) => id.trim());
 
@@ -109,7 +105,6 @@
                     queryBuilder.andWhere({ id: { [Op.in]: filters } });
                 }
             }
-<<<<<<< HEAD
 
             if (currentStatus) {
                 const filters = currentStatus.split(',').map((status) => status.trim());
@@ -159,24 +154,6 @@
                 });
             }
         }
-=======
->>>>>>> 927fb4fe
-
-            if (currentStatus) {
-                const filters = currentStatus.split(',').map((status) => status.trim());
-
-                // Filter the environments by current status using the subquery
-                queryBuilder.literalWhere(
-                    `${ENVIRONMENT_LATEST_HISTORY_ITEM_SUBQUERY} IN (:filters)`,
-                    { filters },
-                );
-
-                queryBuilder.includeAttribute({
-                    query: ENVIRONMENT_LATEST_HISTORY_ITEM_SUBQUERY,
-                    alias: 'currentStatus',
-                });
-            }
-        }
         const { count, rows } = await TransactionHelper.provide(async () => {
             queryBuilder.orderBy('updatedAt', 'desc');
             queryBuilder.limit(limit);
