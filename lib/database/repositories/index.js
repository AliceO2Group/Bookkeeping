--- conflicted
+++ resolved
@@ -42,11 +42,7 @@
 const LhcPeriodStatisticsRepository = require('./LhcPeriodStatisticsRepository');
 const DataPassRepository = require('./DataPassRepository.js');
 const SimulationPassRepository = require('./SimulationPassRepository.js');
-<<<<<<< HEAD
-const QCFlagTypeRepository = require('./QCFlagTypeRepository.js');
-=======
 const QcFlagTypeRepository = require('./QcFlagTypeRepository.js');
->>>>>>> 445e0e86
 
 module.exports = {
     AttachmentRepository,
@@ -80,9 +76,5 @@
     LhcPeriodStatisticsRepository,
     DataPassRepository,
     SimulationPassRepository,
-<<<<<<< HEAD
-    QCFlagTypeRepository,
-=======
     QcFlagTypeRepository,
->>>>>>> 445e0e86
 };