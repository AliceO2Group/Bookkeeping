--- conflicted
+++ resolved
@@ -21,11 +21,8 @@
 const FlpRepository = require('./FlpRepository');
 const LogRunsRepository = require('./LogRunsRepository');
 const RunTagsRepository = require('./RunTagsRepository');
-<<<<<<< HEAD
+const EnvironmentRepository = require('./EnvironmentRepository');
 const LhcFillRepository = require('./LhcFillRepository');
-=======
-const EnvironmentRepository = require('./EnvironmentRepository');
->>>>>>> c960f1d7
 
 module.exports = {
     AttachmentRepository,
@@ -38,9 +35,6 @@
     FlpRepository,
     LogRunsRepository,
     RunTagsRepository,
-<<<<<<< HEAD
+    EnvironmentRepository,
     LhcFillRepository,
-=======
-    EnvironmentRepository,
->>>>>>> c960f1d7
 };