/**
 * @license
 * Copyright CERN and copyright holders of ALICE O2. This software is
 * distributed under the terms of the GNU General Public License v3 (GPL
 * Version 3), copied verbatim in the file "COPYING".
 *
 * See http://alice-o2.web.cern.ch/license for full licensing information.
 *
 * In applying this license CERN does not waive the privileges and immunities
 * granted to it by virtue of its status as an Intergovernmental Organization
 * or submit itself to any jurisdiction.
 */

const AttachmentRepository = require('./AttachmentRepository');
const DetectorRepository = require('./DetectorRepository');
const DplDetectorRepository = require('./dpl/DplDetectorRepository.js');
const DplProcessExecutionRepository = require('./dpl/DplProcessExecutionRepository.js');
const DplProcessRepository = require('./dpl/DplProcessRepository.js');
const DplProcessTypeRepository = require('./dpl/DplProcessTypeRepository.js');
const EnvironmentHistoryItemRepository = require('./EnvironmentHistoryItemRepository.js');
const EnvironmentRepository = require('./EnvironmentRepository');
const EorReasonRepository = require('./EorReasonRepository');
const FlpRoleRepository = require('./FlpRoleRepository');
const HostRepository = require('./HostRepository.js');
const LhcFillRepository = require('./LhcFillRepository');
const LhcFillStatisticsRepository = require('./LhcFillStatisticsRepository.js');
const LogEnvironmentsRepository = require('./LogEnvironmentsRepository');
const LogLhcFillsRepository = require('./LogLhcFillsRepository');
const LogRepository = require('./LogRepository');
const LogRunsRepository = require('./LogRunsRepository');
const LogTagsRepository = require('./LogTagsRepository');
const ReasonTypeRepository = require('./ReasonTypeRepository');
const RunDetectorsRepository = require('./RunDetectorsRepository');
const RunRepository = require('./RunRepository');
const RunTagsRepository = require('./RunTagsRepository');
const RunTypeRepository = require('./RunTypeRepository');
const StableBeamRunsRepository = require('./StableBeamRunsRepository.js');
const SubsystemRepository = require('./SubsystemRepository');
const TagRepository = require('./TagRepository');
const UserRepository = require('./UserRepository');
const LhcPeriodRepository = require('./LhcPeriodRepository');
const LhcPeriodStatisticsRepository = require('./LhcPeriodStatisticsRepository');
const DataPassRepository = require('./DataPassRepository.js');
const SimulationPassRepository = require('./SimulationPassRepository.js');
<<<<<<< HEAD
const QCFlagTypeRepository = require('./QCFlagTypeRepository.js');
=======
const QcFlagTypeRepository = require('./QcFlagTypeRepository.js');
const QcFlagRepository = require('./QcFlagRepository.js');
>>>>>>> 7e41d331

module.exports = {
    AttachmentRepository,
    DetectorRepository,
    DplDetectorRepository,
    DplProcessExecutionRepository,
    DplProcessRepository,
    DplProcessTypeRepository,
    EnvironmentHistoryItemRepository,
    EnvironmentRepository,
    EorReasonRepository,
    FlpRoleRepository,
    HostRepository,
    LhcFillRepository,
    LhcFillStatisticsRepository,
    LogEnvironmentsRepository,
    LogLhcFillsRepository,
    LogRepository,
    LogRunsRepository,
    LogTagsRepository,
    ReasonTypeRepository,
    RunDetectorsRepository,
    RunRepository,
    RunTagsRepository,
    RunTypeRepository,
    StableBeamRunsRepository,
    SubsystemRepository,
    TagRepository,
    UserRepository,
    LhcPeriodRepository,
    LhcPeriodStatisticsRepository,
    DataPassRepository,
    SimulationPassRepository,
<<<<<<< HEAD
    QCFlagTypeRepository,
=======
    QcFlagTypeRepository,
    QcFlagRepository,
>>>>>>> 7e41d331
};<|MERGE_RESOLUTION|>--- conflicted
+++ resolved
@@ -42,12 +42,8 @@
 const LhcPeriodStatisticsRepository = require('./LhcPeriodStatisticsRepository');
 const DataPassRepository = require('./DataPassRepository.js');
 const SimulationPassRepository = require('./SimulationPassRepository.js');
-<<<<<<< HEAD
-const QCFlagTypeRepository = require('./QCFlagTypeRepository.js');
-=======
 const QcFlagTypeRepository = require('./QcFlagTypeRepository.js');
 const QcFlagRepository = require('./QcFlagRepository.js');
->>>>>>> 7e41d331
 
 module.exports = {
     AttachmentRepository,
@@ -81,10 +77,6 @@
     LhcPeriodStatisticsRepository,
     DataPassRepository,
     SimulationPassRepository,
-<<<<<<< HEAD
-    QCFlagTypeRepository,
-=======
     QcFlagTypeRepository,
     QcFlagRepository,
->>>>>>> 7e41d331
 };