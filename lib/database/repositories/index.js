/**
 * @license
 * Copyright CERN and copyright holders of ALICE O2. This software is
 * distributed under the terms of the GNU General Public License v3 (GPL
 * Version 3), copied verbatim in the file "COPYING".
 *
 * See http://alice-o2.web.cern.ch/license for full licensing information.
 *
 * In applying this license CERN does not waive the privileges and immunities
 * granted to it by virtue of its status as an Intergovernmental Organization
 * or submit itself to any jurisdiction.
 */

const AttachmentRepository = require('./AttachmentRepository');
const DataPassRepository = require('./DataPassRepository.js');
const DataPassQcFlagRepository = require('./DataPassQcFlagRepository.js');
const DetectorRepository = require('./DetectorRepository');
const DplDetectorRepository = require('./dpl/DplDetectorRepository.js');
const DplProcessExecutionRepository = require('./dpl/DplProcessExecutionRepository.js');
const DplProcessRepository = require('./dpl/DplProcessRepository.js');
const DplProcessTypeRepository = require('./dpl/DplProcessTypeRepository.js');
const EnvironmentHistoryItemRepository = require('./EnvironmentHistoryItemRepository.js');
const EnvironmentRepository = require('./EnvironmentRepository');
const EorReasonRepository = require('./EorReasonRepository');
const FlpRoleRepository = require('./FlpRoleRepository');
const HostRepository = require('./HostRepository.js');
const LhcFillRepository = require('./LhcFillRepository');
const LhcFillStatisticsRepository = require('./LhcFillStatisticsRepository.js');
const LhcPeriodRepository = require('./LhcPeriodRepository');
const LhcPeriodStatisticsRepository = require('./LhcPeriodStatisticsRepository');
const LogEnvironmentsRepository = require('./LogEnvironmentsRepository');
const LogLhcFillsRepository = require('./LogLhcFillsRepository');
const LogRepository = require('./LogRepository');
const LogRunsRepository = require('./LogRunsRepository');
const LogTagsRepository = require('./LogTagsRepository');
const QcFlagRepository = require('./QcFlagRepository.js');
const QcFlagTypeRepository = require('./QcFlagTypeRepository.js');
const ReasonTypeRepository = require('./ReasonTypeRepository');
const RunDetectorsRepository = require('./RunDetectorsRepository');
const RunRepository = require('./RunRepository');
const RunTagsRepository = require('./RunTagsRepository');
const RunTypeRepository = require('./RunTypeRepository');
const SimulationPassRepository = require('./SimulationPassRepository.js');
const SimulationPassQcFlagRepository = require('./SimulationPassQcFlagRepository.js');
const StableBeamRunsRepository = require('./StableBeamRunsRepository.js');
const SubsystemRepository = require('./SubsystemRepository');
const TagRepository = require('./TagRepository');
const UserRepository = require('./UserRepository');
<<<<<<< HEAD
=======
const LhcPeriodRepository = require('./LhcPeriodRepository');
const LhcPeriodStatisticsRepository = require('./LhcPeriodStatisticsRepository');
const DataPassRepository = require('./DataPassRepository.js');
const SimulationPassRepository = require('./SimulationPassRepository.js');
const QcFlagTypeRepository = require('./QcFlagTypeRepository.js');
const QcFlagRepository = require('./QcFlagRepository.js');
const QcFlagVerificationRepository = require('./QcFlagVerificationRepository.js');
>>>>>>> 7e4fdcc9

module.exports = {
    AttachmentRepository,
    DataPassRepository,
    DataPassQcFlagRepository,
    DetectorRepository,
    DplDetectorRepository,
    DplProcessExecutionRepository,
    DplProcessRepository,
    DplProcessTypeRepository,
    EnvironmentHistoryItemRepository,
    EnvironmentRepository,
    EorReasonRepository,
    FlpRoleRepository,
    HostRepository,
    LhcFillRepository,
    LhcFillStatisticsRepository,
    LhcPeriodRepository,
    LhcPeriodStatisticsRepository,
    LogEnvironmentsRepository,
    LogLhcFillsRepository,
    LogRepository,
    LogRunsRepository,
    LogTagsRepository,
    QcFlagRepository,
    QcFlagTypeRepository,
    ReasonTypeRepository,
    RunDetectorsRepository,
    RunRepository,
    RunTagsRepository,
    RunTypeRepository,
    SimulationPassRepository,
    SimulationPassQcFlagRepository,
    StableBeamRunsRepository,
    SubsystemRepository,
    TagRepository,
    UserRepository,
<<<<<<< HEAD
=======
    LhcPeriodRepository,
    LhcPeriodStatisticsRepository,
    DataPassRepository,
    SimulationPassRepository,
    QcFlagTypeRepository,
    QcFlagRepository,
    QcFlagVerificationRepository,
>>>>>>> 7e4fdcc9
};<|MERGE_RESOLUTION|>--- conflicted
+++ resolved
@@ -35,6 +35,7 @@
 const LogTagsRepository = require('./LogTagsRepository');
 const QcFlagRepository = require('./QcFlagRepository.js');
 const QcFlagTypeRepository = require('./QcFlagTypeRepository.js');
+const QcFlagVerificationRepository = require('./QcFlagVerificationRepository.js');
 const ReasonTypeRepository = require('./ReasonTypeRepository');
 const RunDetectorsRepository = require('./RunDetectorsRepository');
 const RunRepository = require('./RunRepository');
@@ -46,16 +47,6 @@
 const SubsystemRepository = require('./SubsystemRepository');
 const TagRepository = require('./TagRepository');
 const UserRepository = require('./UserRepository');
-<<<<<<< HEAD
-=======
-const LhcPeriodRepository = require('./LhcPeriodRepository');
-const LhcPeriodStatisticsRepository = require('./LhcPeriodStatisticsRepository');
-const DataPassRepository = require('./DataPassRepository.js');
-const SimulationPassRepository = require('./SimulationPassRepository.js');
-const QcFlagTypeRepository = require('./QcFlagTypeRepository.js');
-const QcFlagRepository = require('./QcFlagRepository.js');
-const QcFlagVerificationRepository = require('./QcFlagVerificationRepository.js');
->>>>>>> 7e4fdcc9
 
 module.exports = {
     AttachmentRepository,
@@ -82,6 +73,7 @@
     LogTagsRepository,
     QcFlagRepository,
     QcFlagTypeRepository,
+    QcFlagVerificationRepository,
     ReasonTypeRepository,
     RunDetectorsRepository,
     RunRepository,
@@ -93,14 +85,4 @@
     SubsystemRepository,
     TagRepository,
     UserRepository,
-<<<<<<< HEAD
-=======
-    LhcPeriodRepository,
-    LhcPeriodStatisticsRepository,
-    DataPassRepository,
-    SimulationPassRepository,
-    QcFlagTypeRepository,
-    QcFlagRepository,
-    QcFlagVerificationRepository,
->>>>>>> 7e4fdcc9
 };