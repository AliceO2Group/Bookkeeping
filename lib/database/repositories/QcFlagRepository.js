--- conflicted
+++ resolved
@@ -99,40 +99,17 @@
                 GROUP_CONCAT(gaq_periods.flagsList) AS flagsList,
 
                 IF(
-<<<<<<< HEAD
-                    (
-                        run.time_end   IS NULL
-                     OR run.time_start IS NULL
-                    ),
-                    IF(
-                        gaq_periods.\`to\` IS NULL AND gaq_periods.\`from\` IS NULL,
-=======
                     run.time_start IS NULL OR run.time_end IS NULL,
                     IF(
-                        effectivePeriods.\`from\` IS NULL AND effectivePeriods.\`to\`  IS NULL,
->>>>>>> ae0db5f7
+                        gaq_periods.\`from\` IS NULL AND gaq_periods.\`to\`  IS NULL,
                         1,
                         null
                     ),
                     SUM(
-<<<<<<< HEAD
-                        COALESCE(
-                            gaq_periods.\`to\`,
-                            UNIX_TIMESTAMP(run.time_end)
-                        )
-                      - COALESCE(
-                            gaq_periods.\`from\`,
-                            UNIX_TIMESTAMP(run.time_start)
-                        )
-                    ) / (
-                        UNIX_TIMESTAMP(run.time_end)
-                      - UNIX_TIMESTAMP(run.time_start)
-=======
-                        COALESCE(effectivePeriods.\`to\`, UNIX_TIMESTAMP(run.time_end))
-                      - COALESCE(effectivePeriods.\`from\`, UNIX_TIMESTAMP(run.time_start))
+                        COALESCE(gaq_periods.\`to\`, UNIX_TIMESTAMP(run.time_end))
+                      - COALESCE(gaq_periods.\`from\`, UNIX_TIMESTAMP(run.time_start))
                     ) / (
                         UNIX_TIMESTAMP(run.time_end) - UNIX_TIMESTAMP(run.time_start)
->>>>>>> ae0db5f7
                     )
                 ) AS effectiveRunCoverage
 
