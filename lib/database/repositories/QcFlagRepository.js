--- conflicted
+++ resolved
@@ -16,28 +16,6 @@
 const Repository = require('./Repository');
 
 const GAQ_PERIODS_VIEW = `
-<<<<<<< HEAD
-    SELECT *
-    FROM (SELECT data_pass_id,
-                 run_number,
-                 LAG(timestamp) OVER w          AS \`from\`,
-                 timestamp                      AS \`to\`,
-                 LAG(ordering_timestamp) OVER w AS from_ordering_timestamp
-          FROM ((SELECT gaqd.data_pass_id,
-                        gaqd.run_number,
-                        COALESCE(qcfep.\`from\`, r.qc_time_start)                            AS timestamp,
-                        COALESCE(qcfep.\`from\`, r.qc_time_start, '0001-01-01 00:00:00.000') AS ordering_timestamp
-                 FROM quality_control_flag_effective_periods AS qcfep
-                          INNER JOIN quality_control_flags AS qcf ON qcf.id = qcfep.flag_id
-                          INNER JOIN runs AS r ON qcf.run_number = r.run_number
-                          INNER JOIN data_pass_quality_control_flag AS dpqcf ON dpqcf.quality_control_flag_id = qcf.id
-                     -- Only flags of detectors which are defined in global_aggregated_quality_detectors
-                     -- should be taken into account for calculation of gaq_effective_periods
-                          INNER JOIN global_aggregated_quality_detectors AS gaqd
-                                     ON gaqd.data_pass_id = dpqcf.data_pass_id
-                                         AND gaqd.run_number = qcf.run_number
-                                         AND gaqd.detector_id = qcf.detector_id)
-=======
     SELECT * FROM (
         SELECT
             data_pass_id,
@@ -62,32 +40,10 @@
                             AND gaqd.run_number = qcf.run_number
                             AND gaqd.detector_id = qcf.detector_id
                 )
->>>>>>> 57791840
                 UNION
-                (SELECT gaqd.data_pass_id,
+                (
+                    SELECT gaqd.data_pass_id,
                         gaqd.run_number,
-<<<<<<< HEAD
-                        COALESCE(qcfep.\`to\`, r.qc_time_end)        AS timestamp,
-                        COALESCE(qcfep.\`to\`, r.qc_time_end, NOW()) AS ordering_timestamp
-                 FROM quality_control_flag_effective_periods AS qcfep
-                          INNER JOIN quality_control_flags AS qcf ON qcf.id = qcfep.flag_id
-                          INNER JOIN runs AS r ON qcf.run_number = r.run_number
-                          INNER JOIN data_pass_quality_control_flag AS dpqcf ON dpqcf.quality_control_flag_id = qcf.id
-                     -- Only flags of detectors which are defined in global_aggregated_quality_detectors
-                     -- should be taken into account for calculation of gaq_effective_periods
-                          INNER JOIN global_aggregated_quality_detectors AS gaqd
-                                     ON gaqd.data_pass_id = dpqcf.data_pass_id
-                                         AND gaqd.run_number = qcf.run_number
-                                         AND gaqd.detector_id = qcf.detector_id)
-                ORDER BY ordering_timestamp) AS ap
-          WINDOW w AS (
-              PARTITION BY data_pass_id,
-                  run_number
-              ORDER BY ap.ordering_timestamp
-              )) AS gaq_periods_with_last_nullish_row
-    WHERE gaq_periods_with_last_nullish_row.from_ordering_timestamp IS NOT NULL
-`;
-=======
                         COALESCE(qcfep.\`to\`, r.qc_time_end) AS timestamp,
                         COALESCE(qcfep.\`to\`, r.qc_time_end, NOW()) AS ordering_timestamp
                     FROM quality_control_flag_effective_periods AS qcfep
@@ -111,7 +67,6 @@
     ) as gaq_periods_with_last_nullish_row
     WHERE gaq_periods_with_last_nullish_row.from_ordering_timestamp IS NOT NULL
     `;
->>>>>>> 57791840
 
 /**
  * @typedef GaqPeriod
@@ -154,27 +109,6 @@
      */
     async findGaqPeriods(dataPassId, runNumber) {
         const query = `
-<<<<<<< HEAD
-            SELECT gaq_periods.data_pass_id AS dataPassId,
-                   gaq_periods.run_number   AS runNumber,
-                   gaq_periods.\`from\`     AS \`from\`,
-                   gaq_periods.\`to\`       AS \`to\`,
-                   GROUP_CONCAT(qcf.id)     AS contributingFlagIds
-
-            FROM quality_control_flags AS qcf
-                     INNER JOIN quality_control_flag_effective_periods AS qcfep
-                                ON qcf.id = qcfep.flag_id
-                     INNER JOIN data_pass_quality_control_flag AS dpqcf ON dpqcf.quality_control_flag_id = qcf.id
-                     INNER JOIN (${GAQ_PERIODS_VIEW}) AS gaq_periods ON gaq_periods.data_pass_id = dpqcf.data_pass_id
-                     INNER JOIN global_aggregated_quality_detectors AS gaqd
-                                ON gaqd.data_pass_id = gaq_periods.data_pass_id
-                                    AND gaqd.run_number = gaq_periods.run_number
-                                    AND gaqd.detector_id = qcf.detector_id
-                                    AND gaq_periods.run_number = qcf.run_number
-                                    AND (qcfep.\`from\` IS NULL OR qcfep.\`from\` <= gaq_periods.\`from\`)
-                                    AND (qcfep.\`to\` IS NULL OR gaq_periods.\`to\` <= qcfep.\`to\`)
-
-=======
             SELECT
                 gaq_periods.data_pass_id AS dataPassId,
                 gaq_periods.run_number AS runNumber,
@@ -195,7 +129,6 @@
                         AND (qcfep.\`from\` IS NULL OR qcfep.\`from\` <= gaq_periods.\`from\`)
                         AND (qcfep.\`to\`   IS NULL OR gaq_periods.\`to\` <= qcfep.\`to\`)
     
->>>>>>> 57791840
             WHERE gaq_periods.data_pass_id = ${dataPassId}
                 ${runNumber ? `AND gaq_periods.run_number = ${runNumber}` : ''}
 
@@ -294,35 +227,6 @@
      */
     async getRunGaqSubSummaries(dataPassId, { mcReproducibleAsNotBad = false } = {}) {
         const effectivePeriodsWithTypeSubQuery = `
-<<<<<<< HEAD
-            SELECT gaq_periods.data_pass_id                                                                  AS datapassid,
-                   gaq_periods.run_number                                                                    AS runnumber,
-                   gaq_periods.\`from\`                                                                      AS \`from\`,
-                   gaq_periods.\`to\`                                                                        AS \`to\`,
-                   SUM(IF(qcft.monte_carlo_reproducible AND :mcReproducibleAsNotBad, FALSE, qcft.bad)) >= 1  AS bad,
-                   SUM(qcft.bad) = SUM(qcft.monte_carlo_reproducible) AND SUM(qcft.monte_carlo_reproducible) AS mcreproducible,
-                   GROUP_CONCAT(DISTINCT qcfv.flag_id)                                                       AS verifiedflagslist,
-                   GROUP_CONCAT(DISTINCT qcf.id)                                                             AS flagslist
-
-            FROM quality_control_flags AS qcf
-                     INNER JOIN quality_control_flag_types AS qcft
-                                ON qcft.id = qcf.flag_type_id
-                     LEFT JOIN quality_control_flag_verifications AS qcfv
-                               ON qcfv.flag_id = qcf.id
-                     INNER JOIN quality_control_flag_effective_periods AS qcfep
-                                ON qcf.id = qcfep.flag_id
-                     INNER JOIN data_pass_quality_control_flag AS dpqcf
-                                ON dpqcf.quality_control_flag_id = qcf.id
-                     INNER JOIN (${GAQ_PERIODS_VIEW}) AS gaq_periods
-                                ON gaq_periods.data_pass_id = dpqcf.data_pass_id
-                     INNER JOIN global_aggregated_quality_detectors AS gaqd
-                                ON gaqd.data_pass_id = gaq_periods.data_pass_id
-                                    AND gaqd.run_number = gaq_periods.run_number
-                                    AND gaqd.detector_id = qcf.detector_id
-                                    AND gaq_periods.run_number = qcf.run_number
-                                    AND (qcfep.\`from\` IS NULL OR qcfep.\`from\` <= gaq_periods.\`from\`)
-                                    AND (qcfep.\`to\` IS NULL OR gaq_periods.\`to\` <= qcfep.\`to\`)
-=======
             SELECT
                 gaq_periods.data_pass_id AS dataPassId,
                 gaq_periods.run_number AS runNumber,
@@ -351,7 +255,6 @@
                     AND gaq_periods.run_number = qcf.run_number
                         AND (qcfep.\`from\` IS NULL OR qcfep.\`from\` <= gaq_periods.\`from\`)
                         AND (qcfep.\`to\`   IS NULL OR gaq_periods.\`to\` <= qcfep.\`to\`)
->>>>>>> 57791840
 
             GROUP BY gaq_periods.data_pass_id,
                      gaq_periods.run_number,
@@ -367,20 +270,6 @@
                    GROUP_CONCAT(effectiveperiods.verifiedflagslist) AS verifiedflagslist,
                    GROUP_CONCAT(effectiveperiods.flagslist)         AS flagslist,
 
-<<<<<<< HEAD
-                   IF(
-                       run.qc_time_start IS NULL OR run.qc_time_end IS NULL,
-                       IF(
-                           effectiveperiods.\`from\` IS NULL AND effectiveperiods.\`to\` IS NULL,
-                           1,
-                           NULL
-                       ),
-                       SUM(
-                           UNIX_TIMESTAMP(COALESCE(effectiveperiods.\`to\`, run.qc_time_end))
-                               - UNIX_TIMESTAMP(COALESCE(effectiveperiods.\`from\`, run.qc_time_start))
-                       ) / (UNIX_TIMESTAMP(run.qc_time_end) - UNIX_TIMESTAMP(run.qc_time_start))
-                   )                                                AS effectiveruncoverage
-=======
                 IF(
                     run.qc_time_start IS NULL OR run.qc_time_end IS NULL,
                     IF(
@@ -393,7 +282,6 @@
                         - UNIX_TIMESTAMP(COALESCE(effectivePeriods.\`from\`, run.qc_time_start))
                     ) / (UNIX_TIMESTAMP(run.qc_time_end) - UNIX_TIMESTAMP(run.qc_time_start))
                 ) AS effectiveRunCoverage
->>>>>>> 57791840
 
             FROM (${effectivePeriodsWithTypeSubQuery}) AS effectiveperiods
                      INNER JOIN runs AS run ON run.run_number = effectiveperiods.runnumber
