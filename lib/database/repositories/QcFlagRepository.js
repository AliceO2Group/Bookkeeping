/**
 * @license
 * Copyright CERN and copyright holders of ALICE O2. This software is
 * distributed under the terms of the GNU General Public License v3 (GPL
 * Version 3), copied verbatim in the file "COPYING".
 *
 * See http://alice-o2.web.cern.ch/license for full licensing information.
 *
 * In applying this license CERN does not waive the privileges and immunities
 * granted to it by virtue of its status as an Intergovernmental Organization
 * or submit itself to any jurisdiction.
 */

const { Op } = require('sequelize');
const { models: { QcFlag } } = require('..');
const Repository = require('./Repository');

<<<<<<< HEAD
const GAQ_PERIODS_VIEW = `
        SELECT
            data_pass_id,
            run_number,
            timestamp AS \`from\`,
            NTH_VALUE(timestamp, 2) OVER (
                PARTITION BY data_pass_id,
                run_number
                ORDER BY ap.timestamp
                ROWS BETWEEN CURRENT ROW AND 1 FOLLOWING
            ) AS \`to\`
        FROM (
                -- Two selects for runs' timestamps (in case QC flag's eff. period doesn't start at run's start or end at run's end )
                (
                    SELECT gaqd.data_pass_id,
                        gaqd.run_number,
                        COALESCE(UNIX_TIMESTAMP(COALESCE(time_trg_start, time_o2_start)), 0) AS timestamp
                    FROM global_aggregated_quality_detectors AS gaqd
                    INNER JOIN runs as r
                        ON gaqd.run_number = r.run_number
                )
                UNION
                (
                    SELECT gaqd.data_pass_id,
                        gaqd.run_number,
                        UNIX_TIMESTAMP(COALESCE(time_trg_end, time_o2_end, NOW())) AS timestamp
                    FROM global_aggregated_quality_detectors AS gaqd
                    INNER JOIN runs as r
                        ON gaqd.run_number = r.run_number
                )
                UNION
                -- Two selectes for timestamps of QC flags' effective periods
                (
                    SELECT gaqd.data_pass_id,
                        gaqd.run_number,
                        COALESCE(UNIX_TIMESTAMP(qcfep.\`from\`), 0) AS timestamp
                    FROM quality_control_flag_effective_periods AS qcfep
                        INNER JOIN quality_control_flags AS qcf ON qcf.id = qcfep.flag_id
                        INNER JOIN data_pass_quality_control_flag AS dpqcf ON dpqcf.quality_control_flag_id = qcf.id
                        -- Only flags of detectors which are defined in global_aggregated_quality_detectors
                        -- should be taken into account for calculation of gaq_effective_periods
                        INNER JOIN global_aggregated_quality_detectors AS gaqd
                            ON gaqd.data_pass_id = dpqcf.data_pass_id
                            AND gaqd.run_number = qcf.run_number
                            AND gaqd.detector_id = qcf.detector_id
                )
                UNION
                (
                    SELECT gaqd.data_pass_id,
                        gaqd.run_number,
                        UNIX_TIMESTAMP(COALESCE(qcfep.\`to\`, NOW())) AS timestamp
                    FROM quality_control_flag_effective_periods AS qcfep
                        INNER JOIN quality_control_flags AS qcf ON qcf.id = qcfep.flag_id
                        INNER JOIN data_pass_quality_control_flag AS dpqcf ON dpqcf.quality_control_flag_id = qcf.id
                        -- Only flags of detectors which are defined in global_aggregated_quality_detectors
                        -- should be taken into account for calculation of gaq_effective_periods
                        INNER JOIN global_aggregated_quality_detectors AS gaqd
                            ON gaqd.data_pass_id = dpqcf.data_pass_id
                            AND gaqd.run_number = qcf.run_number
                            AND gaqd.detector_id = qcf.detector_id
                )
                ORDER BY timestamp
            ) AS ap
    `;

=======
>>>>>>> b3c7e024
/**
 * @typedef GaqPeriod
 *
 * @property {number} dataPassId
 * @property {number} runNumber
 * @property {number} from
 * @property {number} to
 * @property {number[]} contributingFlagIds IDs of QC flags which together define global aggregated quality in the period [from, to]
 */

/**
 * @typedef RunGaqSubSummary aggregation of QC flags information by QcFlagType property `bad` and `mc_reproducible`
 *
 * @property {number} badCoverage
 * @property {number} mcReproducibleCoverage
 * @property {number} goodCoverage
 * @property {number} totalCoverage
 * @property {number} undefinedQualityPeriodsCount
 * @property {number[]} flagsIds
 * @property {number[]} verifiedFlagsIds
 */

/**
 * Sequelize implementation of the QcFlagRepository
 */
class QcFlagRepository extends Repository {
    /**
     * Creates a new `QcFlagRepository` instance.
     */
    constructor() {
        super(QcFlag);
    }

    /**
     * Find GAQ periods for given data pass and run
     *
     * @param {number} dataPassId id of data pass id
     * @param {number} runNumber run number
     * @return {Promise<GaqPeriod[]>} Resolves with the GAQ periods
     */
    async findGaqPeriods(dataPassId, runNumber) {
        const query = `
            SELECT
<<<<<<< HEAD
                gaq_periods.data_pass_id AS dataPassId,
                gaq_periods.run_number AS runNumber,
                IF(gaq_periods.\`from\` = 0, null, gaq_periods.\`from\` * 1000) AS \`from\`,
                IF(gaq_periods.\`to\` = UNIX_TIMESTAMP(NOW()), null, gaq_periods.\`to\` * 1000) AS \`to\`,
                group_concat(qcfep.flag_id) AS contributingFlagIds

            FROM (${GAQ_PERIODS_VIEW}) AS gaq_periods
            INNER JOIN global_aggregated_quality_detectors AS gaqd
                ON gaqd.data_pass_id = gaq_periods.data_pass_id
                AND gaqd.run_number = gaq_periods.run_number
            LEFT JOIN (
                data_pass_quality_control_flag AS dpqcf
                INNER JOIN quality_control_flags AS qcf
                    ON dpqcf.quality_control_flag_id = qcf.id
                INNER JOIN quality_control_flag_effective_periods AS qcfep
                    ON qcf.id = qcfep.flag_id
            )
                ON gaq_periods.data_pass_id = dpqcf.data_pass_id
                AND qcf.run_number = gaq_periods.run_number
                AND gaqd.detector_id = qcf.detector_id
                AND gaq_periods.run_number = qcf.run_number
                AND (qcfep.\`from\` IS NULL OR UNIX_TIMESTAMP(qcfep.\`from\`) <= gaq_periods.\`from\`)
                AND (qcfep.\`to\`   IS NULL OR gaq_periods.\`to\` <= UNIX_TIMESTAMP(qcfep.\`to\`))
    
            WHERE IF(gaq_periods.\`to\` = UNIX_TIMESTAMP(NOW()), null, gaq_periods.\`to\` * 1000) IS NOT NULL
                AND gaq_periods.data_pass_id = ${dataPassId}
                ${runNumber ? `AND gaq_periods.run_number = ${runNumber}` : ''}
=======
                gp.data_pass_id AS dataPassId,
                gp.run_number AS runNumber,
                gp.\`from\` AS \`from\`,
                gp.\`to\` AS \`to\`,
                group_concat(qcf.id) AS contributingFlagIds

            FROM quality_control_flags AS qcf
            INNER JOIN quality_control_flag_effective_periods AS qcfep ON qcf.id = qcfep.flag_id
            INNER JOIN data_pass_quality_control_flag AS dpqcf ON dpqcf.quality_control_flag_id = qcf.id
            INNER JOIN gaq_periods AS gp ON gp.data_pass_id = dpqcf.data_pass_id
            INNER JOIN global_aggregated_quality_detectors AS gaqd
                ON gaqd.data_pass_id = gp.data_pass_id
                AND gaqd.run_number = gp.run_number
                AND gaqd.detector_id = qcf.detector_id
                AND gp.run_number = qcf.run_number
                AND (qcfep.\`from\` IS NULL OR qcfep.\`from\` <= gp.\`from\`)
                AND (qcfep.\`to\`   IS NULL OR gp.\`to\` <= qcfep.\`to\`)
    
            WHERE gp.data_pass_id = ${dataPassId}
                ${runNumber ? `AND gp.run_number = ${runNumber}` : ''}
>>>>>>> b3c7e024
    
            GROUP BY gp.run_number,
                gp.data_pass_id,
                gp.\`from\`,
                gp.\`to\`;
            `;

        const [rows] = await this.model.sequelize.query(query);
        return rows.map(({
            dataPassId,
            runNumber,
            from,
            to,
            contributingFlagIds,
        }) => ({
            dataPassId,
            runNumber,
<<<<<<< HEAD
            from,
            to,
            contributingFlagIds: contributingFlagIds ? contributingFlagIds.split(',').map((id) => parseInt(id, 10)) : [],
=======
            from: from?.getTime(),
            to: to?.getTime(),
            contributingFlagIds: contributingFlagIds.split(',').map((id) => parseInt(id, 10)),
>>>>>>> b3c7e024
        }));
    }

    /**
     * Return the good, bad and MC reproducible coverage per runs for a given data pass
     * and informtion about missing and unverified flags
     *
     * @param {number} dataPassId the id of a data-pass
     * @return {Promise<Object.<number, RunGaqSubSummary>>} resolves with the map between run number and the corresponding run GAQ summary
     */
<<<<<<< HEAD
    async getRunGaqSubSummaries(dataPassId, { mcReproducibleAsNotBad = false } = {}) {
        const effectivePeriodsWithTypeSubQuery = `
            SELECT
                gaq_periods.data_pass_id AS dataPassId,
                gaq_periods.run_number AS runNumber,
                IF(gaq_periods.\`from\` = 0, null, gaq_periods.\`from\`) AS \`from\`,
                IF(gaq_periods.\`to\` = UNIX_TIMESTAMP(NOW()), null, gaq_periods.\`to\`) AS \`to\`,
                IF(COUNT( DISTINCT gaqd.detector_id ) > COUNT( DISTINCT qcfep.flag_id ),
                    null,
                    SUM(IF(qcft.monte_carlo_reproducible AND :mcReproducibleAsNotBad, false, qcft.bad)) >= 1
                ) AS bad,
                SUM(qcft.bad) = SUM(qcft.monte_carlo_reproducible) AND SUM(qcft.monte_carlo_reproducible) AS mcReproducible,
                GROUP_CONCAT( DISTINCT qcfv.flag_id ) AS verifiedFlagsList,
                GROUP_CONCAT( DISTINCT qcfep.flag_id ) AS flagsList

            FROM (${GAQ_PERIODS_VIEW}) AS gaq_periods
            INNER JOIN global_aggregated_quality_detectors AS gaqd
                ON gaqd.data_pass_id = gaq_periods.data_pass_id
                AND gaqd.run_number = gaq_periods.run_number

            LEFT JOIN (
                data_pass_quality_control_flag AS dpqcf
                INNER JOIN quality_control_flags AS qcf
                    ON dpqcf.quality_control_flag_id = qcf.id
                INNER JOIN quality_control_flag_types AS qcft
                    ON qcft.id = qcf.flag_type_id
                INNER JOIN quality_control_flag_effective_periods AS qcfep
                    ON qcf.id = qcfep.flag_id
                LEFT JOIN quality_control_flag_verifications AS qcfv
                    ON qcfv.flag_id = qcf.id
            )
                ON gaq_periods.data_pass_id = dpqcf.data_pass_id
                AND qcf.run_number = gaq_periods.run_number
                AND gaqd.detector_id = qcf.detector_id
                AND gaq_periods.run_number = qcf.run_number
                AND (qcfep.\`from\` IS NULL OR UNIX_TIMESTAMP(qcfep.\`from\`) <= gaq_periods.\`from\`)
                AND (qcfep.\`to\`   IS NULL OR gaq_periods.\`to\` <= UNIX_TIMESTAMP(qcfep.\`to\`))
        
            WHERE gaq_periods.\`to\` IS NOT null

            GROUP BY
                gaq_periods.data_pass_id,
                gaq_periods.run_number,
                IF(gaq_periods.\`from\` = 0, null, gaq_periods.\`from\`),
                IF(gaq_periods.\`to\` = UNIX_TIMESTAMP(NOW()), null, gaq_periods.\`to\`)
            `;

        const query = `
            SELECT
                effectivePeriods.runNumber,
                effectivePeriods.dataPassId,
                effectivePeriods.bad,
                SUM(effectivePeriods.mcReproducible) > 0 AS mcReproducible,
                GROUP_CONCAT(effectivePeriods.verifiedFlagsList) AS verifiedFlagsList,
                GROUP_CONCAT(effectivePeriods.flagsList) AS flagsList,

                IF(
                    (
                        COALESCE(run.time_trg_end,   run.time_o2_end  ) IS NULL
                     OR COALESCE(run.time_trg_start, run.time_o2_start) IS NULL
                    ),
                    IF(
                        SUM(
                            COALESCE(effectivePeriods.\`to\`  , 0)
                          + COALESCE(effectivePeriods.\`from\`, 0)
                        ) = 0,
                        1,
                        null
                    ),
                    SUM(
                        COALESCE(
                            effectivePeriods.\`to\`,
                            UNIX_TIMESTAMP(run.time_trg_end),
                            UNIX_TIMESTAMP(run.time_o2_end)
                        )
                      - COALESCE(
                            effectivePeriods.\`from\`,
                            UNIX_TIMESTAMP(run.time_trg_start),
                            UNIX_TIMESTAMP(run.time_o2_start)
                        )
                    ) / (
                        UNIX_TIMESTAMP(COALESCE(run.time_trg_end,   run.time_o2_end))
                      - UNIX_TIMESTAMP(COALESCE(run.time_trg_start, run.time_o2_start))
                    )
                ) AS effectiveRunCoverage

            FROM (${effectivePeriodsWithTypeSubQuery}) AS effectivePeriods
            INNER JOIN runs AS run ON run.run_number = effectivePeriods.runNumber

            WHERE effectivePeriods.dataPassId = :dataPassId

            GROUP BY
                effectivePeriods.dataPassId,
                effectivePeriods.runNumber,
                effectivePeriods.bad
        `;

        const [rows] = await this.model.sequelize.query(query, { replacements: { dataPassId, mcReproducibleAsNotBad } });
        return rows.map(({
            runNumber,
            bad,
            effectiveRunCoverage,
            mcReproducible,
            flagsList,
            verifiedFlagsList,
        }) => ({
            runNumber,
            bad,
            effectiveRunCoverage: parseFloat(effectiveRunCoverage) || null,
            mcReproducible: Boolean(mcReproducible),
            flagsIds: flagsList ? [...new Set(flagsList.split(','))] : [],
            verifiedFlagsIds: verifiedFlagsList ? [...new Set(verifiedFlagsList.split(','))] : [],
        }));
=======
    async getGaqCoverages(dataPassId) {
        const blockAggregationQuery = `
            SELECT 
                gp.data_pass_id,
                gp.run_number,
                gp.coverage_ratio,
                IF(COUNT(DISTINCT qcf.id) > 0, qc_flag_block_significance(qcft.bad, qcft.monte_carlo_reproducible), NULL) AS significance,
                COUNT(DISTINCT gaqd.detector_id) - COUNT(DISTINCT qcf.id) AS undefined_quality_periods_count,
                GROUP_CONCAT( DISTINCT qcfv.flag_id ) AS verified_flags_list,
                GROUP_CONCAT( DISTINCT qcfep.flag_id ) AS flags_list

            FROM gaq_periods AS gp

            INNER JOIN global_aggregated_quality_detectors AS gaqd
                ON gaqd.data_pass_id = gp.data_pass_id
                AND gaqd.run_number = gp.run_number

            LEFT JOIN (
                data_pass_quality_control_flag AS dpqcf
                INNER JOIN quality_control_flags AS qcf ON dpqcf.quality_control_flag_id = qcf.id
                INNER JOIN quality_control_flag_types AS qcft ON qcft.id = qcf.flag_type_id
                INNER JOIN quality_control_flag_effective_periods AS qcfep ON qcf.id = qcfep.flag_id
                LEFT JOIN quality_control_flag_verifications AS qcfv ON qcfv.flag_id = qcf.id
            ) 
                ON gp.data_pass_id = dpqcf.data_pass_id
                AND qcf.run_number = gp.run_number
                AND gaqd.detector_id = qcf.detector_id
                AND gp.run_number = qcf.run_number
                AND (qcfep.from IS NULL OR qcfep.\`from\` < gp.\`to\`)
                AND (qcfep.to IS NULL OR qcfep.\`to\` > gp.\`from\`)

            WHERE gp.data_pass_id = :dataPassId
            GROUP BY gp.data_pass_id, gp.run_number, gp.\`from\`, gp.to
        `;

        const summaryQuery = `
                SELECT 
                    data_pass_id,
                    run_number,
                    qc_flag_block_significance_coverage(gaq.significance, coverage_ratio, 'bad')  AS bad_coverage,
                    qc_flag_block_significance_coverage(gaq.significance, coverage_ratio, 'mcr')  AS mcr_coverage,
                    qc_flag_block_significance_coverage(gaq.significance, coverage_ratio, 'good') AS good_coverage,
                    SUM(IF(gaq.significance IS NOT NULL, coverage_ratio, 0))                      AS total_coverage,
                    SUM(undefined_quality_periods_count)                                          AS undefined_quality_periods_count,
                    GROUP_CONCAT(verified_flags_list)                                             AS verified_flags_list,
                    GROUP_CONCAT(flags_list)                                                      AS flags_list

                FROM (${blockAggregationQuery}) AS gaq
                GROUP BY gaq.data_pass_id, gaq.run_number;
            `;
        const [rows] = await this.model.sequelize.query(summaryQuery, { replacements: { dataPassId } });
        const entries = rows.map(
            ({
                run_number,
                bad_coverage,
                mcr_coverage,
                good_coverage,
                total_coverage,
                undefined_quality_periods_count,
                flags_list,
                verifiedd_flags_list,
            }) => [
                run_number,
                {
                    badCoverage: parseFloat(bad_coverage ?? '0'),
                    mcReproducibleCoverage: parseFloat(mcr_coverage ?? '0'),
                    goodCoverage: parseFloat(good_coverage ?? '0'),
                    totalCoverage: parseFloat(total_coverage ?? '0'),
                    undefinedQualityPeriodsCount: parseInt(undefined_quality_periods_count ?? '0', 10),
                    flagsIds: [...new Set(flags_list?.split(','))],
                    verifiedFlagsIds: [...new Set(verifiedd_flags_list?.split(','))],
                },
            ],
        );

        return Object.fromEntries(entries);
>>>>>>> b3c7e024
    }

    /**
     * Find all QC flags created before and after given one for the same run, detector, data/simulation pass.
     * Flags are sorted by createdAt property in ascending manner
     * @param {number} id id of QC flag
     * @return {Promise<{ after: SequelizeQcFlag[], before: SequelizeQcFlag[] }>} QC flags created before and after given one
     */
    async findFlagsCreatedAfterAndBeforeGivenOne(id) {
        const qcFlag = await this.findOne({
            where: { id, deleted: false },
            include: [{ association: 'dataPasses' }, { association: 'simulationPasses' }],
        });

        const { runNumber, detectorId, createdAt } = qcFlag;
        const dataPasses = qcFlag.get('dataPasses');
        const simulationPasses = qcFlag.get('simulationPasses');

        const dataPassId = dataPasses[0]?.id;
        const simulationPassId = simulationPasses[0]?.id;

        const flagIncludes = [];
        let synchronousQcWhereClause = {};

        // QC flag can be associated with only one data pass or only one simulation pass or be synchronous
        if (dataPassId !== undefined) {
            flagIncludes.push({ association: 'dataPasses', where: { id: dataPassId }, required: true });
        } else if (simulationPassId !== undefined) {
            flagIncludes.push({ association: 'simulationPasses', where: { id: simulationPassId }, required: true });
        } else {
            flagIncludes.push({ association: 'dataPasses', required: false });
            flagIncludes.push({ association: 'simulationPasses', required: false });
            synchronousQcWhereClause = { '$dataPasses.id$': null, '$simulationPasses.id$': null };
        }

        const flagsCreatedAfterRemovedFlag = await this.findAll({
            where: {
                deleted: false,
                detectorId,
                runNumber,
                createdAt: { [Op.gt]: createdAt },
                ...synchronousQcWhereClause,
            },
            include: flagIncludes,
            sort: [['createdAt', 'ASC']],
        });

        const flagsCreatedBeforeRemovedFlag = await this.findAll({
            where: {
                id: { [Op.not]: id },
                deleted: false,
                detectorId,
                runNumber,
                createdAt: { [Op.lte]: createdAt },
                ...synchronousQcWhereClause,
            },
            include: flagIncludes,
            sort: [['createdAt', 'ASC']],
        });

        return {
            before: flagsCreatedBeforeRemovedFlag,
            after: flagsCreatedAfterRemovedFlag,
        };
    }
}

module.exports = new QcFlagRepository();<|MERGE_RESOLUTION|>--- conflicted
+++ resolved
@@ -15,74 +15,6 @@
 const { models: { QcFlag } } = require('..');
 const Repository = require('./Repository');
 
-<<<<<<< HEAD
-const GAQ_PERIODS_VIEW = `
-        SELECT
-            data_pass_id,
-            run_number,
-            timestamp AS \`from\`,
-            NTH_VALUE(timestamp, 2) OVER (
-                PARTITION BY data_pass_id,
-                run_number
-                ORDER BY ap.timestamp
-                ROWS BETWEEN CURRENT ROW AND 1 FOLLOWING
-            ) AS \`to\`
-        FROM (
-                -- Two selects for runs' timestamps (in case QC flag's eff. period doesn't start at run's start or end at run's end )
-                (
-                    SELECT gaqd.data_pass_id,
-                        gaqd.run_number,
-                        COALESCE(UNIX_TIMESTAMP(COALESCE(time_trg_start, time_o2_start)), 0) AS timestamp
-                    FROM global_aggregated_quality_detectors AS gaqd
-                    INNER JOIN runs as r
-                        ON gaqd.run_number = r.run_number
-                )
-                UNION
-                (
-                    SELECT gaqd.data_pass_id,
-                        gaqd.run_number,
-                        UNIX_TIMESTAMP(COALESCE(time_trg_end, time_o2_end, NOW())) AS timestamp
-                    FROM global_aggregated_quality_detectors AS gaqd
-                    INNER JOIN runs as r
-                        ON gaqd.run_number = r.run_number
-                )
-                UNION
-                -- Two selectes for timestamps of QC flags' effective periods
-                (
-                    SELECT gaqd.data_pass_id,
-                        gaqd.run_number,
-                        COALESCE(UNIX_TIMESTAMP(qcfep.\`from\`), 0) AS timestamp
-                    FROM quality_control_flag_effective_periods AS qcfep
-                        INNER JOIN quality_control_flags AS qcf ON qcf.id = qcfep.flag_id
-                        INNER JOIN data_pass_quality_control_flag AS dpqcf ON dpqcf.quality_control_flag_id = qcf.id
-                        -- Only flags of detectors which are defined in global_aggregated_quality_detectors
-                        -- should be taken into account for calculation of gaq_effective_periods
-                        INNER JOIN global_aggregated_quality_detectors AS gaqd
-                            ON gaqd.data_pass_id = dpqcf.data_pass_id
-                            AND gaqd.run_number = qcf.run_number
-                            AND gaqd.detector_id = qcf.detector_id
-                )
-                UNION
-                (
-                    SELECT gaqd.data_pass_id,
-                        gaqd.run_number,
-                        UNIX_TIMESTAMP(COALESCE(qcfep.\`to\`, NOW())) AS timestamp
-                    FROM quality_control_flag_effective_periods AS qcfep
-                        INNER JOIN quality_control_flags AS qcf ON qcf.id = qcfep.flag_id
-                        INNER JOIN data_pass_quality_control_flag AS dpqcf ON dpqcf.quality_control_flag_id = qcf.id
-                        -- Only flags of detectors which are defined in global_aggregated_quality_detectors
-                        -- should be taken into account for calculation of gaq_effective_periods
-                        INNER JOIN global_aggregated_quality_detectors AS gaqd
-                            ON gaqd.data_pass_id = dpqcf.data_pass_id
-                            AND gaqd.run_number = qcf.run_number
-                            AND gaqd.detector_id = qcf.detector_id
-                )
-                ORDER BY timestamp
-            ) AS ap
-    `;
-
-=======
->>>>>>> b3c7e024
 /**
  * @typedef GaqPeriod
  *
@@ -126,35 +58,6 @@
     async findGaqPeriods(dataPassId, runNumber) {
         const query = `
             SELECT
-<<<<<<< HEAD
-                gaq_periods.data_pass_id AS dataPassId,
-                gaq_periods.run_number AS runNumber,
-                IF(gaq_periods.\`from\` = 0, null, gaq_periods.\`from\` * 1000) AS \`from\`,
-                IF(gaq_periods.\`to\` = UNIX_TIMESTAMP(NOW()), null, gaq_periods.\`to\` * 1000) AS \`to\`,
-                group_concat(qcfep.flag_id) AS contributingFlagIds
-
-            FROM (${GAQ_PERIODS_VIEW}) AS gaq_periods
-            INNER JOIN global_aggregated_quality_detectors AS gaqd
-                ON gaqd.data_pass_id = gaq_periods.data_pass_id
-                AND gaqd.run_number = gaq_periods.run_number
-            LEFT JOIN (
-                data_pass_quality_control_flag AS dpqcf
-                INNER JOIN quality_control_flags AS qcf
-                    ON dpqcf.quality_control_flag_id = qcf.id
-                INNER JOIN quality_control_flag_effective_periods AS qcfep
-                    ON qcf.id = qcfep.flag_id
-            )
-                ON gaq_periods.data_pass_id = dpqcf.data_pass_id
-                AND qcf.run_number = gaq_periods.run_number
-                AND gaqd.detector_id = qcf.detector_id
-                AND gaq_periods.run_number = qcf.run_number
-                AND (qcfep.\`from\` IS NULL OR UNIX_TIMESTAMP(qcfep.\`from\`) <= gaq_periods.\`from\`)
-                AND (qcfep.\`to\`   IS NULL OR gaq_periods.\`to\` <= UNIX_TIMESTAMP(qcfep.\`to\`))
-    
-            WHERE IF(gaq_periods.\`to\` = UNIX_TIMESTAMP(NOW()), null, gaq_periods.\`to\` * 1000) IS NOT NULL
-                AND gaq_periods.data_pass_id = ${dataPassId}
-                ${runNumber ? `AND gaq_periods.run_number = ${runNumber}` : ''}
-=======
                 gp.data_pass_id AS dataPassId,
                 gp.run_number AS runNumber,
                 gp.\`from\` AS \`from\`,
@@ -175,7 +78,6 @@
     
             WHERE gp.data_pass_id = ${dataPassId}
                 ${runNumber ? `AND gp.run_number = ${runNumber}` : ''}
->>>>>>> b3c7e024
     
             GROUP BY gp.run_number,
                 gp.data_pass_id,
@@ -193,15 +95,9 @@
         }) => ({
             dataPassId,
             runNumber,
-<<<<<<< HEAD
-            from,
-            to,
-            contributingFlagIds: contributingFlagIds ? contributingFlagIds.split(',').map((id) => parseInt(id, 10)) : [],
-=======
             from: from?.getTime(),
             to: to?.getTime(),
             contributingFlagIds: contributingFlagIds.split(',').map((id) => parseInt(id, 10)),
->>>>>>> b3c7e024
         }));
     }
 
@@ -212,121 +108,6 @@
      * @param {number} dataPassId the id of a data-pass
      * @return {Promise<Object.<number, RunGaqSubSummary>>} resolves with the map between run number and the corresponding run GAQ summary
      */
-<<<<<<< HEAD
-    async getRunGaqSubSummaries(dataPassId, { mcReproducibleAsNotBad = false } = {}) {
-        const effectivePeriodsWithTypeSubQuery = `
-            SELECT
-                gaq_periods.data_pass_id AS dataPassId,
-                gaq_periods.run_number AS runNumber,
-                IF(gaq_periods.\`from\` = 0, null, gaq_periods.\`from\`) AS \`from\`,
-                IF(gaq_periods.\`to\` = UNIX_TIMESTAMP(NOW()), null, gaq_periods.\`to\`) AS \`to\`,
-                IF(COUNT( DISTINCT gaqd.detector_id ) > COUNT( DISTINCT qcfep.flag_id ),
-                    null,
-                    SUM(IF(qcft.monte_carlo_reproducible AND :mcReproducibleAsNotBad, false, qcft.bad)) >= 1
-                ) AS bad,
-                SUM(qcft.bad) = SUM(qcft.monte_carlo_reproducible) AND SUM(qcft.monte_carlo_reproducible) AS mcReproducible,
-                GROUP_CONCAT( DISTINCT qcfv.flag_id ) AS verifiedFlagsList,
-                GROUP_CONCAT( DISTINCT qcfep.flag_id ) AS flagsList
-
-            FROM (${GAQ_PERIODS_VIEW}) AS gaq_periods
-            INNER JOIN global_aggregated_quality_detectors AS gaqd
-                ON gaqd.data_pass_id = gaq_periods.data_pass_id
-                AND gaqd.run_number = gaq_periods.run_number
-
-            LEFT JOIN (
-                data_pass_quality_control_flag AS dpqcf
-                INNER JOIN quality_control_flags AS qcf
-                    ON dpqcf.quality_control_flag_id = qcf.id
-                INNER JOIN quality_control_flag_types AS qcft
-                    ON qcft.id = qcf.flag_type_id
-                INNER JOIN quality_control_flag_effective_periods AS qcfep
-                    ON qcf.id = qcfep.flag_id
-                LEFT JOIN quality_control_flag_verifications AS qcfv
-                    ON qcfv.flag_id = qcf.id
-            )
-                ON gaq_periods.data_pass_id = dpqcf.data_pass_id
-                AND qcf.run_number = gaq_periods.run_number
-                AND gaqd.detector_id = qcf.detector_id
-                AND gaq_periods.run_number = qcf.run_number
-                AND (qcfep.\`from\` IS NULL OR UNIX_TIMESTAMP(qcfep.\`from\`) <= gaq_periods.\`from\`)
-                AND (qcfep.\`to\`   IS NULL OR gaq_periods.\`to\` <= UNIX_TIMESTAMP(qcfep.\`to\`))
-        
-            WHERE gaq_periods.\`to\` IS NOT null
-
-            GROUP BY
-                gaq_periods.data_pass_id,
-                gaq_periods.run_number,
-                IF(gaq_periods.\`from\` = 0, null, gaq_periods.\`from\`),
-                IF(gaq_periods.\`to\` = UNIX_TIMESTAMP(NOW()), null, gaq_periods.\`to\`)
-            `;
-
-        const query = `
-            SELECT
-                effectivePeriods.runNumber,
-                effectivePeriods.dataPassId,
-                effectivePeriods.bad,
-                SUM(effectivePeriods.mcReproducible) > 0 AS mcReproducible,
-                GROUP_CONCAT(effectivePeriods.verifiedFlagsList) AS verifiedFlagsList,
-                GROUP_CONCAT(effectivePeriods.flagsList) AS flagsList,
-
-                IF(
-                    (
-                        COALESCE(run.time_trg_end,   run.time_o2_end  ) IS NULL
-                     OR COALESCE(run.time_trg_start, run.time_o2_start) IS NULL
-                    ),
-                    IF(
-                        SUM(
-                            COALESCE(effectivePeriods.\`to\`  , 0)
-                          + COALESCE(effectivePeriods.\`from\`, 0)
-                        ) = 0,
-                        1,
-                        null
-                    ),
-                    SUM(
-                        COALESCE(
-                            effectivePeriods.\`to\`,
-                            UNIX_TIMESTAMP(run.time_trg_end),
-                            UNIX_TIMESTAMP(run.time_o2_end)
-                        )
-                      - COALESCE(
-                            effectivePeriods.\`from\`,
-                            UNIX_TIMESTAMP(run.time_trg_start),
-                            UNIX_TIMESTAMP(run.time_o2_start)
-                        )
-                    ) / (
-                        UNIX_TIMESTAMP(COALESCE(run.time_trg_end,   run.time_o2_end))
-                      - UNIX_TIMESTAMP(COALESCE(run.time_trg_start, run.time_o2_start))
-                    )
-                ) AS effectiveRunCoverage
-
-            FROM (${effectivePeriodsWithTypeSubQuery}) AS effectivePeriods
-            INNER JOIN runs AS run ON run.run_number = effectivePeriods.runNumber
-
-            WHERE effectivePeriods.dataPassId = :dataPassId
-
-            GROUP BY
-                effectivePeriods.dataPassId,
-                effectivePeriods.runNumber,
-                effectivePeriods.bad
-        `;
-
-        const [rows] = await this.model.sequelize.query(query, { replacements: { dataPassId, mcReproducibleAsNotBad } });
-        return rows.map(({
-            runNumber,
-            bad,
-            effectiveRunCoverage,
-            mcReproducible,
-            flagsList,
-            verifiedFlagsList,
-        }) => ({
-            runNumber,
-            bad,
-            effectiveRunCoverage: parseFloat(effectiveRunCoverage) || null,
-            mcReproducible: Boolean(mcReproducible),
-            flagsIds: flagsList ? [...new Set(flagsList.split(','))] : [],
-            verifiedFlagsIds: verifiedFlagsList ? [...new Set(verifiedFlagsList.split(','))] : [],
-        }));
-=======
     async getGaqCoverages(dataPassId) {
         const blockAggregationQuery = `
             SELECT 
@@ -403,7 +184,6 @@
         );
 
         return Object.fromEntries(entries);
->>>>>>> b3c7e024
     }
 
     /**
