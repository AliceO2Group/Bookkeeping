/**
 * @license
 * Copyright CERN and copyright holders of ALICE O2. This software is
 * distributed under the terms of the GNU General Public License v3 (GPL
 * Version 3), copied verbatim in the file "COPYING".
 *
 * See http://alice-o2.web.cern.ch/license for full licensing information.
 *
 * In applying this license CERN does not waive the privileges and immunities
 * granted to it by virtue of its status as an Intergovernmental Organization
 * or submit itself to any jurisdiction.
 */

const { Op } = require('sequelize');
const { models: { QcFlag } } = require('..');
const Repository = require('./Repository');

/**
<<<<<<< HEAD
 * @typedef GaqEffectivePeriods
 *
 * @property {number} dataPassId
 * @property {number} runNumber
 * @property {number} form
 * @property {number} to
 * @property {number[]} contributingFlagIds
=======
 * @typedef GaqPeriod
 *
 * @property {number} dataPassId
 * @property {number} runNumber
 * @property {number} from
 * @property {number} to
 * @property {number[]} contributingFlagIds IDs of QC flags which together define global aggregated quality in the period [from, to]
>>>>>>> 9819518c
 */

/**
 * Sequelize implementation of the QcFlagRepository
 */
class QcFlagRepository extends Repository {
    /**
     * Creates a new `QcFlagRepository` instance.
     */
    constructor() {
        super(QcFlag);
    }

    /**
<<<<<<< HEAD
     * Find IDs of QC flags in GAQ effective periods for given data pass and runs
     *
     * @param {number} scope.dataPassId id of data pass id
     * @param {number[]} [scope.runNumbers] list of run numbers
     * @return {Promise<GaqEffectivePeriods>} promise resolvesd once periods are calculated
     */
    async findFlagsInGaqEffectivePeriods({ dataPassId, runNumbers }) {
=======
     * Find GAQ periods for given data pass and run
     *
     * @param {number} dataPassId id of data pass id
     * @param {number} runNumber run number
     * @return {Promise<GaqPeriod[]>} Resolves with the GAQ periods
     */
    async findGaqPeriods(dataPassId, runNumber) {
>>>>>>> 9819518c
        const gaqPeriodsSubQuery = `
                SELECT 
                    data_pass_id,
                    run_number,
                    timestamp AS \`from\`,
                    NTH_VALUE(timestamp, 2) OVER (
                        PARTITION BY data_pass_id,
                        run_number
                        ORDER BY ap.timestamp
                        ROWS BETWEEN CURRENT ROW AND 1 FOLLOWING
                    ) AS \`to\`
                FROM (
                        (
                            SELECT data_pass_id,
                                run_number,
                                COALESCE(UNIX_TIMESTAMP(qcfep.\`from\`), 0) AS timestamp
                            FROM quality_control_flag_effective_periods AS qcfep
                                INNER JOIN quality_control_flags AS qcf ON qcf.id = qcfep.flag_id
                                INNER JOIN data_pass_quality_control_flag AS dpqcf ON dpqcf.quality_control_flag_id = qcf.id
                        )
                        UNION
                        (
                            SELECT data_pass_id,
                                run_number,
                                UNIX_TIMESTAMP(COALESCE(qcfep.\`to\`, NOW())) AS timestamp
                            FROM quality_control_flag_effective_periods AS qcfep
                                INNER JOIN quality_control_flags AS qcf ON qcf.id = qcfep.flag_id
                                INNER JOIN data_pass_quality_control_flag AS dpqcf ON dpqcf.quality_control_flag_id = qcf.id
                        )
                        ORDER BY timestamp
                    ) AS ap
            `;

        const query = `
            SELECT
                gaq_periods.data_pass_id AS dataPassId,
                gaq_periods.run_number AS runNumber,
                IF(gaq_periods.\`from\` = 0, null, gaq_periods.\`from\` * 1000) AS \`from\`,
                IF(gaq_periods.\`to\` = UNIX_TIMESTAMP(NOW()), null, gaq_periods.\`to\` * 1000) AS \`to\`,
                group_concat(qcf.id) AS contributingFlagIds

            FROM quality_control_flags AS qcf
            INNER JOIN quality_control_flag_effective_periods AS qcfep
                ON qcf.id = qcfep.flag_id
            INNER JOIN data_pass_quality_control_flag AS dpqcf ON dpqcf.quality_control_flag_id = qcf.id
            INNER JOIN (${gaqPeriodsSubQuery}) AS gaq_periods ON gaq_periods.data_pass_id = dpqcf.data_pass_id
            INNER JOIN global_aggregated_quality_detectors AS gaqd
                ON gaqd.data_pass_id = gaq_periods.data_pass_id
                    AND gaqd.run_number = gaq_periods.run_number
                    AND gaqd.dpl_detector_id = qcf.dpl_detector_id
                    AND gaq_periods.run_number = qcf.run_number
<<<<<<< HEAD
                    AND COALESCE(UNIX_TIMESTAMP(qcfep.\`from\`), 0) <= gaq_periods.\`from\`
                        AND gaq_periods.\`to\` <= UNIX_TIMESTAMP(COALESCE(qcfep.\`to\`, NOW()))
    
            WHERE gaq_periods.data_pass_id = ${dataPassId}
                ${runNumbers ? `AND gaq_periods.run_number IN (${runNumbers})` : ''}
=======
                        AND (qcfep.\`from\` IS NULL OR UNIX_TIMESTAMP(qcfep.\`from\`) <= gaq_periods.\`from\`)
                        AND (qcfep.\`to\`   IS NULL OR gaq_periods.\`to\` <= UNIX_TIMESTAMP(qcfep.\`to\`))
    
            WHERE gaq_periods.data_pass_id = ${dataPassId}
                ${runNumber ? `AND gaq_periods.run_number = ${runNumber}` : ''}
>>>>>>> 9819518c
    
            GROUP BY gaq_periods.run_number,
                gaq_periods.data_pass_id,
                gaq_periods.\`from\`,
                gaq_periods.\`to\`;
            `;

<<<<<<< HEAD
        return (await this.model.sequelize.query(query))[0]
            .map(({
                dataPassId,
                runNumber,
                from,
                to,
                contributingFlagIds,
            }) => ({
                dataPassId,
                runNumber,
                from,
                to,
                contributingFlagIds: contributingFlagIds.split(',').map((id) => parseInt(id, 10)),
            }));
=======
        const [rows] = await this.model.sequelize.query(query);
        return rows.map(({
            dataPassId,
            runNumber,
            from,
            to,
            contributingFlagIds,
        }) => ({
            dataPassId,
            runNumber,
            from,
            to,
            contributingFlagIds: contributingFlagIds.split(',').map((id) => parseInt(id, 10)),
        }));
>>>>>>> 9819518c
    }

    /**
     * Find all QC flags created before and after given one for the same run, detector, data/simulation pass.
     * Flags are orted by createdAt property in ascedning manner
     * @param {number} id id of QC flag
     * @return {Promise<{ after: SequelizeQcFlag[], before: SequelizeQcFlag[] }>} QC flags created before and after given one
     */
    async findFlagsCreatedAfterAndBeforeGivenOne(id) {
        const qcFlag = await this.findOne({
            where: { id },
            include: [{ association: 'dataPasses' }, { association: 'simulationPasses' }],
        });

        const { runNumber, dplDetectorId, createdAt } = qcFlag;
        const dataPasses = qcFlag.get('dataPasses');
        const simulationPasses = qcFlag.get('simulationPasses');

        const dataPassId = dataPasses[0]?.id;
        const simulationPassId = simulationPasses[0]?.id;

        const flagIncludes = [];
        let synchronousQcWhereClause = {};

        // QC flag can be associated with only one data pass or only one simulation pass or be synchronous
        if (dataPassId !== undefined) {
            flagIncludes.push({ association: 'dataPasses', where: { id: dataPassId }, required: true });
        } else if (simulationPassId !== undefined) {
            flagIncludes.push({ association: 'simulationPasses', where: { id: simulationPassId }, required: true });
        } else {
            flagIncludes.push({ association: 'dataPasses', required: false });
            flagIncludes.push({ association: 'simulationPasses', required: false });
            synchronousQcWhereClause = { '$dataPasses.id$': null, '$simulationPasses.id$': null };
        }

        const flagsCreatedAfterRemovedFlag = await this.findAll({
            where: {
                dplDetectorId,
                runNumber,
                createdAt: { [Op.gt]: createdAt },
                ...synchronousQcWhereClause,
            },
            include: flagIncludes,
            sort: [['createdAt', 'ASC']],
        });

        const flagsCreatedBeforeRemovedFlag = await this.findAll({
            where: {
                id: { [Op.not]: id },
                dplDetectorId,
                runNumber,
                createdAt: { [Op.lte]: createdAt },
                ...synchronousQcWhereClause,
            },
            include: flagIncludes,
            sort: [['createdAt', 'ASC']],
        });

        return {
            before: flagsCreatedBeforeRemovedFlag,
            after: flagsCreatedAfterRemovedFlag,
        };
    }
}

module.exports = new QcFlagRepository();<|MERGE_RESOLUTION|>--- conflicted
+++ resolved
@@ -16,15 +16,6 @@
 const Repository = require('./Repository');
 
 /**
-<<<<<<< HEAD
- * @typedef GaqEffectivePeriods
- *
- * @property {number} dataPassId
- * @property {number} runNumber
- * @property {number} form
- * @property {number} to
- * @property {number[]} contributingFlagIds
-=======
  * @typedef GaqPeriod
  *
  * @property {number} dataPassId
@@ -32,7 +23,6 @@
  * @property {number} from
  * @property {number} to
  * @property {number[]} contributingFlagIds IDs of QC flags which together define global aggregated quality in the period [from, to]
->>>>>>> 9819518c
  */
 
 /**
@@ -47,15 +37,6 @@
     }
 
     /**
-<<<<<<< HEAD
-     * Find IDs of QC flags in GAQ effective periods for given data pass and runs
-     *
-     * @param {number} scope.dataPassId id of data pass id
-     * @param {number[]} [scope.runNumbers] list of run numbers
-     * @return {Promise<GaqEffectivePeriods>} promise resolvesd once periods are calculated
-     */
-    async findFlagsInGaqEffectivePeriods({ dataPassId, runNumbers }) {
-=======
      * Find GAQ periods for given data pass and run
      *
      * @param {number} dataPassId id of data pass id
@@ -63,7 +44,6 @@
      * @return {Promise<GaqPeriod[]>} Resolves with the GAQ periods
      */
     async findGaqPeriods(dataPassId, runNumber) {
->>>>>>> 9819518c
         const gaqPeriodsSubQuery = `
                 SELECT 
                     data_pass_id,
@@ -115,19 +95,11 @@
                     AND gaqd.run_number = gaq_periods.run_number
                     AND gaqd.dpl_detector_id = qcf.dpl_detector_id
                     AND gaq_periods.run_number = qcf.run_number
-<<<<<<< HEAD
-                    AND COALESCE(UNIX_TIMESTAMP(qcfep.\`from\`), 0) <= gaq_periods.\`from\`
-                        AND gaq_periods.\`to\` <= UNIX_TIMESTAMP(COALESCE(qcfep.\`to\`, NOW()))
-    
-            WHERE gaq_periods.data_pass_id = ${dataPassId}
-                ${runNumbers ? `AND gaq_periods.run_number IN (${runNumbers})` : ''}
-=======
                         AND (qcfep.\`from\` IS NULL OR UNIX_TIMESTAMP(qcfep.\`from\`) <= gaq_periods.\`from\`)
                         AND (qcfep.\`to\`   IS NULL OR gaq_periods.\`to\` <= UNIX_TIMESTAMP(qcfep.\`to\`))
     
             WHERE gaq_periods.data_pass_id = ${dataPassId}
                 ${runNumber ? `AND gaq_periods.run_number = ${runNumber}` : ''}
->>>>>>> 9819518c
     
             GROUP BY gaq_periods.run_number,
                 gaq_periods.data_pass_id,
@@ -135,22 +107,6 @@
                 gaq_periods.\`to\`;
             `;
 
-<<<<<<< HEAD
-        return (await this.model.sequelize.query(query))[0]
-            .map(({
-                dataPassId,
-                runNumber,
-                from,
-                to,
-                contributingFlagIds,
-            }) => ({
-                dataPassId,
-                runNumber,
-                from,
-                to,
-                contributingFlagIds: contributingFlagIds.split(',').map((id) => parseInt(id, 10)),
-            }));
-=======
         const [rows] = await this.model.sequelize.query(query);
         return rows.map(({
             dataPassId,
@@ -165,7 +121,6 @@
             to,
             contributingFlagIds: contributingFlagIds.split(',').map((id) => parseInt(id, 10)),
         }));
->>>>>>> 9819518c
     }
 
     /**
