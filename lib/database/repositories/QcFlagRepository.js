--- conflicted
+++ resolved
@@ -59,22 +59,13 @@
  */
 
 /**
-<<<<<<< HEAD
- * @typedef GaqAggregation
-=======
  * @typedef RunGaqSubSummary aggregation of QC flags information by QcFlagType property `bad`
->>>>>>> 9c50e54b
  *
  * @property {number} runNumber
  * @property {number} bad
  * @property {number} effectiveRunCoverage
-<<<<<<< HEAD
- * @property {number{}} flagsList
- * @property {number{}} verifiedFlagsList
-=======
  * @property {number[]} flagsIds
  * @property {number[]} verifiedFlagsIds
->>>>>>> 9c50e54b
  * @property {number} mcReproducible
  */
 
@@ -144,21 +135,12 @@
     }
 
     /**
-<<<<<<< HEAD
-     * Get GAQ aggregations for given data pass
-     *
-     * @param {number} dataPassId id of data pass id
-     * @return {Promise<GaqAggregation[]>} Resolves with the GAQ aggregations
-     */
-    async getGaqAggregations(dataPassId) {
-=======
      * Get GAQ sub-summaries for given data pass
      *
      * @param {number} dataPassId id of data pass id
      * @return {Promise<RunGaqSubSummary[]>} Resolves with the GAQ sub-summaries
      */
     async getRunGaqSubSummaries(dataPassId) {
->>>>>>> 9c50e54b
         const effectivePeriodsWithTypeSubQuery = `
             SELECT
                 gaq_periods.data_pass_id AS dataPassId,
@@ -238,11 +220,7 @@
             FROM (${effectivePeriodsWithTypeSubQuery}) AS effectivePeriods
             INNER JOIN runs AS run ON run.run_number = effectivePeriods.runNumber
 
-<<<<<<< HEAD
-            WHERE effectivePeriods.dataPassId = ${dataPassId}
-=======
             WHERE effectivePeriods.dataPassId = :dataPassId
->>>>>>> 9c50e54b
 
             GROUP BY
                 effectivePeriods.dataPassId,
@@ -250,11 +228,7 @@
                 effectivePeriods.bad
         `;
 
-<<<<<<< HEAD
-        const [rows] = await this.model.sequelize.query(query);
-=======
         const [rows] = await this.model.sequelize.query(query, { replacements: { dataPassId } });
->>>>>>> 9c50e54b
         return rows.map(({
             runNumber,
             bad,
