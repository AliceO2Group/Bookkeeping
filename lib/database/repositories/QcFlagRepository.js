--- conflicted
+++ resolved
@@ -15,8 +15,6 @@
 const { models: { QcFlag } } = require('..');
 const Repository = require('./Repository');
 
-<<<<<<< HEAD
-=======
 const GAQ_PERIODS_VIEW = `
     SELECT * FROM (
         SELECT
@@ -70,7 +68,6 @@
     WHERE gaq_periods_with_last_nullish_row.from_ordering_timestamp IS NOT NULL
     `;
 
->>>>>>> 28d1e1a7
 /**
  * @typedef GaqPeriod
  *
@@ -112,12 +109,6 @@
      */
     async findGaqPeriods(dataPassId, runNumber) {
         const query = `
-<<<<<<< HEAD
-            SELECT * FROM gaq_periods
-            WHERE IF(gaq_periods.\`to\` = UNIX_TIMESTAMP(NOW(3)), null, gaq_periods.\`to\`) IS NOT NULL
-                AND gaq_periods.dataPassId = ${dataPassId}
-                ${runNumber ? `AND gaq_periods.runNumber = ${runNumber}` : ''}
-=======
             SELECT
                 gaq_periods.data_pass_id AS dataPassId,
                 gaq_periods.run_number AS runNumber,
@@ -145,7 +136,6 @@
                 gaq_periods.data_pass_id,
                 gaq_periods.\`from\`,
                 gaq_periods.\`to\`;
->>>>>>> 28d1e1a7
             `;
 
         const [rows] = await this.model.sequelize.query(query);
@@ -158,17 +148,10 @@
         }) => ({
             dataPassId,
             runNumber,
-<<<<<<< HEAD
-            from: from * 1000, // Change unix seconds to miliseconds
-            to: to * 1000,
-            contributingFlagIds: flagsList ? flagsList.split(',').map((id) => parseInt(id, 10)) : [],
-        })).filter(({ contributingFlagIds }) => contributingFlagIds.length > 0);
-=======
             from: from?.getTime(),
             to: to?.getTime(),
             contributingFlagIds: contributingFlagIds.split(',').map((id) => parseInt(id, 10)),
         }));
->>>>>>> 28d1e1a7
     }
 
     /**
@@ -181,8 +164,6 @@
      * @return {Promise<RunGaqSubSummary[]>} Resolves with the GAQ sub-summaries
      */
     async getRunGaqSubSummaries(dataPassId, { mcReproducibleAsNotBad = false } = {}) {
-<<<<<<< HEAD
-=======
         const effectivePeriodsWithTypeSubQuery = `
             SELECT
                 gaq_periods.data_pass_id AS dataPassId,
@@ -220,7 +201,6 @@
                 gaq_periods.\`to\`
             `;
 
->>>>>>> 28d1e1a7
         const query = `
             SELECT
                 gaq_periods.runNumber,
@@ -239,17 +219,9 @@
                         null
                     ),
                     SUM(
-<<<<<<< HEAD
-                        COALESCE(gaq_periods.\`to\`, UNIX_TIMESTAMP(run.time_end))
-                      - COALESCE(gaq_periods.\`from\`, UNIX_TIMESTAMP(run.time_start))
-                    ) / (
-                        UNIX_TIMESTAMP(run.time_end) - UNIX_TIMESTAMP(run.time_start)
-                    )
-=======
                         UNIX_TIMESTAMP(COALESCE(effectivePeriods.\`to\`,run.qc_time_end))
                         - UNIX_TIMESTAMP(COALESCE(effectivePeriods.\`from\`, run.qc_time_start))
                     ) / (UNIX_TIMESTAMP(run.qc_time_end) - UNIX_TIMESTAMP(run.qc_time_start))
->>>>>>> 28d1e1a7
                 ) AS effectiveRunCoverage
 
             FROM gaq_periods
@@ -272,16 +244,6 @@
             mcReproducible,
             flagsList,
             verifiedFlagsList,
-<<<<<<< HEAD
-        }) => ({
-            runNumber,
-            bad: mcReproducibleAsNotBad ? badWhenMcReproducibleAsNotBad : bad,
-            effectiveRunCoverage: parseFloat(effectiveRunCoverage) || null,
-            mcReproducible: Boolean(mcReproducible),
-            flagsIds: flagsList ? [...new Set(flagsList.split(','))] : [],
-            verifiedFlagsIds: verifiedFlagsList ? [...new Set(verifiedFlagsList.split(','))] : [],
-        }));
-=======
         }) => {
             if ((effectiveRunCoverage ?? null) != null) {
                 effectiveRunCoverage = Math.min(1, Math.max(0, parseFloat(effectiveRunCoverage)));
@@ -296,7 +258,6 @@
                 verifiedFlagsIds: verifiedFlagsList ? [...new Set(verifiedFlagsList.split(','))] : [],
             };
         });
->>>>>>> 28d1e1a7
     }
 
     /**
