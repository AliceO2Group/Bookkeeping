--- conflicted
+++ resolved
@@ -115,12 +115,6 @@
     }
 
     /**
-<<<<<<< HEAD
-     * Removes a specific entities.
-     *
-     * @param {Object|QueryBuilder} [findQuery] the find query (see sequelize findOne options) or a find query builder
-     * @returns {Promise|Null} Promise object representing the full mock data
-=======
      * Insert multiple entities
      *
      * @param {*[]} entities list of entities to be inserted
@@ -135,7 +129,6 @@
      *
      * @param {Object|QueryBuilder} [findQuery] the find query (see sequelize findAll options) or a find query builder
      * @returns {Promise<*[]>} promise with list of removed entities
->>>>>>> 193442da
      */
     async removeAll(findQuery) {
         if (findQuery instanceof QueryBuilder) {
