/**
 * @license
 * Copyright CERN and copyright holders of ALICE O2. This software is
 * distributed under the terms of the GNU General Public License v3 (GPL
 * Version 3), copied verbatim in the file "COPYING".
 *
 * See http://alice-o2.web.cern.ch/license for full licensing information.
 *
 * In applying this license CERN does not waive the privileges and immunities
 * granted to it by virtue of its status as an Intergovernmental Organization
 * or submit itself to any jurisdiction.
 */
'use strict';

const { DetectorType } = require('../../domain/enums/DetectorTypes');

module.exports = {
    up: async (queryInterface) =>
        queryInterface.sequelize.transaction(async (transaction) => {
<<<<<<< HEAD
            const { DetectorType } = await import('../../public/domain/enums/DetectorTypes.mjs');
=======
>>>>>>> bc817512
            await queryInterface.bulkInsert('detectors', [
                {
                    id: 1,
                    name: 'CPV',
<<<<<<< HEAD
                    type: DetectorType.Physical,
=======
                    type: DetectorType.PHYSICAL,
>>>>>>> bc817512
                },
                {
                    id: 2,
                    name: 'EMC',
<<<<<<< HEAD
                    type: DetectorType.Physical,
=======
                    type: DetectorType.PHYSICAL,
>>>>>>> bc817512
                },
                {
                    id: 3,
                    name: 'FDD',
<<<<<<< HEAD
                    type: DetectorType.Physical,
=======
                    type: DetectorType.PHYSICAL,
>>>>>>> bc817512
                },
                {
                    id: 4,
                    name: 'ITS',
<<<<<<< HEAD
                    type: DetectorType.Physical,
=======
                    type: DetectorType.PHYSICAL,
>>>>>>> bc817512
                },
                {
                    id: 5,
                    name: 'FV0',
<<<<<<< HEAD
                    type: DetectorType.Physical,
=======
                    type: DetectorType.PHYSICAL,
>>>>>>> bc817512
                },
                {
                    id: 6,
                    name: 'HMP',
<<<<<<< HEAD
                    type: DetectorType.Physical,
=======
                    type: DetectorType.PHYSICAL,
>>>>>>> bc817512
                },
                {
                    id: 7,
                    name: 'FT0',
<<<<<<< HEAD
                    type: DetectorType.Physical,
=======
                    type: DetectorType.PHYSICAL,
>>>>>>> bc817512
                },
                {
                    id: 8,
                    name: 'MCH',
<<<<<<< HEAD
                    type: DetectorType.Physical,
=======
                    type: DetectorType.PHYSICAL,
>>>>>>> bc817512
                },
                {
                    id: 9,
                    name: 'MFT',
<<<<<<< HEAD
                    type: DetectorType.Physical,
=======
                    type: DetectorType.PHYSICAL,
>>>>>>> bc817512
                },
                {
                    id: 10,
                    name: 'MID',
<<<<<<< HEAD
                    type: DetectorType.Physical,
=======
                    type: DetectorType.PHYSICAL,
>>>>>>> bc817512
                },
                {
                    id: 11,
                    name: 'PHS',
<<<<<<< HEAD
                    type: DetectorType.Physical,
=======
                    type: DetectorType.PHYSICAL,
>>>>>>> bc817512
                },
                {
                    id: 12,
                    name: 'TOF',
<<<<<<< HEAD
                    type: DetectorType.Physical,
=======
                    type: DetectorType.PHYSICAL,
>>>>>>> bc817512
                },
                {
                    id: 13,
                    name: 'TPC',
<<<<<<< HEAD
                    type: DetectorType.Physical,
=======
                    type: DetectorType.PHYSICAL,
>>>>>>> bc817512
                },
                {
                    id: 14,
                    name: 'TRD',
<<<<<<< HEAD
                    type: DetectorType.Physical,
=======
                    type: DetectorType.PHYSICAL,
>>>>>>> bc817512
                },
                {
                    id: 15,
                    name: 'TST',
<<<<<<< HEAD
                    type: DetectorType.Virtual,
=======
                    type: DetectorType.VIRTUAL,
>>>>>>> bc817512
                },
                {
                    id: 16,
                    name: 'ZDC',
<<<<<<< HEAD
                    type: DetectorType.Physical,
=======
                    type: DetectorType.PHYSICAL,
>>>>>>> bc817512
                },
                {
                    id: 17,
                    name: 'ACO',
<<<<<<< HEAD
                    type: DetectorType.Physical,
=======
                    type: DetectorType.PHYSICAL,
>>>>>>> bc817512
                },
                {
                    id: 18,
                    name: 'CTP',
<<<<<<< HEAD
                    type: DetectorType.Physical,
=======
                    type: DetectorType.PHYSICAL,
>>>>>>> bc817512
                },
                {
                    id: 19,
                    name: 'FIT',
<<<<<<< HEAD
                    type: DetectorType.Physical,
=======
                    type: DetectorType.PHYSICAL,
>>>>>>> bc817512
                },
            ], { transaction });
        }),
    down: async (queryInterface) =>
        queryInterface.sequelize.transaction((transaction) =>
            Promise.all([
                queryInterface.bulkDelete(
                    'detectors',
                    null,
                    { transaction },
                ),
            ])),
};<|MERGE_RESOLUTION|>--- conflicted
+++ resolved
@@ -17,181 +17,101 @@
 module.exports = {
     up: async (queryInterface) =>
         queryInterface.sequelize.transaction(async (transaction) => {
-<<<<<<< HEAD
-            const { DetectorType } = await import('../../public/domain/enums/DetectorTypes.mjs');
-=======
->>>>>>> bc817512
             await queryInterface.bulkInsert('detectors', [
                 {
                     id: 1,
                     name: 'CPV',
-<<<<<<< HEAD
-                    type: DetectorType.Physical,
-=======
                     type: DetectorType.PHYSICAL,
->>>>>>> bc817512
                 },
                 {
                     id: 2,
                     name: 'EMC',
-<<<<<<< HEAD
-                    type: DetectorType.Physical,
-=======
                     type: DetectorType.PHYSICAL,
->>>>>>> bc817512
                 },
                 {
                     id: 3,
                     name: 'FDD',
-<<<<<<< HEAD
-                    type: DetectorType.Physical,
-=======
                     type: DetectorType.PHYSICAL,
->>>>>>> bc817512
                 },
                 {
                     id: 4,
                     name: 'ITS',
-<<<<<<< HEAD
-                    type: DetectorType.Physical,
-=======
                     type: DetectorType.PHYSICAL,
->>>>>>> bc817512
                 },
                 {
                     id: 5,
                     name: 'FV0',
-<<<<<<< HEAD
-                    type: DetectorType.Physical,
-=======
                     type: DetectorType.PHYSICAL,
->>>>>>> bc817512
                 },
                 {
                     id: 6,
                     name: 'HMP',
-<<<<<<< HEAD
-                    type: DetectorType.Physical,
-=======
                     type: DetectorType.PHYSICAL,
->>>>>>> bc817512
                 },
                 {
                     id: 7,
                     name: 'FT0',
-<<<<<<< HEAD
-                    type: DetectorType.Physical,
-=======
                     type: DetectorType.PHYSICAL,
->>>>>>> bc817512
                 },
                 {
                     id: 8,
                     name: 'MCH',
-<<<<<<< HEAD
-                    type: DetectorType.Physical,
-=======
                     type: DetectorType.PHYSICAL,
->>>>>>> bc817512
                 },
                 {
                     id: 9,
                     name: 'MFT',
-<<<<<<< HEAD
-                    type: DetectorType.Physical,
-=======
                     type: DetectorType.PHYSICAL,
->>>>>>> bc817512
                 },
                 {
                     id: 10,
                     name: 'MID',
-<<<<<<< HEAD
-                    type: DetectorType.Physical,
-=======
                     type: DetectorType.PHYSICAL,
->>>>>>> bc817512
                 },
                 {
                     id: 11,
                     name: 'PHS',
-<<<<<<< HEAD
-                    type: DetectorType.Physical,
-=======
                     type: DetectorType.PHYSICAL,
->>>>>>> bc817512
                 },
                 {
                     id: 12,
                     name: 'TOF',
-<<<<<<< HEAD
-                    type: DetectorType.Physical,
-=======
                     type: DetectorType.PHYSICAL,
->>>>>>> bc817512
                 },
                 {
                     id: 13,
                     name: 'TPC',
-<<<<<<< HEAD
-                    type: DetectorType.Physical,
-=======
                     type: DetectorType.PHYSICAL,
->>>>>>> bc817512
                 },
                 {
                     id: 14,
                     name: 'TRD',
-<<<<<<< HEAD
-                    type: DetectorType.Physical,
-=======
                     type: DetectorType.PHYSICAL,
->>>>>>> bc817512
                 },
                 {
                     id: 15,
                     name: 'TST',
-<<<<<<< HEAD
-                    type: DetectorType.Virtual,
-=======
                     type: DetectorType.VIRTUAL,
->>>>>>> bc817512
                 },
                 {
                     id: 16,
                     name: 'ZDC',
-<<<<<<< HEAD
-                    type: DetectorType.Physical,
-=======
                     type: DetectorType.PHYSICAL,
->>>>>>> bc817512
                 },
                 {
                     id: 17,
                     name: 'ACO',
-<<<<<<< HEAD
-                    type: DetectorType.Physical,
-=======
                     type: DetectorType.PHYSICAL,
->>>>>>> bc817512
                 },
                 {
                     id: 18,
                     name: 'CTP',
-<<<<<<< HEAD
-                    type: DetectorType.Physical,
-=======
                     type: DetectorType.PHYSICAL,
->>>>>>> bc817512
                 },
                 {
                     id: 19,
                     name: 'FIT',
-<<<<<<< HEAD
-                    type: DetectorType.Physical,
-=======
                     type: DetectorType.PHYSICAL,
->>>>>>> bc817512
                 },
             ], { transaction });
         }),
