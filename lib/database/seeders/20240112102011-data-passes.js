--- conflicted
+++ resolved
@@ -19,101 +19,6 @@
         queryInterface.sequelize.transaction(async (transaction) => {
             await queryInterface.bulkInsert('data_passes', [
 
-<<<<<<< HEAD
-                queryInterface.bulkInsert('data_pass_versions', [
-                    {
-                        id: 1,
-                        data_pass_id: 1,
-                        description: 'Some random desc',
-                        reconstructed_events_count: 50948694,
-                        output_size: 56875682112600,
-                        last_seen: 108,
-                        created_at: '2024-01-10 11:00:00',
-                        updated_at: '2024-01-10 11:00:00',
-                    },
-                    {
-                        id: 2,
-                        data_pass_id: 2,
-                        description: 'Some random desc 2',
-                        reconstructed_events_count: 50848604,
-                        output_size: 55765671112610,
-                        last_seen: 55,
-                        created_at: '2024-01-10 11:00:00',
-                        updated_at: '2024-01-10 11:00:00',
-                    },
-                    {
-                        id: 3,
-                        data_pass_id: 3,
-                        description: 'Some random desc for apass 1',
-                        reconstructed_events_count: 50848111,
-                        output_size: 55761110122610,
-                        last_seen: 105,
-                        created_at: '2024-01-10 11:00:00',
-                        updated_at: '2024-01-10 11:00:00',
-                    },
-                ], { transaction }),
-
-                queryInterface.bulkInsert('data_pass_version_status_history', [
-                    {
-                        id: 1,
-                        data_pass_version_id: 1,
-                        status: DataPassVersionStatus.RUNNING,
-                        created_at: '2024-01-10 11:00:00',
-                        updated_at: '2024-01-10 11:00:00',
-                    },
-                    {
-                        id: 2,
-                        data_pass_version_id: 1,
-                        status: DataPassVersionStatus.DELETED,
-                        created_at: '2024-01-10 11:11:00',
-                        updated_at: '2024-01-10 11:11:00',
-                    },
-
-                    {
-                        id: 3,
-                        data_pass_version_id: 2,
-                        status: DataPassVersionStatus.RUNNING,
-                        created_at: '2024-01-10 11:00:00',
-                        updated_at: '2024-01-10 11:00:00',
-                    },
-
-                    {
-                        id: 4,
-                        data_pass_version_id: 3,
-                        status: DataPassVersionStatus.RUNNING,
-                        created_at: '2024-01-10 11:00:00',
-                        updated_at: '2024-01-10 11:00:00',
-                    },
-                    {
-                        id: 5,
-                        data_pass_version_id: 3,
-                        status: DataPassVersionStatus.DELETED,
-                        created_at: '2024-01-10 11:12:00',
-                        updated_at: '2024-01-10 11:12:00',
-                    },
-                    {
-                        id: 6,
-                        data_pass_version_id: 3,
-                        status: DataPassVersionStatus.RUNNING,
-                        created_at: '2024-01-10 11:22:00',
-                        updated_at: '2024-01-10 11:22:00',
-                    },
-                ], { transaction }),
-
-                queryInterface.bulkInsert('data_passes_runs', [
-                    { data_pass_id: 1, run_number: 106 },
-                    { data_pass_id: 1, run_number: 107 },
-                    { data_pass_id: 1, run_number: 108 },
-                    { data_pass_id: 2, run_number: 1 },
-                    { data_pass_id: 2, run_number: 2 },
-                    { data_pass_id: 2, run_number: 55 },
-                    { data_pass_id: 3, run_number: 49 },
-                    { data_pass_id: 3, run_number: 54 },
-                    { data_pass_id: 3, run_number: 56 },
-                    { data_pass_id: 3, run_number: 105 },
-                ], { transaction }),
-            ])),
-=======
                 /** LHC22b */
                 {
                     id: 1,
@@ -153,9 +58,9 @@
                     created_at: '2024-02-15 12:00:00',
                     updated_at: '2024-02-15 12:00:00',
                 },
-            ], { transaction });
-
-            await queryInterface.bulkInsert('data_pass_versions', [
+            ]);
+
+            queryInterface.bulkInsert('data_pass_versions', [
                 {
                     id: 1,
                     data_pass_id: 1,
@@ -163,7 +68,6 @@
                     reconstructed_events_count: 50948694,
                     output_size: 56875682112600,
                     last_seen: 108,
-                    deleted_from_monalisa: true,
                     created_at: '2024-01-10 11:00:00',
                     updated_at: '2024-01-10 11:00:00',
                 },
@@ -174,7 +78,6 @@
                     reconstructed_events_count: 50848604,
                     output_size: 55765671112610,
                     last_seen: 55,
-                    deleted_from_monalisa: false,
                     created_at: '2024-01-10 11:00:00',
                     updated_at: '2024-01-10 11:00:00',
                 },
@@ -185,7 +88,6 @@
                     reconstructed_events_count: 50848111,
                     output_size: 55761110122610,
                     last_seen: 105,
-                    deleted_from_monalisa: false,
                     created_at: '2024-01-10 11:00:00',
                     updated_at: '2024-01-10 11:00:00',
                 },
@@ -206,7 +108,77 @@
                     created_at: '2024-02-15 12:00:00',
                     updated_at: '2024-02-15 12:00:00',
                 },
-            ], { transaction });
+            ], { transaction }),
+
+            queryInterface.bulkInsert('data_pass_version_status_history', [
+                {
+                    id: 1,
+                    data_pass_version_id: 1,
+                    status: DataPassVersionStatus.RUNNING,
+                    created_at: '2024-01-10 11:00:00',
+                    updated_at: '2024-01-10 11:00:00',
+                },
+                {
+                    id: 2,
+                    data_pass_version_id: 1,
+                    status: DataPassVersionStatus.DELETED,
+                    created_at: '2024-01-10 11:11:00',
+                    updated_at: '2024-01-10 11:11:00',
+                },
+
+                {
+                    id: 3,
+                    data_pass_version_id: 2,
+                    status: DataPassVersionStatus.RUNNING,
+                    created_at: '2024-01-10 11:00:00',
+                    updated_at: '2024-01-10 11:00:00',
+                },
+
+                {
+                    id: 4,
+                    data_pass_version_id: 3,
+                    status: DataPassVersionStatus.RUNNING,
+                    created_at: '2024-01-10 11:00:00',
+                    updated_at: '2024-01-10 11:00:00',
+                },
+                {
+                    id: 5,
+                    data_pass_version_id: 3,
+                    status: DataPassVersionStatus.DELETED,
+                    created_at: '2024-01-10 11:12:00',
+                    updated_at: '2024-01-10 11:12:00',
+                },
+                {
+                    id: 6,
+                    data_pass_version_id: 3,
+                    status: DataPassVersionStatus.RUNNING,
+                    created_at: '2024-01-10 11:22:00',
+                    updated_at: '2024-01-10 11:22:00',
+                },
+
+                {
+                    id: 7,
+                    data_pass_version_id: 4,
+                    status: DataPassVersionStatus.RUNNING,
+                    created_at: '2024-02-11 10:30:00',
+                    updated_at: '2024-02-11 10:30:00',
+                },
+                {
+                    id: 8,
+                    data_pass_version_id: 4,
+                    status: DataPassVersionStatus.DELETED,
+                    created_at: '2024-02-11 11:30:00',
+                    updated_at: '2024-02-11 11:30:00',
+                },
+
+                {
+                    id: 7,
+                    data_pass_version_id: 5,
+                    status: DataPassVersionStatus.RUNNING,
+                    created_at: '2024-02-15 12:30:00',
+                    updated_at: '2024-02-15 12:30:00',
+                },
+            ], { transaction }),
 
             await queryInterface.bulkInsert('data_passes_runs', [
                 { data_pass_id: 1, run_number: 106 },
@@ -232,10 +204,10 @@
                 { data_pass_id: 5, run_number: 105 },
             ], { transaction });
         }),
->>>>>>> d985686e
 
     down: async (queryInterface) =>
-        queryInterface.sequelize.transaction(async (transaction) =>{
+        queryInterface.sequelize.transaction(async (transaction) => {
+            await queryInterface.bulkDelete('data_pass_version_status_history', null, { transaction });
             await queryInterface.bulkDelete('data_passes_runs', null, { transaction });
             await queryInterface.bulkDelete('data_pass_versions', null, { transaction });
             await queryInterface.bulkDelete('data_passes', null, { transaction });
