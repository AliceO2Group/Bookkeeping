--- conflicted
+++ resolved
@@ -472,14 +472,10 @@
         if (!this.options.attributes) {
             this.options.attributes = { include: [] };
         }
-<<<<<<< HEAD
-        this.options.attributes.include.push([query.call?.(null, this._sequelize) ?? this._sequelize.literal(query), alias]);
-=======
         this.options.attributes.include.push([
             typeof query === 'function' ? query(this._sequelize) : this._sequelize.literal(query),
             alias,
         ]);
->>>>>>> 3096b659
         return this;
     }
 
