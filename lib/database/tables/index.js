--- conflicted
+++ resolved
@@ -21,11 +21,8 @@
     const models = {
         LogTags: LogTags(sequelize),
         LogRuns: LogRuns(sequelize),
-<<<<<<< HEAD
         LogLhcFills: LogLhcFills(sequelize),
-=======
         LogEnvironments: LogEnvironments(sequelize),
->>>>>>> a4e4780d
         RunTags: RunTags(sequelize),
     };
 
