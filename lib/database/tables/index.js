--- conflicted
+++ resolved
@@ -21,10 +21,7 @@
     const models = {
         LogTags: LogTags(sequelize),
         LogRuns: LogRuns(sequelize),
-<<<<<<< HEAD
-=======
         LogLhcFills: LogLhcFills(sequelize),
->>>>>>> 08b6c1a2
         LogEnvironments: LogEnvironments(sequelize),
         RunTags: RunTags(sequelize),
     };
