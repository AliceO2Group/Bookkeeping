/**
 * @license
 * Copyright CERN and copyright holders of ALICE O2. This software is
 * distributed under the terms of the GNU General Public License v3 (GPL
 * Version 3), copied verbatim in the file "COPYING".
 *
 * See http://alice-o2.web.cern.ch/license for full licensing information.
 *
 * In applying this license CERN does not waive the privileges and immunities
 * granted to it by virtue of its status as an Intergovernmental Organization
 * or submit itself to any jurisdiction.
 */

const RunAdapter = require('./RunAdapter');

/**
 * EnvironmnentAdapter
 */
class EnvironmentAdapter {
    /**
     * Converts the given database object to an entity object.
     * @param {Object} databaseObject Object to convert.
     * @returns {Object} Converted entity object.
     */
    static toEntity(databaseObject) {
        const {
            id,
            toredownAt,
            createdAt,
            updatedAt,
            status,
            statusMessage,
            runs,
        } = databaseObject;

        const entityObject = {
            id: id,
            toredownAt: new Date(toredownAt).getTime(),
            createdAt: new Date(createdAt).getTime(),
            updatedAt: new Date(updatedAt).getTime(),
            status: status,
            statusMessage: statusMessage,
        };
        if (runs) {
            entityObject.runs = runs.map(RunAdapter.toEntity);
        } else {
            entityObject.runs = [];
        }
        return entityObject;
    }

    /**
     * Converts the given entity object to a database object
     *
     * @param {Object} entityObject Object to convert.
     * @returns {Object} Converted database object.
     */
    static toDatabase(entityObject) {
        const databaseObject = {
            id: entityObject.envId,
            createdAt: entityObject.createdAt,
<<<<<<< HEAD
            updatedAt: entityObject.updatedAt,
            toredownAt: entityObject.toredownAt,
=======
>>>>>>> a5f811f0
            status: entityObject.status,
            statusMessage: entityObject.statusMessage,
        };
        return databaseObject;
    }
}

module.exports = EnvironmentAdapter;<|MERGE_RESOLUTION|>--- conflicted
+++ resolved
@@ -59,11 +59,6 @@
         const databaseObject = {
             id: entityObject.envId,
             createdAt: entityObject.createdAt,
-<<<<<<< HEAD
-            updatedAt: entityObject.updatedAt,
-            toredownAt: entityObject.toredownAt,
-=======
->>>>>>> a5f811f0
             status: entityObject.status,
             statusMessage: entityObject.statusMessage,
         };
