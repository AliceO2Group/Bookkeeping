/**
 * @license
 * Copyright CERN and copyright holders of ALICE O2. This software is
 * distributed under the terms of the GNU General Public License v3 (GPL
 * Version 3), copied verbatim in the file "COPYING".
 *
 * See http://alice-o2.web.cern.ch/license for full licensing information.
 *
 * In applying this license CERN does not waive the privileges and immunities
 * granted to it by virtue of its status as an Intergovernmental Organization
 * or submit itself to any jurisdiction.
 */

const TagAdapter = require('./TagAdapter');
const EorReasonAdapter = require('./EorReasonAdapter');

/**
 * RunAdapter
 */
class RunAdapter {
    /**
     * Converts the given database object to an entity object.
     *
     * @param {Object} databaseObject Object to convert.
     * @returns {Object} Converted entity object.
     */
    static toEntity(databaseObject) {
        const {
            bytesReadOut,
            dd_flp,
            dcs,
            detectors,
            eorReasons,
            epn,
            epnTopology,
            envId,
            environmentId,
            id,
            nDetectors,
            nFlps,
            nEpns,
            nSubtimeframes,
            runNumber,
            runType,
            runQuality,
            timeO2Start,
            timeO2End,
            timeTrgStart,
            timeTrgEnd,
            tags,
            updatedAt,
<<<<<<< HEAD
            lhcFillId,
=======
            fillNumber,
>>>>>>> 338b4e39
            lhcBeamEnergy,
            lhcBeamMode,
            lhcBetaStar,
            aliceL3Current,
            aliceDipoleCurrent,
        } = databaseObject;

        const entityObject = {
            id: id,
            runNumber: runNumber,
            timeO2Start: new Date(timeO2Start).getTime(),
            timeO2End: new Date(timeO2End).getTime(),
            timeTrgStart: new Date(timeTrgStart).getTime(),
            timeTrgEnd: new Date(timeTrgEnd).getTime(),
            environmentId: environmentId,
            updatedAt: new Date(updatedAt).getTime(),
            runType: runType,
            runQuality: runQuality,
            nDetectors: nDetectors,
            nFlps: nFlps,
            nEpns: nEpns,
            dd_flp: dd_flp,
            dcs: dcs,
            epn: epn,
            epnTopology: epnTopology,
            detectors: detectors,
            nSubtimeframes: nSubtimeframes,
            bytesReadOut: bytesReadOut,
            envId: envId,
<<<<<<< HEAD
            lhcFillId: lhcFillId,
=======
            fillNumber: fillNumber,
>>>>>>> 338b4e39
            lhcBeamEnergy: lhcBeamEnergy,
            lhcBeamMode: lhcBeamMode,
            lhcBetaStar: lhcBetaStar,
            aliceL3Current: aliceL3Current,
            aliceDipoleCurrent: aliceDipoleCurrent,
        };

        entityObject.tags = tags ? tags.map(TagAdapter.toEntity) : [];
        entityObject.eorReasons = eorReasons ? eorReasons.map(EorReasonAdapter.toEntity) : [];

        return entityObject;
    }

    /**
     * Converts the given entity object to a database object.
     *
     * @param {Object} entityObject Object to convert.
     * @returns {Object} Converted database object.
     */
    static toDatabase(entityObject) {
        const databaseObject = {
            runNumber: entityObject.runNumber,
            timeO2Start: entityObject.timeO2Start,
            timeO2End: entityObject.timeO2End,
            timeTrgStart: entityObject.timeTrgStart,
            timeTrgEnd: entityObject.timeTrgEnd,
            environmentId: entityObject.environmentId,
            runType: entityObject.runType,
            runQuality: entityObject.runQuality,
            nDetectors: entityObject.nDetectors,
            nFlps: entityObject.nFlps,
            nEpns: entityObject.nEpns,
            nSubtimeframes: entityObject.nSubtimeframes,
            bytesReadOut: entityObject.bytesReadOut,
            dd_flp: entityObject.dd_flp,
            dcs: entityObject.dcs,
            epn: entityObject.epn,
            epnTopology: entityObject.epnTopology,
            detectors: entityObject.detectors,
            tags: entityObject.tags,
            envId: entityObject.environmentId,
        };

        return databaseObject;
    }
}

module.exports = RunAdapter;<|MERGE_RESOLUTION|>--- conflicted
+++ resolved
@@ -49,11 +49,7 @@
             timeTrgEnd,
             tags,
             updatedAt,
-<<<<<<< HEAD
-            lhcFillId,
-=======
             fillNumber,
->>>>>>> 338b4e39
             lhcBeamEnergy,
             lhcBeamMode,
             lhcBetaStar,
@@ -83,11 +79,7 @@
             nSubtimeframes: nSubtimeframes,
             bytesReadOut: bytesReadOut,
             envId: envId,
-<<<<<<< HEAD
-            lhcFillId: lhcFillId,
-=======
             fillNumber: fillNumber,
->>>>>>> 338b4e39
             lhcBeamEnergy: lhcBeamEnergy,
             lhcBeamMode: lhcBeamMode,
             lhcBetaStar: lhcBetaStar,
