/**
 * @license
 * Copyright CERN and copyright holders of ALICE O2. This software is
 * distributed under the terms of the GNU General Public License v3 (GPL
 * Version 3), copied verbatim in the file "COPYING".
 *
 * See http://alice-o2.web.cern.ch/license for full licensing information.
 *
 * In applying this license CERN does not waive the privileges and immunities
 * granted to it by virtue of its status as an Intergovernmental Organization
 * or submit itself to any jurisdiction.
 */

const { PhysicalConstant } = require('../../domain/enums/PhysicalConstant');

/**
 * Extract number of colliding LHC bunch crossing (for ALICE) from LHC fill schema
 * @param {string} fillingSchema filling schema
 * @return {number} number of colliding LHC bunch crossing
 */
const extractNumberOfCollidingLhcBunchCrossings = (fillingSchema) => {
    const collidingLhcBunchCrossingsInFillSchemaRegex = /[A-Za-z0-9]+_[A-Za-z0-9]+_[0-9]+_([0-9]+)_.*/;
    const [, matchedValueForAlice] = fillingSchema?.match(collidingLhcBunchCrossingsInFillSchemaRegex) || [];
    if (!matchedValueForAlice) {
        return null;
    }
    return parseInt(matchedValueForAlice, 10);
};

/**
 * RunAdapter
 */
class RunAdapter {
    /**
     * Constructor
     */
    constructor() {
        /**
         * @type {TagAdapter|null}
         */
        this.tagAdapter = null;

        /**
         * @type {EorReasonAdapter|null}
         */
        this.eorReasonAdapter = null;

        /**
         * @type {RunTypeAdapter|null}
         */
        this.runTypeAdapter = null;

        /**
         * @type {LhcFillAdapter|null}
         */
        this.lhcFillAdapter = null;

        /**
         * @type {FlpRoleAdapter|null}
         */
        this.flpRoleAdapter = null;

        /**
         * @type {LogAdapter|null}
         */
        this.logAdapter = null;

        /**
         * @type {LhcPeriodAdapter|null}
         */
        this.lhcPeriodAdapter = null;

        /**
         * @type {UserAdapter|null}
         */
        this.userAdapter = null;

        this.toEntity = this.toEntity.bind(this);
        this.toDatabase = this.toDatabase.bind(this);
        this.toMinifiedEntity = this.toMinifiedEntity.bind(this);
    }

    /**
     * Converts the given database object to an entity object.
     *
     * @param {SequelizeRun} databaseObject Object to convert.
     * @returns {Run} Converted entity object.
     */
    toEntity(databaseObject) {
        const {
            bytesReadOut,
            dd_flp,
            dcs,
            detectors,
            eorReasons,
            epn,
            epnTopology,
            envId,
            environmentId,
            id,
            nDetectors,
            nFlps,
            nEpns,
            nSubtimeframes,
            runNumber,
            runType,
            runQuality,
            timeO2Start,
            timeO2End,
            timeTrgStart,
            timeTrgEnd,
            firstTfTimestamp,
            lastTfTimestamp,
            userIdO2Start,
            userIdO2Stop,
            startTime,
            endTime,
            qcTimeStart,
            qcTimeEnd,
            runDuration,
            tags,
            updatedAt,
            fillNumber,
            lhcBeamEnergy,
            lhcBeamMode,
            lhcBetaStar,
            aliceL3Current,
            aliceDipoleCurrent,
            aliceL3Polarity,
            aliceDipolePolarity,
            odcTopologyFullName,
            pdpConfigOption,
            pdpTopologyDescriptionLibraryFile,
            tfbDdMode,
            lhcPeriod,
            lhcPeriodId,
            triggerValue,
            runTypeId,
            pdpWorkflowParameters,
            pdpBeamType,
            readoutCfgUri,
            startOfDataTransfer,
            endOfDataTransfer,
            ctfFileCount,
            ctfFileSize,
            tfFileCount,
            tfFileSize,
            otherFileCount,
            otherFileSize,
            nTfOrbits,
            lhcFill,
            flpRoles,
            logs,
            definition,
            calibrationStatus,
            inelasticInteractionRateAvg,
            inelasticInteractionRateAtStart,
            inelasticInteractionRateAtMid,
            inelasticInteractionRateAtEnd,
            crossSection,
            triggerEfficiency,
            triggerAcceptance,
            rawCtpTriggerConfiguration,
            phaseShiftAtStartBeam1,
            phaseShiftAtStartBeam2,
            phaseShiftAtEndBeam1,
            phaseShiftAtEndBeam2,
            userStart,
            userStop,
        } = databaseObject;

        /**
         * @type {Run}
         */
        const entityObject = {
            id,
            runNumber,
            timeO2Start: timeO2Start ? new Date(timeO2Start).getTime() : timeO2Start,
            timeO2End: timeO2End ? new Date(timeO2End).getTime() : timeO2End,
            timeTrgStart: timeTrgStart ? new Date(timeTrgStart).getTime() : timeTrgStart,
            timeTrgEnd: timeTrgEnd ? new Date(timeTrgEnd).getTime() : timeTrgEnd,
            firstTfTimestamp: firstTfTimestamp ? new Date(firstTfTimestamp).getTime() : firstTfTimestamp,
            lastTfTimestamp: lastTfTimestamp ? new Date(lastTfTimestamp).getTime() : lastTfTimestamp,
            userIdO2Start,
            userIdO2Stop,
            startTime,
            endTime,
<<<<<<< HEAD
            qcTimeStart,
            qcTimeEnd,
=======
            qcTimeStart: qcTimeStart ? new Date(qcTimeStart).getTime() : qcTimeStart,
            qcTimeEnd: qcTimeEnd ? new Date(qcTimeEnd).getTime() : qcTimeEnd,
>>>>>>> 57791840
            runDuration,
            environmentId,
            updatedAt: new Date(updatedAt).getTime(),
            runType,
            definition,
            calibrationStatus,
            runQuality,
            nDetectors,
            nFlps,
            nEpns,
            dd_flp,
            dcs,
            epn,
            epnTopology,
            nSubtimeframes,
            bytesReadOut,
            envId,
            fillNumber,
            lhcBeamEnergy,
            lhcBeamMode,
            lhcBetaStar,
            aliceL3Current,
            aliceDipoleCurrent,
            aliceL3Polarity,
            aliceDipolePolarity,
            odcTopologyFullName,
            pdpConfigOption,
            pdpTopologyDescriptionLibraryFile,
            tfbDdMode,
            lhcPeriod,
            lhcPeriodId,
            triggerValue,
            pdpWorkflowParameters,
            pdpBeamType,
            readoutCfgUri,
            startOfDataTransfer: startOfDataTransfer ? new Date(startOfDataTransfer).getTime() : startOfDataTransfer,
            endOfDataTransfer: endOfDataTransfer ? new Date(endOfDataTransfer).getTime() : endOfDataTransfer,
            ctfFileCount,
            ctfFileSize: ctfFileSize !== null ? String(ctfFileSize) : null,
            tfFileCount,
            tfFileSize: tfFileSize !== null ? String(tfFileSize) : null,
            otherFileCount,
            otherFileSize: otherFileSize !== null ? String(otherFileSize) : null,
            nTfOrbits: nTfOrbits !== null ? String(nTfOrbits) : null,
            lhcFill,
            crossSection,
            triggerEfficiency,
            triggerAcceptance,
            rawCtpTriggerConfiguration,
            phaseShiftAtStartBeam1,
            phaseShiftAtStartBeam2,
            phaseShiftAtEndBeam1,
            phaseShiftAtEndBeam2,
        };

        if (detectors) {
            detectors.sort(({ name: name1 }, { name: name2 }) => name1.localeCompare(name2));
            entityObject.detectors = detectors.map((detector) => detector.name).join(',');
            entityObject.detectorsQualities = detectors
                .map((detector) => {
                    if (!detector.RunDetectors) {
                        return null;
                    }
                    return { id: detector.id, name: detector.name, quality: detector.RunDetectors.quality };
                })
                .filter((item) => Boolean(item));
        } else {
            entityObject.detectors = null;
            entityObject.detectorsQualities = [];
        }

        entityObject.runType = runType ? this.runTypeAdapter.toEntity(runType) : runTypeId;
        entityObject.tags = tags ? tags.map(this.tagAdapter.toEntity) : [];
        entityObject.eorReasons = eorReasons ? eorReasons.map(this.eorReasonAdapter.toEntity) : [];
        entityObject.logs = logs ? logs.map(this.logAdapter.toEntity) : [];
        entityObject.lhcFill = lhcFill ? this.lhcFillAdapter.toEntity(lhcFill) : lhcFill;
        entityObject.flpRoles = flpRoles ? flpRoles.map(this.flpRoleAdapter.toEntity) : [];
        entityObject.lhcPeriod = lhcPeriod ? this.lhcPeriodAdapter.toEntity(lhcPeriod) : lhcPeriod;
        entityObject.userStart = userStart ? this.userAdapter.toNameOnly(userStart) : userStart;
        entityObject.userStop = userStop ? this.userAdapter.toNameOnly(userStop) : userStop;

        entityObject.inelasticInteractionRateAvg = inelasticInteractionRateAvg;
        entityObject.inelasticInteractionRateAtStart = inelasticInteractionRateAtStart;
        entityObject.inelasticInteractionRateAtMid = inelasticInteractionRateAtMid;
        entityObject.inelasticInteractionRateAtEnd = inelasticInteractionRateAtEnd;
        if (lhcFill && inelasticInteractionRateAvg !== null) {
            const numberOfCollidingLhcBunchCrossings = extractNumberOfCollidingLhcBunchCrossings(lhcFill.fillingSchemeName);
            entityObject.muInelasticInteractionRate = numberOfCollidingLhcBunchCrossings
                ? inelasticInteractionRateAvg / (numberOfCollidingLhcBunchCrossings * PhysicalConstant.LHC_REVOLUTION_FREQUENCY_HZ)
                : null;
        } else {
            entityObject.muInelasticInteractionRate = null;
        }

        return entityObject;
    }

    /**
     * Converts the given entity object to a database object.
     *
     * @param {Partial<Run>} entityObject Object to convert.
     * @returns {Partial<SequelizeRun>} Converted database object.
     */
    toDatabase(entityObject) {
        return {
            timeO2Start: entityObject.timeO2Start,
            timeO2End: entityObject.timeO2End,
            timeTrgStart: entityObject.timeTrgStart,
            timeTrgEnd: entityObject.timeTrgEnd,
            firstTfTimestamp: entityObject.firstTfTimestamp,
            lastTfTimestamp: entityObject.lastTfTimestamp,
            userIdO2Start: entityObject.userIdO2Start,
            userIdO2Stop: entityObject.userIdO2Stop,
            startTime: entityObject.startTime,
            endTime: entityObject.endTime,
            qcTimeStart: entityObject.qcTimeStart,
            qcTimeEnd: entityObject.qcTimeEnd,
            environmentId: entityObject.environmentId,
            runTypeId: entityObject.runTypeId,
            runQuality: entityObject.runQuality,
            nDetectors: entityObject.nDetectors,
            nFlps: entityObject.nFlps,
            nEpns: entityObject.nEpns,
            nSubtimeframes: entityObject.nSubtimeframes,
            bytesReadOut: entityObject.bytesReadOut,
            dd_flp: entityObject.dd_flp,
            dcs: entityObject.dcs,
            epn: entityObject.epn,
            epnTopology: entityObject.epnTopology,
            runNumber: entityObject.runNumber,
            envId: entityObject.environmentId,
            fillNumber: entityObject.fillNumber,
            lhcBeamEnergy: entityObject.lhcBeamEnergy,
            lhcBeamMode: entityObject.lhcBeamMode,
            lhcBetaStar: entityObject.lhcBetaStar,
            aliceL3Current: entityObject.aliceL3Current,
            aliceDipoleCurrent: entityObject.aliceDipoleCurrent,
            aliceL3Polarity: entityObject.aliceL3Polarity,
            aliceDipolePolarity: entityObject.aliceDipolePolarity,
            pdpConfigOption: entityObject.pdpConfigOption,
            pdpTopologyDescriptionLibraryFile: entityObject.pdpTopologyDescriptionLibraryFile,
            tfbDdMode: entityObject.tfbDdMode,
            lhcPeriodId: entityObject.lhcPeriodId,
            triggerValue: entityObject.triggerValue,
            odcTopologyFullName: entityObject.odcTopologyFullName,
            pdpWorkflowParameters: entityObject.pdpWorkflowParameters,
            pdpBeamType: entityObject.pdpBeamType,
            readoutCfgUri: entityObject.readoutCfgUri,
            startOfDataTransfer: entityObject.startOfDataTransfer,
            endOfDataTransfer: entityObject.endOfDataTransfer,
            ctfFileCount: entityObject.ctfFileCount,
            ctfFileSize: entityObject.ctfFileSize,
            tfFileCount: entityObject.tfFileCount,
            tfFileSize: entityObject.tfFileSize,
            otherFileCount: entityObject.otherFileCount,
            otherFileSize: entityObject.otherFileSize,
            nTfOrbits: entityObject.nTfOrbits,
            concatenatedDetectors: entityObject.detectors,
            definition: entityObject.definition,
            calibrationStatus: entityObject.calibrationStatus,

            inelasticInteractionRateAvg: entityObject.inelasticInteractionRateAvg,
            inelasticInteractionRateAtStart: entityObject.inelasticInteractionRateAtStart,
            inelasticInteractionRateAtMid: entityObject.inelasticInteractionRateAtMid,
            inelasticInteractionRateAtEnd: entityObject.inelasticInteractionRateAtEnd,
            crossSection: entityObject.crossSection,
            triggerEfficiency: entityObject.triggerEfficiency,
            triggerAcceptance: entityObject.triggerAcceptance,
            rawCtpTriggerConfiguration: entityObject.rawCtpTriggerConfiguration,
            phaseShiftAtStartBeam1: entityObject.phaseShiftAtStartBeam1,
            phaseShiftAtStartBeam2: entityObject.phaseShiftAtStartBeam2,
            phaseShiftAtEndBeam1: entityObject.phaseShiftAtEndBeam1,
            phaseShiftAtEndBeam2: entityObject.phaseShiftAtEndBeam2,

            logs: entityObject.logs?.map(this.logAdapter.toDatabase),
            tags: entityObject.tags?.map(this.tagAdapter.toDatabase),
            lhcFill: entityObject.lhcFill ? this.lhcFillAdapter.toDatabase(entityObject.lhcFill) : entityObject.lhcFill,
            lhcPeriod: entityObject.lhcPeriod ? this.lhcPeriodAdapter.toDatabase(entityObject.lhcPeriod) : entityObject.lhcPeriod,
            userStart: entityObject.userStart ? this.userAdapter.toDatabase(entityObject.userStart) : entityObject.userStart,
            userStop: entityObject.userStop ? this.userAdapter.toDatabase(entityObject.userStop) : entityObject.userStop,
        };
    }

    /**
     * Adapts the run entity to a minified version.
     * @param {SequelizeRun} databaseObject run object
     * @returns {MinifiedRun} minified version of the run entity
     */
    toMinifiedEntity(databaseObject) {
        return {
            id: databaseObject.id,
            runNumber: databaseObject.runNumber,
        };
    }

    /**
     * Converts a run entity to a gRPC run message
     *
     * @param {Run} run the run to convert to gRPC
     * @return {Object} the run message
     */
    toGRPC(run) {
        // The gRPC proto expect a list of detectors, do the conversion
        const detectors = run.detectors?.split(',')?.map((detector) => detector.trim());
        // The proto expect the run type name and not the run type related entity
        const runType = run.runType?.name ?? undefined;
        const { lhcPeriod } = run;

        return {
            ...run,
            detectors,
            runType,
            lhcPeriod: lhcPeriod?.name,
        };
    }
}

exports.RunAdapter = RunAdapter;<|MERGE_RESOLUTION|>--- conflicted
+++ resolved
@@ -185,13 +185,8 @@
             userIdO2Stop,
             startTime,
             endTime,
-<<<<<<< HEAD
-            qcTimeStart,
-            qcTimeEnd,
-=======
             qcTimeStart: qcTimeStart ? new Date(qcTimeStart).getTime() : qcTimeStart,
             qcTimeEnd: qcTimeEnd ? new Date(qcTimeEnd).getTime() : qcTimeEnd,
->>>>>>> 57791840
             runDuration,
             environmentId,
             updatedAt: new Date(updatedAt).getTime(),
