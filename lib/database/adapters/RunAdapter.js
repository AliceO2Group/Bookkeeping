/**
 * @license
 * Copyright CERN and copyright holders of ALICE O2. This software is
 * distributed under the terms of the GNU General Public License v3 (GPL
 * Version 3), copied verbatim in the file "COPYING".
 *
 * See http://alice-o2.web.cern.ch/license for full licensing information.
 *
 * In applying this license CERN does not waive the privileges and immunities
 * granted to it by virtue of its status as an Intergovernmental Organization
 * or submit itself to any jurisdiction.
 */

const { PhysicalConstant } = require('../../domain/enums/PhysicalConstant');

/**
 * Extract number of colliding LHC bunch crossing (for ALICE) from LHC fill schema
 * @param {string} fillingSchema filling schema
 * @return {number} number of colliding LHC bunch crossing
 */
const extractNumberOfCollidingLhcBunchCrossings = (fillingSchema) => {
    const collidingLhcBunchCrossingsInFillSchemaRegex = /[A-Za-z0-9]+_[A-Za-z0-9]+_[0-9]+_([0-9]+)_.*/;
    const [, matchedValueForAlice] = fillingSchema?.match(collidingLhcBunchCrossingsInFillSchemaRegex) || [];
    if (!matchedValueForAlice) {
        return null;
    }
    return parseInt(matchedValueForAlice, 10);
};

/**
 * RunAdapter
 */
class RunAdapter {
    /**
     * Constructor
     */
    constructor() {
        /**
         * @type {TagAdapter|null}
         */
        this.tagAdapter = null;

        /**
         * @type {EorReasonAdapter|null}
         */
        this.eorReasonAdapter = null;

        /**
         * @type {RunTypeAdapter|null}
         */
        this.runTypeAdapter = null;

        /**
         * @type {LhcFillAdapter|null}
         */
        this.lhcFillAdapter = null;

        /**
         * @type {FlpRoleAdapter|null}
         */
        this.flpRoleAdapter = null;

        /**
         * @type {LogAdapter|null}
         */
        this.logAdapter = null;

        /**
         * @type {LhcPeriodAdapter|null}
         */
        this.lhcPeriodAdapter = null;

        /**
         * @type {UserAdapter|null}
         */
        this.userAdapter = null;

        /**
         * @type {QcFlagAdapter|null}
         */
        this.qcFlagAdapter = null;

        this.toEntity = this.toEntity.bind(this);
        this.toDatabase = this.toDatabase.bind(this);
        this.toMinifiedEntity = this.toMinifiedEntity.bind(this);
    }

    /**
     * Converts the given database object to an entity object.
     *
     * @param {SequelizeRun} databaseObject Object to convert.
     * @returns {Run} Converted entity object.
     */
    toEntity(databaseObject) {
        const {
            bytesReadOut,
            dd_flp,
            dcs,
            detectors,
            eorReasons,
            epn,
            epnTopology,
            envId,
            environmentId,
            id,
            nDetectors,
            nFlps,
            nEpns,
            nSubtimeframes,
            runNumber,
            runType,
            runQuality,
            timeO2Start,
            timeO2End,
            timeTrgStart,
            timeTrgEnd,
            firstTfTimestamp,
            lastTfTimestamp,
            userIdO2Start,
            userIdO2Stop,
            startTime,
            endTime,
            qcTimeStart,
            qcTimeEnd,
            runDuration,
            tags,
            updatedAt,
            fillNumber,
            lhcBeamEnergy,
            lhcBeamMode,
            lhcBetaStar,
            aliceL3Current,
            aliceDipoleCurrent,
            aliceL3Polarity,
            aliceDipolePolarity,
            odcTopologyFullName,
            pdpConfigOption,
            pdpTopologyDescriptionLibraryFile,
            tfbDdMode,
            lhcPeriod,
            lhcPeriodId,
            triggerValue,
            runTypeId,
            pdpWorkflowParameters,
            pdpBeamType,
            readoutCfgUri,
            startOfDataTransfer,
            endOfDataTransfer,
            ctfFileCount,
            ctfFileSize,
            tfFileCount,
            tfFileSize,
            otherFileCount,
            otherFileSize,
            nTfOrbits,
            lhcFill,
            flpRoles,
            logs,
            definition,
            calibrationStatus,
            inelasticInteractionRateAvg,
            inelasticInteractionRateAtStart,
            inelasticInteractionRateAtMid,
            inelasticInteractionRateAtEnd,
            crossSection,
            triggerEfficiency,
            triggerAcceptance,
            rawCtpTriggerConfiguration,
            phaseShiftAtStartBeam1,
            phaseShiftAtStartBeam2,
            phaseShiftAtEndBeam1,
            phaseShiftAtEndBeam2,
            userStart,
            userStop,
            qcFlags,
        } = databaseObject;

        /**
         * @type {Run}
         */
        const entityObject = {
            id,
            runNumber,
            timeO2Start: timeO2Start ? new Date(timeO2Start).getTime() : timeO2Start,
            timeO2End: timeO2End ? new Date(timeO2End).getTime() : timeO2End,
            timeTrgStart: timeTrgStart ? new Date(timeTrgStart).getTime() : timeTrgStart,
            timeTrgEnd: timeTrgEnd ? new Date(timeTrgEnd).getTime() : timeTrgEnd,
            firstTfTimestamp: firstTfTimestamp ? new Date(firstTfTimestamp).getTime() : firstTfTimestamp,
            lastTfTimestamp: lastTfTimestamp ? new Date(lastTfTimestamp).getTime() : lastTfTimestamp,
            userIdO2Start,
            userIdO2Stop,
            startTime,
            endTime,
            qcTimeStart: qcTimeStart ? new Date(qcTimeStart).getTime() : qcTimeStart,
            qcTimeEnd: qcTimeEnd ? new Date(qcTimeEnd).getTime() : qcTimeEnd,
            runDuration,
            environmentId,
            updatedAt: new Date(updatedAt).getTime(),
            runType,
            definition,
            calibrationStatus,
            runQuality,
            nDetectors,
            nFlps,
            nEpns,
            dd_flp,
            dcs,
            epn,
            epnTopology,
            nSubtimeframes,
            bytesReadOut,
            envId,
            fillNumber,
            lhcBeamEnergy,
            lhcBeamMode,
            lhcBetaStar,
            aliceL3Current,
            aliceDipoleCurrent,
            aliceL3Polarity,
            aliceDipolePolarity,
            odcTopologyFullName,
            pdpConfigOption,
            pdpTopologyDescriptionLibraryFile,
            tfbDdMode,
            lhcPeriod,
            lhcPeriodId,
            triggerValue,
            pdpWorkflowParameters,
            pdpBeamType,
            readoutCfgUri,
            startOfDataTransfer: startOfDataTransfer ? new Date(startOfDataTransfer).getTime() : startOfDataTransfer,
            endOfDataTransfer: endOfDataTransfer ? new Date(endOfDataTransfer).getTime() : endOfDataTransfer,
            ctfFileCount,
            ctfFileSize: ctfFileSize !== null ? String(ctfFileSize) : null,
            tfFileCount,
            tfFileSize: tfFileSize !== null ? String(tfFileSize) : null,
            otherFileCount,
            otherFileSize: otherFileSize !== null ? String(otherFileSize) : null,
            nTfOrbits: nTfOrbits !== null ? String(nTfOrbits) : null,
            lhcFill,
            crossSection,
            triggerEfficiency,
            triggerAcceptance,
            rawCtpTriggerConfiguration,
            phaseShiftAtStartBeam1,
            phaseShiftAtStartBeam2,
            phaseShiftAtEndBeam1,
            phaseShiftAtEndBeam2,
        };

        if (detectors) {
            detectors.sort(({ name: name1 }, { name: name2 }) => name1.localeCompare(name2));
            entityObject.detectors = detectors.map((detector) => detector.name).join(',');
            entityObject.detectorsQualities = detectors
                .map((detector) => {
                    if (!detector.RunDetectors) {
                        return null;
                    }
                    return { id: detector.id, name: detector.name, quality: detector.RunDetectors.quality };
                })
                .filter((item) => Boolean(item));
        } else {
            entityObject.detectors = null;
            entityObject.detectorsQualities = [];
        }

        entityObject.runType = runType ? this.runTypeAdapter.toEntity(runType) : runTypeId;
        entityObject.tags = tags ? tags.map(this.tagAdapter.toEntity) : [];
        entityObject.eorReasons = eorReasons ? eorReasons.map(this.eorReasonAdapter.toEntity) : [];
        entityObject.logs = logs ? logs.map(this.logAdapter.toEntity) : [];
        entityObject.lhcFill = lhcFill ? this.lhcFillAdapter.toEntity(lhcFill) : lhcFill;
        entityObject.flpRoles = flpRoles ? flpRoles.map(this.flpRoleAdapter.toEntity) : [];
        entityObject.lhcPeriod = lhcPeriod ? this.lhcPeriodAdapter.toEntity(lhcPeriod) : lhcPeriod;
        entityObject.userStart = userStart ? this.userAdapter.toNameOnly(userStart) : userStart;
        entityObject.userStop = userStop ? this.userAdapter.toNameOnly(userStop) : userStop;

        entityObject.inelasticInteractionRateAvg = inelasticInteractionRateAvg;
        entityObject.inelasticInteractionRateAtStart = inelasticInteractionRateAtStart;
        entityObject.inelasticInteractionRateAtMid = inelasticInteractionRateAtMid;
        entityObject.inelasticInteractionRateAtEnd = inelasticInteractionRateAtEnd;
        if (lhcFill && inelasticInteractionRateAvg !== null) {
            const collidingBunchesCount = lhcFill.collidingBunchesCount ?? extractNumberOfCollidingLhcBunchCrossings(lhcFill.fillingSchemeName);
            entityObject.muInelasticInteractionRate = collidingBunchesCount
                ? inelasticInteractionRateAvg / (collidingBunchesCount * PhysicalConstant.LHC_REVOLUTION_FREQUENCY_HZ)
                : null;
        } else {
            entityObject.muInelasticInteractionRate = null;
        }

<<<<<<< HEAD
        const adaptedQcFlags = qcFlags ? qcFlags.map(this.qcFlagAdapter.toEntity) : [];
        entityObject.qcFlags = adaptedQcFlags.reduce((acc, qcFlag) => {
            acc[qcFlag.dplDetectorId] = acc[qcFlag.dplDetectorId] ?? [];
            acc[qcFlag.dplDetectorId].push(qcFlag);
            return acc;
        }, {});
=======
        entityObject.collidingBunchesCount = lhcFill
            ? lhcFill.collidingBunchesCount ?? extractNumberOfCollidingLhcBunchCrossings(lhcFill.fillingSchemeName)
            : null;
>>>>>>> 8393baa8

        return entityObject;
    }

    /**
     * Converts the given entity object to a database object.
     *
     * @param {Partial<Run>} entityObject Object to convert.
     * @returns {Partial<SequelizeRun>} Converted database object.
     */
    toDatabase(entityObject) {
        return {
            timeO2Start: entityObject.timeO2Start,
            timeO2End: entityObject.timeO2End,
            timeTrgStart: entityObject.timeTrgStart,
            timeTrgEnd: entityObject.timeTrgEnd,
            firstTfTimestamp: entityObject.firstTfTimestamp,
            lastTfTimestamp: entityObject.lastTfTimestamp,
            userIdO2Start: entityObject.userIdO2Start,
            userIdO2Stop: entityObject.userIdO2Stop,
            startTime: entityObject.startTime,
            endTime: entityObject.endTime,
            qcTimeStart: entityObject.qcTimeStart,
            qcTimeEnd: entityObject.qcTimeEnd,
            environmentId: entityObject.environmentId,
            runTypeId: entityObject.runTypeId,
            runQuality: entityObject.runQuality,
            nDetectors: entityObject.nDetectors,
            nFlps: entityObject.nFlps,
            nEpns: entityObject.nEpns,
            nSubtimeframes: entityObject.nSubtimeframes,
            bytesReadOut: entityObject.bytesReadOut,
            dd_flp: entityObject.dd_flp,
            dcs: entityObject.dcs,
            epn: entityObject.epn,
            epnTopology: entityObject.epnTopology,
            runNumber: entityObject.runNumber,
            envId: entityObject.environmentId,
            fillNumber: entityObject.fillNumber,
            lhcBeamEnergy: entityObject.lhcBeamEnergy,
            lhcBeamMode: entityObject.lhcBeamMode,
            lhcBetaStar: entityObject.lhcBetaStar,
            aliceL3Current: entityObject.aliceL3Current,
            aliceDipoleCurrent: entityObject.aliceDipoleCurrent,
            aliceL3Polarity: entityObject.aliceL3Polarity,
            aliceDipolePolarity: entityObject.aliceDipolePolarity,
            pdpConfigOption: entityObject.pdpConfigOption,
            pdpTopologyDescriptionLibraryFile: entityObject.pdpTopologyDescriptionLibraryFile,
            tfbDdMode: entityObject.tfbDdMode,
            lhcPeriodId: entityObject.lhcPeriodId,
            triggerValue: entityObject.triggerValue,
            odcTopologyFullName: entityObject.odcTopologyFullName,
            pdpWorkflowParameters: entityObject.pdpWorkflowParameters,
            pdpBeamType: entityObject.pdpBeamType,
            readoutCfgUri: entityObject.readoutCfgUri,
            startOfDataTransfer: entityObject.startOfDataTransfer,
            endOfDataTransfer: entityObject.endOfDataTransfer,
            ctfFileCount: entityObject.ctfFileCount,
            ctfFileSize: entityObject.ctfFileSize,
            tfFileCount: entityObject.tfFileCount,
            tfFileSize: entityObject.tfFileSize,
            otherFileCount: entityObject.otherFileCount,
            otherFileSize: entityObject.otherFileSize,
            nTfOrbits: entityObject.nTfOrbits,
            concatenatedDetectors: entityObject.detectors,
            definition: entityObject.definition,
            calibrationStatus: entityObject.calibrationStatus,

            inelasticInteractionRateAvg: entityObject.inelasticInteractionRateAvg,
            inelasticInteractionRateAtStart: entityObject.inelasticInteractionRateAtStart,
            inelasticInteractionRateAtMid: entityObject.inelasticInteractionRateAtMid,
            inelasticInteractionRateAtEnd: entityObject.inelasticInteractionRateAtEnd,
            crossSection: entityObject.crossSection,
            triggerEfficiency: entityObject.triggerEfficiency,
            triggerAcceptance: entityObject.triggerAcceptance,
            rawCtpTriggerConfiguration: entityObject.rawCtpTriggerConfiguration,
            phaseShiftAtStartBeam1: entityObject.phaseShiftAtStartBeam1,
            phaseShiftAtStartBeam2: entityObject.phaseShiftAtStartBeam2,
            phaseShiftAtEndBeam1: entityObject.phaseShiftAtEndBeam1,
            phaseShiftAtEndBeam2: entityObject.phaseShiftAtEndBeam2,

            logs: entityObject.logs?.map(this.logAdapter.toDatabase),
            tags: entityObject.tags?.map(this.tagAdapter.toDatabase),
            lhcFill: entityObject.lhcFill ? this.lhcFillAdapter.toDatabase(entityObject.lhcFill) : entityObject.lhcFill,
            lhcPeriod: entityObject.lhcPeriod ? this.lhcPeriodAdapter.toDatabase(entityObject.lhcPeriod) : entityObject.lhcPeriod,
            userStart: entityObject.userStart ? this.userAdapter.toDatabase(entityObject.userStart) : entityObject.userStart,
            userStop: entityObject.userStop ? this.userAdapter.toDatabase(entityObject.userStop) : entityObject.userStop,
        };
    }

    /**
     * Adapts the run entity to a minified version.
     * @param {SequelizeRun} databaseObject run object
     * @returns {MinifiedRun} minified version of the run entity
     */
    toMinifiedEntity(databaseObject) {
        return {
            id: databaseObject.id,
            runNumber: databaseObject.runNumber,
        };
    }

    /**
     * Converts a run entity to a gRPC run message
     *
     * @param {Run} run the run to convert to gRPC
     * @return {Object} the run message
     */
    toGRPC(run) {
        // The gRPC proto expect a list of detectors, do the conversion
        const detectors = run.detectors?.split(',')?.map((detector) => detector.trim());
        // The proto expect the run type name and not the run type related entity
        const runType = run.runType?.name ?? undefined;
        const { lhcPeriod } = run;

        return {
            ...run,
            detectors,
            runType,
            lhcPeriod: lhcPeriod?.name,
        };
    }
}

exports.RunAdapter = RunAdapter;<|MERGE_RESOLUTION|>--- conflicted
+++ resolved
@@ -287,18 +287,16 @@
             entityObject.muInelasticInteractionRate = null;
         }
 
-<<<<<<< HEAD
+        entityObject.collidingBunchesCount = lhcFill
+            ? lhcFill.collidingBunchesCount ?? extractNumberOfCollidingLhcBunchCrossings(lhcFill.fillingSchemeName)
+            : null;
+
         const adaptedQcFlags = qcFlags ? qcFlags.map(this.qcFlagAdapter.toEntity) : [];
         entityObject.qcFlags = adaptedQcFlags.reduce((acc, qcFlag) => {
             acc[qcFlag.dplDetectorId] = acc[qcFlag.dplDetectorId] ?? [];
             acc[qcFlag.dplDetectorId].push(qcFlag);
             return acc;
         }, {});
-=======
-        entityObject.collidingBunchesCount = lhcFill
-            ? lhcFill.collidingBunchesCount ?? extractNumberOfCollidingLhcBunchCrossings(lhcFill.fillingSchemeName)
-            : null;
->>>>>>> 8393baa8
 
         return entityObject;
     }
