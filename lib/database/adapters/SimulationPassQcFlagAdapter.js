--- conflicted
+++ resolved
@@ -25,10 +25,6 @@
 
         this.qcFlagAdapter = null;
         this.simulationPassAdapter = null;
-<<<<<<< HEAD
-        this.qcFlagAdapter = null;
-=======
->>>>>>> 193442da
     }
 
     /**
