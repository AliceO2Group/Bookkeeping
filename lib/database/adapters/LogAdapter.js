/**
 * @license
 * Copyright CERN and copyright holders of ALICE O2. This software is
 * distributed under the terms of the GNU General Public License v3 (GPL
 * Version 3), copied verbatim in the file "COPYING".
 *
 * See http://alice-o2.web.cern.ch/license for full licensing information.
 *
 * In applying this license CERN does not waive the privileges and immunities
 * granted to it by virtue of its status as an Intergovernmental Organization
 * or submit itself to any jurisdiction.
 */

/**
 * LogAdapter
 */
class LogAdapter {
    /**
     * Constructor
     */
    constructor() {
        /**
         * @type {RunAdapter|null}
         */
        this.runAdapter = null;

        /**
         * @type {AttachmentAdapter|null}
         */
        this.attachmentAdapter = null;

        /**
         * @typedef {EnvironmentAdapter|null}
         */
        this.environmentAdapter = null;

        /**
         * @type {SubsystemAdapter|null}
         */
        this.subsystemAdapter = null;

        /**
         * @type {TagAdapter|null}
         */
        this.tagAdapter = null;

        /**
         * @type {LhcFillAdapter|null}
         */
        this.lhcFillAdapter = null;

        /**
         * @type {UserAdapter|null}
         */
        this.userAdapter = null;

        this.toEntity = this.toEntity.bind(this);
        this.toDatabase = this.toDatabase.bind(this);
    }

    /**
     * Converts the given database object to an entity object.
     *
     * @param {SequelizeLog} databaseObject Object to convert.
     * @returns {Log} Converted entity object.
     */
    toEntity(databaseObject) {
        const {
            id,
            title,
            text,
            user,
            createdAt,
            origin,
            subtype,
            rootLogId,
            parentLogId,
            replies,
            tags: sequelizeTags,
            runs,
            lhcFills: sequelizeLhcFills,
            subsystems: sequelizeSubsytems,
            attachments: sequelizeAttachments,
            environments: sequelizeEnvironments,
        } = databaseObject;

        const minifiedRuns = (runs || []).map(this.runAdapter.toMinifiedEntity);
        const tags = (sequelizeTags || []).map(this.tagAdapter.toEntity);
        const subsystems = (sequelizeSubsytems || []).map(this.subsystemAdapter.toEntity);
        const attachments = (sequelizeAttachments || []).map(this.attachmentAdapter.toEntity);
<<<<<<< HEAD
=======
        const lhcFills = (sequelizeLhcFills || []).map(this.lhcFillAdapter.toEntity);
>>>>>>> 08b6c1a2
        const environments = (sequelizeEnvironments || []).map(this.environmentAdapter.toEntity);

        const entityObject = {
            id,
            title,
            text,
            author: this.userAdapter.toEntity(user),
            createdAt: new Date(createdAt).getTime(),
            origin,
            subtype,
            rootLogId: rootLogId || id,
            parentLogId: parentLogId || id,
            runs: minifiedRuns,
            tags,
            lhcFills,
            subsystems,
            attachments,
            environments,
        };

        if (replies) {
            entityObject.replies = replies;
        }

        return entityObject;
    }

    /**
     * Converts the given entity object to a database object.
     *
     * @param {Partial<Log>} entityObject Object to convert.
     * @returns {Partial<SequelizeLog>} Converted database object.
     */
    toDatabase(entityObject) {
        const databaseObject = {
            id: entityObject.id,
            userId: entityObject.userId,
            title: entityObject.title,
            text: entityObject.text,
            tags: entityObject.tags,
            environments: entityObject.environments,
            subtype: 'run',
            origin: 'process',
        };

        if (entityObject.rootLogId) {
            databaseObject.rootLogId = entityObject.rootLogId;
        }

        if (entityObject.parentLogId) {
            databaseObject.parentLogId = entityObject.parentLogId;
        }

        return databaseObject;
    }
}

module.exports = LogAdapter;<|MERGE_RESOLUTION|>--- conflicted
+++ resolved
@@ -88,10 +88,7 @@
         const tags = (sequelizeTags || []).map(this.tagAdapter.toEntity);
         const subsystems = (sequelizeSubsytems || []).map(this.subsystemAdapter.toEntity);
         const attachments = (sequelizeAttachments || []).map(this.attachmentAdapter.toEntity);
-<<<<<<< HEAD
-=======
         const lhcFills = (sequelizeLhcFills || []).map(this.lhcFillAdapter.toEntity);
->>>>>>> 08b6c1a2
         const environments = (sequelizeEnvironments || []).map(this.environmentAdapter.toEntity);
 
         const entityObject = {
