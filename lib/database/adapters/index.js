--- conflicted
+++ resolved
@@ -21,25 +21,19 @@
 const LogTagsAdapter = require('./LogTagsAdapter');
 const ReasonTypeAdapter = require('./ReasonTypeAdapter');
 const RunAdapter = require('./RunAdapter');
-<<<<<<< HEAD
 const LhcFillAdapter = require('./LhcFillAdapter');
 const FlpAdapter = require('./FlpAdapter');
-=======
->>>>>>> a989c975
 const SubsystemAdapter = require('./SubsystemAdapter');
 const TagAdapter = require('./TagAdapter');
 const UserAdapter = require('./UserAdapter');
 
 module.exports = {
     AttachmentAdapter,
-<<<<<<< HEAD
-    LhcFillAdapter,
-=======
     EnvironmentAdapter,
     EorReasonAdapter,
     FlpAdapter,
     FlpRunsAdapter,
->>>>>>> a989c975
+    LhcFillAdapter,
     LogAdapter,
     LogRunsAdapter,
     LogTagsAdapter,
