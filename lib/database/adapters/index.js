/**
 * @license
 * Copyright CERN and copyright holders of ALICE O2. This software is
 * distributed under the terms of the GNU General Public License v3 (GPL
 * Version 3), copied verbatim in the file "COPYING".
 *
 * See http://alice-o2.web.cern.ch/license for full licensing information.
 *
 * In applying this license CERN does not waive the privileges and immunities
 * granted to it by virtue of its status as an Intergovernmental Organization
 * or submit itself to any jurisdiction.
 */

const AttachmentAdapter = require('./AttachmentAdapter');
const DetectorAdapter = require('./DetectorAdapter');
const EnvironmentAdapter = require('./EnvironmentAdapter');
const EorReasonAdapter = require('./EorReasonAdapter');
const FlpAdapter = require('./FlpAdapter');
const FlpRunsAdapter = require('./FlpRunsAdapter');
const LogAdapter = require('./LogAdapter');
const LogRunsAdapter = require('./LogRunsAdapter');
const LogTagsAdapter = require('./LogTagsAdapter');
const ReasonTypeAdapter = require('./ReasonTypeAdapter');
const RunTypeAdapter = require('./RunTypeAdapter');
const SubsystemAdapter = require('./SubsystemAdapter');
const TagAdapter = require('./TagAdapter');
const UserAdapter = require('./UserAdapter');
const { LhcFillAdapter } = require('./LhcFillAdapter.js');
const { RunAdapter } = require('./RunAdapter.js');

const attachmentAdapter = new AttachmentAdapter();
const environmentAdapter = new EnvironmentAdapter();
const eorReasonAdapter = new EorReasonAdapter();
const flpAdapter = new FlpAdapter();
const flpRunsAdapter = new FlpRunsAdapter();
const logAdapter = new LogAdapter();
const logRunsAdapter = new LogRunsAdapter();
const logTagsAdapter = new LogTagsAdapter();
const reasonTypeAdapter = new ReasonTypeAdapter();
const runTypeAdapter = new RunTypeAdapter();
const subsystemAdapter = new SubsystemAdapter();
const tagAdapter = new TagAdapter();
const userAdapter = new UserAdapter();
const lhcFillAdapter = new LhcFillAdapter();
const runAdapter = new RunAdapter();

// Fill dependencies
environmentAdapter.runAdapter = runAdapter;

eorReasonAdapter.reasonTypeAdapter = reasonTypeAdapter;

flpAdapter.runAdapter = runAdapter;

lhcFillAdapter.runAdapter = runAdapter;

logAdapter.runAdapter = runAdapter;
logAdapter.attachmentAdapter = attachmentAdapter;
logAdapter.subsystemAdapter = subsystemAdapter;
logAdapter.tagAdapter = tagAdapter;
logAdapter.userAdapter = userAdapter;

runAdapter.tagAdapter = tagAdapter;
runAdapter.eorReasonAdapter = eorReasonAdapter;
runAdapter.runTypeAdapter = runTypeAdapter;
runAdapter.lhcFillAdapter = lhcFillAdapter;

module.exports = {
<<<<<<< HEAD
    AttachmentAdapter,
    DetectorAdapter,
    EnvironmentAdapter,
    EorReasonAdapter,
    FlpAdapter,
    FlpRunsAdapter,
    LhcFillAdapter,
    LogAdapter,
    LogRunsAdapter,
    LogTagsAdapter,
    ReasonTypeAdapter,
    RunAdapter,
    RunTypeAdapter,
    SubsystemAdapter,
    TagAdapter,
    UserAdapter,
=======
    attachmentAdapter,
    environmentAdapter,
    eorReasonAdapter,
    flpAdapter,
    flpRunsAdapter,
    logAdapter,
    logRunsAdapter,
    logTagsAdapter,
    reasonTypeAdapter,
    runTypeAdapter,
    subsystemAdapter,
    tagAdapter,
    userAdapter,
    lhcFillAdapter,
    runAdapter,
>>>>>>> a861b25e
};<|MERGE_RESOLUTION|>--- conflicted
+++ resolved
@@ -65,24 +65,6 @@
 runAdapter.lhcFillAdapter = lhcFillAdapter;
 
 module.exports = {
-<<<<<<< HEAD
-    AttachmentAdapter,
-    DetectorAdapter,
-    EnvironmentAdapter,
-    EorReasonAdapter,
-    FlpAdapter,
-    FlpRunsAdapter,
-    LhcFillAdapter,
-    LogAdapter,
-    LogRunsAdapter,
-    LogTagsAdapter,
-    ReasonTypeAdapter,
-    RunAdapter,
-    RunTypeAdapter,
-    SubsystemAdapter,
-    TagAdapter,
-    UserAdapter,
-=======
     attachmentAdapter,
     environmentAdapter,
     eorReasonAdapter,
@@ -98,5 +80,4 @@
     userAdapter,
     lhcFillAdapter,
     runAdapter,
->>>>>>> a861b25e
 };