/**
 * @license
 * Copyright CERN and copyright holders of ALICE O2. This software is
 * distributed under the terms of the GNU General Public License v3 (GPL
 * Version 3), copied verbatim in the file "COPYING".
 *
 * See http://alice-o2.web.cern.ch/license for full licensing information.
 *
 * In applying this license CERN does not waive the privileges and immunities
 * granted to it by virtue of its status as an Intergovernmental Organization
 * or submit itself to any jurisdiction.
 */

/**
 * LhcPeriodStatisticsAdapter
 */
class LhcPeriodStatisticsAdapter {
    /**
     * Constructor
     */
    constructor() {
        this.toEntity = this.toEntity.bind(this);
        this.lhcPeriodAdapter = null;
    }

    /**
     * Converts the given database object to an entity object.
     *
     * @param {SequelizeLhcPeriodStatistics} databaseObject Object to convert.
     * @returns {LhcPeriodStatistics} Converted entity object.
     */
    toEntity(databaseObject) {
        const { id, avgCenterOfMassEnergy, lhcPeriod } = databaseObject;
        const distinctEnergies = databaseObject.get('distinctEnergies');
        const beamType = databaseObject.get('beamType');
<<<<<<< HEAD
        const dataPassesCount = databaseObject.get('dataPassesCount');
=======
        const runsCount = databaseObject.get('runsCount');
>>>>>>> 8817ddbf
        const entity = {
            id,
            avgCenterOfMassEnergy,
            distinctEnergies: distinctEnergies?.split(',').map((energy) => Number(energy)) ?? [],
            beamType,
<<<<<<< HEAD
            dataPassesCount,
=======
            runsCount,
>>>>>>> 8817ddbf
        };
        entity.lhcPeriod = lhcPeriod ? this.lhcPeriodAdapter.toEntity(lhcPeriod) : null;
        return entity;
    }
}

module.exports = LhcPeriodStatisticsAdapter;<|MERGE_RESOLUTION|>--- conflicted
+++ resolved
@@ -33,21 +33,15 @@
         const { id, avgCenterOfMassEnergy, lhcPeriod } = databaseObject;
         const distinctEnergies = databaseObject.get('distinctEnergies');
         const beamType = databaseObject.get('beamType');
-<<<<<<< HEAD
         const dataPassesCount = databaseObject.get('dataPassesCount');
-=======
         const runsCount = databaseObject.get('runsCount');
->>>>>>> 8817ddbf
         const entity = {
             id,
             avgCenterOfMassEnergy,
             distinctEnergies: distinctEnergies?.split(',').map((energy) => Number(energy)) ?? [],
             beamType,
-<<<<<<< HEAD
             dataPassesCount,
-=======
             runsCount,
->>>>>>> 8817ddbf
         };
         entity.lhcPeriod = lhcPeriod ? this.lhcPeriodAdapter.toEntity(lhcPeriod) : null;
         return entity;
