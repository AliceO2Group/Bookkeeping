/**
 * @license
 * Copyright CERN and copyright holders of ALICE O2. This software is
 * distributed under the terms of the GNU General Public License v3 (GPL
 * Version 3), copied verbatim in the file "COPYING".
 *
 * See http://alice-o2.web.cern.ch/license for full licensing information.
 *
 * In applying this license CERN does not waive the privileges and immunities
 * granted to it by virtue of its status as an Intergovernmental Organization
 * or submit itself to any jurisdiction.
 */

module.exports = (sequelize) => {
    const Sequelize = require('sequelize');

    const Run = sequelize.define('Run', {
        runNumber: {
            type: Sequelize.INTEGER,
        },
        timeO2Start: {
            type: Sequelize.DATE,
        },
        timeO2End: {
            type: Sequelize.DATE,
        },
        timeTrgStart: {
            type: Sequelize.DATE,
        },
        timeTrgEnd: {
            type: Sequelize.DATE,
        },
        environmentId: {
            type: Sequelize.STRING,
        },
        runType: {
            type: Sequelize.ENUM('physics', 'cosmics', 'technical'),
        },
        runQuality: {
            type: Sequelize.ENUM('good', 'bad', 'unknown', 'test'),
        },
        nDetectors: {
            type: Sequelize.INTEGER,
        },
        nFlps: {
            type: Sequelize.INTEGER,
        },
        nEpns: {
            type: Sequelize.INTEGER,
        },
        nSubtimeframes: {
            type: Sequelize.INTEGER,
        },
        bytesReadOut: {
            type: Sequelize.INTEGER,
        },
        dd_flp: {
            type: Sequelize.BOOLEAN,
        },
        dcs: {
            type: Sequelize.BOOLEAN,
        },
        epn: {
            type: Sequelize.BOOLEAN,
        },
        epnTopology: {
            type: Sequelize.STRING,
        },
        detectors: {
            type: Sequelize.ENUM('CPV', 'EMC', 'FDD', 'FT0', 'FV0', 'HMP', 'ITS', 'MCH', 'MFT', 'MID', 'PHS', 'TOF', 'TPC', 'TRD', 'TST', 'ZDC'),
        },
        lhcBeamEnergy: {
            type: Sequelize.FLOAT,
        },
        lhcBeamMode: {
            type: Sequelize.CHAR(32),
        },
        lhcBetaStar: {
            type: Sequelize.FLOAT,
        },
        aliceL3Current: {
            type: Sequelize.FLOAT,
        },
        aliceDipoleCurrent: {
            type: Sequelize.FLOAT,
        },
    });

    Run.associate = (models) => {
        Run.belongsTo(models.Environment, { foreignKey: 'envId' });
        Run.belongsToMany(models.Log, { through: 'log_runs' });
        Run.belongsToMany(models.FlpRoles, { through: 'flp_runs' });
        Run.belongsToMany(models.Tag, { through: 'run_tags', as: 'tags' });
<<<<<<< HEAD
        Run.belongsTo(models.LhcFill, { as: 'lhcFill' });
=======
        Run.hasOne(models.LhcFill, { foreignKey: 'fillNumber' });
>>>>>>> 8111a90d
    };

    return Run;
};<|MERGE_RESOLUTION|>--- conflicted
+++ resolved
@@ -91,11 +91,7 @@
         Run.belongsToMany(models.Log, { through: 'log_runs' });
         Run.belongsToMany(models.FlpRoles, { through: 'flp_runs' });
         Run.belongsToMany(models.Tag, { through: 'run_tags', as: 'tags' });
-<<<<<<< HEAD
-        Run.belongsTo(models.LhcFill, { as: 'lhcFill' });
-=======
         Run.hasOne(models.LhcFill, { foreignKey: 'fillNumber' });
->>>>>>> 8111a90d
     };
 
     return Run;
