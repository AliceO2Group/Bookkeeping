--- conflicted
+++ resolved
@@ -91,11 +91,8 @@
         Run.belongsToMany(models.Log, { through: 'log_runs' });
         Run.belongsToMany(models.FlpRoles, { through: 'flp_runs' });
         Run.belongsToMany(models.Tag, { through: 'run_tags', as: 'tags' });
-<<<<<<< HEAD
         Run.belongsTo(models.LhcFill, { as: 'lhcFill' });
-=======
         Run.hasMany(models.EorReason, { as: 'eorReasons' });
->>>>>>> a989c975
     };
 
     return Run;
