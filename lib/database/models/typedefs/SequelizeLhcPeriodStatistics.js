/**
 * @license
 * Copyright CERN and copyright holders of ALICE O2. This software is
 * distributed under the terms of the GNU General Public License v3 (GPL
 * Version 3), copied verbatim in the file "COPYING".
 *
 * See http://alice-o2.web.cern.ch/license for full licensing information.
 *
 * In applying this license CERN does not waive the privileges and immunities
 * granted to it by virtue of its status as an Intergovernmental Organization
 * or submit itself to any jurisdiction.
 */

/**
 * @typedef SequelizeLhcPeriodStatistics
 *
 * @property {number} id
 * @property {number|null} avgCenterOfMassEnergy
 * @property {number[]|null} distinctEnergies
 * @property {SequelizeLhcPeriod} lhcPeriod
<<<<<<< HEAD
 * @property {number} dataPassesCount
=======
 * @property {number} runsCount
>>>>>>> 8817ddbf
 */<|MERGE_RESOLUTION|>--- conflicted
+++ resolved
@@ -18,9 +18,6 @@
  * @property {number|null} avgCenterOfMassEnergy
  * @property {number[]|null} distinctEnergies
  * @property {SequelizeLhcPeriod} lhcPeriod
-<<<<<<< HEAD
  * @property {number} dataPassesCount
-=======
  * @property {number} runsCount
->>>>>>> 8817ddbf
  */