--- conflicted
+++ resolved
@@ -21,13 +21,8 @@
  * @param {enum{'HUMAN', 'SYNC', 'ASYNC', 'MC'}} provenance
  * @param {number} userId
  * @param {SequelizeUser} user
-<<<<<<< HEAD
- * @param {number} qualityControlFlagReasonId
+ * @param {number} flagReasonId
  * @param {SequelizeQualityControlFlagReason} flagReason
-=======
- * @param {number} flagReasonId
- * @param {SequelizeQualityControlFlagReason} flagType
->>>>>>> d03e8d05
  * @param {number} runNumber
  * @param {number} dataPassId
  * @param {number} detectorId
