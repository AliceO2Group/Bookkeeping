--- conflicted
+++ resolved
@@ -21,10 +21,7 @@
 const Tag = require('./tag');
 const User = require('./user');
 const Environment = require('./environment');
-<<<<<<< HEAD
-=======
 const EorReason = require('./eorreason');
->>>>>>> 240d8500
 const LhcFill = require('./lhcFill');
 
 module.exports = (sequelize) => {
