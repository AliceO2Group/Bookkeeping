--- conflicted
+++ resolved
@@ -19,11 +19,8 @@
 const Subsystem = require('./subsystem');
 const Tag = require('./tag');
 const User = require('./user');
-<<<<<<< HEAD
+const Environment = require('./environment');
 const LhcFill = require('./lhcFill');
-=======
-const Environment = require('./environment');
->>>>>>> c960f1d7
 
 module.exports = (sequelize) => {
     const models = {
