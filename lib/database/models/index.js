/**
 * @license
 * Copyright CERN and copyright holders of ALICE O2. This software is
 * distributed under the terms of the GNU General Public License v3 (GPL
 * Version 3), copied verbatim in the file "COPYING".
 *
 * See http://alice-o2.web.cern.ch/license for full licensing information.
 *
 * In applying this license CERN does not waive the privileges and immunities
 * granted to it by virtue of its status as an Intergovernmental Organization
 * or submit itself to any jurisdiction.
 */

const Attachment = require('./attachment');
const Detector = require('./detector');
const DplDetector = require('./dpl/dpldetector.js');
const DplProcess = require('./dpl/dplprocess.js');
const DplProcessExecution = require('./dpl/dplprocessexecution.js');
const DplProcessType = require('./dpl/dplprocesstype.js');
const Environment = require('./environment');
const EnvironmentHistoryItem = require('./environmenthistoryitem');
const EorReason = require('./eorreason');
const EpnRoleSession = require('./epnrolesession');
const FlpRole = require('./flprole');
const Host = require('./host.js');
const LhcFill = require('./lhcFill');
const LhcFillStatistics = require('./lhcFillStatistics.js');
const Log = require('./log');
const ReasonType = require('./reasontype');
const Run = require('./run');
const RunDetectors = require('./rundetectors.js');
const RunType = require('./runType');
const StableBeamRun = require('./stableBeamsRun.js');
const Subsystem = require('./subsystem');
const Tag = require('./tag');
const User = require('./user');
const LhcPeriod = require('./lhcPeriod');
const LhcPeriodStatistics = require('./lhcPeriodsStatistics');
const DataPass = require('./dataPass.js');
<<<<<<< HEAD
const QualityControlFlag = require('./qualityControlFlag.js');
const QualityControlFlagType = require('./qualityControlFlagType.js');
=======
const QcFlagType = require('./qcFlagType.js');
>>>>>>> e4c6f312
const SimulationPass = require('./simulationPass.js');

module.exports = (sequelize) => {
    const models = {
        Attachment: Attachment(sequelize),
        Detector: Detector(sequelize),
        DplDetector: DplDetector(sequelize),
        DplProcess: DplProcess(sequelize),
        DplProcessExecution: DplProcessExecution(sequelize),
        DplProcessType: DplProcessType(sequelize),
        Environment: Environment(sequelize),
        EnvironmentHistoryItem: EnvironmentHistoryItem(sequelize),
        EorReason: EorReason(sequelize),
        EpnRoleSessionkey: EpnRoleSession(sequelize),
        FlpRole: FlpRole(sequelize),
        Host: Host(sequelize),
        LhcFill: LhcFill(sequelize),
        LhcFillStatistics: LhcFillStatistics(sequelize),
        Log: Log(sequelize),
        ReasonType: ReasonType(sequelize),
        Run: Run(sequelize),
        RunDetectors: RunDetectors(sequelize),
        RunType: RunType(sequelize),
        StableBeamRun: StableBeamRun(sequelize),
        Subsystem: Subsystem(sequelize),
        Tag: Tag(sequelize),
        User: User(sequelize),
        LhcPeriod: LhcPeriod(sequelize),
        LhcPeriodStatistics: LhcPeriodStatistics(sequelize),
        DataPass: DataPass(sequelize),
<<<<<<< HEAD
        QualityControlFlag: QualityControlFlag(sequelize),
        QualityControlFlagType: QualityControlFlagType(sequelize),
=======
        QcFlagType: QcFlagType(sequelize),
>>>>>>> e4c6f312
        SimulationPass: SimulationPass(sequelize),
    };

    Object.entries(models).forEach(([_key, model]) => {
        if (model.associate) {
            model.associate(sequelize.models);
        }
    });

    return models;
};<|MERGE_RESOLUTION|>--- conflicted
+++ resolved
@@ -37,12 +37,8 @@
 const LhcPeriod = require('./lhcPeriod');
 const LhcPeriodStatistics = require('./lhcPeriodsStatistics');
 const DataPass = require('./dataPass.js');
-<<<<<<< HEAD
-const QualityControlFlag = require('./qualityControlFlag.js');
-const QualityControlFlagType = require('./qualityControlFlagType.js');
-=======
 const QcFlagType = require('./qcFlagType.js');
->>>>>>> e4c6f312
+const QcFlag = require('./qcFlag.js');
 const SimulationPass = require('./simulationPass.js');
 
 module.exports = (sequelize) => {
@@ -73,12 +69,8 @@
         LhcPeriod: LhcPeriod(sequelize),
         LhcPeriodStatistics: LhcPeriodStatistics(sequelize),
         DataPass: DataPass(sequelize),
-<<<<<<< HEAD
-        QualityControlFlag: QualityControlFlag(sequelize),
-        QualityControlFlagType: QualityControlFlagType(sequelize),
-=======
         QcFlagType: QcFlagType(sequelize),
->>>>>>> e4c6f312
+        QcFlag: QcFlag(sequelize),
         SimulationPass: SimulationPass(sequelize),
     };
 
