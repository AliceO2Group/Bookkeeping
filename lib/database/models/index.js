/**
 * @license
 * Copyright CERN and copyright holders of ALICE O2. This software is
 * distributed under the terms of the GNU General Public License v3 (GPL
 * Version 3), copied verbatim in the file "COPYING".
 *
 * See http://alice-o2.web.cern.ch/license for full licensing information.
 *
 * In applying this license CERN does not waive the privileges and immunities
 * granted to it by virtue of its status as an Intergovernmental Organization
 * or submit itself to any jurisdiction.
 */

const Attachment = require('./attachment');
const Detector = require('./detector');
const DplDetector = require('./dpl/dpldetector.js');
const DplProcess = require('./dpl/dplprocess.js');
const DplProcessExecution = require('./dpl/dplprocessexecution.js');
const DplProcessType = require('./dpl/dplprocesstype.js');
const Environment = require('./environment');
const EnvironmentHistoryItem = require('./environmenthistoryitem');
const EorReason = require('./eorreason');
const EpnRoleSession = require('./epnrolesession');
const FlpRole = require('./flprole');
const Host = require('./host.js');
const LhcFill = require('./lhcFill');
const LhcFillStatistics = require('./lhcFillStatistics.js');
const Log = require('./log');
const ReasonType = require('./reasontype');
const Run = require('./run');
const RunDetectors = require('./rundetectors.js');
const RunType = require('./runType');
const StableBeamRun = require('./stableBeamsRun.js');
const Subsystem = require('./subsystem');
const Tag = require('./tag');
const User = require('./user');
const LhcPeriod = require('./lhcPeriod');
const LhcPeriodStatistics = require('./lhcPeriodsStatistics');
const DataPass = require('./dataPass.js');
<<<<<<< HEAD
const QualityControlFlag = require('./qualityControlFlag.js');
const QualityControlFlagReason = require('./qualityControlFlagReason.js');
const QualityControlFlagVerification = require('./qualityControlFlagVerification.js');
=======
const SimulationPass = require('./simulationPass.js');
>>>>>>> 93689a7d

module.exports = (sequelize) => {
    const models = {
        Attachment: Attachment(sequelize),
        Detector: Detector(sequelize),
        DplDetector: DplDetector(sequelize),
        DplProcess: DplProcess(sequelize),
        DplProcessExecution: DplProcessExecution(sequelize),
        DplProcessType: DplProcessType(sequelize),
        Environment: Environment(sequelize),
        EnvironmentHistoryItem: EnvironmentHistoryItem(sequelize),
        EorReason: EorReason(sequelize),
        EpnRoleSessionkey: EpnRoleSession(sequelize),
        FlpRole: FlpRole(sequelize),
        Host: Host(sequelize),
        LhcFill: LhcFill(sequelize),
        LhcFillStatistics: LhcFillStatistics(sequelize),
        Log: Log(sequelize),
        ReasonType: ReasonType(sequelize),
        Run: Run(sequelize),
        RunDetectors: RunDetectors(sequelize),
        RunType: RunType(sequelize),
        StableBeamRun: StableBeamRun(sequelize),
        Subsystem: Subsystem(sequelize),
        Tag: Tag(sequelize),
        User: User(sequelize),
        LhcPeriod: LhcPeriod(sequelize),
        LhcPeriodStatistics: LhcPeriodStatistics(sequelize),
        DataPass: DataPass(sequelize),
<<<<<<< HEAD
        QualityControlFlag: QualityControlFlag(sequelize),
        QualityControlFlagReason: QualityControlFlagReason(sequelize),
        QualityControlFlagVerification: QualityControlFlagVerification(sequelize),
=======
        SimulationPass: SimulationPass(sequelize),
>>>>>>> 93689a7d
    };

    Object.entries(models).forEach(([_key, model]) => {
        if (model.associate) {
            model.associate(sequelize.models);
        }
    });

    return models;
};<|MERGE_RESOLUTION|>--- conflicted
+++ resolved
@@ -37,13 +37,10 @@
 const LhcPeriod = require('./lhcPeriod');
 const LhcPeriodStatistics = require('./lhcPeriodsStatistics');
 const DataPass = require('./dataPass.js');
-<<<<<<< HEAD
 const QualityControlFlag = require('./qualityControlFlag.js');
 const QualityControlFlagReason = require('./qualityControlFlagReason.js');
 const QualityControlFlagVerification = require('./qualityControlFlagVerification.js');
-=======
 const SimulationPass = require('./simulationPass.js');
->>>>>>> 93689a7d
 
 module.exports = (sequelize) => {
     const models = {
@@ -73,13 +70,10 @@
         LhcPeriod: LhcPeriod(sequelize),
         LhcPeriodStatistics: LhcPeriodStatistics(sequelize),
         DataPass: DataPass(sequelize),
-<<<<<<< HEAD
         QualityControlFlag: QualityControlFlag(sequelize),
         QualityControlFlagReason: QualityControlFlagReason(sequelize),
         QualityControlFlagVerification: QualityControlFlagVerification(sequelize),
-=======
         SimulationPass: SimulationPass(sequelize),
->>>>>>> 93689a7d
     };
 
     Object.entries(models).forEach(([_key, model]) => {
