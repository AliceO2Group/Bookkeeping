--- conflicted
+++ resolved
@@ -48,15 +48,11 @@
     });
 
     LhcFill.associate = (models) => {
-<<<<<<< HEAD
-        LhcFill.hasMany(models.Run, { as: 'runs', foreignKey: 'lhc_fill_id' });
-=======
         LhcFill.hasMany(models.Run, {
             as: 'runs',
             foreignKey: {
                 name: 'fillNumber',
             } });
->>>>>>> 8111a90d
     };
 
     return LhcFill;
