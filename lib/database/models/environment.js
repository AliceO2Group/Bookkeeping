--- conflicted
+++ resolved
@@ -39,10 +39,7 @@
             },
         });
         Environment.belongsToMany(models.Log, {
-<<<<<<< HEAD
-=======
             as: 'logs',
->>>>>>> 0aad1721
             through: 'log_environments',
         });
     };
