--- conflicted
+++ resolved
@@ -46,15 +46,12 @@
     DataPass.associate = (models) => {
         DataPass.belongsTo(models.LhcPeriod, { foreignKey: 'lhcPeriodId', as: 'lhcPeriod' });
         DataPass.belongsToMany(models.Run, { as: 'runs', foreignKey: 'data_pass_id', through: 'data_passes_runs' });
-<<<<<<< HEAD
         DataPass.hasMany(models.QualityControlFlag, { as: 'qualityControlFlags', foreignKey: 'dataPassId' });
-=======
         DataPass.belongsToMany(models.SimulationPass, {
             as: 'anchoredSimulationPasses',
             foreignKey: 'data_pass_id',
             through: 'simulation_pass_data_pass_anchors',
         });
->>>>>>> 93689a7d
     };
 
     return DataPass;
