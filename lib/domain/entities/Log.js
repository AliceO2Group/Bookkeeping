/**
 * @license
 * Copyright CERN and copyright holders of ALICE O2. This software is
 * distributed under the terms of the GNU General Public License v3 (GPL
 * Version 3), copied verbatim in the file "COPYING".
 *
 * See http://alice-o2.web.cern.ch/license for full licensing information.
 *
 * In applying this license CERN does not waive the privileges and immunities
 * granted to it by virtue of its status as an Intergovernmental Organization
 * or submit itself to any jurisdiction.
 */

/**
 * @typedef Log
 *
 * @property {number} id
 * @property {string} title
 * @property {string} text
 * @property {string} subtype
 * @property {string} origin
 * @property {string} announcementValidUntil
 * @property {number} rootLogId
 * @property {number|null} replies
 * @property {string} createdAt
 * @property {string} updatedAt
 * @property {User|null} author
 * @property {SequelizeRun[]|null} runs
 * @property {SequelizeTag[]|null} tags
<<<<<<< HEAD
 * @property {SequelizeEnvironment[]|null} environments
 * @property {SequelizeSubsystem[]|null} subsystems
=======
 * @property {SequelizeEnvironment[]||null} environments
>>>>>>> 64fd0b9d
 * @property {SequelizeAttachment[]|null} attachments
 */<|MERGE_RESOLUTION|>--- conflicted
+++ resolved
@@ -27,11 +27,6 @@
  * @property {User|null} author
  * @property {SequelizeRun[]|null} runs
  * @property {SequelizeTag[]|null} tags
-<<<<<<< HEAD
- * @property {SequelizeEnvironment[]|null} environments
- * @property {SequelizeSubsystem[]|null} subsystems
-=======
  * @property {SequelizeEnvironment[]||null} environments
->>>>>>> 64fd0b9d
  * @property {SequelizeAttachment[]|null} attachments
  */