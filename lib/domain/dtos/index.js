--- conflicted
+++ resolved
@@ -36,11 +36,8 @@
 const UpdateFlpDto = require('./UpdateFlpDto');
 const UpdateRunTagsDto = require('./UpdateRunTagsDto');
 const UpdateRunDto = require('./UpdateRunDto');
-<<<<<<< HEAD
 const UpdateTagDto = require('./UpdateTagDto');
-=======
 const GetTagByNameDto = require('./GetTagByNameDto.js');
->>>>>>> 3a8cc965
 
 module.exports = {
     CreateAttachmentDto,
@@ -68,9 +65,6 @@
     UpdateRunTagsDto,
     UpdateRunDto,
     UpdateFlpDto,
-<<<<<<< HEAD
     UpdateTagDto,
-=======
     GetTagByNameDto,
->>>>>>> 3a8cc965
 };