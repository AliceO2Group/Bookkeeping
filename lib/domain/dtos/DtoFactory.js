--- conflicted
+++ resolved
@@ -40,15 +40,9 @@
 });
 
 /**
-<<<<<<< HEAD
- * Returns a request DTO which require an empty query & params but with a specified body
- *
- * @param {object|Joi.Schema} bodySchema the description of params
-=======
  * Returns a request DTO which require an empty query & params but with a specific body
  *
  * @param {object|Joi.Schema} bodySchema the description of the body
->>>>>>> 7e41d331
  * @return {object} the resulting DTO
  */
 const bodyOnlyDtoFactory = (bodySchema) => Joi.object({
