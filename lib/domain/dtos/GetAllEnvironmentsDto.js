--- conflicted
+++ resolved
@@ -22,10 +22,7 @@
     ids: Joi.string().trim().optional(),
     currentStatus: Joi.string().trim().optional(),
     statusHistory: Joi.string().trim().optional(),
-<<<<<<< HEAD
-=======
     runNumbers: Joi.string().trim().optional(),
->>>>>>> 985ca4a7
 });
 
 const QueryDto = Joi.object({
