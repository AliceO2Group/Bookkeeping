--- conflicted
+++ resolved
@@ -20,11 +20,8 @@
  */
 const FilterDto = Joi.object({
     ids: Joi.string().trim().optional(),
-<<<<<<< HEAD
     currentStatus: Joi.string().trim().optional(),
-=======
     statusHistory: Joi.string().trim().optional(),
->>>>>>> 19659016
 });
 
 const QueryDto = Joi.object({
