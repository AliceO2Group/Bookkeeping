/**
 * @license
 * Copyright CERN and copyright holders of ALICE O2. This software is
 * distributed under the terms of the GNU General Public License v3 (GPL
 * Version 3), copied verbatim in the file "COPYING".
 *
 * See http://alice-o2.web.cern.ch/license for full licensing information.
 *
 * In applying this license CERN does not waive the privileges and immunities
 * granted to it by virtue of its status as an Intergovernmental Organization
 * or submit itself to any jurisdiction.
 */

const Joi = require('joi');
const EntityIdDto = require('./EntityIdDto');
const PaginationDto = require('./PaginationDto');
const { CustomJoi } = require('./CustomJoi.js');
const { TagsFilterDto } = require('./filters/TagsFilterDto.js');
const { FromToFilterDto } = require('./filters/FromToFilterDto.js');
const { EnvironmentsFilterDto } = require('./filters/EnvironmentsFilterDto');

const RunFilterDto = Joi.object({
    values: CustomJoi.stringArray().items(EntityIdDto).single().required(),
    operation: Joi.string().valid('and', 'or').required(),
});

const lhcFillFilterDto = Joi.object({
    values: CustomJoi.stringArray().items(EntityIdDto).single().required(),
    operation: Joi.string().valid('and', 'or').required(),
});

const FilterDto = Joi.object({
    title: Joi.string().trim(),
    content: Joi.string().trim(),
    author: Joi.string().trim(),
    created: FromToFilterDto,
    tags: TagsFilterDto,
<<<<<<< HEAD
    lhcFills: CustomJoi.stringArray().items(Joi.number()),
=======
    lhcFills: lhcFillFilterDto,
>>>>>>> 044c5da1
    run: RunFilterDto,
    origin: Joi.string()
        .valid('human', 'process'),
    parentLog: EntityIdDto,
    rootLog: EntityIdDto,
    environments: EnvironmentsFilterDto,
});

const SortDto = Joi.object({
    id: Joi.string().valid('asc', 'desc'),
    title: Joi.string().valid('asc', 'desc'),
    author: Joi.string().valid('asc', 'desc'),
    createdAt: Joi.string().valid('asc', 'desc'),
    tags: Joi.string().valid('asc', 'desc'),
    runs: Joi.string().valid('asc', 'desc'),
    environments: Joi.string().valid('asc', 'desc'),
}).xor('id', 'title', 'author', 'createdAt', 'tags', 'runs', 'environments');

const QueryDto = Joi.object({
    filter: FilterDto,
    page: PaginationDto,
    sort: SortDto,
    token: Joi.string(),
});

const GetAllLogsDto = Joi.object({
    body: Joi.object({}),
    params: Joi.object({}),
    query: QueryDto,
});

module.exports = GetAllLogsDto;<|MERGE_RESOLUTION|>--- conflicted
+++ resolved
@@ -35,11 +35,7 @@
     author: Joi.string().trim(),
     created: FromToFilterDto,
     tags: TagsFilterDto,
-<<<<<<< HEAD
-    lhcFills: CustomJoi.stringArray().items(Joi.number()),
-=======
     lhcFills: lhcFillFilterDto,
->>>>>>> 044c5da1
     run: RunFilterDto,
     origin: Joi.string()
         .valid('human', 'process'),
