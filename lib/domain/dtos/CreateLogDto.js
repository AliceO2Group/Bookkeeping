--- conflicted
+++ resolved
@@ -29,14 +29,9 @@
     environments: Joi.array()
         .optional()
         .items(Joi.string()),
-<<<<<<< HEAD
-    lhcFills: Joi.string()
-        .optional(),
-=======
     lhcFills: Joi.array()
         .optional()
         .items(Joi.number()),
->>>>>>> 5499471d
     parentLogId: EntityIdDto.optional(),
     runNumbers: Joi.string().optional(),
 });
