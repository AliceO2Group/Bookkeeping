--- conflicted
+++ resolved
@@ -54,11 +54,7 @@
     odcTopologyFullName: Joi.string().trim(),
     detectors: DetectorsFilterDto,
     lhcPeriods: Joi.string().trim(),
-<<<<<<< HEAD
-    dataPasses: Joi.string().trim(),
-=======
     dataPassIds: Joi.array().items(Joi.number()),
->>>>>>> b373c5ec
     runTypes: CustomJoi.stringArray().items(Joi.string()).single().optional(),
     updatedAt: FromToFilterDto,
 });