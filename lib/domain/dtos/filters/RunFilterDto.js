/**
 *  @license
 *  Copyright CERN and copyright holders of ALICE O2. This software is
 *  distributed under the terms of the GNU General Public License v3 (GPL
 *  Version 3), copied verbatim in the file "COPYING".
 *
 *  See http://alice-o2.web.cern.ch/license for full licensing information.
 *
 *  In applying this license CERN does not waive the privileges and immunities
 *  granted to it by virtue of its status as an Intergovernmental Organization
 *  or submit itself to any jurisdiction.
 */
const Joi = require('joi');
const { CustomJoi } = require('../CustomJoi.js');
const { FromToFilterDto } = require('./FromToFilterDto.js');
const { RUN_QUALITIES } = require('../../enums/RunQualities.js');
const { IntegerComparisonDto, FloatComparisonDto } = require('./NumericalComparisonDto.js');
const { RUN_CALIBRATION_STATUS } = require('../../enums/RunCalibrationStatus.js');
const { RUN_DEFINITIONS } = require('../../enums/RunDefinition.js');

const DetectorsFilterDto = Joi.object({
    operator: Joi.string().valid('or', 'and', 'none').required(),
    values: Joi.string().trim(),
});

const EorReasonFilterDto = Joi.object({
    category: Joi.string(),
    title: Joi.string(),
    description: Joi.string(),
});

exports.RunFilterDto = Joi.object({
    runNumbers: Joi.string().trim(),
    calibrationStatuses: Joi.array().items(...RUN_CALIBRATION_STATUS),
    definitions: CustomJoi.stringArray().items(Joi.string().uppercase().trim().valid(...RUN_DEFINITIONS)),
    eorReason: EorReasonFilterDto,
    tags: Joi.object({
        values: CustomJoi.stringArray().items(Joi.string()).single().required(),
        operation: Joi.string().valid('and', 'or', 'none-of').required(),
    }),
    fillNumbers: Joi.string().trim(),
    o2start: FromToFilterDto,
    o2end: FromToFilterDto,
    trgStart: FromToFilterDto,
    trgEnd: FromToFilterDto,
    triggerValues: CustomJoi.stringArray().items(Joi.string().trim().valid('OFF', 'LTU', 'CTP')),
    runDuration: IntegerComparisonDto,
    environmentIds: Joi.string().trim(),
    runQualities: CustomJoi.stringArray().items(Joi.string().trim().valid(...RUN_QUALITIES)),
    nDetectors: IntegerComparisonDto,
    nEpns: IntegerComparisonDto,
    nFlps: IntegerComparisonDto,
    ddflp: Joi.boolean(),
    dcs: Joi.boolean(),
    epn: Joi.boolean(),
    odcTopologyFullName: Joi.string().trim(),
    detectors: DetectorsFilterDto,
    lhcPeriods: Joi.string().trim(),
    dataPassIds: Joi.array().items(Joi.number()),
    simulationPassIds: Joi.array().items(Joi.number()),
    runTypes: CustomJoi.stringArray().items(Joi.string()).single().optional(),
    aliceL3Current: Joi.number().integer(),
    aliceDipoleCurrent: Joi.number().integer(),
    updatedAt: FromToFilterDto,

    muInelasticInteractionRate: FloatComparisonDto,
    inelasticInteractionRateAvg: FloatComparisonDto,
    inelasticInteractionRateAtStart: FloatComparisonDto,
    inelasticInteractionRateAtMid: FloatComparisonDto,
    inelasticInteractionRateAtEnd: FloatComparisonDto,

<<<<<<< HEAD
    gaq: Joi.object({ notBadFraction: FloatComparisonDto, mcReproducibleAsNotBad: Joi.boolean().optional() }),
=======
    gaq: Joi.object({
        notBadFraction: FloatComparisonDto.when(
            'dataPassIds',
            {
                is: Joi.array().length(1),
                then: FloatComparisonDto,
                otherwise: Joi.forbidden().error(new Error('Filtering by GAQ is enabled only when filtering with one dataPassId')),
            },
        ),
        mcReproducibleAsNotBad: Joi.boolean().optional(),
    }),
>>>>>>> 9976cae6
});<|MERGE_RESOLUTION|>--- conflicted
+++ resolved
@@ -69,9 +69,6 @@
     inelasticInteractionRateAtMid: FloatComparisonDto,
     inelasticInteractionRateAtEnd: FloatComparisonDto,
 
-<<<<<<< HEAD
-    gaq: Joi.object({ notBadFraction: FloatComparisonDto, mcReproducibleAsNotBad: Joi.boolean().optional() }),
-=======
     gaq: Joi.object({
         notBadFraction: FloatComparisonDto.when(
             'dataPassIds',
@@ -83,5 +80,4 @@
         ),
         mcReproducibleAsNotBad: Joi.boolean().optional(),
     }),
->>>>>>> 9976cae6
 });