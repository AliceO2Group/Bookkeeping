/**
 * @license
 * Copyright 2019-2020 CERN and copyright holders of ALICE O2.
 * See http://alice-o2.web.cern.ch/copyright for details of the copyright holders.
 * All rights not expressly granted are reserved.
 *
 * This software is distributed under the terms of the GNU General Public
 * License v3 (GPL Version 3), copied verbatim in the file "COPYING".
 *
 * In applying this license CERN does not waive the privileges and immunities
 * granted to it by virtue of its status as an Intergovernmental Organization
 * or submit itself to any jurisdiction.
 */

const { LogManager } = require('@aliceo2/web-ui');
const { dataSource } = require('../../database/DataSource.js');
const { repositories: {
    DataPassRepository, DataPassVersionRepository, RunRepository, SimulationPassRepository,
} } = require('../../database/index.js');
const { extractLhcPeriod } = require('../utilities/extractLhcPeriod.js');
const { getOrCreateLhcPeriod } = require('../services/lhcPeriod/getOrCreateLhcPeriod.js');
const { Op } = require('sequelize');
const { RunDefinition } = require('../../domain/enums/RunDefinition.js');
<<<<<<< HEAD
const { gaqDetectorService } = require('../services/gaq/GaqDetectorsService.js');
=======
const { dataPassService } = require('../services/dataPasses/DataPassService.js');
const { SkimmingStage } = require('../../domain/enums/SkimmingStage.js');

const SKIMMING_DATA_PASS_NAME_REGEX = /skimming/;
const SKIMMED_DATA_PASS_NAME_REGEX = /pass.*_skimmed/;
>>>>>>> 0aee1f3c

/**
 * Manger of synchronization with MonAlisa
 */
class MonAlisaSynchronizer {
    /**
     * Constructor
     * @param {MonAlisaClient} monAlisaClient interface with MonAlisa
     */
    constructor(monAlisaClient) {
        this._logger = LogManager.getLogger(MonAlisaSynchronizer.name);
        this._monAlisaInterface = monAlisaClient;
    }

    /**
     * Synchronize DB data with Data Passes and Simulation Passes fetched from MonAlisa
     * @return {Promise} promise
     */
    async synchronize() {
        await this._synchronizeDataPassesFromMonAlisa();
        await this._synchronizeSimulationPassesFromMonAlisa();
    }

    /**
     * Synchronize with data from MonAlisa
     * Update Data Passes data in local DB
     * @return {Promise<void>} promise
     * @private
     */
    async _synchronizeDataPassesFromMonAlisa() {
        try {
            const descriptionToLastSeenAndId = await this._getAllDataPassVersionsLastSeenAndId();
            const allMonAlisaDataPassesVersions = await this._monAlisaInterface.getDataPassesVersions();
            const monAlisaDataPassesVersionsToBeUpdated = allMonAlisaDataPassesVersions
                .filter((monalisaDataPassVersion) => this._doesDataPassVersionNeedUpdate(monalisaDataPassVersion, descriptionToLastSeenAndId))
                .sort(({ name: name1 }, { name: name2 }) => name1.localeCompare(name2));

            const errorMessageToDataPassesNames = new Map();

            for (const monalisaDataPassVersion of monAlisaDataPassesVersionsToBeUpdated) {
                try {
                    await this._updateOneDataPassVersion(monalisaDataPassVersion);
                } catch (error) {
                    if (!errorMessageToDataPassesNames.has(error.message)) {
                        errorMessageToDataPassesNames.set(error.message, []);
                    }
                    errorMessageToDataPassesNames.get(error.message).push(monalisaDataPassVersion.name);
                }
            }

            await this._updateDeletedDataPassVersions(descriptionToLastSeenAndId, allMonAlisaDataPassesVersions);

            if (errorMessageToDataPassesNames.size > 0) {
                const stackedErrorMessage = [...errorMessageToDataPassesNames.entries()]
                    .map(([errorMessage, dataPassesList]) => `Error for data passes (${dataPassesList.join(',')}):\n${errorMessage}`)
                    .join('\n');

                this._logger.errorMessage(stackedErrorMessage, {});
            }
            this._logger.debugMessage('Synchronization of Data Passes completed');
        } catch (error) {
            this._logger.errorMessage(`Fatal error preventing synchronization of DataPasses: ${error.message}`, {});
        }
    }

    /**
     * Update one Data Pass in DB with data fetched from MonAlisa
     * @param {MonAlisaDataPassVersion} monalisaDataPassVersion data pass properties and its associations
     * @return {Promise<void>} promise
     * @private
     */
    async _updateOneDataPassVersion(monalisaDataPassVersion) {
        return dataSource.transaction(async (transaction) => {
            const lhcPeriodDB = await getOrCreateLhcPeriod({ name: extractLhcPeriod(monalisaDataPassVersion.name).name });

            const { name: dataPassName, ...dataPassVersion } = monalisaDataPassVersion;

            const skimmingStage = await this._getSkimmingStage(dataPassName, lhcPeriodDB.id);
            const dataPass = await DataPassRepository.findOneOrCreate({ name: dataPassName, lhcPeriodId: lhcPeriodDB.id, skimmingStage });
            await DataPassVersionRepository.upsert({ dataPassId: dataPass.id, ...dataPassVersion });
            const { runNumbers } = await this._monAlisaInterface.getDataPassVersionDetails(dataPassVersion.description);
            const newRunsToBeAssociated = await RunRepository.findAll({
                where: {
                    runNumber: { [Op.in]: runNumbers },
                    definition: RunDefinition.PHYSICS,
                    '$dataPass.id$': null,
                },
                include: [{ association: 'dataPass', where: { id: dataPass.id }, required: false }],
            });

            if (newRunsToBeAssociated.length > 0) {
                await dataPass.addRuns(newRunsToBeAssociated);
<<<<<<< HEAD
                await gaqDetectorService.setDefaultGaqDetectors(
=======
                await dataPassService.useDefaultGaqDetectors(
>>>>>>> 0aee1f3c
                    dataPass.id,
                    newRunsToBeAssociated.map(({ runNumber }) => runNumber),
                    { transaction },
                );
            }
        });
    }

    /**
     * Return name of skimming stage if it applies to given data pass
     *
     * @param {string} dataPassName name of data pass
     * @param {number} lhcPeriodId id of LHC period which the data pass belongs to
     * @return {string} name of skimming stage
     */
    async _getSkimmingStage(dataPassName, lhcPeriodId) {
        if (SKIMMING_DATA_PASS_NAME_REGEX.test(dataPassName)) {
            return SkimmingStage.SKIMMING;
        }

        if (SKIMMED_DATA_PASS_NAME_REGEX.test(dataPassName)) {
            const existingSkimmedPass = await DataPassRepository.findOne({ where: { lhcPeriodId, skimmingStage: SkimmingStage.SKIMMED } });
            if (existingSkimmedPass) {
                return SkimmingStage.POST_SKIMMED;
            } else {
                return SkimmingStage.SKIMMED;
            }
        }

        return null;
    }

    /**
     * Check wether data pass needs to be updated
     * @param {MonAlisaDataPass} dataPass data pass
     * @param {Object<string, { lastSeen: number, id: number }>} descriptionToLastSeenAndId mapping:
     * data pass version description to it's properties subset
     * @return {boolean} true if it is needed to update the data pass
     * @private
     */
    _doesDataPassVersionNeedUpdate({ description, lastSeen }, descriptionToLastSeenAndId) {
        const isLastSeenSame = lastSeen && lastSeen === descriptionToLastSeenAndId[description]?.lastSeen;
        return !isLastSeenSame;
    }

    /**
     * Fetch id and last_seen information of data pass versions that have not been deleted
     *  telling whether some data pass version must be updated
     * @return {Object<string, { lastSeen: number, id: number }>} mapping:
     * data pass version description to it's properties subset
     * @private
     */
    async _getAllDataPassVersionsLastSeenAndId() {
        const dataPassesLastSeen = await DataPassVersionRepository.findAll({
            attributes: ['id', 'description', 'lastSeen'],
            where: { deletedFromMonAlisa: false },
        });

        return Object.fromEntries(dataPassesLastSeen.map(({ description, lastSeen, id }) => [description, { lastSeen, id }]));
    }

    /**
     * Mark data passes versions as deleted from MonALISA
     *
     * @param {Object<string, { lastSeen: number, id: number }>} descriptionToLastSeenAndId mapping:
     * data pass version description to it's properties subset
     * @param {MonAlisaDataPassVersion[]} allMonAlisaDataPassesVersions all data pass versions fetched from MonALISA
     * @return {Promise<void>} resolved once all data passes versions deleted from MonALISA are updated as such
     */
    async _updateDeletedDataPassVersions(descriptionToLastSeenAndId, allMonAlisaDataPassesVersions) {
        const allDBDataPassesVersionsDescriptions = Object.keys(descriptionToLastSeenAndId);

        const allFetchedDataPassesVersionsDescriptions = new Set(allMonAlisaDataPassesVersions.map(({ description }) => description));
        const deletedDataPassesVersionsDescriptions =
            allDBDataPassesVersionsDescriptions.filter((description) => !allFetchedDataPassesVersionsDescriptions.has(description));

        const deletedDataPassesVersionsIds =
            deletedDataPassesVersionsDescriptions.map((description) => descriptionToLastSeenAndId[description].id);

        await DataPassVersionRepository.updateAll(
            { deletedFromMonAlisa: true },
            { where: { id: { [Op.in]: deletedDataPassesVersionsIds } } },
        );
    }

    /**
     * Synchronize with data from MonAlisa
     * Update Simulation Passes data in local DB
     * @return {Promise<void>} promise
     * @private
     */
    async _synchronizeSimulationPassesFromMonAlisa() {
        try {
            const simulationPasses = await this._monAlisaInterface.getSimulationPasses();
            for (const simulationPass of simulationPasses) {
                try {
                    await this._updateOneSimulationPass(simulationPass);
                } catch (error) {
                    this._logger.errorMessage(`Error for ${simulationPass.properties.name}: ${error.message}`, {});
                }
            }
            this._logger.debugMessage('Synchronization of Simulation Passes completed');
        } catch (error) {
            this._logger.errorMessage(error.message, {});
        }
    }

    /**
     * Update one Simulation Pass in DB with data fetched from MonAlisa
     * @param {{properties: SimulationPass, associations: SimulationPassAssociations}} simulationPassData simulation pass properties
     * and its associations
     * @return {Promise<void>} promise
     * @private
     */
    async _updateOneSimulationPass(simulationPassData) {
        return dataSource.transaction(async () => {
            const { properties: simulationPassProperties,
                associations: { lhcPeriods, dataPassesSuffixes, runNumbers } } = simulationPassData;

            const dataPassesNames = lhcPeriods.flatMap((lhcPeriod) => dataPassesSuffixes.map((suffix) => `${lhcPeriod}_${suffix}`));
            const associatedDataPasses = await DataPassRepository.findAll({ where: { name: { [Op.in]: dataPassesNames } } });
            if (associatedDataPasses.length === 0) {
                throw new Error(`There is no data passes in DB which are associated to ${simulationPassProperties.name}`);
            }

            await SimulationPassRepository.upsert(simulationPassProperties);
            const simulationPassDB = await SimulationPassRepository.findOne({ where: { name: simulationPassProperties.name } });
            await simulationPassDB.addDataPass(associatedDataPasses, { ignoreDuplicates: true });

            const associatedRuns = await RunRepository.findAll({ where: {
                runNumber: { [Op.in]: runNumbers },
                definition: RunDefinition.PHYSICS,
            } });
            if (associatedRuns.length > 0) {
                await simulationPassDB.addRuns(associatedRuns, { ignoreDuplicates: true });
            }
        });
    }
}

exports.MonAlisaSynchronizer = MonAlisaSynchronizer;<|MERGE_RESOLUTION|>--- conflicted
+++ resolved
@@ -21,15 +21,11 @@
 const { getOrCreateLhcPeriod } = require('../services/lhcPeriod/getOrCreateLhcPeriod.js');
 const { Op } = require('sequelize');
 const { RunDefinition } = require('../../domain/enums/RunDefinition.js');
-<<<<<<< HEAD
 const { gaqDetectorService } = require('../services/gaq/GaqDetectorsService.js');
-=======
-const { dataPassService } = require('../services/dataPasses/DataPassService.js');
 const { SkimmingStage } = require('../../domain/enums/SkimmingStage.js');
 
 const SKIMMING_DATA_PASS_NAME_REGEX = /skimming/;
 const SKIMMED_DATA_PASS_NAME_REGEX = /pass.*_skimmed/;
->>>>>>> 0aee1f3c
 
 /**
  * Manger of synchronization with MonAlisa
@@ -122,11 +118,7 @@
 
             if (newRunsToBeAssociated.length > 0) {
                 await dataPass.addRuns(newRunsToBeAssociated);
-<<<<<<< HEAD
-                await gaqDetectorService.setDefaultGaqDetectors(
-=======
-                await dataPassService.useDefaultGaqDetectors(
->>>>>>> 0aee1f3c
+                await gaqDetectorService.useDefaultGaqDetectors(
                     dataPass.id,
                     newRunsToBeAssociated.map(({ runNumber }) => runNumber),
                     { transaction },
