/**
 * @license
 * Copyright 2019-2020 CERN and copyright holders of ALICE O2.
 * See http://alice-o2.web.cern.ch/copyright for details of the copyright holders.
 * All rights not expressly granted are reserved.
 *
 * This software is distributed under the terms of the GNU General Public
 * License v3 (GPL Version 3), copied verbatim in the file "COPYING".
 *
 * In applying this license CERN does not waive the privileges and immunities
 * granted to it by virtue of its status as an Intergovernmental Organization
 * or submit itself to any jurisdiction.
 */

const { Log } = require('@aliceo2/web-ui');
const { dataSource } = require('../../database/DataSource.js');
const { repositories: { DataPassRepository, RunRepository, SimulationPassRepository } } = require('../../database/index.js');
const { extractLhcPeriod } = require('../utilities/extractLhcPeriod.js');
const { getOrCreateLhcPeriod } = require('../services/lhcPeriod/getOrCreateLhcPeriod.js');
const { Op } = require('sequelize');

/**
 * Manger of synchronization with MonALISA
 */
class MonALISASynchronizer {
    /**
     * Constructor
     * @param {MonALISAClient} monALISAClient interface with MonALISA
     */
    constructor(monALISAClient) {
        this.logger = new Log(MonALISASynchronizer.name);
        this.monALISAInterface = monALISAClient;
    }

    /**
     * Synchronize with data from MonALISA
     * Update Data Passes data in local DB
     * @return {Promise<void>} promise
     */
    async synchronizeDataPassesFromMonALISA() {
        try {
            const dataPassesLastRunNumber = await this._getAllDataPassesLastRunNumber();
            const dataPasses = (await this.monALISAInterface.getDataPasses())
                .filter((dataPass) => this._doesDataPassNeedUpdate(dataPass, dataPassesLastRunNumber));

            // eslint-disable-next-line require-jsdoc
            const transactionablePipeline = async (dataPass) => {
                const lhcPeriodDB = await getOrCreateLhcPeriod({ name: extractLhcPeriod(dataPass.name).name });
                await DataPassRepository.upsert({ lhcPeriodId: lhcPeriodDB.id, ...dataPass });
                const dataPassDB = await DataPassRepository.findOne({ where: { name: dataPass.name } });
                const { runNumbers } = await this.monALISAInterface.getDataPassDetails(dataPassDB.description);
                const runs = await RunRepository.findAll(dataSource.createQueryBuilder().where('runNumber').oneOf(...runNumbers));
                await dataPassDB.addRuns(runs, { ignoreDuplicates: true });
            };

            for (const dataPass of dataPasses) {
                await dataSource.transaction(() => transactionablePipeline(dataPass))
                    .catch((error) => this.logger.errorMessage(error.message, {}));
            }
            this.logger.debug('Synchronization of Data Passes completed');
        } catch (error) {
            this.logger.errorMessage(error.message, {});
            this.logger.debug('Synchronization of Data Passes failed');
        }
    }

    /**
     * Check wether data pass needs to be updated
     * @param {DataPass} dataPass data pass
     * @param {Object<string, number>} dataPassesLastRunNumber mapping: data pass name -> its last run
     * @return {boolean} true if it is needed to update data pass
     * @private
     */
    _doesDataPassNeedUpdate(dataPass, dataPassesLastRunNumber) {
        const isLastRunNumberSame = dataPass.lastRun && dataPass.lastRun === dataPassesLastRunNumber[dataPass.name];
        return !isLastRunNumberSame;
    }

    /**
     * Fetch last runs information telling whether some data pass must be updated
     * last run number of a data pass is the greatest, stored run number associated with given data pass
     * @return {Object<string, number>} mapping data pass name -> its last run
     * @private
     */
    async _getAllDataPassesLastRunNumber() {
        const queryBuilder = dataSource.createQueryBuilder()
            .set('raw', true)
            .set('attributes', ['name'])
            .include((sequelize) => ({
                association: 'runs',
                attributes: [[sequelize.fn('max', sequelize.col('runs.run_number')), 'lastRun']],
                through: { attributes: [] },
            }))
            .groupBy('name');

        const dataPassesWithLastStoredRunNumber = await DataPassRepository.findAll(queryBuilder);

        const lastRunNumbersEntries = dataPassesWithLastStoredRunNumber.map((lastRunData) => {
            const { name, lastRun } = lastRunData;
            return [name, lastRun];
        });

        return Object.fromEntries(lastRunNumbersEntries);
    }

    /**
     * Synchronize with data from MonALISA
     * Update Simulation Passes data in local DB
     * @return {Promise<void>} promise
     */
    async synchronizeSimulationPassesFromMonALISA() {
        try {
            const simulationPasses = await this.monALISAInterface.getSimulationPasses();

            // eslint-disable-next-line require-jsdoc
            const transactionablePipeline = async (simulationPassData) => {
                const { properties: simulationPassProperties,
                    associations: { lhcPeriods, dataPassesSuffixes, runNumbers } } = simulationPassData;

                const dataPassesNames = lhcPeriods.map((lhcPeriod) => dataPassesSuffixes.map((suffix) => `${lhcPeriod}_${suffix}`));
                const associatedDataPasses = await DataPassRepository.findAll({ where: { name: { [Op.in]: dataPassesNames } } });
                if (associatedDataPasses.length === 0) {
<<<<<<< HEAD
                    throw new Error(`No data passes associated to ${simulationPassProperties.name}`);
=======
                    throw new Error(`${simulationPassProperties.name} is not associated to any Data Pass`);
>>>>>>> 3178e9c3
                }

                await SimulationPassRepository.upsert(simulationPassProperties);
                const simulationPassDB = await SimulationPassRepository.findOne({ where: { name: simulationPassProperties.name } });
                await simulationPassDB.addDataPass(associatedDataPasses, { ignoreDuplicates: true });

                const associatedRuns = await RunRepository.findAll({ where: { runNumber: { [Op.in]: runNumbers } } });
                if (associatedRuns.length > 0) {
                    await simulationPassDB.addRuns(associatedRuns, { ignoreDuplicates: true });
                }
            };

            for (const simulationPass of simulationPasses) {
                await dataSource.transaction(() => transactionablePipeline(simulationPass))
                    .catch((error) => this.logger.errorMessage(`${error.message} for ${simulationPass.properties.name}`, {}));
            }
            this.logger.debug('Synchronization of Simulation Passes completed');
        } catch (error) {
            this.logger.errorMessage(error.message, {});
            this.logger.debug('Synchronization of Simulation Passes failed');
        }
    }
}

exports.MonALISASynchronizer = MonALISASynchronizer;<|MERGE_RESOLUTION|>--- conflicted
+++ resolved
@@ -120,11 +120,7 @@
                 const dataPassesNames = lhcPeriods.map((lhcPeriod) => dataPassesSuffixes.map((suffix) => `${lhcPeriod}_${suffix}`));
                 const associatedDataPasses = await DataPassRepository.findAll({ where: { name: { [Op.in]: dataPassesNames } } });
                 if (associatedDataPasses.length === 0) {
-<<<<<<< HEAD
-                    throw new Error(`No data passes associated to ${simulationPassProperties.name}`);
-=======
                     throw new Error(`${simulationPassProperties.name} is not associated to any Data Pass`);
->>>>>>> 3178e9c3
                 }
 
                 await SimulationPassRepository.upsert(simulationPassProperties);
