--- conflicted
+++ resolved
@@ -18,17 +18,11 @@
         GetAllTagsUseCase,
         GetLogsByTagUseCase,
         GetTagUseCase,
-<<<<<<< HEAD
+        GetTagByNameUseCase,
         UpdateTagUseCase,
     },
 } = require('../../usecases');
-const { dtos: { CreateTagDto, GetAllTagsDto, GetTagDto, UpdateTagDto } } = require('../../domain');
-=======
-        GetTagByNameUseCase,
-    },
-} = require('../../usecases');
-const { dtos: { CreateTagDto, GetAllTagsDto, GetTagDto, GetTagByNameDto } } = require('../../domain');
->>>>>>> 3a8cc965
+const { dtos: { CreateTagDto, GetAllTagsDto, GetTagDto } } = require('../../domain');
 const { dtoValidator } = require('../utilities');
 
 /**
@@ -256,7 +250,38 @@
 };
 
 /**
-<<<<<<< HEAD
+ * Get tag details (emails and mattermost channels) by tag name
+ * @param {Object} request The *request* object represents the HTTP request
+ * @param {Object} response The *response* object represents the HTTP response
+ * @param {Function} next The *next* object represents the next middleware function
+ * @returns {undefined}
+ */
+const getTagByName = async (request, response, next) => {
+    const value = await dtoValidator(GetTagByNameDto, request, response);
+    if (!value) {
+        return;
+    }
+
+    const tag = await new GetTagByNameUseCase()
+        .execute(value);
+
+    if (tag === null) {
+        response.status(404).json({
+            errors: [
+                {
+                    status: '404',
+                    title: `Tag with this name (${decodeURIComponent(value.query.name)}) could not be found`,
+                },
+            ],
+        });
+    } else {
+        response.status(200).json({
+            data: tag,
+        });
+    }
+};
+
+/**
  * Update tag with only email and mattermost as updateable values.
  * @param {Object} request The *request* object represents the HTTP request and has properties for the request query
  *                         string, parameters, body, HTTP headers, and so on.
@@ -288,36 +313,6 @@
         response.status(Number(error.status)).json({ errors: [error] });
     } else {
         response.status(201).json({ data: result });
-=======
- * Get tag details (emails and mattermost channels) by tag name
- * @param {Object} request The *request* object represents the HTTP request
- * @param {Object} response The *response* object represents the HTTP response
- * @param {Function} next The *next* object represents the next middleware function
- * @returns {undefined}
- */
-const getTagByName = async (request, response, next) => {
-    const value = await dtoValidator(GetTagByNameDto, request, response);
-    if (!value) {
-        return;
-    }
-
-    const tag = await new GetTagByNameUseCase()
-        .execute(value);
-
-    if (tag === null) {
-        response.status(404).json({
-            errors: [
-                {
-                    status: '404',
-                    title: `Tag with this name (${decodeURIComponent(value.query.name)}) could not be found`,
-                },
-            ],
-        });
-    } else {
-        response.status(200).json({
-            data: tag,
-        });
->>>>>>> 3a8cc965
     }
 };
 
@@ -329,9 +324,6 @@
     getTagById,
     listTags,
     patchLog,
-<<<<<<< HEAD
     updateTagById,
-=======
     getTagByName,
->>>>>>> 3a8cc965
 };