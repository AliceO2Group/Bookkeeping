--- conflicted
+++ resolved
@@ -232,47 +232,20 @@
  *                         string, parameters, body, HTTP headers, and so on.
  * @param {Object} response The *response* object represents the HTTP response that an Express app sends when it gets an
  *                          HTTP request.
-<<<<<<< HEAD
- * @param {Function} next The *next* object represents the next middleware function which is used to pass control to the
- *                        next middleware function.
- * @returns {undefined}
- */
-const listEnvironmentsByLogId = async (request, response, next) => {
-=======
  * @returns {undefined}
  */
 const listEnvironmentsByLogIdHandler = async (request, response) => {
->>>>>>> b9f1b5f6
     const value = await dtoValidator(GetLogDto, request, response);
     if (!value) {
         return;
     }
 
-<<<<<<< HEAD
-    const log = await new GetLogUseCase()
-        .execute(value);
-
-    if (log === null) {
-        response.status(404).json({
-            errors: [
-                {
-                    status: '404',
-                    title: `Log with this id (${request.params.logId}) could not be found`,
-                },
-            ],
-        });
-    } else {
-        response.status(200).json({
-            data: log.environments,
-        });
-=======
     try {
         const { logId } = request.params;
         const environments = await environmentService.getAllByLogId(logId);
         response.status(200).json({ data: environments });
     } catch (error) {
         updateExpressResponseFromNativeError(response, error);
->>>>>>> b9f1b5f6
     }
 };
 
@@ -340,11 +313,7 @@
     getAttachment,
     listLogs,
     listTagsByLogId,
-<<<<<<< HEAD
-    listEnvironmentsByLogId,
-=======
     listEnvironmentsByLogIdHandler,
->>>>>>> b9f1b5f6
     getLogById,
     getLogTree,
     patchRun,
