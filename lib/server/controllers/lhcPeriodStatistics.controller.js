--- conflicted
+++ resolved
@@ -33,11 +33,7 @@
                 years: Joi.array().items(Joi.number()),
             },
             page: PaginationDto,
-<<<<<<< HEAD
-            sort: DtoFactory.order(['id', 'name', 'avgCenterOfMassEnergy']),
-=======
-            sort: DtoFactory.order(['id', 'name', 'avgEnergy', 'year']),
->>>>>>> 8bbbe5ab
+            sort: DtoFactory.order(['id', 'name', 'avgCenterOfMassEnergy', 'year']),
         }),
         req,
         res,
