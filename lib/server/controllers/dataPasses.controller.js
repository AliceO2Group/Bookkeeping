--- conflicted
+++ resolved
@@ -57,11 +57,7 @@
 };
 
 /**
-<<<<<<< HEAD
- * Set the GAQ detectors for the given data pass
-=======
  * Freeze the given data pass
->>>>>>> 64fd0b9d
  */
 const freezeHandler = async (req, res) => {
     const validatedDTO = await dtoValidator(
