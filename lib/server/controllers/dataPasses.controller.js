/**
 * @license
 * Copyright CERN and copyright holders of ALICE O2. This software is
 * distributed under the terms of the GNU General Public License v3 (GPL
 * Version 3), copied verbatim in the file "COPYING".
 *
 * See http://alice-o2.web.cern.ch/license for full licensing information.
 *
 * In applying this license CERN does not waive the privileges and immunities
 * granted to it by virtue of its status as an Intergovernmental Organization
 * or submit itself to any jurisdiction.
 */

const Joi = require('joi');
const { ApiConfig } = require('../../config/index.js');
const { DtoFactory, tokenSchema } = require('../../domain/dtos/DtoFactory');
const { dataPassService } = require('../services/dataPasses/DataPassService.js');
const { dtoValidator } = require('../utilities/dtoValidator.js');
const { countedItemsToHttpView } = require('../utilities/countedItemsToHttpView.js');
const { updateExpressResponseFromNativeError } = require('../express/updateExpressResponseFromNativeError');
const PaginationDto = require('../../domain/dtos/PaginationDto.js');

// eslint-disable-next-line valid-jsdoc
/**
 * List All DataPasses with statistics
 */
const listDataPassesHandler = async (req, res) => {
    const validatedDTO = await dtoValidator(
        DtoFactory.queryOnly({
            filter: {
                simulationPassIds: Joi.array().items(Joi.number()),
                lhcPeriodIds: Joi.array().items(Joi.number()),
                ids: Joi.array().items(Joi.number()),
                names: Joi.array().items(Joi.string()),
            },
            page: PaginationDto,
            sort: DtoFactory.order(['id', 'name']),
        }),
        req,
        res,
    );
    if (validatedDTO) {
        try {
            const { filter, page: { limit = ApiConfig.pagination.limit, offset } = {}, sort = { name: 'DESC' } } = validatedDTO.query;
            const { count, rows: items } = await dataPassService.getAll({
                filter,
                limit,
                offset,
                sort,
            });
            res.json(countedItemsToHttpView({ count, items }, limit));
        } catch (error) {
            updateExpressResponseFromNativeError(res, error);
        }
    }
};

// eslint-disable-next-line valid-jsdoc
/**
 * Set given data pass (for PROTON_PROTON runs) as skimmable
 */
const markAsSkimmableHandler = async (req, res) => {
    const validatedDTO = await dtoValidator(
        DtoFactory.queryOnly({ dataPassId: Joi.number().required() }),
        req,
        res,
    );
    if (validatedDTO) {
        try {
            await dataPassService.markAsSkimmable({ id: validatedDTO.query.dataPassId });
<<<<<<< HEAD
            res.send(200);
        } catch (error) {
            updateExpressResponseFromNativeError(res, error);
        }
    }
};

// eslint-disable-next-line valid-jsdoc
/**
 * Fetch skimmable runs list with information whether they are ready for skimming
 */
const fetchSkimmableRunsHandler = async (req, res) => {
    const validatedDTO = await dtoValidator(
        DtoFactory.queryOnly({ dataPassId: Joi.number().required() }),
        req,
        res,
    );
    if (validatedDTO) {
        try {
            const data = await dataPassService.getSkimmableRuns({ id: validatedDTO.query.dataPassId });
            res.json({ data });
        } catch (error) {
            updateExpressResponseFromNativeError(res, error);
        }
    }
};

// eslint-disable-next-line valid-jsdoc
/**
 * Update ready_for_skimming status of given runs
 */
const updateReadyForSkimmingRunsHandler = async (req, res) => {
    const validatedDTO = await dtoValidator(
        Joi.object({
            query: tokenSchema.concat(Joi.object({ dataPassId: Joi.number().required() })),
            body: Joi.object({ data: Joi.array().items(Joi.object({
                runNumber: Joi.number().integer().positive().required(),
                readyForSkimming: Joi.boolean().required().allow(null),
            })).required() }).required(),
            params: Joi.object({}),
        }),
        req,
        res,
    );
    if (validatedDTO) {
        try {
            const data = await dataPassService.updateReadyForSkimmingRuns({ id: validatedDTO.query.dataPassId }, validatedDTO.body.data);
            res.json({ data });
=======
            res.sendStatus(204);
>>>>>>> 24fce37b
        } catch (error) {
            updateExpressResponseFromNativeError(res, error);
        }
    }
};

exports.DataPassesController = {
    listDataPassesHandler,
    markAsSkimmableHandler,
<<<<<<< HEAD
    fetchSkimmableRunsHandler,
    updateReadyForSkimmingRunsHandler,
=======
>>>>>>> 24fce37b
};<|MERGE_RESOLUTION|>--- conflicted
+++ resolved
@@ -68,8 +68,7 @@
     if (validatedDTO) {
         try {
             await dataPassService.markAsSkimmable({ id: validatedDTO.query.dataPassId });
-<<<<<<< HEAD
-            res.send(200);
+            res.sendStatus(204);
         } catch (error) {
             updateExpressResponseFromNativeError(res, error);
         }
@@ -117,9 +116,6 @@
         try {
             const data = await dataPassService.updateReadyForSkimmingRuns({ id: validatedDTO.query.dataPassId }, validatedDTO.body.data);
             res.json({ data });
-=======
-            res.sendStatus(204);
->>>>>>> 24fce37b
         } catch (error) {
             updateExpressResponseFromNativeError(res, error);
         }
@@ -129,9 +125,6 @@
 exports.DataPassesController = {
     listDataPassesHandler,
     markAsSkimmableHandler,
-<<<<<<< HEAD
     fetchSkimmableRunsHandler,
     updateReadyForSkimmingRunsHandler,
-=======
->>>>>>> 24fce37b
 };