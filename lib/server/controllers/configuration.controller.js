--- conflicted
+++ resolved
@@ -28,14 +28,6 @@
  * Request to provide configuration to the frontend
  */
 const getConfigurationHandler = (_, response) => {
-<<<<<<< HEAD
-    response.status(200).type('.js').send(`window.CONFIGURATION=${JSON.stringify({
-        FLP_INFOLOGGER_URL: ServicesConfig.infologger.flp.url,
-        EPN_INFOLOGGER_URL: ServicesConfig.infologger.epn.url,
-        ALI_FLP_INDEX_URL: ServicesConfig.aliFlp.index,
-        ALI_ECS_GUI_URL: ServicesConfig.aliEcsGUI.url,
-    })}`);
-=======
     /**
      * @type {AppConfiguration}
      */
@@ -45,11 +37,11 @@
             EpnInfologgerUrl: ServicesConfig.infologger.epn.url,
             AliFlpIndexUrl: ServicesConfig.aliFlpIndex.url,
             QcGuiUrl: ServicesConfig.qcGui.url,
+            AliEcsGuiUrl: ServicesConfig.aliEcsGui.url,
         },
     };
 
     response.status(200).json(configuration);
->>>>>>> a36c6747
 };
 
 module.exports = { getConfigurationHandler };