/**
 * @license
 * Copyright CERN and copyright holders of ALICE O2. This software is
 * distributed under the terms of the GNU General Public License v3 (GPL
 * Version 3), copied verbatim in the file "COPYING".
 *
 * See http://alice-o2.web.cern.ch/license for full licensing information.
 *
 * In applying this license CERN does not waive the privileges and immunities
 * granted to it by virtue of its status as an Intergovernmental Organization
 * or submit itself to any jurisdiction.
 */

const Joi = require('joi');
const { DtoFactory, tokenSchema } = require('../../domain/dtos/DtoFactory');
const { dtoValidator } = require('../utilities/dtoValidator.js');
const { updateExpressResponseFromNativeError } = require('../express/updateExpressResponseFromNativeError');
const { PaginationDto } = require('../../domain/dtos');
const { ApiConfig } = require('../../config');
const { countedItemsToHttpView } = require('../utilities/countedItemsToHttpView');
const { qcFlagService } = require('../services/qualityControlFlag/QcFlagService.js');

// eslint-disable-next-line valid-jsdoc
/**
 * Get one QC Flag by its id
 */
const getQcFlagByIdHandler = async (req, res) => {
    const validatedDTO = await dtoValidator(
        DtoFactory.paramsOnly({ id: Joi.number() }),
        req,
        res,
    );
    if (validatedDTO) {
        try {
            const qcFlag = await qcFlagService.getOneOrFail(validatedDTO.params.id);
            res.json({ data: qcFlag });
        } catch (error) {
            updateExpressResponseFromNativeError(res, error);
        }
    }
};

// eslint-disable-next-line valid-jsdoc
/**
 * List All QcFlags for a given data pass
 */
const listQcFlagsPerDataPassHandler = async (req, res) => {
    const validatedDTO = await dtoValidator(
        DtoFactory.queryOnly({
            dataPassId: Joi.number(),
            runNumber: Joi.number(),
            dplDetectorId: Joi.number(),
            page: PaginationDto,
        }),
        req,
        res,
    );
    if (validatedDTO) {
        try {
            const {
                dataPassId,
                runNumber,
                dplDetectorId,
                page: { limit = ApiConfig.pagination.limit, offset } = {},
            } = validatedDTO.query;

            const { count, rows: items } = await qcFlagService.getAllPerDataPassAndRunAndDetector(
                { dataPassId, runNumber, detectorId: dplDetectorId },
                { limit, offset },
            );
            res.json(countedItemsToHttpView({ count, items }, limit));
        } catch (error) {
            updateExpressResponseFromNativeError(res, error);
        }
    }
};

// eslint-disable-next-line valid-jsdoc
/**
 * List All QcFlags for a given data pass
 */
const listQcFlagsPerSimulationPassHandler = async (req, res) => {
    const validatedDTO = await dtoValidator(
        DtoFactory.queryOnly({
            simulationPassId: Joi.number(),
            runNumber: Joi.number(),
            dplDetectorId: Joi.number(),
            page: PaginationDto,
        }),
        req,
        res,
    );
    if (validatedDTO) {
        try {
            const {
                simulationPassId,
                runNumber,
                dplDetectorId,
                page: { limit = ApiConfig.pagination.limit, offset } = {},
            } = validatedDTO.query;

            const { count, rows: items } = await qcFlagService.getAllPerSimulationPassAndRunAndDetector(
                { simulationPassId, runNumber, detectorId: dplDetectorId },
                { limit, offset },
            );
            res.json(countedItemsToHttpView({ count, items }, limit));
        } catch (error) {
            updateExpressResponseFromNativeError(res, error);
        }
    }
};

// eslint-disable-next-line valid-jsdoc
/**
 * List All synchronous QcFlags for given run and detector
 */
const listSynchronousQcFlagsHandler = async (req, res) => {
    const validatedDTO = await dtoValidator(
        DtoFactory.queryOnly({
            runNumber: Joi.number(),
            detectorId: Joi.number(),
            page: PaginationDto,
        }),
        req,
        res,
    );
    if (validatedDTO) {
        try {
            const {
                runNumber,
                detectorId,
                page: { limit = ApiConfig.pagination.limit, offset } = {},
            } = validatedDTO.query;

            const { count, rows: items } = await qcFlagService.getAllSynchronousPerRunAndDetector(
                { runNumber, detectorId },
                { limit, offset },
            );
            res.json(countedItemsToHttpView({ count, items }, limit));
        } catch (error) {
            updateExpressResponseFromNativeError(res, error);
        }
    }
};

// eslint-disable-next-line valid-jsdoc
/**
 * Create QcFlag
 */
const createQcFlagsHandler = async (req, res) => {
    const validatedDTO = await dtoValidator(
        DtoFactory.bodyOnly(Joi.object({
            from: Joi.number().required().allow(null),
            to: Joi.number().required().allow(null),
            comment: Joi.string().optional().allow(null),
            flagTypeId: Joi.number().required(),
            runNumber: Joi.number().when('runDetectors', {
                is: Joi.exist(),
<<<<<<< HEAD
                then: Joi.forbidden(),
=======
                then: Joi.forbidden().messages({
                    'any.unknown': 'runNumber is not allowed when runDetectors is provided.',
                }),
>>>>>>> 46bafd06
                otherwise: Joi.required(),
            }),
            dplDetectorId: Joi.number().when('runDetectors', {
                is: Joi.exist(),
<<<<<<< HEAD
                then: Joi.forbidden(),
=======
                then: Joi.forbidden().messages({
                    'any.unknown': 'dplDetectorId is not allowed when runDetectors is provided.',
                }),
>>>>>>> 46bafd06
                otherwise: Joi.required(),
            }),
            dataPassId: Joi.number().allow(null),
            simulationPassId: Joi.number().allow(null),
            runDetectors: Joi.array().items(Joi.object({
                runNumber: Joi.number().required(),
                detectorIds: Joi.array().items(Joi.number().required()).min(1).required(),
            }).required()).optional(),
        })
            .xor('dataPassId', 'simulationPassId')),
        req,
        res,
    );

    if (validatedDTO) {
        try {
            const { runDetectors, ...flagData } = validatedDTO.body;

            // Transform runDetectors into individual flag objects
            const flags = runDetectors
                ? runDetectors.flatMap(({ runNumber, detectorIds }) =>
                    detectorIds.map((dplDetectorId) => ({
                        ...flagData,
                        runNumber,
                        dplDetectorId,
                    })))
                : [flagData];

            const createdFlags = [];
            const relations = {
                user: {
                    userId: validatedDTO.session.userId,
                    externalUserId: validatedDTO.session.externalId,
                    roles: validatedDTO.session.access,
                },
            };

            for (const flag of flags) {
                const scope = {
                    runNumber: flag.runNumber,
                    detectorIdentifier: { detectorId: flag.dplDetectorId },
                    dataPassIdentifier: flag.dataPassId ? { id: flag.dataPassId } : null,
                    simulationPassIdentifier: flag.simulationPassId ? { id: flag.simulationPassId } : null,
                };

                const [createdFlag] = await qcFlagService.create([flag], scope, relations);
                createdFlags.push(createdFlag);
            }

<<<<<<< HEAD
            res.status(201).json({ data: createdFlags.length === 1 ? createdFlags[0] : createdFlags });
=======
            res.status(201).json({ data: createdFlags });
>>>>>>> 46bafd06
        } catch (error) {
            updateExpressResponseFromNativeError(res, error);
        }
    }
};

// eslint-disable-next-line valid-jsdoc
/**
 * Delete one QC Flag by its id
 */
const deleteQcFlagByIdHandler = async (req, res) => {
    const validatedDTO = await dtoValidator(
        DtoFactory.paramsOnly({ id: Joi.number() }),
        req,
        res,
    );
    if (validatedDTO) {
        try {
            const qcFlag = await qcFlagService.delete(validatedDTO.params.id);
            res.json({ data: qcFlag });
        } catch (error) {
            updateExpressResponseFromNativeError(res, error);
        }
    }
};

// eslint-disable-next-line valid-jsdoc
/**
 * Verify QcFlag
 */
const verifyQcFlagHandler = async (req, res) => {
    const validatedDTO = await dtoValidator(
        Joi.object({
            params: Joi.object({
                id: Joi.number().required(),
            }),
            body: Joi.object({
                comment: Joi.string().optional().allow(null),
            }),
            query: tokenSchema,
        }),
        req,
        res,
    );
    if (validatedDTO) {
        try {
            const parameters = {
                flagId: validatedDTO.params.id,
                comment: validatedDTO.body.comment,
            };
            const user = {
                externalUserId: validatedDTO.session.externalId,
                roles: validatedDTO.session.access,
            };

            const verifiedFlag = await qcFlagService.verifyFlag(parameters, { user });
            res.status(201).json({ data: verifiedFlag });
        } catch (error) {
            updateExpressResponseFromNativeError(res, error);
        }
    }
};

// eslint-disable-next-line valid-jsdoc
/**
 * Get QC flags summary for data/simulation pass
 */
const getQcFlagsSummaryHandler = async (req, res) => {
    const validatedDTO = await dtoValidator(
        DtoFactory.queryOnly(Joi.object({
            dataPassId: Joi.number(),
            simulationPassId: Joi.number(),
            mcReproducibleAsNotBad: Joi.boolean().optional(),
            lhcPeriodId: Joi.number(),
        }).xor('dataPassId', 'simulationPassId', 'lhcPeriodId')),
        req,
        res,
    );
    if (validatedDTO) {
        try {
            const {
                dataPassId,
                simulationPassId,
                lhcPeriodId,
                mcReproducibleAsNotBad = false,
            } = validatedDTO.query;

            const data = await qcFlagService.getQcFlagsSummary({ dataPassId, simulationPassId, lhcPeriodId }, { mcReproducibleAsNotBad });
            res.json({ data });
        } catch (error) {
            updateExpressResponseFromNativeError(res, error);
        }
    }
};

// eslint-disable-next-line valid-jsdoc
/**
 * Get QC flags in GAQ effective periods for given data pass and run
 */
const getGaqQcFlagsHandler = async (request, response) => {
    const validatedDTO = await dtoValidator(
        DtoFactory.queryOnly(Joi.object({
            dataPassId: Joi.number(),
            runNumber: Joi.number(),
        })),
        request,
        response,
    );
    if (validatedDTO) {
        try {
            const { dataPassId, runNumber } = validatedDTO.query;

            const data = await qcFlagService.getGaqFlags(dataPassId, runNumber);
            response.json({ data });
        } catch (error) {
            updateExpressResponseFromNativeError(response, error);
        }
    }
};

// eslint-disable-next-line valid-jsdoc
/**
 * Get GAQ summary for given data pass
 */
const getGaqSummaryHandler = async (request, response) => {
    const validatedDTO = await dtoValidator(
        DtoFactory.queryOnly(Joi.object({
            dataPassId: Joi.number().required(),
            mcReproducibleAsNotBad: Joi.boolean().optional(),
        })),
        request,
        response,
    );
    if (validatedDTO) {
        try {
            const { dataPassId, mcReproducibleAsNotBad = false } = validatedDTO.query;

            const data = await qcFlagService.getGaqSummary(dataPassId, { mcReproducibleAsNotBad });
            response.json({ data });
        } catch (error) {
            updateExpressResponseFromNativeError(response, error);
        }
    }
};

exports.QcFlagController = {
    getQcFlagByIdHandler,
    listQcFlagsPerDataPassHandler,
    listQcFlagsPerSimulationPassHandler,
    listSynchronousQcFlagsHandler,
    createQcFlagsHandler,
    deleteQcFlagByIdHandler,
    verifyQcFlagHandler,
    getQcFlagsSummaryHandler,
    getGaqQcFlagsHandler,
    getGaqSummaryHandler,
};<|MERGE_RESOLUTION|>--- conflicted
+++ resolved
@@ -156,24 +156,16 @@
             flagTypeId: Joi.number().required(),
             runNumber: Joi.number().when('runDetectors', {
                 is: Joi.exist(),
-<<<<<<< HEAD
-                then: Joi.forbidden(),
-=======
                 then: Joi.forbidden().messages({
                     'any.unknown': 'runNumber is not allowed when runDetectors is provided.',
                 }),
->>>>>>> 46bafd06
                 otherwise: Joi.required(),
             }),
             dplDetectorId: Joi.number().when('runDetectors', {
                 is: Joi.exist(),
-<<<<<<< HEAD
-                then: Joi.forbidden(),
-=======
                 then: Joi.forbidden().messages({
                     'any.unknown': 'dplDetectorId is not allowed when runDetectors is provided.',
                 }),
->>>>>>> 46bafd06
                 otherwise: Joi.required(),
             }),
             dataPassId: Joi.number().allow(null),
@@ -223,11 +215,7 @@
                 createdFlags.push(createdFlag);
             }
 
-<<<<<<< HEAD
-            res.status(201).json({ data: createdFlags.length === 1 ? createdFlags[0] : createdFlags });
-=======
             res.status(201).json({ data: createdFlags });
->>>>>>> 46bafd06
         } catch (error) {
             updateExpressResponseFromNativeError(res, error);
         }
