--- conflicted
+++ resolved
@@ -250,30 +250,6 @@
 
 // eslint-disable-next-line valid-jsdoc
 /**
-<<<<<<< HEAD
- *
- */
-const getGaqQcFlags = async (req, res) => {
-    const validatedDTO = await dtoValidator(
-        DtoFactory.queryOnly(Joi.object({
-            dataPassId: Joi.number().required(),
-            runNumber: Joi.number().required(),
-        })),
-        req,
-        res,
-    );
-    if (validatedDTO) {
-        try {
-            const {
-                dataPassId,
-                runNumber,
-            } = validatedDTO.query;
-
-            const data = await qcFlagService.getGaqQcFlags(dataPassId, runNumber);
-            res.json({ data });
-        } catch (error) {
-            updateExpressResponseFromNativeError(res, error);
-=======
  * Get QC flags in GAQ effective periods for given data pass and run
  */
 const getGaqQcFlagsHandler = async (request, response) => {
@@ -293,7 +269,6 @@
             response.json({ data });
         } catch (error) {
             updateExpressResponseFromNativeError(response, error);
->>>>>>> 9819518c
         }
     }
 };
@@ -306,9 +281,5 @@
     deleteQcFlagByIdHandler,
     verifyQcFlagHandler,
     getQcFlagsSummaryHandler,
-<<<<<<< HEAD
-    getGaqQcFlags,
-=======
     getGaqQcFlagsHandler,
->>>>>>> 9819518c
 };