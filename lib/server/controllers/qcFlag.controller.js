/**
 * @license
 * Copyright CERN and copyright holders of ALICE O2. This software is
 * distributed under the terms of the GNU General Public License v3 (GPL
 * Version 3), copied verbatim in the file "COPYING".
 *
 * See http://alice-o2.web.cern.ch/license for full licensing information.
 *
 * In applying this license CERN does not waive the privileges and immunities
 * granted to it by virtue of its status as an Intergovernmental Organization
 * or submit itself to any jurisdiction.
 */

const Joi = require('joi');
const { DtoFactory } = require('../../domain/dtos/DtoFactory');
const { dtoValidator } = require('../utilities/dtoValidator.js');
const { updateExpressResponseFromNativeError } = require('../express/updateExpressResponseFromNativeError');
const { PaginationDto } = require('../../domain/dtos');
const { ApiConfig } = require('../../config');
const { countedItemsToHttpView } = require('../utilities/countedItemsToHttpView');
const { qcFlagService } = require('../services/qualityControlFlag/QcFlagService.js');

// eslint-disable-next-line valid-jsdoc
/**
 * Get one QC Flag by its id
 */
const getQcFlagByIdHandler = async (req, res) => {
    const validatedDTO = await dtoValidator(
        DtoFactory.paramsOnly({ id: Joi.number() }),
        req,
        res,
    );
    if (validatedDTO) {
        try {
            const qcFlag = await qcFlagService.getOneOrFail(validatedDTO.params.id);
            res.json({ data: qcFlag });
        } catch (error) {
            updateExpressResponseFromNativeError(res, error);
        }
    }
};

// eslint-disable-next-line valid-jsdoc
/**
 * List All QcFlags
 */
const listQcFlagsHandler = async (req, res) => {
    const validatedDTO = await dtoValidator(
        DtoFactory.queryOnly({
            filter: {
                ids: Joi.array().items(Joi.number()),
                dataPassIds: Joi.array().items(Joi.number()),
                simulationPassIds: Joi.array().items(Joi.number()),
                runNumbers: Joi.array().items(Joi.number()),
                dplDetectorIds: Joi.array().items(Joi.number()),
                createdBy: Joi.array().items(Joi.string()),
            },
            page: PaginationDto,
            sort: DtoFactory.order(['id', 'from', 'to', 'createdBy', 'flagType', 'createdAt', 'updatedAt']),
        }),
        req,
        res,
    );
    if (validatedDTO) {
        try {
            const {
                filter,
                page: { limit = ApiConfig.pagination.limit, offset } = {},
                sort = { updatedAt: 'DESC' },
            } = validatedDTO.query;

            const { count, rows: items } = await qcFlagService.getAll({
                filter,
                limit,
                offset,
                sort,
            });
            res.json(countedItemsToHttpView({ count, items }, limit));
        } catch (error) {
            updateExpressResponseFromNativeError(res, error);
        }
    }
};

// eslint-disable-next-line valid-jsdoc
/**
 * Create QcFlag
 */
const createQcFlagHandler = async (req, res) => {
    const validatedDTO = await dtoValidator(
        DtoFactory.bodyOnly(Joi.object({
            from: Joi.number().required().allow(null),
            to: Joi.number().required().allow(null),
            comment: Joi.string().optional().allow(null),
            flagTypeId: Joi.number().required(),
            runNumber: Joi.number().required(),
            dplDetectorId: Joi.number().required(),
            dataPassId: Joi.number(),
            simulationPassId: Joi.number(),
        }).xor('dataPassId', 'simulationPassId')),
        req,
        res,
    );
    if (validatedDTO) {
        try {
            const {
                from,
                to,
                comment,
                flagTypeId,
                runNumber,
                dplDetectorId,
                dataPassId,
                simulationPassId,
            } = validatedDTO.body;
            const parameters = { from, to, comment };
            const relations = {
                user: { externalUserId: validatedDTO.session.externalId },
                flagTypeId,
                runNumber,
                dplDetectorId,
                dataPassId,
                simulationPassId,
            };
            let createdFlag;
            if (dataPassId) {
                createdFlag = await qcFlagService.createForDataPass(parameters, relations);
            } else {
                createdFlag = await qcFlagService.createForSimulationPass(parameters, relations);
            }
            res.status(201).json({ data: createdFlag });
        } catch (error) {
            updateExpressResponseFromNativeError(res, error);
        }
    }
};

// eslint-disable-next-line valid-jsdoc
/**
 * Delete one QC Flag by its id
 */
const deleteQcFlagByIdHandler = async (req, res) => {
    const validatedDTO = await dtoValidator(
        DtoFactory.paramsOnly({ id: Joi.number() }),
        req,
        res,
    );
    if (validatedDTO) {
        try {
<<<<<<< HEAD
            const user = {
                externalUserId: validatedDTO.session.externalId,
                roles: validatedDTO.session?.access || [],
            };

            const qcFlag = await qcFlagService.delete(validatedDTO.params.id, { user });
=======
            const userWithRoles = {
                externalUserId: validatedDTO.session.externalId,
                roles: validatedDTO.session?.access ?? [],
            };

            const qcFlag = await qcFlagService.delete(validatedDTO.params.id, { userWithRoles });
>>>>>>> d41d10a7
            res.json({ data: qcFlag });
        } catch (error) {
            updateExpressResponseFromNativeError(res, error);
        }
    }
};

exports.QcFlagController = {
    getQcFlagByIdHandler,
    listQcFlagsHandler,
    createQcFlagHandler,
    deleteQcFlagByIdHandler,
};<|MERGE_RESOLUTION|>--- conflicted
+++ resolved
@@ -147,21 +147,12 @@
     );
     if (validatedDTO) {
         try {
-<<<<<<< HEAD
-            const user = {
-                externalUserId: validatedDTO.session.externalId,
-                roles: validatedDTO.session?.access || [],
-            };
-
-            const qcFlag = await qcFlagService.delete(validatedDTO.params.id, { user });
-=======
             const userWithRoles = {
                 externalUserId: validatedDTO.session.externalId,
                 roles: validatedDTO.session?.access ?? [],
             };
 
             const qcFlag = await qcFlagService.delete(validatedDTO.params.id, { userWithRoles });
->>>>>>> d41d10a7
             res.json({ data: qcFlag });
         } catch (error) {
             updateExpressResponseFromNativeError(res, error);
