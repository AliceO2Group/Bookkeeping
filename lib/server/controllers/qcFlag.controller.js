--- conflicted
+++ resolved
@@ -262,13 +262,9 @@
         DtoFactory.queryOnly(Joi.object({
             dataPassId: Joi.number(),
             simulationPassId: Joi.number(),
-<<<<<<< HEAD
             mcReproducibleAsNotBad: Joi.boolean().optional(),
-        }).xor('dataPassId', 'simulationPassId')),
-=======
             lhcPeriodId: Joi.number(),
         }).xor('dataPassId', 'simulationPassId', 'lhcPeriodId')),
->>>>>>> 0def999a
         req,
         res,
     );
@@ -277,17 +273,11 @@
             const {
                 dataPassId,
                 simulationPassId,
-<<<<<<< HEAD
+                lhcPeriodId,
                 mcReproducibleAsNotBad = false,
             } = validatedDTO.query;
 
-            const data = await qcFlagService.getQcFlagsSummary({ dataPassId, simulationPassId }, { mcReproducibleAsNotBad });
-=======
-                lhcPeriodId,
-            } = validatedDTO.query;
-
-            const data = await qcFlagService.getQcFlagsSummary({ dataPassId, simulationPassId, lhcPeriodId });
->>>>>>> 0def999a
+            const data = await qcFlagService.getQcFlagsSummary({ dataPassId, simulationPassId, lhcPeriodId }, { mcReproducibleAsNotBad });
             res.json({ data });
         } catch (error) {
             updateExpressResponseFromNativeError(res, error);
