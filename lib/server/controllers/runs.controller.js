--- conflicted
+++ resolved
@@ -29,11 +29,8 @@
         EndRunDto,
         GetAllRunsDto,
         GetRunDto,
-<<<<<<< HEAD
         UpdateRunByRunNumberDto,
         UpdateRunTagsDto,
-=======
->>>>>>> a989c975
         StartRunDto,
         UpdateRunDto,
         UpdateRunTagsDto,
@@ -333,7 +330,6 @@
 };
 
 /**
-<<<<<<< HEAD
  * Update the fields of a run
  *
  * @param {Object} request The *request* object represents the HTTP request and has properties for the request query
@@ -355,7 +351,10 @@
         response.status(Number(error.status)).json({ errors: [error] });
     } else {
         response.status(200).json({ data: result });
-=======
+    }
+};
+
+/**
  * Retrieve a list of reason types objects
  *
  * @param {Object} _request The *request* object represents the HTTP request and has properties for the request query
@@ -372,7 +371,6 @@
         response.status(200).json({ data: reasonTypes });
     } catch (error) {
         response.status(502).json({ errors: ['Unable to retrieve list of reason types'] });
->>>>>>> a989c975
     }
 };
 
@@ -385,11 +383,8 @@
     listRuns,
     listTagsByRunId,
     startRun,
-<<<<<<< HEAD
     endRun,
     updateRunByRunNumber,
-=======
->>>>>>> a989c975
     updateRunTags,
     updateRun,
 };