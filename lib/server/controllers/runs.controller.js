/**
 * @license
 * Copyright CERN and copyright holders of ALICE O2. This software is
 * distributed under the terms of the GNU General Public License v3 (GPL
 * Version 3), copied verbatim in the file "COPYING".
 *
 * See http://alice-o2.web.cern.ch/license for full licensing information.
 *
 * In applying this license CERN does not waive the privileges and immunities
 * granted to it by virtue of its status as an Intergovernmental Organization
 * or submit itself to any jurisdiction.
 */

const {
    run: {
        EndRunUseCase,
        GetAllReasonTypesUseCase,
        GetAllRunsUseCase,
        GetFlpsByRunUseCase,
        GetLogsByRunUseCase,
        GetRunUseCase,
        StartRunUseCase,
        UpdateRunUseCase,
    },
} = require('../../usecases');
const {
    dtos: {
        EndRunDto,
        GetAllRunsDto,
        GetRunDto,
        UpdateRunByRunNumberDto,
        StartRunDto,
        UpdateRunDto,
    },
} = require('../../domain');
const { dtoValidator } = require('../utilities');
const { ApiConfig } = require('../../config/index.js');
<<<<<<< HEAD
const { DtoFactory } = require('../../domain/dtos/DtoFactory.js');
const { runService } = require('../services/run/RunService.js');
const { updateExpressResponseFromNativeError } = require('../express/updateExpressResponseFromNativeError.js');
=======
const { runToHttpView } = require('./runsToHttpView.js');
>>>>>>> ea07ee90

/**
 * Set express response status and body to inform the client that no run was found with the given identifier.
 * @param {object} response The *response* object represents the HTTP response that an Express app sends when it gets an
 *                          HTTP request.
 * @param {RunIdentifier} runIdentifier run identifier which references non-existing run
 * @return {void}
 */
const noRunWithIdentifierResponse = (response, runIdentifier) => {
    const { runId, runNumber } = runIdentifier;
    response.status(404).json({
        errors: [
            {
                status: '404',
                title: `Run with this ${runNumber ? `run number (${runNumber})` : `id (${runId})`} could not be found`,
            },
        ],
    });
};

/**
 * Get all runs.
 *
 * @param {Object} request The *request* object represents the HTTP request and has properties for the request query
 *                         string, parameters, body, HTTP headers, and so on.
 * @param {Object} response The *response* object represents the HTTP response that an Express app sends when it gets an
 *                          HTTP request.
 * @returns {undefined}
 */
const listRuns = async (request, response) => {
    const value = await dtoValidator(GetAllRunsDto, request, response);
    if (!value) {
        return;
    }
    const { count, runs } = await new GetAllRunsUseCase().execute(value);

    const { query: { page: { limit = ApiConfig.pagination.limit } = {} } } = value;
    const totalPages = Math.ceil(count / limit);

    response.status(200).json({
        data: runs.map(runToHttpView),
        meta: {
            page: {
                pageCount: totalPages,
                totalCount: count,
            },
        },
    });
};

/**
 * Get run.
 *
 * @param {Object} request The *request* object represents the HTTP request and has properties for the request query
 *                         string, parameters, body, HTTP headers, and so on.
 * @param {Object} response The *response* object represents the HTTP response that an Express app sends when it gets an
 *                          HTTP request.
 * @param {Function} next The *next* object represents the next middleware function which is used to pass control to the
 *                        next middleware function.
 * @returns {undefined}
 */
const getRunByIdentifierHandler = async (request, response, next) => {
    const value = await dtoValidator(GetRunDto, request, response);
    if (!value) {
        return;
    }

    const run = await new GetRunUseCase()
        .execute(value);

    if (run === null) {
        noRunWithIdentifierResponse(response, value.params);
    } else {
        response.status(200).json({
            data: runToHttpView(run),
        });
    }
};

/**
 * Get all logs with run.
 *
 * @param {Object} request The *request* object represents the HTTP request and has properties for the request query
 *                         string, parameters, body, HTTP headers, and so on.
 * @param {Object} response The *response* object represents the HTTP response that an Express app sends when it gets an
 *                          HTTP request.
 * @param {Function} next The *next* object represents the next middleware function which is used to pass control to the
 *                        next middleware function.
 * @returns {undefined}
 */
const getLogsByRunNumberHandler = async (request, response, next) => {
    const value = await dtoValidator(GetRunDto, request, response);
    if (!value) {
        return;
    }

    const logs = await new GetLogsByRunUseCase()
        .execute(value);

    if (logs === null) {
        noRunWithIdentifierResponse(response, value.params);
    } else {
        response.status(200).json({
            data: logs,
        });
    }
};

/**
 * Get all logs with run.
 *
 * @param {Object} request The *request* object represents the HTTP request and has properties for the request query
 *                         string, parameters, body, HTTP headers, and so on.
 * @param {Object} response The *response* object represents the HTTP response that an Express app sends when it gets an
 *                          HTTP request.
 * @param {Function} next The *next* object represents the next middleware function which is used to pass control to the
 *                        next middleware function.
 * @returns {undefined}
 */
const getFlpsByRunNumberHandler = async (request, response, next) => {
    const value = await dtoValidator(GetRunDto, request, response);
    if (!value) {
        return;
    }

    const flps = await new GetFlpsByRunUseCase().execute(value);

    if (flps === null) {
        noRunWithIdentifierResponse(response, value.params);
    } else {
        response.status(200).json({
            data: flps,
        });
    }
};

/**
 * Create a new Run
 *
 * @param {Object} request The *request* object represents the HTTP request and has properties for the request query
 *                         string, parameters, body, HTTP headers, and so on.
 * @param {Object} response The *response* object represents the HTTP response that an Express app sends when it gets an
 *                          HTTP request.
 * @returns {undefined}
 */
const startRun = async (request, response) => {
    const value = await dtoValidator(StartRunDto, request, response);
    if (!value) {
        return;
    }

    const { result: run, error } = await new StartRunUseCase()
        .execute(value);

    if (error) {
        response.status(Number(error.status)).json({ errors: [error] });
    } else {
        response.status(201).json({ data: runToHttpView(run) });
    }
};

/**
 * Edit end time of a run
 *
 * @param {Object} request The *request* object represents the HTTP request and has properties for the request query
 *                         string, parameters, body, HTTP headers, and so on.
 * @param {Object} response The *response* object represents the HTTP response that an Express app sends when it gets an
 *                          HTTP request.
 * @param {Function} next The *next* object represents the next middleware function which is used to pass control to the
 *                        next middleware function.
 * @returns {undefined}
 */
const endRun = async (request, response) => {
    const value = await dtoValidator(EndRunDto, request, response);
    if (!value) {
        return;
    }

    const { result: run, error } = await new EndRunUseCase().execute(value);

    if (error) {
        response.status(Number(error.status)).json({ errors: [error] });
    } else {
        response.status(201).json({ data: runToHttpView(run) });
    }
};

/**
 * Update the fields of a run
 *
 * @param {Object} request The *request* object represents the HTTP request and has properties for the request query
 *                         string, parameters, body, HTTP headers, and so on.
 * @param {Object} response The *response* object represents the HTTP response that an Express app sends when it gets an
 *                          HTTP request.
 * @returns {undefined}
 */
const updateRun = async (request, response) => {
    const value = await dtoValidator(UpdateRunDto, request, response);
    if (!value) {
        return;
    }

    const { result: run, error } = await new UpdateRunUseCase().execute(value);

    if (error) {
        response.status(Number(error.status)).json({ errors: [error] });
    } else {
        response.status(201).json({ data: runToHttpView(run) });
    }
};

/**
 * Update the fields of a run
 *
 * @param {Object} request The *request* object represents the HTTP request and has properties for the request query
 *                         string, parameters, body, HTTP headers, and so on.
 * @param {Object} response The *response* object represents the HTTP response that an Express app sends when it gets an
 *                          HTTP request.
 * @returns {undefined}
 */
const updateRunByRunNumber = async (request, response) => {
    const value = await dtoValidator(UpdateRunByRunNumberDto, request, response);
    if (!value) {
        return;
    }

    const { result: run, error } = await new UpdateRunUseCase().execute(value);

    if (error) {
        response.status(Number(error.status)).json({ errors: [error] });
    } else {
        response.status(200).json({ data: runToHttpView(run) });
    }
};

/**
 * Retrieve a list of reason types objects
 *
 * @param {Object} _request The *request* object represents the HTTP request and has properties for the request query
 *                         string, parameters, body, HTTP headers, and so on.
 * @param {Object} response The *response* object represents the HTTP response that an Express app sends when it gets
 *     an
 *                          HTTP request.
 * @param {Function} _next The *next* object represents the next middleware function which is used to pass control to
 *     the next middleware function.
 * @returns {undefined}
 */
const listReasonTypes = async (_request, response, _next) => {
    try {
        const reasonTypes = await new GetAllReasonTypesUseCase().execute();
        if (reasonTypes && reasonTypes.length > 0) {
            response.status(200).json({ data: reasonTypes });
        } else {
            response.status(204).json({ data: [] });
        }
    } catch (error) {
        response.status(502).json({ errors: ['Unable to retrieve list of reason types'] });
    }
};

// eslint-disable-next-line valid-jsdoc
/**
 * Retrive distinct combination of levels of alice L3 and dipole current rounded to kilo amperes
 */
const listAllAliceL3AndDipoleLevelsForPhysicsRuns = async (req, res) => {
    const validatedDTO = await dtoValidator(
        DtoFactory.queryOnly(),
        req,
        res,
    );
    if (validatedDTO) {
        try {
            const rows = await runService.getAllAliceL3AndDipoleLevelsForPhysicsRuns();
            res.json({ data: rows });
        } catch (error) {
            updateExpressResponseFromNativeError(res, error);
        }
    }
};

module.exports = {
    endRun,
    getRunByIdentifierHandler,
    getLogsByRunNumberHandler,
    getFlpsByRunNumberHandler,
    listReasonTypes,
    listRuns,
    startRun,
    updateRunByRunNumber,
    updateRun,
<<<<<<< HEAD
    listAllAliceL3AndDipoleLevelsForPhysicsRuns,
=======
    runToHttpView,
>>>>>>> ea07ee90
};<|MERGE_RESOLUTION|>--- conflicted
+++ resolved
@@ -35,13 +35,10 @@
 } = require('../../domain');
 const { dtoValidator } = require('../utilities');
 const { ApiConfig } = require('../../config/index.js');
-<<<<<<< HEAD
 const { DtoFactory } = require('../../domain/dtos/DtoFactory.js');
 const { runService } = require('../services/run/RunService.js');
 const { updateExpressResponseFromNativeError } = require('../express/updateExpressResponseFromNativeError.js');
-=======
 const { runToHttpView } = require('./runsToHttpView.js');
->>>>>>> ea07ee90
 
 /**
  * Set express response status and body to inform the client that no run was found with the given identifier.
@@ -332,9 +329,5 @@
     startRun,
     updateRunByRunNumber,
     updateRun,
-<<<<<<< HEAD
     listAllAliceL3AndDipoleLevelsForPhysicsRuns,
-=======
-    runToHttpView,
->>>>>>> ea07ee90
 };