/**
 * @license
 * Copyright CERN and copyright holders of ALICE O2. This software is
 * distributed under the terms of the GNU General Public License v3 (GPL
 * Version 3), copied verbatim in the file "COPYING".
 *
 * See http://alice-o2.web.cern.ch/license for full licensing information.
 *
 * In applying this license CERN does not waive the privileges and immunities
 * granted to it by virtue of its status as an Intergovernmental Organization
 * or submit itself to any jurisdiction.
 */

const {
    run: {
        EndRunUseCase,
        GetAllReasonTypesUseCase,
        GetAllRunsUseCase,
        GetFlpsByRunUseCase,
        GetLogsByRunUseCase,
        GetRunUseCase,
        StartRunUseCase,
        UpdateRunTagsUseCase,
        UpdateRunUseCase,
    },
} = require('../../usecases');
const {
    dtos: {
        EndRunDto,
        GetAllRunsDto,
        GetRunDto,
        UpdateRunByRunNumberDto,
<<<<<<< HEAD
        UpdateRunTagsDto,
=======
>>>>>>> 4f680f7f
        StartRunDto,
        UpdateRunDto,
    },
} = require('../../domain');
const { dtoValidator, fromToValidator } = require('../utilities');

/**
 * Get all runs.
 *
 * @param {Object} request The *request* object represents the HTTP request and has properties for the request query
 *                         string, parameters, body, HTTP headers, and so on.
 * @param {Object} response The *response* object represents the HTTP response that an Express app sends when it gets an
 *                          HTTP request.
 * @param {Function} next The *next* object represents the next middleware function which is used to pass control to the
 *                        next middleware function.
 * @returns {undefined}
 */
const listRuns = async (request, response, next) => {
    const value = await dtoValidator(GetAllRunsDto, request, response);
    if (!value) {
        return;
    }
    const start = fromToValidator('start', value?.query?.filter?.o2start);
    const stop = fromToValidator('stop', value?.query?.filter?.o2end);
    if (start.length > 0 || stop.length > 0) {
        const errors = [];
        errors.push(...start, ...stop);
        return response.status(400).json({
            errors: errors,
        });
    }
    const { count, runs } = await new GetAllRunsUseCase()
        .execute(value);

    const { query: { page: { limit = 100 } = {} } } = value;
    const totalPages = Math.ceil(count / limit);

    response.status(200).json({
        data: runs,
        meta: {
            page: {
                pageCount: totalPages,
                totalCount: count,
            },
        },
    });
};

/**
 * Get run.
 *
 * @param {Object} request The *request* object represents the HTTP request and has properties for the request query
 *                         string, parameters, body, HTTP headers, and so on.
 * @param {Object} response The *response* object represents the HTTP response that an Express app sends when it gets an
 *                          HTTP request.
 * @param {Function} next The *next* object represents the next middleware function which is used to pass control to the
 *                        next middleware function.
 * @returns {undefined}
 */
const getRunById = async (request, response, next) => {
    const value = await dtoValidator(GetRunDto, request, response);
    if (!value) {
        return;
    }

    const run = await new GetRunUseCase()
        .execute(value);

    if (run === null) {
        response.status(404).json({
            errors: [
                {
                    status: '404',
                    title: `Run with this id (${value.params.runId}) could not be found`,
                },
            ],
        });
    } else {
        response.status(200).json({
            data: run,
        });
    }
};

/**
 * Get all logs with run.
 *
 * @param {Object} request The *request* object represents the HTTP request and has properties for the request query
 *                         string, parameters, body, HTTP headers, and so on.
 * @param {Object} response The *response* object represents the HTTP response that an Express app sends when it gets an
 *                          HTTP request.
 * @param {Function} next The *next* object represents the next middleware function which is used to pass control to the
 *                        next middleware function.
 * @returns {undefined}
 */
const getLogsByRunId = async (request, response, next) => {
    const value = await dtoValidator(GetRunDto, request, response);
    if (!value) {
        return;
    }

    const logs = await new GetLogsByRunUseCase()
        .execute(value);

    if (logs === null) {
        response.status(404).json({
            errors: [
                {
                    status: '404',
                    title: `Run with this id (${value.params.runId}) could not be found`,
                },
            ],
        });
    } else {
        response.status(200).json({
            data: logs,
        });
    }
};

/**
 * Get all logs with run.
 *
 * @param {Object} request The *request* object represents the HTTP request and has properties for the request query
 *                         string, parameters, body, HTTP headers, and so on.
 * @param {Object} response The *response* object represents the HTTP response that an Express app sends when it gets an
 *                          HTTP request.
 * @param {Function} next The *next* object represents the next middleware function which is used to pass control to the
 *                        next middleware function.
 * @returns {undefined}
 */
const getFlpsByRunId = async (request, response, next) => {
    const value = await dtoValidator(GetRunDto, request, response);
    if (!value) {
        return;
    }

    const flps = await new GetFlpsByRunUseCase()
        .execute(value);

    if (flps === null) {
        response.status(404).json({
            errors: [
                {
                    status: '404',
                    title: `Run with this id (${value.params.runId}) could not be found`,
                },
            ],
        });
    } else {
        response.status(200).json({
            data: flps,
        });
    }
};

/**
 * Lists all tags associated with a log.
 *
 * @param {Object} request The *request* object represents the HTTP request and has properties for the request query
 *                         string, parameters, body, HTTP headers, and so on.
 * @param {Object} response The *response* object represents the HTTP response that an Express app sends when it gets an
 *                          HTTP request.
 * @param {Function} next The *next* object represents the next middleware function which is used to pass control to the
 *                        next middleware function.
 * @returns {undefined}
 */
const listTagsByRunId = async (request, response, next) => {
    const value = await dtoValidator(GetRunDto, request, response);
    if (!value) {
        return;
    }

    const run = await new GetRunUseCase()
        .execute(value);

    if (run === null) {
        response.status(404).json({
            errors: [
                {
                    status: '404',
                    title: `Run with this id (${request.params.RunId}) could not be found`,
                },
            ],
        });
    } else {
        response.status(200).json({
            data: run.tags,
        });
    }
};

/**
 * Update (overwrite) tags of specified run
 *
 * @param {Object} request The *request* object represents the HTTP request and has properties for the request query
 *                         string, parameters, body, HTTP headers, and so on.
 * @param {Object} response The *response* object represents the HTTP response that an Express app sends when it gets an
 *                          HTTP request.
 * @param {Function} next The *next* object represents the next middleware function which is used to pass control to the
 *                        next middleware function.
 * @returns {void}
 */
const updateRunTags = async (request, response, next) => {
    const value = await dtoValidator(UpdateRunTagsDto, request, response);
    if (!value) {
        return;
    }

    const { result, error } = await new UpdateRunTagsUseCase().execute(value);

    if (error) {
        response.status(Number(error.status)).json({ errors: [error] });
    } else {
        response.status(200).json({ data: result });
    }
};

/**
 * Create a new Run
 *
 * @param {Object} request The *request* object represents the HTTP request and has properties for the request query
 *                         string, parameters, body, HTTP headers, and so on.
 * @param {Object} response The *response* object represents the HTTP response that an Express app sends when it gets an
 *                          HTTP request.
 * @param {Function} next The *next* object represents the next middleware function which is used to pass control to the
 *                        next middleware function.
 * @returns {undefined}
 */
const startRun = async (request, response, next) => {
    const value = await dtoValidator(StartRunDto, request, response);
    if (!value) {
        return;
    }

    const { result, error } = await new StartRunUseCase()
        .execute(value);

    if (error) {
        response.status(Number(error.status)).json({ errors: [error] });
    } else {
        response.status(201).json({ data: result });
    }
};

/**
 * Edit end time of a run
 *
 * @param {Object} request The *request* object represents the HTTP request and has properties for the request query
 *                         string, parameters, body, HTTP headers, and so on.
 * @param {Object} response The *response* object represents the HTTP response that an Express app sends when it gets an
 *                          HTTP request.
 * @param {Function} next The *next* object represents the next middleware function which is used to pass control to the
 *                        next middleware function.
 * @returns {undefined}
 */
const endRun = async (request, response, next) => {
    const value = await dtoValidator(EndRunDto, request, response);
    if (!value) {
        return;
    }

    const { result, error } = await new EndRunUseCase()
        .execute(value);

    if (error) {
        response.status(Number(error.status)).json({ errors: [error] });
    } else {
        response.status(201).json({ data: result });
    }
};

/**
 * Update the fields of a run
 *
 * @param {Object} request The *request* object represents the HTTP request and has properties for the request query
 *                         string, parameters, body, HTTP headers, and so on.
 * @param {Object} response The *response* object represents the HTTP response that an Express app sends when it gets an
 *                          HTTP request.
 * @param {Function} next The *next* object represents the next middleware function which is used to pass control to the
 *                        next middleware function.
 * @returns {undefined}
 */
const updateRun = async (request, response, next) => {
    const value = await dtoValidator(UpdateRunDto, request, response);
    if (!value) {
        return;
    }

    const { result, error } = await new UpdateRunUseCase().execute(value);
    if (error) {
        response.status(Number(error.status)).json({ errors: [error] });
    } else {
        response.status(201).json({ data: result });
    }
};

/**
 * Update the fields of a run
 *
 * @param {Object} request The *request* object represents the HTTP request and has properties for the request query
 *                         string, parameters, body, HTTP headers, and so on.
 * @param {Object} response The *response* object represents the HTTP response that an Express app sends when it gets an
 *                          HTTP request.
 * @param {Function} next The *next* object represents the next middleware function which is used to pass control to the
 *                        next middleware function.
 * @returns {undefined}
 */
const updateRunByRunNumber = async (request, response, next) => {
    const value = await dtoValidator(UpdateRunByRunNumberDto, request, response);
    if (!value) {
        return;
    }

    const { result, error } = await new UpdateRunUseCase().execute(value);
    if (error) {
        response.status(Number(error.status)).json({ errors: [error] });
    } else {
        response.status(200).json({ data: result });
    }
};

/**
 * Retrieve a list of reason types objects
 *
 * @param {Object} _request The *request* object represents the HTTP request and has properties for the request query
 *                         string, parameters, body, HTTP headers, and so on.
 * @param {Object} response The *response* object represents the HTTP response that an Express app sends when it gets an
 *                          HTTP request.
 * @param {Function} _next The *next* object represents the next middleware function which is used to pass control to the
 *                        next middleware function.
 * @returns {undefined}
 */
const listReasonTypes = async (_request, response, _next) => {
    try {
        const reasonTypes = await new GetAllReasonTypesUseCase().execute();
        if (reasonTypes && reasonTypes.length > 0) {
            response.status(200).json({ data: reasonTypes });
        } else {
            response.status(204).json({ data: [] });
        }
    } catch (error) {
        response.status(502).json({ errors: ['Unable to retrieve list of reason types'] });
    }
};

module.exports = {
    endRun,
    getRunById,
    getLogsByRunId,
    getFlpsByRunId,
    listReasonTypes,
    listRuns,
    listTagsByRunId,
    startRun,
    updateRunByRunNumber,
    updateRunTags,
    updateRun,
};<|MERGE_RESOLUTION|>--- conflicted
+++ resolved
@@ -30,10 +30,7 @@
         GetAllRunsDto,
         GetRunDto,
         UpdateRunByRunNumberDto,
-<<<<<<< HEAD
         UpdateRunTagsDto,
-=======
->>>>>>> 4f680f7f
         StartRunDto,
         UpdateRunDto,
     },
