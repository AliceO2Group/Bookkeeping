/**
 * @license
 * Copyright CERN and copyright holders of ALICE O2. This software is
 * distributed under the terms of the GNU General Public License v3 (GPL
 * Version 3), copied verbatim in the file "COPYING".
 *
 * See http://alice-o2.web.cern.ch/license for full licensing information.
 *
 * In applying this license CERN does not waive the privileges and immunities
 * granted to it by virtue of its status as an Intergovernmental Organization
 * or submit itself to any jurisdiction.
 */

const {
    run: {
        GetAllRunsUseCase,
        GetRunUseCase,
        GetLogsByRunUseCase,
        StartRunUseCase,
        EndRunUseCase,
        GetFlpsByRunUseCase,
        UpdateRunTagsUseCase,
    },
} = require('../../usecases');
const {
    dtos: {
        GetAllRunsDto,
        GetRunDto,
<<<<<<< HEAD
        StartRunDto,
        EndRunDto,
=======
        UpdateRunTagsDto,
>>>>>>> 0cadd2c9
    },
} = require('../../domain');
const { dtoValidator } = require('../utilities');

/**
 * Get all runs.
 *
 * @param {Object} request The *request* object represents the HTTP request and has properties for the request query
 *                         string, parameters, body, HTTP headers, and so on.
 * @param {Object} response The *response* object represents the HTTP response that an Express app sends when it gets an
 *                          HTTP request.
 * @param {Function} next The *next* object represents the next middleware function which is used to pass control to the
 *                        next middleware function.
 * @returns {undefined}
 */
const listRuns = async (request, response, next) => {
    const value = await dtoValidator(GetAllRunsDto, request, response);
    if (!value) {
        return;
    }

    const { count, runs } = await new GetAllRunsUseCase()
        .execute(value);

    const { query: { page: { limit = 100 } = {} } } = value;
    const totalPages = Math.ceil(count / limit);

    response.status(200).json({
        data: runs,
        meta: {
            page: {
                pageCount: totalPages,
                totalCount: count,
            },
        },
    });
};

/**
 * Get run.
 *
 * @param {Object} request The *request* object represents the HTTP request and has properties for the request query
 *                         string, parameters, body, HTTP headers, and so on.
 * @param {Object} response The *response* object represents the HTTP response that an Express app sends when it gets an
 *                          HTTP request.
 * @param {Function} next The *next* object represents the next middleware function which is used to pass control to the
 *                        next middleware function.
 * @returns {undefined}
 */
const getRunById = async (request, response, next) => {
    const value = await dtoValidator(GetRunDto, request, response);
    if (!value) {
        return;
    }

    const run = await new GetRunUseCase()
        .execute(value);

    if (run === null) {
        response.status(404).json({
            errors: [
                {
                    status: '404',
                    title: `Run with this id (${value.params.runId}) could not be found`,
                },
            ],
        });
    } else {
        response.status(200).json({
            data: run,
        });
    }
};

/**
 * Get all logs with run.
 *
 * @param {Object} request The *request* object represents the HTTP request and has properties for the request query
 *                         string, parameters, body, HTTP headers, and so on.
 * @param {Object} response The *response* object represents the HTTP response that an Express app sends when it gets an
 *                          HTTP request.
 * @param {Function} next The *next* object represents the next middleware function which is used to pass control to the
 *                        next middleware function.
 * @returns {undefined}
 */
const getLogsByRunId = async (request, response, next) => {
    const value = await dtoValidator(GetRunDto, request, response);
    if (!value) {
        return;
    }

    const logs = await new GetLogsByRunUseCase()
        .execute(value);

    if (logs === null) {
        response.status(404).json({
            errors: [
                {
                    status: '404',
                    title: `Run with this id (${value.params.runId}) could not be found`,
                },
            ],
        });
    } else {
        response.status(200).json({
            data: logs,
        });
    }
};

/**
 * Get all logs with run.
 *
 * @param {Object} request The *request* object represents the HTTP request and has properties for the request query
 *                         string, parameters, body, HTTP headers, and so on.
 * @param {Object} response The *response* object represents the HTTP response that an Express app sends when it gets an
 *                          HTTP request.
 * @param {Function} next The *next* object represents the next middleware function which is used to pass control to the
 *                        next middleware function.
 * @returns {undefined}
 */
const getFlpsByRunId = async (request, response, next) => {
    const value = await dtoValidator(GetRunDto, request, response);
    if (!value) {
        return;
    }

    const flps = await new GetFlpsByRunUseCase()
        .execute(value);

    if (flps === null) {
        response.status(404).json({
            errors: [
                {
                    status: '404',
                    title: `Run with this id (${value.params.runId}) could not be found`,
                },
            ],
        });
    } else {
        response.status(200).json({
            data: flps,
        });
    }
};

/**
<<<<<<< HEAD
 * Create a new Run
=======
 * Update (overwrite) tags of specified run
>>>>>>> 0cadd2c9
 *
 * @param {Object} request The *request* object represents the HTTP request and has properties for the request query
 *                         string, parameters, body, HTTP headers, and so on.
 * @param {Object} response The *response* object represents the HTTP response that an Express app sends when it gets an
 *                          HTTP request.
 * @param {Function} next The *next* object represents the next middleware function which is used to pass control to the
 *                        next middleware function.
<<<<<<< HEAD
 * @returns {undefined}
 */
const startRun = async (request, response, next) => {
    const value = await dtoValidator(StartRunDto, request, response);
=======
 * @returns {void}
 */
const updateRunTags = async (request, response, next) => {
    const value = await dtoValidator(UpdateRunTagsDto, request, response);
>>>>>>> 0cadd2c9
    if (!value) {
        return;
    }

<<<<<<< HEAD
    const { result, error } = await new StartRunUseCase()
        .execute(value);
=======
    const { result, error } = await new UpdateRunTagsUseCase().execute(value);
>>>>>>> 0cadd2c9

    if (error) {
        response.status(Number(error.status)).json({ errors: [error] });
    } else {
<<<<<<< HEAD
        response.status(201).json({ data: result });
    }
};

/**
 * Edit end time of a run
 *
 * @param {Object} request The *request* object represents the HTTP request and has properties for the request query
 *                         string, parameters, body, HTTP headers, and so on.
 * @param {Object} response The *response* object represents the HTTP response that an Express app sends when it gets an
 *                          HTTP request.
 * @param {Function} next The *next* object represents the next middleware function which is used to pass control to the
 *                        next middleware function.
 * @returns {undefined}
 */
const endRun = async (request, response, next) => {
    const value = await dtoValidator(EndRunDto, request, response);
    if (!value) {
        return;
    }

    const { result, error } = await new EndRunUseCase()
        .execute(value);

    if (error) {
        response.status(Number(error.status)).json({ errors: [error] });
    } else {
        response.status(201).json({ data: result });
=======
        response.status(200).json({ data: result });
>>>>>>> 0cadd2c9
    }
};

module.exports = {
    getRunById,
    listRuns,
    getLogsByRunId,
    getFlpsByRunId,
<<<<<<< HEAD
    startRun,
    endRun,
=======
    updateRunTags,
>>>>>>> 0cadd2c9
};<|MERGE_RESOLUTION|>--- conflicted
+++ resolved
@@ -26,12 +26,9 @@
     dtos: {
         GetAllRunsDto,
         GetRunDto,
-<<<<<<< HEAD
+        UpdateRunTagsDto,
         StartRunDto,
         EndRunDto,
-=======
-        UpdateRunTagsDto,
->>>>>>> 0cadd2c9
     },
 } = require('../../domain');
 const { dtoValidator } = require('../utilities');
@@ -179,44 +176,54 @@
 };
 
 /**
-<<<<<<< HEAD
+ * Update (overwrite) tags of specified run
+ *
+ * @param {Object} request The *request* object represents the HTTP request and has properties for the request query
+ *                         string, parameters, body, HTTP headers, and so on.
+ * @param {Object} response The *response* object represents the HTTP response that an Express app sends when it gets an
+ *                          HTTP request.
+ * @param {Function} next The *next* object represents the next middleware function which is used to pass control to the
+ *                        next middleware function.
+ * @returns {void}
+ */
+const updateRunTags = async (request, response, next) => {
+    const value = await dtoValidator(UpdateRunTagsDto, request, response);
+    if (!value) {
+        return;
+    }
+
+    const { result, error } = await new UpdateRunTagsUseCase().execute(value);
+
+    if (error) {
+        response.status(Number(error.status)).json({ errors: [error] });
+    } else {
+        response.status(200).json({ data: result });
+    }
+};
+
+/**
  * Create a new Run
-=======
- * Update (overwrite) tags of specified run
->>>>>>> 0cadd2c9
- *
- * @param {Object} request The *request* object represents the HTTP request and has properties for the request query
- *                         string, parameters, body, HTTP headers, and so on.
- * @param {Object} response The *response* object represents the HTTP response that an Express app sends when it gets an
- *                          HTTP request.
- * @param {Function} next The *next* object represents the next middleware function which is used to pass control to the
- *                        next middleware function.
-<<<<<<< HEAD
+ *
+ * @param {Object} request The *request* object represents the HTTP request and has properties for the request query
+ *                         string, parameters, body, HTTP headers, and so on.
+ * @param {Object} response The *response* object represents the HTTP response that an Express app sends when it gets an
+ *                          HTTP request.
+ * @param {Function} next The *next* object represents the next middleware function which is used to pass control to the
+ *                        next middleware function.
  * @returns {undefined}
  */
 const startRun = async (request, response, next) => {
     const value = await dtoValidator(StartRunDto, request, response);
-=======
- * @returns {void}
- */
-const updateRunTags = async (request, response, next) => {
-    const value = await dtoValidator(UpdateRunTagsDto, request, response);
->>>>>>> 0cadd2c9
-    if (!value) {
-        return;
-    }
-
-<<<<<<< HEAD
+    if (!value) {
+        return;
+    }
+
     const { result, error } = await new StartRunUseCase()
         .execute(value);
-=======
-    const { result, error } = await new UpdateRunTagsUseCase().execute(value);
->>>>>>> 0cadd2c9
 
     if (error) {
         response.status(Number(error.status)).json({ errors: [error] });
     } else {
-<<<<<<< HEAD
         response.status(201).json({ data: result });
     }
 };
@@ -245,9 +252,6 @@
         response.status(Number(error.status)).json({ errors: [error] });
     } else {
         response.status(201).json({ data: result });
-=======
-        response.status(200).json({ data: result });
->>>>>>> 0cadd2c9
     }
 };
 
@@ -256,10 +260,7 @@
     listRuns,
     getLogsByRunId,
     getFlpsByRunId,
-<<<<<<< HEAD
     startRun,
     endRun,
-=======
     updateRunTags,
->>>>>>> 0cadd2c9
 };