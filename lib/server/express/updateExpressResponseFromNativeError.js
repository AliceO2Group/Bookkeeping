/**
 * @license
 * Copyright CERN and copyright holders of ALICE O2. This software is
 * distributed under the terms of the GNU General Public License v3 (GPL
 * Version 3), copied verbatim in the file "COPYING".
 *
 * See http://alice-o2.web.cern.ch/license for full licensing information.
 *
 * In applying this license CERN does not waive the privileges and immunities
 * granted to it by virtue of its status as an Intergovernmental Organization
 * or submit itself to any jurisdiction.
 */

const { ConflictError } = require('../errors/ConflictError.js');
const { NotFoundError } = require('../errors/NotFoundError.js');

/**
 * Update (in place) the given Express response considering a given error
 * If the error is specific, the response status may be set to a specific error code
 *
 * @param {Object} response the express response
 * @param {Error} error the error to handle
 *
 * @return {void}
 */
const updateExpressResponseFromNativeError = (response, error) => {
    let status = 400;
    let title = 'Service unavailable';
    const { message } = error;

    if (error instanceof NotFoundError) {
        status = 404;
        title = 'Not found';
    }

    if (error instanceof ConflictError) {
        status = 409;
<<<<<<< HEAD
        title = 'Conflict in data';
=======
        title = 'The request conflicts with existing data';
>>>>>>> 7e41d331
    }

    response.status(status).json({ errors: [{ status, title, detail: message || 'An error has occurred' }] });
};

exports.updateExpressResponseFromNativeError = updateExpressResponseFromNativeError;<|MERGE_RESOLUTION|>--- conflicted
+++ resolved
@@ -35,11 +35,7 @@
 
     if (error instanceof ConflictError) {
         status = 409;
-<<<<<<< HEAD
-        title = 'Conflict in data';
-=======
         title = 'The request conflicts with existing data';
->>>>>>> 7e41d331
     }
 
     response.status(status).json({ errors: [{ status, title, detail: message || 'An error has occurred' }] });
