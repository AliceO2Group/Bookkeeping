--- conflicted
+++ resolved
@@ -219,38 +219,6 @@
 
                 [
                     sequelize.literal(`
-<<<<<<< HEAD
-                        IF(
-                            (
-                                COALESCE(run.time_trg_end,   run.time_o2_end  ) IS NULL
-                             OR COALESCE(run.time_trg_start, run.time_o2_start) IS NULL
-                            ),
-                            IF(
-                                SUM(
-                                    COALESCE(effectivePeriods.\`to\`,   0)
-                                  + COALESCE(effectivePeriods.\`from\`, 0)
-                                ) = 0,
-                                1,
-                                null
-                            ),
-                            SUM(
-                                COALESCE(
-                                    effectivePeriods.\`to\`,
-                                    run.time_trg_end,
-                                    run.time_o2_end
-                                )
-                              - COALESCE(
-                                    effectivePeriods.\`from\`,
-                                    run.time_trg_start,
-                                    run.time_o2_start
-                                )
-                            ) / (
-                                COALESCE(run.time_trg_end,   run.time_o2_end)
-                              - COALESCE(run.time_trg_start, run.time_o2_start)
-                            )
-                        )
-                    `),
-=======
                     IF(
                         (
                             COALESCE(run.time_trg_end,   run.time_o2_end  ) IS NULL
@@ -281,7 +249,6 @@
                         )
                     )
                 `),
->>>>>>> e9448209
                     'effectiveRunCoverage',
                 ],
                 [
