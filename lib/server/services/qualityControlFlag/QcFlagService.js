--- conflicted
+++ resolved
@@ -264,14 +264,7 @@
                 [
                     sequelize.literal(`
                     IF(
-<<<<<<< HEAD
-                        (
-                            COALESCE(run.first_tf_timestamp, run.time_start  ) IS NULL
-                         OR COALESCE(run.last_tf_timestamp , run.time_end) IS NULL
-                        ),
-=======
                         run.time_start IS NULL OR run.time_end IS NULL,
->>>>>>> ae0db5f7
                         IF(
                             effectivePeriods.\`from\` IS NULL AND effectivePeriods.\`to\` IS NULL,
                             1,
