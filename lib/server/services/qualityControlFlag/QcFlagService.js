--- conflicted
+++ resolved
@@ -28,13 +28,8 @@
 const { getUserOrFail } = require('../user/getUserOrFail.js');
 const { AccessDeniedError } = require('../../errors/AccessDeniedError.js');
 const { ConflictError } = require('../../errors/ConflictError.js');
-<<<<<<< HEAD
+const { getPhysicalDplDetectorOrFail } = require('../dpl/getPhysicalDplDetectorOrFail.js');
 const { Op } = require('sequelize');
-
-const NON_QC_DETECTORS = new Set(['TST']);
-=======
-const { getPhysicalDplDetectorOrFail } = require('../dpl/getPhysicalDplDetectorOrFail.js');
->>>>>>> 7f3cd836
 
 /**
  * @typedef UserWithRoles
@@ -107,22 +102,6 @@
             throw new BadParameterError(`Given QC flag period (${from}, ${to}) is out of run (${targetRun.startTime}, ${targetRun.endTime}) period`);
         }
         return { from, to };
-    }
-
-    /**
-     * Create new instances of quality control flags
-     *
-<<<<<<< HEAD
-     * @param {number} dplDetectorId DPL detector
-     * @throws {BadParameterError}
-     * @return {Promise<DplDetector>} resolves with the found dpl detector
-     */
-    async _validateQcFlagDplDetector(dplDetectorId) {
-        const dplDetector = await DplDetectorRepository.findOne({ where: { id: dplDetectorId } });
-        if (!dplDetector?.name || NON_QC_DETECTORS.has(dplDetector.name)) {
-            throw new BadParameterError(`Invalid DPL detector (${dplDetector.name})`);
-        }
-        return dplDetector;
     }
 
     /**
@@ -156,15 +135,6 @@
 
     /**
      * Create new instance of quality control flags for data pass
-     * @param {Partial<QcFlag>} parameters flag instance parameters
-     * @param {object} [relations] QC Flag Type entity relations
-     * @param {Partial<UserIdentifier>} [relations.user] user identifiers
-     * @param {number} [parameters.flagTypeId] flag type id
-     * @param {number} [parameters.runNumber] associated run's number
-     * @param {number} [parameters.dataPassId] associated dataPass' id
-     * @param {number} [parameters.dplDetectorId] associated dplDetector's id
-     * @return {Promise<QcFlag>} promise
-=======
      * @param {Partial<QcFlag>} qcFlag flags to create
      * @param {object} scope scope of the QC flags to create
      * @param {number} scope.runNumber associated run's number
@@ -174,61 +144,48 @@
      * @param {object} relations relations of the QC flag
      * @param {UserIdentifier} relations.userIdentifier identifier of the user creating the QC flag
      * @return {Promise<QcFlag>} resolves with the created QC flag
->>>>>>> 7f3cd836
      * @throws {BadParameterError, NotFoundError}
      */
     async create(qcFlag, scope, relations) {
         const {
             runNumber,
             dataPassId,
-<<<<<<< HEAD
+            simulationPassId,
             dplDetectorId,
-        } = relations;
+        } = scope;
+        const { userIdentifier: { userId, externalUserId } } = relations;
+
+        if (!dataPassId && !simulationPassId) {
+            throw new BadParameterError('Cannot create QC flag without data pass or simulation pass');
+        } else if (dataPassId && simulationPassId) {
+            throw new BadParameterError('Cannot create QC flag for data pass and simulation pass simultaneously');
+        }
 
         return dataSource.transaction(async () => {
             // Check user
             const user = await getUserOrFail({ userId, externalUserId });
 
             // Check associations
-            const dplDetector = await this._validateQcFlagDplDetector(dplDetectorId);
-
-            const targetRun = await RunRepository.findOne({
-                subQuery: false,
-                attributes: ['timeTrgStart', 'timeTrgEnd'],
-                where: { runNumber },
-                include: [
-                    {
-                        association: 'dataPass',
-                        where: { id: dataPassId },
-                        through: { attributes: [] },
-                        attributes: ['id'],
-                        required: true,
-                    },
-                    {
-                        association: 'detectors',
-                        where: { name: dplDetector.name },
-                        through: { attributes: [] },
-                        attributes: [],
-                        required: true,
-                    },
-                ],
-            });
-            if (!targetRun) {
-                // eslint-disable-next-line max-len
-                throw new BadParameterError(`There is not association between data pass with this id (${dataPassId}), run with this number (${runNumber}) and detector with this name (${dplDetector.name})`);
-            }
-
-            const { fromTime, toTime } = this._prepareQcFlagPeriod({ from, to }, targetRun);
+            const dplDetector = await getPhysicalDplDetectorOrFail(dplDetectorId);
+
+            const targetRun = await this._getRunWithDetectorAndDataOrSimulationPass(
+                runNumber,
+                dplDetector.name,
+                { dataPassId, simulationPassId },
+            );
+
+            const { comment, flagTypeId } = qcFlag;
+            const { from, to } = this._prepareQcFlagPeriod({ from: qcFlag.from, to: qcFlag.to }, targetRun);
 
             // Insert
             const newInstance = await QcFlagRepository.insert({
-                from: fromTime,
-                to: toTime,
+                from,
+                to,
                 comment,
                 createdById: user.id,
                 flagTypeId,
                 runNumber,
-                dplDetectorId,
+                dplDetectorId: dplDetector.id,
             });
             await QcFlagEffectivePeriodRepository.insert({
                 flagId: newInstance.id,
@@ -238,9 +195,14 @@
 
             const createdFlag = await QcFlagRepository.findOne(this.prepareQueryBuilder().where('id').is(newInstance.id));
 
-            await createdFlag.addDataPasses(targetRun.dataPass);
-
-            const effectivePeriods = await QcFlagEffectivePeriodRepository.findAll({
+            if (dataPassId) {
+                await createdFlag.addDataPasses(targetRun.dataPass);
+            }
+            if (simulationPassId) {
+                await createdFlag.addSimulationPasses(targetRun.simulationPasses);
+            }
+
+            const effectivePeriodsToBeUpdated = await QcFlagEffectivePeriodRepository.findAll({
                 where: {
                     from: { [Op.lt]: createdFlag.to },
                     to: { [Op.gt]: createdFlag.from },
@@ -249,10 +211,9 @@
                     {
                         association: 'flag',
                         include: [
-                            {
-                                association: 'dataPasses',
-                                where: { id: dataPassId },
-                            },
+                            dataPassId
+                                ? { association: 'dataPasses', where: { id: dataPassId }, required: true }
+                                : { association: 'simulationPasses', where: { id: simulationPassId }, required: true },
                         ],
                         where: {
                             [Op.and]: [
@@ -269,119 +230,7 @@
 
             await this._updateEffectivePeriods(
                 createdFlag,
-                effectivePeriods,
-            );
-
-            return qcFlagAdapter.toEntity(createdFlag);
-        });
-    }
-
-    /**
-     * Create new instance of quality control flags for simulation pass
-     * @param {Partial<QcFlag>} parameters flag instance parameters
-     * @param {object} [relations] QC Flag entity relations
-     * @param {Partial<UserIdentifier>} [relations.user] user identifiers
-     * @param {number} [parameters.flagTypeId] flag type id
-     * @param {number} [parameters.runNumber] associated run's number
-     * @param {number} [parameters.simulationPassId] associated simulationPass' id
-     * @param {number} [parameters.dplDetectorId] associated dplDetector's id
-     * @return {Promise<QcFlag>} promise
-     * @throws {BadParameterError, NotFoundError}
-     */
-    async createForSimulationPass(parameters, relations = {}) {
-        const {
-            from = null,
-            to = null,
-            comment,
-        } = parameters;
-        const {
-            user: { userId, externalUserId } = {},
-            flagTypeId,
-            runNumber,
-=======
->>>>>>> 7f3cd836
-            simulationPassId,
-            dplDetectorId,
-        } = scope;
-        const { userIdentifier: { userId, externalUserId } } = relations;
-
-        if (!dataPassId && !simulationPassId) {
-            throw new BadParameterError('Cannot create QC flag without data pass or simulation pass');
-        } else if (dataPassId && simulationPassId) {
-            throw new BadParameterError('Cannot create QC flag for data pass and simulation pass simultaneously');
-        }
-
-        return dataSource.transaction(async () => {
-            // Check user
-            const user = await getUserOrFail({ userId, externalUserId });
-
-            // Check associations
-            const dplDetector = await getPhysicalDplDetectorOrFail(dplDetectorId);
-
-            const targetRun = await this._getRunWithDetectorAndDataOrSimulationPass(
-                runNumber,
-                dplDetector.name,
-                { dataPassId, simulationPassId },
-            );
-
-            const { comment, flagTypeId } = qcFlag;
-            const { from, to } = this._prepareQcFlagPeriod({ from: qcFlag.from, to: qcFlag.to }, targetRun);
-
-            // Insert
-            const newInstance = await QcFlagRepository.insert({
-                from,
-                to,
-                comment,
-                createdById: user.id,
-                flagTypeId,
-                runNumber,
-                dplDetectorId: dplDetector.id,
-            });
-            await QcFlagEffectivePeriodRepository.insert({
-                flagId: newInstance.id,
-                from: newInstance.from,
-                to: newInstance.to,
-            });
-
-            const createdFlag = await QcFlagRepository.findOne(this.prepareQueryBuilder().where('id').is(newInstance.id));
-
-            if (dataPassId) {
-                await createdFlag.addDataPasses(targetRun.dataPass);
-            }
-            if (simulationPassId) {
-                await createdFlag.addSimulationPasses(targetRun.simulationPasses);
-            }
-
-            const effectivePeriods = await QcFlagEffectivePeriodRepository.findAll({
-                where: {
-                    from: { [Op.lt]: createdFlag.to },
-                    to: { [Op.gt]: createdFlag.from },
-                },
-                include: [
-                    {
-                        association: 'flag',
-                        include: [
-                            {
-                                association: 'simulationPasses',
-                                where: { id: simulationPassId },
-                            },
-                        ],
-                        where: {
-                            [Op.and]: [
-                                {
-                                    dplDetectorId,
-                                    runNumber,
-                                },
-                                { createdAt: { [Op.lt]: createdFlag.createdAt } },
-                            ],
-                        },
-                    },
-                ],
-            });
-
-            await this._updateEffectivePeriods(
-                createdFlag,
-                effectivePeriods,
+                effectivePeriodsToBeUpdated,
             );
 
             return qcFlagAdapter.toEntity(createdFlag);
