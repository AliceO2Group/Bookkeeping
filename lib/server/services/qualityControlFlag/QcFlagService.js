--- conflicted
+++ resolved
@@ -155,24 +155,9 @@
      * @return {Promise<void>} resolve once all periods are updated
      */
     async _updateEffectivePeriods({ from: newerPeriodFrom, to: newerPeriodTo }, periods) {
-        /**
-         * When run's timestamps are missing, effective periods have null timestamps, therefore
-         * comparison must be evaluated on extended set of values
-         * so  `from` == null becomes -1, which is interpreted as run.startTime
-         * and `to`   == null becomes MAX_DATE, which is interpreted as run.endTime
-         */
-        const MAX_DATE = new Date('100000-01-01').getTime();
-
         for (const effectivePeriod of periods) {
             const { id: effectivePeriodId, from: effectiveFrom, to: effectiveTo } = effectivePeriod;
 
-<<<<<<< HEAD
-            if ((newerPeriodFrom ?? -1) <= (effectiveFrom ?? -1)
-                && (effectiveTo ?? MAX_DATE) <= (newerPeriodTo ?? MAX_DATE)) { // Old flag is fully covered by new one
-                await QcFlagEffectivePeriodRepository.removeOne({ where: { id: effectivePeriodId } });
-            } else if ((effectiveFrom ?? -1) < (newerPeriodFrom ?? -1) // New flag's period is included in the old one's period.
-                    && (newerPeriodTo ?? MAX_DATE) < (effectiveTo ?? MAX_DATE)) {
-=======
             const effectiveToIsLesserOrEqNewerPeriodTo = newerPeriodTo === null || effectiveTo !== null && effectiveTo <= newerPeriodTo;
 
             if (newerPeriodFrom <= effectiveFrom
@@ -180,20 +165,15 @@
                 await QcFlagEffectivePeriodRepository.removeOne({ where: { id: effectivePeriodId } });
             } else if (effectiveFrom < newerPeriodFrom && !effectiveToIsLesserOrEqNewerPeriodTo) {
                 // New flag's period is included in the old one's period.
->>>>>>> c37695ae
                 await QcFlagEffectivePeriodRepository.update(effectivePeriod, { to: newerPeriodFrom });
                 await QcFlagEffectivePeriodRepository.insert({
                     flagId: effectivePeriod.flagId,
                     from: newerPeriodTo,
                     to: effectiveTo,
                 });
-            } else if ((effectiveFrom ?? -1) < (newerPeriodFrom ?? -1)) {
+            } else if (effectiveFrom < newerPeriodFrom) {
                 await QcFlagEffectivePeriodRepository.update(effectivePeriod, { to: newerPeriodFrom });
-<<<<<<< HEAD
-            } else if ((newerPeriodTo ?? MAX_DATE) < (effectiveTo ?? MAX_DATE)) {
-=======
             } else if (!effectiveToIsLesserOrEqNewerPeriodTo) {
->>>>>>> c37695ae
                 await QcFlagEffectivePeriodRepository.update(effectivePeriod, { from: newerPeriodTo });
             } else {
                 throw new Error('Incorrect state');
