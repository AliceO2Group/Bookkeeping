--- conflicted
+++ resolved
@@ -432,143 +432,6 @@
     }
 
     /**
-<<<<<<< HEAD
-     * Find QC flags in GAQ effective periods for given data pass and run
-     *
-     * @param {number} dataPassId id od data pass
-     * @param {number} runNumber run number
-     * @return {Promise<GaqFlags[]>} promise of aggregated QC flags
-     */
-    async getGaqFlags(dataPassId, runNumber) {
-        const gaqPeriods = await QcFlagRepository.findGaqPeriods(dataPassId, runNumber);
-        const qcFlags = (await QcFlagRepository.findAll({
-            where: { id: { [Op.in]: gaqPeriods.flatMap(({ contributingFlagIds }) => contributingFlagIds) } },
-            include: [
-                { association: 'flagType' },
-                { association: 'createdBy' },
-                { association: 'verifications', include: [{ association: 'createdBy' }] },
-            ],
-        })).map(qcFlagAdapter.toEntity);
-
-        const idToFlag = Object.fromEntries(qcFlags.map((flag) => [flag.id, flag]));
-
-        return gaqPeriods.map(({
-            contributingFlagIds,
-            from,
-            to,
-        }) => ({
-            from,
-            to,
-            contributingFlags: contributingFlagIds.map((id) => idToFlag[id]),
-        }));
-    }
-
-    /**
-     * Get GAQ summary
-     *
-     * @param {number} dataPassId id of data pass id
-     * @param {object} [options] additional options
-     * @param {boolean} [options.mcReproducibleAsNotBad = false] if set to true,
-     * `Limited Acceptance MC Reproducible` flag type is treated as good one
-     * @return {Promise<GaqSummary[]>} Resolves with the GAQ Summary
-     */
-    async getGaqSummary(dataPassId, { mcReproducibleAsNotBad = false } = {}) {
-        await getOneDataPassOrFail({ id: dataPassId });
-        const runGaqSubSummaries = await QcFlagRepository.getRunGaqSubSummaries(dataPassId, { mcReproducibleAsNotBad });
-
-        const summary = {};
-        const flagsAndVerifications = {};
-
-        // Fold list of subSummaries into one summary
-        for (const subSummary of runGaqSubSummaries) {
-            const {
-                runNumber,
-                flagsIds,
-                verifiedFlagsIds,
-            } = subSummary;
-
-            if (!summary[runNumber]) {
-                summary[runNumber] = { [QC_SUMMARY_PROPERTIES.mcReproducible]: false };
-            }
-            if (!flagsAndVerifications[runNumber]) {
-                flagsAndVerifications[runNumber] = {};
-            }
-
-            const runSummary = summary[runNumber];
-
-            const distinctRunFlagsIds = flagsAndVerifications[runNumber]?.distinctFlagsIds ?? [];
-            const distinctRunVerifiedFlagsIds = flagsAndVerifications[runNumber]?.distinctVerifiedFlagsIds ?? [];
-
-            flagsAndVerifications[runNumber] = {
-                distinctFlagsIds: new Set([...distinctRunFlagsIds, ...flagsIds]),
-                distinctVerifiedFlagsIds: new Set([...distinctRunVerifiedFlagsIds, ...verifiedFlagsIds]),
-            };
-
-            if (subSummary.bad !== null) {
-                this._mergeIntoSummaryUnit(runSummary, subSummary);
-            }
-        }
-
-        for (const [runNumber, { distinctFlagsIds, distinctVerifiedFlagsIds }] of Object.entries(flagsAndVerifications)) {
-            summary[runNumber][QC_SUMMARY_PROPERTIES.missingVerificationsCount] = distinctFlagsIds.size - distinctVerifiedFlagsIds.size;
-            if (!summary[runNumber][QC_SUMMARY_PROPERTIES.badEffectiveRunCoverage] &&
-                !summary[runNumber][QC_SUMMARY_PROPERTIES.explicitlyNotBadEffectiveRunCoverage]
-            ) {
-                delete summary[runNumber];
-            }
-        }
-
-        return summary;
-    }
-
-    /**
-     * Update RunDetectorQcSummary or RunGaqSummary with new information
-     *
-     * @param {RunDetectorQcSummary|RunGaqSummary} summaryUnit RunDetectorQcSummary or RunGaqSummary
-     * @param {{ bad: boolean, effectiveRunCoverage: number, mcReproducible: boolean}} partialSummaryUnit new properties
-     * to be applied to the summary object
-     * @return {void}
-     */
-    _mergeIntoSummaryUnit(summaryUnit, partialSummaryUnit) {
-        const {
-            bad,
-            effectiveRunCoverage,
-            mcReproducible,
-        } = partialSummaryUnit;
-
-        const { badEffectiveRunCoverage, explicitlyNotBadEffectiveRunCoverage } = summaryUnit;
-
-        if (bad) {
-            if (effectiveRunCoverage !== null && badEffectiveRunCoverage !== null) {
-                summaryUnit.badEffectiveRunCoverage =
-                    (badEffectiveRunCoverage ?? 0) + effectiveRunCoverage;
-            } else {
-                summaryUnit.badEffectiveRunCoverage = null;
-            }
-
-            summaryUnit[QC_SUMMARY_PROPERTIES.mcReproducible] =
-                mcReproducible || summaryUnit.mcReproducible;
-        } else if (bad !== null) {
-            if (effectiveRunCoverage !== null && explicitlyNotBadEffectiveRunCoverage !== null) {
-                summaryUnit.explicitlyNotBadEffectiveRunCoverage =
-                    (explicitlyNotBadEffectiveRunCoverage ?? 0) + effectiveRunCoverage;
-            } else {
-                summaryUnit.explicitlyNotBadEffectiveRunCoverage = null;
-            }
-            summaryUnit.mcReproducible =
-                mcReproducible || summaryUnit.mcReproducible;
-        }
-        if (summaryUnit.badEffectiveRunCoverage === undefined) {
-            summaryUnit.badEffectiveRunCoverage = 0;
-        }
-        if (summaryUnit.explicitlyNotBadEffectiveRunCoverage === undefined) {
-            summaryUnit.explicitlyNotBadEffectiveRunCoverage = 0;
-        }
-    }
-
-    /**
-=======
->>>>>>> 28d1e1a7
      * Return a paginated list of QC flags related to a given simulation pass, run and dpl detector
      *
      * @param {object} criteria the QC flag criteria
