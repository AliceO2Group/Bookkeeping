/**
 * @license
 * Copyright CERN and copyright holders of ALICE O2. This software is
 * distributed under the terms of the GNU General Public License v3 (GPL
 * Version 3), copied verbatim in the file "COPYING".
 *
 * See http://alice-o2.web.cern.ch/license for full licensing information.
 *
 * In applying this license CERN does not waive the privileges and immunities
 * granted to it by virtue of its status as an Intergovernmental Organization
 * or submit itself to any jurisdiction.
 */

const {
    repositories: {
        QcFlagRepository,
        DataPassQcFlagRepository,
        SimulationPassQcFlagRepository,
        RunRepository,
        QcFlagVerificationRepository,
        QcFlagEffectivePeriodRepository,
    },
} = require('../../../database/index.js');
const { dataSource } = require('../../../database/DataSource.js');
const { qcFlagAdapter, dataPassQcFlagAdapter, simulationPassQcFlagAdapter } = require('../../../database/adapters/index.js');
const { BadParameterError } = require('../../errors/BadParameterError.js');
const { NotFoundError } = require('../../errors/NotFoundError.js');
const { getUserOrFail } = require('../user/getUserOrFail.js');
const { AccessDeniedError } = require('../../errors/AccessDeniedError.js');
const { ConflictError } = require('../../errors/ConflictError.js');
<<<<<<< HEAD
const { Op } = require('sequelize');

const NON_QC_DETECTORS = new Set(['TST']);
=======
const { getPhysicalDplDetectorOrFail } = require('../dpl/getPhysicalDplDetectorOrFail.js');
const { Op } = require('sequelize');
>>>>>>> 193442da

/**
 * @typedef UserWithRoles
 * @property {number} userId
 * @property {number} externalUserId
 * @property {string[]} roles
 */

/**
 * @typedef RunDetectorQcSummary
 * @property {number} badEffectiveRunCoverage
 * @property {number} explicitlyNotBadEffectiveRunCoverage
 * @property {number} missingVerificationsCount
 */

/**
 * @typedef RunQcSummary
 * @type {Object<number, QcSummary>} dplDetectorID to QcSummary mappings
 */

/**
 * @typedef QcSummary
 * @type {Object<number, Object<number, QcSummary>>} runNumber to RunQcSummary mapping
 */

/**
 * Quality control flags service
 */
class QcFlagService {
    /**
     * Find an Quality Control Flag by its id
     * @param {number} id identifier of Quality Control Flag
     * @return {QcFlag} a Quality Control Flag
     */
    async getById(id) {
        const queryBuilder = this.prepareQueryBuilder();
        if (!id) {
            throw new BadParameterError('Can not find without Quality Control Flag id');
        }

        queryBuilder.where('id').is(id);

        const qcFlag = await QcFlagRepository.findOne(queryBuilder);
        return qcFlag ? qcFlagAdapter.toEntity(qcFlag) : null;
    }

    /**
     * Find an Quality Control Flag by its id
     * @param {number} id id of Quality Control Flag
     * @throws {NotFoundError} in case there is no Quality Control Flag with given id
     * @return {Promise<QcFlag>} a Quality Control Flag
     */
    async getOneOrFail(id) {
        const qcFlag = await this.getById(id);
        if (!qcFlag) {
            throw new NotFoundError(`Quality Control Flag with this id (${id}) could not be found`);
        }
        return qcFlag;
    }

    /**
     * Validate QC flag timestamps
     * If null timestamp was provided, given timestamp is replaced by run's startTime or endTime
     * @param {Partial<Period>} timestamps QC flag timestamps
     * @param {Run} targetRun run which for QC flag is to be set
     * @return {{from: (number|null), to: (number|null)}} prepared timestamps
     * @throws {BadParameterError}
     */
    _prepareQcFlagPeriod(timestamps, targetRun) {
        const from = timestamps.from ?? targetRun.startTime ?? null;
        const to = timestamps.to ?? targetRun.endTime ?? null;

        if (from === null || to === null) {
            if (!from && !to) {
                return { from: null, to: null };
            } else {
                throw new BadParameterError('Only null QC flag timestamps are accepted as run.startTime or run.endTime is missing');
            }
        }

        if (from >= to) {
            throw new BadParameterError('Parameter "to" timestamp must be greater than "from" timestamp');
        }

        if (from < targetRun.startTime || targetRun.endTime < to) {
            // eslint-disable-next-line max-len
            throw new BadParameterError(`Given QC flag period (${from}, ${to}) is out of run (${targetRun.startTime}, ${targetRun.endTime}) period`);
        }
        return { from, to };
    }

    /**
     * Remove a time segment from a list of QC flags effective periods
     * @param {Period} intersectingPeriod time segment that should be removed from given periods
     * @param {SequelizeQcFlagEffectivePeriod} periods periods to be updated or discarded
     * @return {Promise<void>} resolve once all periods are updated
     */
    async _updateEffectivePeriods({ from: newerPeriodFrom, to: newerPeriodTo }, periods) {
        for (const effectivePeriod of periods) {
            const { id: effectivePeriodId, from: effectiveFrom, to: effectiveTo } = effectivePeriod;

            if (newerPeriodFrom <= effectiveFrom && effectiveTo <= newerPeriodTo) { // Old flag is fully covered by new one
                await QcFlagEffectivePeriodRepository.removeOne({ where: { id: effectivePeriodId } });
            } else if (effectiveFrom < newerPeriodFrom && newerPeriodTo < effectiveTo) { // New flag's period is included in the old one's period
                await QcFlagEffectivePeriodRepository.update(effectivePeriod, { to: newerPeriodFrom });
                await QcFlagEffectivePeriodRepository.insert({
                    flagId: effectivePeriod.flagId,
                    from: newerPeriodTo,
                    to: effectiveTo,
                });
            } else if (effectiveFrom < newerPeriodFrom) {
                await QcFlagEffectivePeriodRepository.update(effectivePeriod, { to: newerPeriodFrom });
            } else if (newerPeriodTo < effectiveTo) {
                await QcFlagEffectivePeriodRepository.update(effectivePeriod, { from: newerPeriodTo });
            } else {
                throw new Error('Incorrect state');
            }
        }
    }

    /**
     * Make existing flag discarded for certain period dependent on other QC flag
     * @param {QcFlag|SequelizeQcFlag} newFlag newly created flag
     * @param {QcFlag|SequelizeQcFlag} flagToBePartiallyDiscarded flag to be updated
     * @return {Promise<void>} promise
     */
    async _updateQcOneFlagEffectivePeriods(newFlag, flagToBePartiallyDiscarded) {
        const { from: newFlagFrom, to: newFlagTo } = newFlag;

        const { id: flagToBePartiallyDiscardedId, from, to } = flagToBePartiallyDiscarded;
        if (newFlagTo <= from || to <= newFlagFrom) {
            return;
        }

        const effectivePeriodsOfFlagToBePartiallyDiscarded = await QcFlagEffectivePeriodRepository.findAll({
            where: {
                flagId: flagToBePartiallyDiscardedId,
                [Op.or]: [
                    { from: { [Op.gte]: newFlagFrom, [Op.lte]: newFlagTo } },
                    { to: { [Op.gte]: newFlagFrom, [Op.lte]: newFlagTo } },
                    { from: { [Op.lte]: newFlagFrom }, to: { [Op.gte]: newFlagFrom } },
                    { from: { [Op.lte]: newFlagTo }, to: { [Op.gte]: newFlagTo } },
                ],
            },
        });

        for (const effectivePeriod of effectivePeriodsOfFlagToBePartiallyDiscarded) {
            const { id: effectivePeriodId, from: effectiveFrom, to: effectiveTo } = effectivePeriod;

            if (newFlagFrom <= effectiveFrom && effectiveTo <= newFlagTo) { // Old flag is fully covered by new one
                await QcFlagEffectivePeriodRepository.removeOne({ where: { id: effectivePeriodId } });
            } else if (effectiveFrom < newFlagFrom && newFlagTo < effectiveTo) { // New flag's period is included in the old one's period
                await QcFlagEffectivePeriodRepository.update(effectivePeriod, { to: newFlagFrom });
                await QcFlagEffectivePeriodRepository.insert({
                    flagId: flagToBePartiallyDiscardedId,
                    from: newFlagTo,
                    to: effectiveTo,
                });
            } else if (effectiveFrom < newFlagFrom) {
                await QcFlagEffectivePeriodRepository.update(effectivePeriod, { to: newFlagFrom });
            } else if (newFlagTo < effectiveTo) {
                await QcFlagEffectivePeriodRepository.update(effectivePeriod, { from: newFlagTo });
            } else {
                throw new Error('Incorrect state');
            }
        }
    }

    /**
     * Make existing flags discarded for certain period dependent on other QC flag
     * @param {QcFlag|SequelizeQcFlag} newerFlag the flag that possibly discards other ones
     * @param {QcFlag[]|SequelizeQcFlag[]} flagsToBePartiallyDiscarded flags to be updated
     * @return {Promise<void>} promise
     */
    async _updateFlagsEffectivePeriods(newerFlag, flagsToBePartiallyDiscarded) {
        await Promise.all(flagsToBePartiallyDiscarded
            .map((flagToBePartiallyDiscarded) => this._updateQcOneFlagEffectivePeriods(newerFlag, flagToBePartiallyDiscarded)));
    }

    /**
     * Reset QC flag effective period
     * @param {QcFlag|SequelizeQcFlag} qcFlag flag
     * @return {Promise<void>} promise
     */
    async _resetQcFlagEffectivePeriod(qcFlag) {
        await QcFlagEffectivePeriodRepository.removeAll({
            where: {
                flagId: qcFlag.id,
            },
        });
        await QcFlagEffectivePeriodRepository.insert({
            flagId: qcFlag.id,
            from: qcFlag.from,
            to: qcFlag.to,
        });
    }

    /**
     * Get QC summary for given data pass
     * @param {number} dataPassId data pass id
     * @return {Promise<QcSummary[]>} summary
     */
    async getQcFlagsSummariesForDataPass(dataPassId) {
        const queryBuilder = dataSource.createQueryBuilder()
            .whereAssociation('dataPasses', 'id').is(dataPassId);
        return this._getQcFlagsSummaries(queryBuilder);
    }

    /**
     * Get QC summary for given data pass
     * @param {number} simulationPassId data pass id
     * @return {Promise<QcSummary[]>} summary
     */
    async getQcFlagsSummariesForSimulationPass(simulationPassId) {
        const queryBuilder = dataSource.createQueryBuilder()
            .whereAssociation('simulationPasses', 'id').is(simulationPassId);
        return this._getQcFlagsSummaries(queryBuilder);
    }

    /**
     * Get QC summary for given production
     * @param {QueryBuilder} queryBuilder query builder defining association to one data pass or simulation pass
     * @return {Promise<QcSummary[]>} summary
     */
    async _getQcFlagsSummaries(queryBuilder) {
        queryBuilder
            .include({ association: 'effectivePeriods', attributes: [], required: true })
            .include({ association: 'run', attributes: [] })
            .include({ association: 'flagType', attributes: [] })
            .include({ association: 'verifications', attributes: [] })
            .set('attributes', (sequelize) => [
                'runNumber',
                'dplDetectorId',
                [
                    sequelize.literal('SUM(`effectivePeriods`.`to` - `effectivePeriods`.`from`) \
                        / (COALESCE(run.time_trg_end, run.time_o2_end) - COALESCE(run.time_trg_start, run.time_o2_start)) '),
                    'effectiveRunCoverage',
                ],
                [sequelize.col('`flagType`.bad'), 'bad'],
                [
                    sequelize.literal('COUNT( DISTINCT `QcFlag`.id ) - COUNT( DISTINCT `verifications`.flag_id )'),
                    'missingVerificationsCount',
                ],
            ])
            .groupBy('runNumber')
            .groupBy('dplDetectorId')
            .groupBy((seq) => seq.col('`flagType`.bad'));

        const runDetectorSummaries = (await QcFlagRepository.findAll(queryBuilder))
            .map((summaryDb) =>
                ({
                    runNumber: summaryDb.runNumber,
                    dplDetectorId: summaryDb.dplDetectorId,
                    effectiveRunCoverage: summaryDb.get('effectiveRunCoverage'),
                    bad: Boolean(summaryDb.get('bad')),
                    missingVerificationsCount: summaryDb.get('missingVerificationsCount'),
                }));

        const result = {};
        for (const runDetectorSunmmary of runDetectorSummaries) {
            const {
                runNumber,
                dplDetectorId,
                bad,
                effectiveRunCoverage,
                missingVerificationsCount,
            } = runDetectorSunmmary;

            if (!result[runNumber]) {
                result[runNumber] = {};
            }

            if (!result[runNumber][dplDetectorId]) {
                result[runNumber][dplDetectorId] = {};
            }

            result[runNumber][dplDetectorId]['missingVerificationsCount'] =
                (result[runNumber][dplDetectorId]['missingVerificationsCount'] ?? 0) + missingVerificationsCount;
            if (bad) {
                result[runNumber][dplDetectorId]['badEffectiveRunCoverage'] = effectiveRunCoverage;
            } else {
                result[runNumber][dplDetectorId]['explicitlyNotBadEffectiveRunCoverage'] = effectiveRunCoverage;
            }
        }

        return result;
    }

    /**
     * Create new instance of quality control flags for data pass
     * @param {Partial<QcFlag>} qcFlag flags to create
     * @param {object} scope scope of the QC flags to create
     * @param {number} scope.runNumber associated run's number
     * @param {number} scope.dplDetectorId associated dplDetector's identifier
     * @param {number} [scope.dataPassId] associated dataPass' id
     * @param {number} [scope.simulationPassId] associated dataPass' id
     * @param {object} relations relations of the QC flag
     * @param {UserIdentifier} relations.userIdentifier identifier of the user creating the QC flag
     * @return {Promise<QcFlag>} resolves with the created QC flag
     * @throws {BadParameterError, NotFoundError}
     */
    async create(qcFlag, scope, relations) {
        const {
            runNumber,
            dataPassId,
            simulationPassId,
            dplDetectorId,
        } = scope;
        const { userIdentifier: { userId, externalUserId } } = relations;

        if (!dataPassId && !simulationPassId) {
            throw new BadParameterError('Cannot create QC flag without data pass or simulation pass');
        } else if (dataPassId && simulationPassId) {
            throw new BadParameterError('Cannot create QC flag for data pass and simulation pass simultaneously');
        }

        return dataSource.transaction(async () => {
            // Check user
            const user = await getUserOrFail({ userId, externalUserId });

            // Check associations
            const dplDetector = await getPhysicalDplDetectorOrFail(dplDetectorId);

            const targetRun = await this._getRunWithDetectorAndDataOrSimulationPass(
                runNumber,
                dplDetector.name,
                { dataPassId, simulationPassId },
            );

            const { comment, flagTypeId } = qcFlag;
            const { from, to } = this._prepareQcFlagPeriod({ from: qcFlag.from, to: qcFlag.to }, targetRun);

            // Insert
            const newInstance = await QcFlagRepository.insert({
                from,
                to,
                comment,
                createdById: user.id,
                flagTypeId,
                runNumber,
                dplDetectorId: dplDetector.id,
            });
            await QcFlagEffectivePeriodRepository.insert({
                flagId: newInstance.id,
                from: newInstance.from,
                to: newInstance.to,
            });
            await this._resetQcFlagEffectivePeriod(newInstance);

            const createdFlag = await QcFlagRepository.findOne(this.prepareQueryBuilder().where('id').is(newInstance.id));

<<<<<<< HEAD
            await createdFlag.addDataPasses(targetRun.dataPass);

            const flagsToBePartiallyDiscarded = await QcFlagRepository.findAll({
                include: [
                    {
                        association: 'dataPasses',
                        where: { id: dataPassId },
                    },
                ],
                where: {
                    [Op.and]: [
                        {
                            dplDetectorId,
                            runNumber,
                        },
                        { createdAt: { [Op.lt]: createdFlag.createdAt } },
                    ],
                },
            });

            await this._updateFlagsEffectivePeriods(
                createdFlag,
                flagsToBePartiallyDiscarded,
            );

            return qcFlagAdapter.toEntity(createdFlag);
        });
    }

    /**
     * Create new instance of quality control flags for simulation pass
     * @param {Partial<QcFlag>} parameters flag instance parameters
     * @param {object} [relations] QC Flag entity relations
     * @param {Partial<UserIdentifier>} [relations.user] user identifiers
     * @param {number} [parameters.flagTypeId] flag type id
     * @param {number} [parameters.runNumber] associated run's number
     * @param {number} [parameters.simulationPassId] associated simulationPass' id
     * @param {number} [parameters.dplDetectorId] associated dplDetector's id
     * @return {Promise<QcFlag>} promise
     * @throws {BadParameterError, NotFoundError}
     */
    async createForSimulationPass(parameters, relations = {}) {
        const {
            from = null,
            to = null,
            comment,
        } = parameters;
        const {
            user: { userId, externalUserId } = {},
            flagTypeId,
            runNumber,
            simulationPassId,
            dplDetectorId,
        } = relations;

        return dataSource.transaction(async () => {
            // Check user
            const user = await getUserOrFail({ userId, externalUserId });

            // Check associations
            const dplDetector = await this._validateQcFlagDplDetector(dplDetectorId);
=======
            if (dataPassId) {
                await createdFlag.addDataPasses(targetRun.dataPass);
            }
            if (simulationPassId) {
                await createdFlag.addSimulationPasses(targetRun.simulationPasses);
            }
>>>>>>> 193442da

            const effectivePeriodsToBeUpdated = await QcFlagEffectivePeriodRepository.findAll({
                where: {
                    from: { [Op.lt]: createdFlag.to },
                    to: { [Op.gt]: createdFlag.from },
                },
                include: [
                    {
                        association: 'flag',
                        include: [
                            dataPassId
                                ? { association: 'dataPasses', where: { id: dataPassId }, required: true }
                                : { association: 'simulationPasses', where: { id: simulationPassId }, required: true },
                        ],
                        where: {
                            [Op.and]: [
                                {
                                    dplDetectorId,
                                    runNumber,
                                },
                                { createdAt: { [Op.lt]: createdFlag.createdAt } },
                            ],
                        },
                    },
                ],
            });
<<<<<<< HEAD
            if (!targetRun) {
                // eslint-disable-next-line max-len
                throw new BadParameterError(`There is not association between simulation pass with this id (${simulationPassId}), run with this number (${runNumber}) and detector with this name (${dplDetector.name})`);
            }

            const { fromTime, toTime } = this._prepareQcFlagPeriod({ from, to }, targetRun);

            // Insert
            const newInstance = await QcFlagRepository.insert({
                from: fromTime,
                to: toTime,
                comment,
                createdById: user.id,
                flagTypeId,
                runNumber,
                dplDetectorId,
            });
            await this._resetQcFlagEffectivePeriod(newInstance);
=======
>>>>>>> 193442da

            await this._updateEffectivePeriods(
                createdFlag,
                effectivePeriodsToBeUpdated,
            );

            const flagsToBePartiallyDiscarded = await QcFlagRepository.findAll({
                include: [
                    {
                        association: 'simulationPasses',
                        where: { id: simulationPassId },
                    },
                ],
                where: {
                    [Op.and]: [
                        {
                            dplDetectorId,
                            runNumber,
                        },
                        { createdAt: { [Op.lt]: createdFlag.createdAt } },
                    ],
                },
            });

            await this._updateFlagsEffectivePeriods(
                createdFlag,
                flagsToBePartiallyDiscarded,
            );

            return qcFlagAdapter.toEntity(createdFlag);
        });
    }

    /**
     * Delete single instance of QC flag
     * @param {number} id QC flag id
     * @return {Promise<QcFlag>} promise
     */
    async delete(id) {
        return dataSource.transaction(async () => {
            const qcFlag = await QcFlagRepository.findOne({
                where: { id },
                include: [{ association: 'dataPasses' }, { association: 'simulationPasses' }, { association: 'verifications' }],
            });
            if (!qcFlag) {
                throw new NotFoundError(`Quality Control Flag with this id (${id}) could not be found`);
            }

            if (qcFlag.verifications?.length > 0) {
                throw new ConflictError('Cannot delete QC flag which is verified');
            }

            await qcFlag.removeDataPasses(qcFlag.dataPasses);
            await qcFlag.removeSimulationPasses(qcFlag.simulationPasses);
            await QcFlagEffectivePeriodRepository.removeAll({ where: { flagId: qcFlag.id } });
            const removedFlag = await QcFlagRepository.removeOne({ where: { id } });

            // Reconstruct flags ineffectiveness periods
<<<<<<< HEAD
=======
            const commonDataOrSimulationPassInclude = [ // QC flag can be associated with only one data pass or only one simulation pass
                qcFlag.dataPasses?.length > 0
                    ? { association: 'dataPasses', where: { id: qcFlag.dataPasses[0].id } }
                    : { association: 'simulationPasses', where: { id: qcFlag.simulationPasses[0].id } },
            ];

>>>>>>> 193442da
            const flagsCreatedAfterRemovedFlag = await QcFlagRepository.findAll({
                where: {
                    dplDetectorId: removedFlag.dplDetectorId,
                    runNumber: removedFlag.runNumber,
<<<<<<< HEAD
                    createdAt: { [Op.gt]: qcFlag.createdAt.getTime() },
                },
                include: [
                    qcFlag.dataPasses?.length > 0
                        ? { association: 'dataPasses', where: { id: qcFlag.dataPasses[0].id } }
                        : { association: 'simulationPasses', where: { id: qcFlag.simulationPasses[0].id } },
                ],
=======
                    createdAt: { [Op.gt]: qcFlag.createdAt },
                },
                include: commonDataOrSimulationPassInclude,
>>>>>>> 193442da
                sort: [['createdAt', 'ASC']],
            });

            const flagsCreatedBeforeRemovedFlag = await QcFlagRepository.findAll({
                where: {
                    dplDetectorId: removedFlag.dplDetectorId,
                    runNumber: removedFlag.runNumber,
<<<<<<< HEAD
                    createdAt: { [Op.lte]: qcFlag.createdAt.getTime() },
                },
                include: [
                    qcFlag.dataPasses?.length > 0
                        ? { association: 'dataPasses', where: { id: qcFlag.dataPasses[0].id } }
                        : { association: 'simulationPasses', where: { id: qcFlag.simulationPasses[0].id } },
                ],
                sort: [['createdAt', 'ASC']],
            });

            for (const olderFlag of flagsCreatedBeforeRemovedFlag) {
                await this._resetQcFlagEffectivePeriod(olderFlag);
            }

            for (const index in flagsCreatedBeforeRemovedFlag) {
                const flagToBeUpdated = flagsCreatedBeforeRemovedFlag[index];
                const otherNewerFlagsOfOlder = flagsCreatedBeforeRemovedFlag.slice(Number(index) + 1);
                for (const updatingFlag of [...otherNewerFlagsOfOlder, ...flagsCreatedAfterRemovedFlag]) {
                    await this._updateQcOneFlagEffectivePeriods(updatingFlag, flagToBeUpdated);
=======
                    createdAt: { [Op.lte]: qcFlag.createdAt },
                },
                include: commonDataOrSimulationPassInclude,
                sort: [['createdAt', 'ASC']],
            });

            /*
             * Restore default effective periods of older flags in order to make update procedure working
             * It works only in one direction by removing, reducing, splitting effective periods.
             */
            await QcFlagEffectivePeriodRepository.removeAll({
                where: { flagId: { [Op.in]: flagsCreatedBeforeRemovedFlag.map(({ id }) => id) } },
            });
            await QcFlagEffectivePeriodRepository.insertAll(flagsCreatedBeforeRemovedFlag
                .map(({ id, from, to }) => ({ flagId: id, from, to })));

            // Update effective periods of flags created before removed flag
            for (const newestFlagToBeUpdatedIndex in flagsCreatedBeforeRemovedFlag) {
                const updatingFlagsCreatedBefore = flagsCreatedBeforeRemovedFlag.slice(Number(newestFlagToBeUpdatedIndex) + 1);
                for (const updatingFlag of [...updatingFlagsCreatedBefore, ...flagsCreatedAfterRemovedFlag]) {
                    const effectivePeriods = await QcFlagEffectivePeriodRepository.findAll({
                        where: {
                            from: { [Op.lt]: updatingFlag.to },
                            to: { [Op.gt]: updatingFlag.from },
                        },
                        include: [
                            {
                                association: 'flag',
                                include: commonDataOrSimulationPassInclude,
                                where: {
                                    [Op.and]: [
                                        {
                                            dplDetectorId: updatingFlag.dplDetectorId,
                                            runNumber: updatingFlag.runNumber,
                                        },
                                        { createdAt: { [Op.lt]: updatingFlag.createdAt } },
                                    ],
                                },
                            },
                        ],
                    });
                    await this._updateEffectivePeriods(updatingFlag, effectivePeriods);
>>>>>>> 193442da
                }
            }

            return removedFlag;
        });
    }

    /**
     * Create verification of QC flag
     * @param {Partial<QcFlagVerification>} qcFlagVerification flag verification
     * @param {object} relations QC Flag entity relations
     * @param {UserIdentifier} relations.user user identifier
     * @return {Promise<QcFlag>} promise
     * @throws {NotFoundError|AccessDeniedError}
     */
    async verifyFlag({ flagId, comment }, relations) {
        return dataSource.transaction(async () => {
            const qcFlag = await this.getOneOrFail(flagId);

            const { user: { userId, externalUserId } } = relations;
            const user = await getUserOrFail({ userId, externalUserId });

            if (qcFlag.createdById === user.id) {
                throw new AccessDeniedError('You cannot verify QC flag created by you');
            }

            await QcFlagVerificationRepository.insert({
                flagId,
                comment,
                createdById: user.id,
            });

            return await this.getOneOrFail(flagId);
        });
    }

    /**
     * Return a paginated list of QC flags related to a given data pass, run and dpl detector
     *
     * @param {object} criteria the QC flag criteria
     * @param {number} criteria.dataPassId the id of the data pass to which QC flag should relate
     * @param {number} criteria.runNumber the run number of the run to which QC flag should relate
     * @param {number} criteria.dplDetectorId the id of the DPL detector to which QC flag should release
     * @param {object} [pagination] the pagination to apply
     * @param {number} [pagination.offset] amount of items to skip
     * @param {number} [pagination.limit] amount of items to fetch
     * @return {Promise<{count, rows: DataPassQcFlag[]}>} paginated list of data pass QC flags
     */
    async getAllPerDataPassAndRunAndDetector({ dataPassId, runNumber, dplDetectorId }, pagination) {
        const { limit, offset } = pagination || {};

        const queryBuilder = dataSource.createQueryBuilder()
            .where('dataPassId').is(dataPassId)
            .include({
                association: 'qcFlag',
                include: [
                    { association: 'flagType' },
                    { association: 'createdBy' },
                    { association: 'verifications', include: [{ association: 'createdBy' }] },
                    { association: 'effectivePeriods' },
                ],
                where: {
                    runNumber,
                    dplDetectorId,
                },
                required: true,
            })
            .set('subQuery', false)
            .orderBy('id', 'DESC', 'qcFlag');

        if (limit) {
            queryBuilder.limit(limit);
        }
        if (offset) {
            queryBuilder.offset(offset);
        }

        // The findAndCountAll function is not working properly with required include and distinct (count only on data pass id)
        const [rows, count] = await Promise.all([
            DataPassQcFlagRepository.findAll(queryBuilder),
            DataPassQcFlagRepository.count(queryBuilder),
        ]);

        return {
            count,
            rows: rows.map(dataPassQcFlagAdapter.toEntity),
        };
    }

    /**
     * Return a paginated list of QC flags related to a given simulation pass, run and dpl detector
     *
     * @param {object} criteria the QC flag criteria
     * @param {number} criteria.simulationPassId the id of the simulation pass to which QC flag should relate
     * @param {number} criteria.runNumber the run number of the run to which QC flag should relate
     * @param {number} criteria.dplDetectorId the id of the DPL detector to which QC flag should release
     * @param {object} [pagination] the pagination to apply
     * @param {number} [pagination.offset] amount of items to skip
     * @param {number} [pagination.limit] amount of items to fetch
     * @return {Promise<{count, rows: SimulationPassQcFlag[]}>} paginated list of simulation pass QC flags
     */
    async getAllPerSimulationPassAndRunAndDetector({ simulationPassId, runNumber, dplDetectorId }, pagination) {
        const { limit, offset } = pagination || {};

        const queryBuilder = dataSource.createQueryBuilder()
            .where('simulationPassId').is(simulationPassId)
            .include({
                association: 'qcFlag',
                include: [
                    { association: 'flagType' },
                    { association: 'createdBy' },
                    { association: 'verifications', include: [{ association: 'createdBy' }] },
                    { association: 'effectivePeriods' },
                ],
                where: {
                    runNumber,
                    dplDetectorId,
                },
                required: true,
            })
            .set('subQuery', false)
            .orderBy('id', 'DESC', 'qcFlag');

        if (limit) {
            queryBuilder.limit(limit);
        }
        if (offset) {
            queryBuilder.offset(offset);
        }

        // The findAndCountAll function is not working properly with required include and distinct (count only on simulation pass id)
        const [rows, count] = await Promise.all([
            SimulationPassQcFlagRepository.findAll(queryBuilder),
            SimulationPassQcFlagRepository.count(queryBuilder),
        ]);

        return {
            count: count,
            rows: rows.map(simulationPassQcFlagAdapter.toEntity),
        };
    }

    /**
     * Prepare query builder with common includes for fetching data
     * @return {QueryBuilder} common fetch-data query builder
     */
    prepareQueryBuilder() {
        return dataSource.createQueryBuilder()
            .include({ association: 'flagType' })
            .include({ association: 'createdBy' })
<<<<<<< HEAD
            .include({ association: 'verifications', include: [{ association: 'createdBy' }] })
            .include({ association: 'effectivePeriods' });
=======
            .include({ association: 'verifications', include: [{ association: 'createdBy' }] });
    }

    /**
     * Find a run with a given run number and including a given detector, linked to a given data/simulation pass, and throw if none exists
     *
     * @param {number} runNumber the run number of the run to fetch
     * @param {string} dplDetectorName the name of the detector that the run must include
     * @param {number} dataPassId the id of the data pass to which run must be linked to
     * @param {number} simulationPassId the id of the simulation pass to which the run must be linked to
     * @return {Promise<Run>} the found run
     * @private
     */
    async _getRunWithDetectorAndDataOrSimulationPass(runNumber, dplDetectorName, { dataPassId, simulationPassId }) {
        const runInclude = [
            {
                association: 'detectors',
                where: { name: dplDetectorName },
                through: { attributes: [] },
                attributes: [],
                required: true,
            },
        ];

        if (dataPassId) {
            runInclude.push({
                association: 'dataPass',
                where: { id: dataPassId },
                through: { attributes: [] },
                attributes: ['id'],
                required: true,
            });
        }

        if (simulationPassId) {
            runInclude.push({
                association: 'simulationPasses',
                where: { id: simulationPassId },
                through: { attributes: [] },
                attributes: ['id'],
                required: true,
            });
        }

        const run = await RunRepository.findOne({
            subQuery: false,
            attributes: ['timeTrgStart', 'timeTrgEnd'],
            where: { runNumber },
            include: runInclude,
        });

        if (!run) {
            const criteria = [`run with this number (${runNumber})`, `detector with this name (${dplDetectorName})`];

            if (dataPassId) {
                criteria.push(`data pass with this id (${dataPassId})`);
            }
            if (simulationPassId) {
                criteria.push(`simulation pass with this id (${simulationPassId})`);
            }

            throw new BadParameterError(`There is not association between ${criteria.join(', ')}`);
        }

        return run;
>>>>>>> 193442da
    }
}

module.exports.QcFlagService = QcFlagService;

module.exports.qcFlagService = new QcFlagService();<|MERGE_RESOLUTION|>--- conflicted
+++ resolved
@@ -28,14 +28,8 @@
 const { getUserOrFail } = require('../user/getUserOrFail.js');
 const { AccessDeniedError } = require('../../errors/AccessDeniedError.js');
 const { ConflictError } = require('../../errors/ConflictError.js');
-<<<<<<< HEAD
-const { Op } = require('sequelize');
-
-const NON_QC_DETECTORS = new Set(['TST']);
-=======
 const { getPhysicalDplDetectorOrFail } = require('../dpl/getPhysicalDplDetectorOrFail.js');
 const { Op } = require('sequelize');
->>>>>>> 193442da
 
 /**
  * @typedef UserWithRoles
@@ -387,76 +381,12 @@
 
             const createdFlag = await QcFlagRepository.findOne(this.prepareQueryBuilder().where('id').is(newInstance.id));
 
-<<<<<<< HEAD
-            await createdFlag.addDataPasses(targetRun.dataPass);
-
-            const flagsToBePartiallyDiscarded = await QcFlagRepository.findAll({
-                include: [
-                    {
-                        association: 'dataPasses',
-                        where: { id: dataPassId },
-                    },
-                ],
-                where: {
-                    [Op.and]: [
-                        {
-                            dplDetectorId,
-                            runNumber,
-                        },
-                        { createdAt: { [Op.lt]: createdFlag.createdAt } },
-                    ],
-                },
-            });
-
-            await this._updateFlagsEffectivePeriods(
-                createdFlag,
-                flagsToBePartiallyDiscarded,
-            );
-
-            return qcFlagAdapter.toEntity(createdFlag);
-        });
-    }
-
-    /**
-     * Create new instance of quality control flags for simulation pass
-     * @param {Partial<QcFlag>} parameters flag instance parameters
-     * @param {object} [relations] QC Flag entity relations
-     * @param {Partial<UserIdentifier>} [relations.user] user identifiers
-     * @param {number} [parameters.flagTypeId] flag type id
-     * @param {number} [parameters.runNumber] associated run's number
-     * @param {number} [parameters.simulationPassId] associated simulationPass' id
-     * @param {number} [parameters.dplDetectorId] associated dplDetector's id
-     * @return {Promise<QcFlag>} promise
-     * @throws {BadParameterError, NotFoundError}
-     */
-    async createForSimulationPass(parameters, relations = {}) {
-        const {
-            from = null,
-            to = null,
-            comment,
-        } = parameters;
-        const {
-            user: { userId, externalUserId } = {},
-            flagTypeId,
-            runNumber,
-            simulationPassId,
-            dplDetectorId,
-        } = relations;
-
-        return dataSource.transaction(async () => {
-            // Check user
-            const user = await getUserOrFail({ userId, externalUserId });
-
-            // Check associations
-            const dplDetector = await this._validateQcFlagDplDetector(dplDetectorId);
-=======
             if (dataPassId) {
                 await createdFlag.addDataPasses(targetRun.dataPass);
             }
             if (simulationPassId) {
                 await createdFlag.addSimulationPasses(targetRun.simulationPasses);
             }
->>>>>>> 193442da
 
             const effectivePeriodsToBeUpdated = await QcFlagEffectivePeriodRepository.findAll({
                 where: {
@@ -483,27 +413,6 @@
                     },
                 ],
             });
-<<<<<<< HEAD
-            if (!targetRun) {
-                // eslint-disable-next-line max-len
-                throw new BadParameterError(`There is not association between simulation pass with this id (${simulationPassId}), run with this number (${runNumber}) and detector with this name (${dplDetector.name})`);
-            }
-
-            const { fromTime, toTime } = this._prepareQcFlagPeriod({ from, to }, targetRun);
-
-            // Insert
-            const newInstance = await QcFlagRepository.insert({
-                from: fromTime,
-                to: toTime,
-                comment,
-                createdById: user.id,
-                flagTypeId,
-                runNumber,
-                dplDetectorId,
-            });
-            await this._resetQcFlagEffectivePeriod(newInstance);
-=======
->>>>>>> 193442da
 
             await this._updateEffectivePeriods(
                 createdFlag,
@@ -562,32 +471,19 @@
             const removedFlag = await QcFlagRepository.removeOne({ where: { id } });
 
             // Reconstruct flags ineffectiveness periods
-<<<<<<< HEAD
-=======
             const commonDataOrSimulationPassInclude = [ // QC flag can be associated with only one data pass or only one simulation pass
                 qcFlag.dataPasses?.length > 0
                     ? { association: 'dataPasses', where: { id: qcFlag.dataPasses[0].id } }
                     : { association: 'simulationPasses', where: { id: qcFlag.simulationPasses[0].id } },
             ];
 
->>>>>>> 193442da
             const flagsCreatedAfterRemovedFlag = await QcFlagRepository.findAll({
                 where: {
                     dplDetectorId: removedFlag.dplDetectorId,
                     runNumber: removedFlag.runNumber,
-<<<<<<< HEAD
-                    createdAt: { [Op.gt]: qcFlag.createdAt.getTime() },
-                },
-                include: [
-                    qcFlag.dataPasses?.length > 0
-                        ? { association: 'dataPasses', where: { id: qcFlag.dataPasses[0].id } }
-                        : { association: 'simulationPasses', where: { id: qcFlag.simulationPasses[0].id } },
-                ],
-=======
                     createdAt: { [Op.gt]: qcFlag.createdAt },
                 },
                 include: commonDataOrSimulationPassInclude,
->>>>>>> 193442da
                 sort: [['createdAt', 'ASC']],
             });
 
@@ -595,27 +491,6 @@
                 where: {
                     dplDetectorId: removedFlag.dplDetectorId,
                     runNumber: removedFlag.runNumber,
-<<<<<<< HEAD
-                    createdAt: { [Op.lte]: qcFlag.createdAt.getTime() },
-                },
-                include: [
-                    qcFlag.dataPasses?.length > 0
-                        ? { association: 'dataPasses', where: { id: qcFlag.dataPasses[0].id } }
-                        : { association: 'simulationPasses', where: { id: qcFlag.simulationPasses[0].id } },
-                ],
-                sort: [['createdAt', 'ASC']],
-            });
-
-            for (const olderFlag of flagsCreatedBeforeRemovedFlag) {
-                await this._resetQcFlagEffectivePeriod(olderFlag);
-            }
-
-            for (const index in flagsCreatedBeforeRemovedFlag) {
-                const flagToBeUpdated = flagsCreatedBeforeRemovedFlag[index];
-                const otherNewerFlagsOfOlder = flagsCreatedBeforeRemovedFlag.slice(Number(index) + 1);
-                for (const updatingFlag of [...otherNewerFlagsOfOlder, ...flagsCreatedAfterRemovedFlag]) {
-                    await this._updateQcOneFlagEffectivePeriods(updatingFlag, flagToBeUpdated);
-=======
                     createdAt: { [Op.lte]: qcFlag.createdAt },
                 },
                 include: commonDataOrSimulationPassInclude,
@@ -658,7 +533,6 @@
                         ],
                     });
                     await this._updateEffectivePeriods(updatingFlag, effectivePeriods);
->>>>>>> 193442da
                 }
             }
 
@@ -809,10 +683,6 @@
         return dataSource.createQueryBuilder()
             .include({ association: 'flagType' })
             .include({ association: 'createdBy' })
-<<<<<<< HEAD
-            .include({ association: 'verifications', include: [{ association: 'createdBy' }] })
-            .include({ association: 'effectivePeriods' });
-=======
             .include({ association: 'verifications', include: [{ association: 'createdBy' }] });
     }
 
@@ -878,7 +748,6 @@
         }
 
         return run;
->>>>>>> 193442da
     }
 }
 
