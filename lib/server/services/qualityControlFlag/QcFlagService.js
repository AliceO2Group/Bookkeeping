--- conflicted
+++ resolved
@@ -151,7 +151,6 @@
     }
 
     /**
-<<<<<<< HEAD
      * Get QC summary for given data/simulation pass
      * @param {number} dataPassId data pass id - exclusive with simulationPassId
      * @param {number} simulationPassId simulation pass id - exclusive with dataPassId
@@ -236,8 +235,6 @@
     }
 
     /**
-=======
->>>>>>> 921a29f5
      * Create new instance of quality control flags for data pass
      * @param {Partial<QcFlag>} qcFlag flags to create
      * @param {object} scope scope of the QC flags to create
@@ -576,12 +573,8 @@
         return dataSource.createQueryBuilder()
             .include({ association: 'flagType' })
             .include({ association: 'createdBy' })
-<<<<<<< HEAD
-            .include({ association: 'verifications', include: [{ association: 'createdBy' }] });
-=======
             .include({ association: 'verifications', include: [{ association: 'createdBy' }] })
             .orderBy('createdAt', 'DESC', 'verifications');
->>>>>>> 921a29f5
     }
 
     /**
