/**
 * @license
 * Copyright CERN and copyright holders of ALICE O2. This software is
 * distributed under the terms of the GNU General Public License v3 (GPL
 * Version 3), copied verbatim in the file "COPYING".
 *
 * See http://alice-o2.web.cern.ch/license for full licensing information.
 *
 * In applying this license CERN does not waive the privileges and immunities
 * granted to it by virtue of its status as an Intergovernmental Organization
 * or submit itself to any jurisdiction.
 */

const {
    repositories: {
        QcFlagRepository,
        DataPassQcFlagRepository,
        SimulationPassQcFlagRepository,
        RunRepository,
        QcFlagVerificationRepository,
        QcFlagEffectivePeriodRepository,
    },
} = require('../../../database/index.js');
const { dataSource } = require('../../../database/DataSource.js');
const { qcFlagAdapter, dataPassQcFlagAdapter, simulationPassQcFlagAdapter } = require('../../../database/adapters/index.js');
const { BadParameterError } = require('../../errors/BadParameterError.js');
const { NotFoundError } = require('../../errors/NotFoundError.js');
const { getUserOrFail } = require('../user/getUserOrFail.js');
const { AccessDeniedError } = require('../../errors/AccessDeniedError.js');
const { ConflictError } = require('../../errors/ConflictError.js');
const { getPhysicalDplDetectorOrFail } = require('../dpl/getPhysicalDplDetectorOrFail.js');
const { Op } = require('sequelize');
<<<<<<< HEAD
const { BkpRoles } = require('../../../domain/enums/BkpRoles.js');
=======
const { getOneDataPassOrFail } = require('../dataPasses/getOneDataPassOrFail.js');
const { getOneSimulationPassOrFail } = require('../simulationPasses/getOneSimulationPassOrFail.js');
>>>>>>> 0d0445fa

/**
 * @typedef UserWithRoles
 * @property {number} userId
 * @property {number} externalUserId
 * @property {string[]} roles
 */

/**
 * Return name of expert's role for given detector
 * @param {string} detectorName name of detector
 * @return {string} role name
 */
const detectorNameToExportRolesName = (detectorName) => `det-${detectorName.toLowerCase()}`;

/**
 * Check whether given user's roles suffice to manage QC flags for given detector
 * @param {string[]} userRoles roles of user
 * @param {string} detectorName name of detector
 * @return {void}
 * @throws {AccessDeniedError} when roles doesn't suffice
 */
const checkIfUserCanManageFlagsForDetector = (userRoles, detectorName) => {
    if (!userRoles.includes(BkpRoles.ADMIN) && !userRoles.includes(detectorNameToExportRolesName(detectorName))) {
        throw new AccessDeniedError(`You have no permission to manage flags for ${detectorName} detector`);
    }
};

/**
 * @typedef RunDetectorQcSummary
 * @property {number} badEffectiveRunCoverage - fraction of run's data, marked explicitely with bad QC flag
 * @property {number} explicitlyNotBadEffectiveRunCoverage - fraction of run's data, marked explicitely with good QC flag
 * @property {number} missingVerificationsCount - number of not verified QC flags which are not discarded
 */
const QC_SUMMARY_PROPERTIES = {
    badEffectiveRunCoverage: 'badEffectiveRunCoverage',
    explicitlyNotBadEffectiveRunCoverage: 'explicitlyNotBadEffectiveRunCoverage',
    missingVerificationsCount: 'missingVerificationsCount',
};

/**
 * @typedef RunQcSummary
 * @type {Object<number, QcSummary>} dplDetectorID to QcSummary mappings
 */

/**
 * @typedef QcSummary
 * @type {Object<number, Object<number, QcSummary>>} runNumber to RunQcSummary mapping
 */

/**
 * Quality control flags service
 */
class QcFlagService {
    /**
     * Find an Quality Control Flag by its id
     * @param {number} id identifier of Quality Control Flag
     * @return {QcFlag} a Quality Control Flag
     */
    async getById(id) {
        const queryBuilder = this.prepareQueryBuilder();
        if (!id) {
            throw new BadParameterError('Can not find without Quality Control Flag id');
        }

        queryBuilder.where('id').is(id);

        const qcFlag = await QcFlagRepository.findOne(queryBuilder);
        return qcFlag ? qcFlagAdapter.toEntity(qcFlag) : null;
    }

    /**
     * Find an Quality Control Flag by its id
     * @param {number} id id of Quality Control Flag
     * @throws {NotFoundError} in case there is no Quality Control Flag with given id
     * @return {Promise<QcFlag>} a Quality Control Flag
     */
    async getOneOrFail(id) {
        const qcFlag = await this.getById(id);
        if (!qcFlag) {
            throw new NotFoundError(`Quality Control Flag with this id (${id}) could not be found`);
        }
        return qcFlag;
    }

    /**
     * Validate QC flag timestamps
     * If null timestamp was provided, given timestamp is replaced by run's startTime or endTime
     * @param {Partial<Period>} timestamps QC flag timestamps
     * @param {Run} targetRun run which for QC flag is to be set
     * @return {{from: (number|null), to: (number|null)}} prepared timestamps
     * @throws {BadParameterError}
     */
    _prepareQcFlagPeriod(timestamps, targetRun) {
        const from = timestamps.from ?? targetRun.startTime ?? null;
        const to = timestamps.to ?? targetRun.endTime ?? null;

        if (from === null || to === null) {
            if (!from && !to) {
                return { from: null, to: null };
            } else {
                throw new BadParameterError('Only null QC flag timestamps are accepted as run.startTime or run.endTime is missing');
            }
        }

        if (from >= to) {
            throw new BadParameterError('Parameter "to" timestamp must be greater than "from" timestamp');
        }

        if (from < targetRun.startTime || targetRun.endTime < to) {
            // eslint-disable-next-line max-len
            throw new BadParameterError(`Given QC flag period (${from}, ${to}) is out of run (${targetRun.startTime}, ${targetRun.endTime}) period`);
        }
        return { from, to };
    }

    /**
     * Remove a time segment from a list of QC flags effective periods
     * @param {Period} intersectingPeriod time segment that should be removed from given periods
     * @param {SequelizeQcFlagEffectivePeriod} periods periods to be updated or discarded
     * @return {Promise<void>} resolve once all periods are updated
     */
    async _updateEffectivePeriods({ from: newerPeriodFrom, to: newerPeriodTo }, periods) {
        for (const effectivePeriod of periods) {
            const { id: effectivePeriodId, from: effectiveFrom, to: effectiveTo } = effectivePeriod;

            if (newerPeriodFrom <= effectiveFrom && effectiveTo <= newerPeriodTo) { // Old flag is fully covered by new one
                await QcFlagEffectivePeriodRepository.removeOne({ where: { id: effectivePeriodId } });
            } else if (effectiveFrom < newerPeriodFrom && newerPeriodTo < effectiveTo) { // New flag's period is included in the old one's period
                await QcFlagEffectivePeriodRepository.update(effectivePeriod, { to: newerPeriodFrom });
                await QcFlagEffectivePeriodRepository.insert({
                    flagId: effectivePeriod.flagId,
                    from: newerPeriodTo,
                    to: effectiveTo,
                });
            } else if (effectiveFrom < newerPeriodFrom) {
                await QcFlagEffectivePeriodRepository.update(effectivePeriod, { to: newerPeriodFrom });
            } else if (newerPeriodTo < effectiveTo) {
                await QcFlagEffectivePeriodRepository.update(effectivePeriod, { from: newerPeriodTo });
            } else {
                throw new Error('Incorrect state');
            }
        }
    }

    /**
     * Get QC summary for given data/simulation pass
     * @param {number} dataPassId data pass id - exclusive with simulationPassId
     * @param {number} simulationPassId simulation pass id - exclusive with dataPassId
     * @return {Promise<QcSummary[]>} summary
     */
    async getQcFlagsSummary({ dataPassId, simulationPassId }) {
        if (!dataPassId && !simulationPassId) {
            throw new BadParameterError('Cannot fetch QC flags summary without data pass or simulation pass');
        } else if (dataPassId && simulationPassId) {
            throw new BadParameterError('Cannot fetch QC flags summary for data pass and simulation pass simultaneously');
        }

        const queryBuilder = dataSource.createQueryBuilder();
        if (dataPassId) {
            queryBuilder.whereAssociation('dataPasses', 'id').is(dataPassId);
        } else if (simulationPassId) {
            queryBuilder.whereAssociation('simulationPasses', 'id').is(simulationPassId);
        }

        queryBuilder
            .include({ association: 'effectivePeriods', attributes: [], required: true })
            .include({ association: 'run', attributes: [] })
            .include({ association: 'flagType', attributes: [] })
            .include({ association: 'verifications', attributes: [] })
            .set('attributes', (sequelize) => [
                'runNumber',
                'dplDetectorId',
                [
                    sequelize.literal('SUM(`effectivePeriods`.`to` - `effectivePeriods`.`from`) \
                        / (COALESCE(run.time_trg_end, run.time_o2_end) - COALESCE(run.time_trg_start, run.time_o2_start)) '),
                    'effectiveRunCoverage',
                ],
                [sequelize.col('`flagType`.bad'), 'bad'],
                [
                    sequelize.literal('COUNT( DISTINCT `QcFlag`.id ) - COUNT( DISTINCT `verifications`.flag_id )'),
                    'missingVerificationsCount',
                ],
            ])
            .groupBy('runNumber')
            .groupBy('dplDetectorId')
            .groupBy((sequlize) => sequlize.col('`flagType`.bad'));

        const runDetectorSummaryList = (await QcFlagRepository.findAll(queryBuilder))
            .map((summaryDb) =>
                ({
                    runNumber: summaryDb.runNumber,
                    dplDetectorId: summaryDb.dplDetectorId,
                    effectiveRunCoverage: parseFloat(summaryDb.get('effectiveRunCoverage'), 10),
                    bad: Boolean(summaryDb.get('bad')),
                    missingVerificationsCount: parseInt(summaryDb.get('missingVerificationsCount'), 10),
                }));

        const summary = {};

        // Fold list of summaries into nested object
        for (const runDetectorSunmmary of runDetectorSummaryList) {
            const {
                runNumber,
                dplDetectorId,
                bad,
                effectiveRunCoverage,
                missingVerificationsCount,
            } = runDetectorSunmmary;

            if (!summary[runNumber]) {
                summary[runNumber] = {};
            }

            if (!summary[runNumber][dplDetectorId]) {
                summary[runNumber][dplDetectorId] = {};
            }

            summary[runNumber][dplDetectorId][QC_SUMMARY_PROPERTIES.missingVerificationsCount] =
                (summary[runNumber][dplDetectorId][QC_SUMMARY_PROPERTIES.missingVerificationsCount] ?? 0) + missingVerificationsCount;

            if (bad) {
                summary[runNumber][dplDetectorId][QC_SUMMARY_PROPERTIES.badEffectiveRunCoverage] = effectiveRunCoverage;
            } else {
                summary[runNumber][dplDetectorId][QC_SUMMARY_PROPERTIES.explicitlyNotBadEffectiveRunCoverage] = effectiveRunCoverage;
            }
        }

        return summary;
    }

    /**
     * Create new instance of quality control flags for data pass
     * @param {Partial<QcFlag>[]} qcFlags flags to create
     * @param {object} scope scope of the QC flags to create
     * @param {number} scope.runNumber associated run's number
     * @param {DplDetectorIdentifier} scope.dplDetectorIdentifier associated dplDetector's identifier
     * @param {DataPassIdentifier} [scope.dataPassIdentifier] associated data pass id
     * @param {SimulationPassIdentifier} [scope.simulationPassIdentifier] associated simulation pass id
     * @param {object} relations relations of the QC flag
<<<<<<< HEAD
     * @param {UserWithRoles} relations.user identifier with roles of the user creating the QC flag
     * @return {Promise<QcFlag>} resolves with the created QC flag
=======
     * @param {UserIdentifier} relations.userIdentifier identifier of the user creating the QC flag
     * @return {Promise<QcFlag[]>} resolves with the created QC flags
>>>>>>> 0d0445fa
     * @throws {BadParameterError, NotFoundError}
     */
    async create(qcFlags, scope, relations) {
        const {
            runNumber,
            dataPassIdentifier,
            simulationPassIdentifier,
            dplDetectorIdentifier,
        } = scope;
        const { user: { userId, externalUserId, roles: userRoles } } = relations;

        if (!dataPassIdentifier && !simulationPassIdentifier) {
            throw new BadParameterError('Cannot create QC flag without data pass or simulation pass');
        } else if (dataPassIdentifier && simulationPassIdentifier) {
            throw new BadParameterError('Cannot create QC flag for data pass and simulation pass simultaneously');
        }

        return dataSource.transaction(async () => {
            const user = await getUserOrFail({ userId, externalUserId });
            const dplDetector = await getPhysicalDplDetectorOrFail(dplDetectorIdentifier);
            const dataPass = dataPassIdentifier ? await getOneDataPassOrFail(dataPassIdentifier) : null;
            const simulationPass = simulationPassIdentifier ? await getOneSimulationPassOrFail(simulationPassIdentifier) : null;

            checkIfUserCanManageFlagsForDetector(userRoles, dplDetector.name);

            const targetRun = await this._getRunWithDetectorAndDataOrSimulationPass(
                runNumber,
                dplDetector.name,
                { dataPassId: dataPass?.id, simulationPassId: simulationPass?.id },
            );

            const createdFlags = [];
            for (const qcFlag of qcFlags) {
                const { comment, flagTypeId } = qcFlag;
                const { from, to } = this._prepareQcFlagPeriod({ from: qcFlag.from, to: qcFlag.to }, targetRun);

                // Insert
                const newInstance = await QcFlagRepository.insert({
                    from,
                    to,
                    comment,
                    createdById: user.id,
                    flagTypeId,
                    runNumber,
                    dplDetectorId: dplDetector.id,
                });
                await QcFlagEffectivePeriodRepository.insert({
                    flagId: newInstance.id,
                    from: newInstance.from,
                    to: newInstance.to,
                });

                const createdFlag = await QcFlagRepository.findOne(this.prepareQueryBuilder().where('id').is(newInstance.id));

                const flagInclude = [];
                if (dataPass) {
                    await createdFlag.addDataPass(dataPass);
                    flagInclude.push({ association: 'dataPasses', where: { id: dataPass.id }, required: true });
                }
                if (simulationPass) {
                    await createdFlag.addSimulationPass(simulationPass);
                    flagInclude.push({ association: 'simulationPasses', where: { id: simulationPass.id }, required: true });
                }

                const effectivePeriodsToBeUpdated = await QcFlagEffectivePeriodRepository.findAll({
                    where: {
                        from: { [Op.lt]: createdFlag.to },
                        to: { [Op.gt]: createdFlag.from },
                    },
                    include: [
                        {
                            association: 'flag',
                            include: flagInclude,
                            where: {
                                [Op.and]: [
                                    {
                                        dplDetectorId: dplDetector.id,
                                        runNumber,
                                    },
                                    { createdAt: { [Op.lt]: createdFlag.createdAt } },
                                ],
                            },
                        },
                    ],
                });

                await this._updateEffectivePeriods(createdFlag, effectivePeriodsToBeUpdated);

                createdFlags.push(qcFlagAdapter.toEntity(createdFlag));
            }
            return createdFlags;
        });
    }

    /**
     * Delete single instance of QC flag
     * @param {number} id QC flag id
     * @return {Promise<QcFlag>} promise
     */
    async delete(id) {
        return dataSource.transaction(async () => {
            const qcFlag = await QcFlagRepository.findOne({
                where: { id },
                include: [{ association: 'dataPasses' }, { association: 'simulationPasses' }, { association: 'verifications' }],
            });

            if (!qcFlag) {
                throw new NotFoundError(`Quality Control Flag with this id (${id}) could not be found`);
            }

            if (qcFlag.verifications?.length > 0) {
                throw new ConflictError('Cannot delete QC flag which is verified');
            }

            await qcFlag.removeDataPasses(qcFlag.dataPasses);
            await qcFlag.removeSimulationPasses(qcFlag.simulationPasses);
            await QcFlagEffectivePeriodRepository.removeAll({ where: { flagId: qcFlag.id } });
            const removedFlag = await QcFlagRepository.removeOne({ where: { id } });

            // Reconstruct flags ineffectiveness periods
            const commonDataOrSimulationPassInclude = [ // QC flag can be associated with only one data pass or only one simulation pass
                qcFlag.dataPasses?.length > 0
                    ? { association: 'dataPasses', where: { id: qcFlag.dataPasses[0].id } }
                    : { association: 'simulationPasses', where: { id: qcFlag.simulationPasses[0].id } },
            ];

            const flagsCreatedAfterRemovedFlag = await QcFlagRepository.findAll({
                where: {
                    dplDetectorId: removedFlag.dplDetectorId,
                    runNumber: removedFlag.runNumber,
                    createdAt: { [Op.gt]: qcFlag.createdAt },
                },
                include: commonDataOrSimulationPassInclude,
                sort: [['createdAt', 'ASC']],
            });

            const flagsCreatedBeforeRemovedFlag = await QcFlagRepository.findAll({
                where: {
                    dplDetectorId: removedFlag.dplDetectorId,
                    runNumber: removedFlag.runNumber,
                    createdAt: { [Op.lte]: qcFlag.createdAt },
                },
                include: commonDataOrSimulationPassInclude,
                sort: [['createdAt', 'ASC']],
            });

            /*
             * Restore default effective periods of older flags in order to make update procedure working.
             * It works only in one direction (reducing effective periods) by removing, shorthening, splitting effective periods.
             */
            await QcFlagEffectivePeriodRepository.removeAll({
                where: { flagId: { [Op.in]: flagsCreatedBeforeRemovedFlag.map(({ id }) => id) } },
            });
            await QcFlagEffectivePeriodRepository.insertAll(flagsCreatedBeforeRemovedFlag
                .map(({ id, from, to }) => ({ flagId: id, from, to })));

            // Update effective periods of flags created before removed flag
            for (const newestFlagToBeUpdatedIndex in flagsCreatedBeforeRemovedFlag) {
                const updatingFlagsCreatedBefore = flagsCreatedBeforeRemovedFlag.slice(Number(newestFlagToBeUpdatedIndex) + 1);
                for (const updatingFlag of [...updatingFlagsCreatedBefore, ...flagsCreatedAfterRemovedFlag]) {
                    const effectivePeriods = await QcFlagEffectivePeriodRepository.findAll({
                        where: {
                            from: { [Op.lt]: updatingFlag.to },
                            to: { [Op.gt]: updatingFlag.from },
                        },
                        include: [
                            {
                                association: 'flag',
                                include: commonDataOrSimulationPassInclude,
                                where: {
                                    [Op.and]: [
                                        {
                                            dplDetectorId: updatingFlag.dplDetectorId,
                                            runNumber: updatingFlag.runNumber,
                                        },
                                        { createdAt: { [Op.lt]: updatingFlag.createdAt } },
                                    ],
                                },
                            },
                        ],
                    });
                    await this._updateEffectivePeriods(updatingFlag, effectivePeriods);
                }
            }

            return removedFlag;
        });
    }

    /**
     * Create verification of QC flag
     * @param {Partial<QcFlagVerification>} qcFlagVerification flag verification
     * @param {object} relations QC Flag entity relations
     * @param {UserWithRoles} relations.user user identifier with roles
     * @return {Promise<QcFlag>} promise
     * @throws {NotFoundError|AccessDeniedError}
     */
    async verifyFlag({ flagId, comment }, relations) {
        return dataSource.transaction(async () => {
            const qcFlag = await this.getOneOrFail(flagId);

            const { user: { userId, externalUserId, roles: userRoles } } = relations;
            const user = await getUserOrFail({ userId, externalUserId });

            if (qcFlag.createdById === user.id) {
                throw new AccessDeniedError('You cannot verify QC flag created by you');
            }

            checkIfUserCanManageFlagsForDetector(userRoles, qcFlag.dplDetector.name);

            await QcFlagVerificationRepository.insert({
                flagId,
                comment,
                createdById: user.id,
            });

            return await this.getOneOrFail(flagId);
        });
    }

    /**
     * Return a paginated list of QC flags related to a given data pass, run and dpl detector
     *
     * @param {object} criteria the QC flag criteria
     * @param {number} criteria.dataPassId the id of the data pass to which QC flag should relate
     * @param {number} criteria.runNumber the run number of the run to which QC flag should relate
     * @param {number} criteria.dplDetectorId the id of the DPL detector to which QC flag should release
     * @param {object} [pagination] the pagination to apply
     * @param {number} [pagination.offset] amount of items to skip
     * @param {number} [pagination.limit] amount of items to fetch
     * @return {Promise<{count, rows: DataPassQcFlag[]}>} paginated list of data pass QC flags
     */
    async getAllPerDataPassAndRunAndDetector({ dataPassId, runNumber, dplDetectorId }, pagination) {
        const { limit, offset } = pagination || {};

        const queryBuilder = dataSource.createQueryBuilder()
            .where('dataPassId').is(dataPassId)
            .include({
                association: 'qcFlag',
                include: [
                    { association: 'flagType' },
                    { association: 'createdBy' },
                    { association: 'verifications', include: [{ association: 'createdBy' }] },
                ],
                where: {
                    runNumber,
                    dplDetectorId,
                },
                required: true,
            })
            .set('subQuery', false)
            .orderBy('id', 'DESC', 'qcFlag');

        if (limit) {
            queryBuilder.limit(limit);
        }
        if (offset) {
            queryBuilder.offset(offset);
        }

        // The findAndCountAll function is not working properly with required include and distinct (count only on data pass id)
        const [rows, count] = await Promise.all([
            DataPassQcFlagRepository.findAll(queryBuilder),
            DataPassQcFlagRepository.count(queryBuilder),
        ]);

        return {
            count,
            rows: rows.map(dataPassQcFlagAdapter.toEntity),
        };
    }

    /**
     * Return a paginated list of QC flags related to a given simulation pass, run and dpl detector
     *
     * @param {object} criteria the QC flag criteria
     * @param {number} criteria.simulationPassId the id of the simulation pass to which QC flag should relate
     * @param {number} criteria.runNumber the run number of the run to which QC flag should relate
     * @param {number} criteria.dplDetectorId the id of the DPL detector to which QC flag should release
     * @param {object} [pagination] the pagination to apply
     * @param {number} [pagination.offset] amount of items to skip
     * @param {number} [pagination.limit] amount of items to fetch
     * @return {Promise<{count, rows: SimulationPassQcFlag[]}>} paginated list of simulation pass QC flags
     */
    async getAllPerSimulationPassAndRunAndDetector({ simulationPassId, runNumber, dplDetectorId }, pagination) {
        const { limit, offset } = pagination || {};

        const queryBuilder = dataSource.createQueryBuilder()
            .where('simulationPassId').is(simulationPassId)
            .include({
                association: 'qcFlag',
                include: [
                    { association: 'flagType' },
                    { association: 'createdBy' },
                    { association: 'verifications', include: [{ association: 'createdBy' }] },
                ],
                where: {
                    runNumber,
                    dplDetectorId,
                },
                required: true,
            })
            .set('subQuery', false)
            .orderBy('id', 'DESC', 'qcFlag');

        if (limit) {
            queryBuilder.limit(limit);
        }
        if (offset) {
            queryBuilder.offset(offset);
        }

        // The findAndCountAll function is not working properly with required include and distinct (count only on simulation pass id)
        const [rows, count] = await Promise.all([
            SimulationPassQcFlagRepository.findAll(queryBuilder),
            SimulationPassQcFlagRepository.count(queryBuilder),
        ]);

        return {
            count: count,
            rows: rows.map(simulationPassQcFlagAdapter.toEntity),
        };
    }

    /**
     * Prepare query builder with common includes for fetching data
     * @return {QueryBuilder} common fetch-data query builder
     */
    prepareQueryBuilder() {
        return dataSource.createQueryBuilder()
            .include({ association: 'flagType' })
            .include({ association: 'createdBy' })
            .include({ association: 'verifications', include: [{ association: 'createdBy' }] })
            .orderBy('createdAt', 'DESC', 'verifications');
    }

    /**
     * Find a run with a given run number and including a given detector, linked to a given data/simulation pass, and throw if none exists
     * There is exception for `GLO` detector, no run is linked with it.
     * @param {number} runNumber the run number of the run to fetch
     * @param {string} dplDetectorName the name of the detector that the run must include
     * @param {number} dataPassId the id of the data pass to which run must be linked to
     * @param {number} simulationPassId the id of the simulation pass to which the run must be linked to
     * @return {Promise<Run>} the found run
     * @private
     */
    async _getRunWithDetectorAndDataOrSimulationPass(runNumber, dplDetectorName, { dataPassId, simulationPassId }) {
        const { VIRTUAL_DETECTOR_NAME } = await import('../../../public/domain/enums/detectorsNames.mjs');
        const runInclude = [
            {
                association: 'detectors',
                where: { name: dplDetectorName },
                through: { attributes: [] },
                attributes: [],
                required: dplDetectorName !== VIRTUAL_DETECTOR_NAME.GLO,
            },
        ];

        if (dataPassId) {
            runInclude.push({
                association: 'dataPass',
                where: { id: dataPassId },
                through: { attributes: [] },
                attributes: ['id'],
                required: true,
            });
        }

        if (simulationPassId) {
            runInclude.push({
                association: 'simulationPasses',
                where: { id: simulationPassId },
                through: { attributes: [] },
                attributes: ['id'],
                required: true,
            });
        }

        const run = await RunRepository.findOne({
            subQuery: false,
            attributes: ['timeTrgStart', 'timeTrgEnd'],
            where: { runNumber },
            include: runInclude,
        });

        if (!run) {
            const criteria = [`run with this number (${runNumber})`, `detector with this name (${dplDetectorName})`];

            if (dataPassId) {
                criteria.push(`data pass with this id (${dataPassId})`);
            }
            if (simulationPassId) {
                criteria.push(`simulation pass with this id (${simulationPassId})`);
            }

            throw new BadParameterError(`There is not association between ${criteria.join(', ')}`);
        }

        return run;
    }
}

module.exports.QcFlagService = QcFlagService;

module.exports.qcFlagService = new QcFlagService();<|MERGE_RESOLUTION|>--- conflicted
+++ resolved
@@ -30,12 +30,9 @@
 const { ConflictError } = require('../../errors/ConflictError.js');
 const { getPhysicalDplDetectorOrFail } = require('../dpl/getPhysicalDplDetectorOrFail.js');
 const { Op } = require('sequelize');
-<<<<<<< HEAD
 const { BkpRoles } = require('../../../domain/enums/BkpRoles.js');
-=======
 const { getOneDataPassOrFail } = require('../dataPasses/getOneDataPassOrFail.js');
 const { getOneSimulationPassOrFail } = require('../simulationPasses/getOneSimulationPassOrFail.js');
->>>>>>> 0d0445fa
 
 /**
  * @typedef UserWithRoles
@@ -276,13 +273,8 @@
      * @param {DataPassIdentifier} [scope.dataPassIdentifier] associated data pass id
      * @param {SimulationPassIdentifier} [scope.simulationPassIdentifier] associated simulation pass id
      * @param {object} relations relations of the QC flag
-<<<<<<< HEAD
      * @param {UserWithRoles} relations.user identifier with roles of the user creating the QC flag
-     * @return {Promise<QcFlag>} resolves with the created QC flag
-=======
-     * @param {UserIdentifier} relations.userIdentifier identifier of the user creating the QC flag
      * @return {Promise<QcFlag[]>} resolves with the created QC flags
->>>>>>> 0d0445fa
      * @throws {BadParameterError, NotFoundError}
      */
     async create(qcFlags, scope, relations) {
