--- conflicted
+++ resolved
@@ -212,11 +212,7 @@
     }
 
     /**
-<<<<<<< HEAD
-     * Get QC summary for given data/simulation pass of synchronous QC flags for given LHC period
-=======
      * Get QC summary for given data/simulation pass or synchronous QC flags for given LHC period
->>>>>>> 0def999a
      *
      * @param {number} [scope.dataPassId] data pass id - exclusive with other options
      * @param {number} [scope.simulationPassId] simulation pass id - exclusive with other options
