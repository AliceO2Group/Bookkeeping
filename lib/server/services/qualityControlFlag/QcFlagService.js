/**
 * @license
 * Copyright CERN and copyright holders of ALICE O2. This software is
 * distributed under the terms of the GNU General Public License v3 (GPL
 * Version 3), copied verbatim in the file "COPYING".
 *
 * See http://alice-o2.web.cern.ch/license for full licensing information.
 *
 * In applying this license CERN does not waive the privileges and immunities
 * granted to it by virtue of its status as an Intergovernmental Organization
 * or submit itself to any jurisdiction.
 */

const {
    repositories: {
        QcFlagRepository,
        DataPassQcFlagRepository,
        SimulationPassQcFlagRepository,
        RunRepository,
        QcFlagVerificationRepository,
        QcFlagEffectivePeriodRepository,
    },
} = require('../../../database/index.js');
const { dataSource } = require('../../../database/DataSource.js');
const { qcFlagAdapter, dataPassQcFlagAdapter, simulationPassQcFlagAdapter } = require('../../../database/adapters/index.js');
const { BadParameterError } = require('../../errors/BadParameterError.js');
const { NotFoundError } = require('../../errors/NotFoundError.js');
const { getUserOrFail } = require('../user/getUserOrFail.js');
const { AccessDeniedError } = require('../../errors/AccessDeniedError.js');
const { ConflictError } = require('../../errors/ConflictError.js');
const { getPhysicalDplDetectorOrFail } = require('../dpl/getPhysicalDplDetectorOrFail.js');
const { Op } = require('sequelize');

/**
 * @typedef UserWithRoles
 * @property {number} userId
 * @property {number} externalUserId
 * @property {string[]} roles
 */

/**
 * @typedef RunDetectorQcSummary
 * @property {number} badEffectiveRunCoverage
 * @property {number} explicitlyNotBadEffectiveRunCoverage
 * @property {number} missingVerificationsCount
 */

/**
 * @typedef RunQcSummary
 * @type {Object<number, QcSummary>} dplDetectorID to QcSummary mappings
 */

/**
 * @typedef QcSummary
 * @type {Object<number, Object<number, QcSummary>>} runNumber to RunQcSummary mapping
 */

/**
 * Quality control flags service
 */
class QcFlagService {
    /**
     * Find an Quality Control Flag by its id
     * @param {number} id identifier of Quality Control Flag
     * @return {QcFlag} a Quality Control Flag
     */
    async getById(id) {
        const queryBuilder = this.prepareQueryBuilder();
        if (!id) {
            throw new BadParameterError('Can not find without Quality Control Flag id');
        }

        queryBuilder.where('id').is(id);

        const qcFlag = await QcFlagRepository.findOne(queryBuilder);
        return qcFlag ? qcFlagAdapter.toEntity(qcFlag) : null;
    }

    /**
     * Find an Quality Control Flag by its id
     * @param {number} id id of Quality Control Flag
     * @throws {NotFoundError} in case there is no Quality Control Flag with given id
     * @return {Promise<QcFlag>} a Quality Control Flag
     */
    async getOneOrFail(id) {
        const qcFlag = await this.getById(id);
        if (!qcFlag) {
            throw new NotFoundError(`Quality Control Flag with this id (${id}) could not be found`);
        }
        return qcFlag;
    }

    /**
     * Validate QC flag timestamps
     * If null timestamp was provided, given timestamp is replaced by run's startTime or endTime
     * @param {Partial<Period>} timestamps QC flag timestamps
     * @param {Run} targetRun run which for QC flag is to be set
     * @return {{from: (number|null), to: (number|null)}} prepared timestamps
     * @throws {BadParameterError}
     */
    _prepareQcFlagPeriod(timestamps, targetRun) {
        const from = timestamps.from ?? targetRun.startTime ?? null;
        const to = timestamps.to ?? targetRun.endTime ?? null;

        if (from === null || to === null) {
            if (!from && !to) {
                return { from: null, to: null };
            } else {
                throw new BadParameterError('Only null QC flag timestamps are accepted as run.startTime or run.endTime is missing');
            }
        }

        if (from >= to) {
            throw new BadParameterError('Parameter "to" timestamp must be greater than "from" timestamp');
        }

        if (from < targetRun.startTime || targetRun.endTime < to) {
            // eslint-disable-next-line max-len
            throw new BadParameterError(`Given QC flag period (${from}, ${to}) is out of run (${targetRun.startTime}, ${targetRun.endTime}) period`);
        }
        return { from, to };
    }

    /**
     * Remove a time segment from a list of QC flags effective periods
     * @param {Period} intersectingPeriod time segment that should be removed from given periods
     * @param {SequelizeQcFlagEffectivePeriod} periods periods to be updated or discarded
     * @return {Promise<void>} resolve once all periods are updated
     */
    async _updateEffectivePeriods({ from: newerPeriodFrom, to: newerPeriodTo }, periods) {
        for (const effectivePeriod of periods) {
            const { id: effectivePeriodId, from: effectiveFrom, to: effectiveTo } = effectivePeriod;

            if (newerPeriodFrom <= effectiveFrom && effectiveTo <= newerPeriodTo) { // Old flag is fully covered by new one
                await QcFlagEffectivePeriodRepository.removeOne({ where: { id: effectivePeriodId } });
            } else if (effectiveFrom < newerPeriodFrom && newerPeriodTo < effectiveTo) { // New flag's period is included in the old one's period
                await QcFlagEffectivePeriodRepository.update(effectivePeriod, { to: newerPeriodFrom });
                await QcFlagEffectivePeriodRepository.insert({
                    flagId: effectivePeriod.flagId,
                    from: newerPeriodTo,
                    to: effectiveTo,
                });
            } else if (effectiveFrom < newerPeriodFrom) {
                await QcFlagEffectivePeriodRepository.update(effectivePeriod, { to: newerPeriodFrom });
            } else if (newerPeriodTo < effectiveTo) {
                await QcFlagEffectivePeriodRepository.update(effectivePeriod, { from: newerPeriodTo });
            } else {
                throw new Error('Incorrect state');
            }
        }
    }

    /**
<<<<<<< HEAD
     * Get QC summary for given data/simulation pass
     * @param {number} dataPassId data pass id - exclusive with simulationPassId
     * @param {number} simulationPassId simulation pass id - exclusive with dataPassId
     * @return {Promise<QcSummary[]>} summary
     */
    async getQcFlagsSummary({ dataPassId, simulationPassId }) {
        if (!dataPassId && !simulationPassId) {
            throw new BadParameterError('Cannot create QC flag without data pass or simulation pass');
        } else if (dataPassId && simulationPassId) {
            throw new BadParameterError('Cannot create QC flag for data pass and simulation pass simultaneously');
        }

        const queryBuilder = dataSource.createQueryBuilder();
        if (dataPassId) {
            queryBuilder.whereAssociation('dataPasses', 'id').is(dataPassId);
        } else if (simulationPassId) {
            queryBuilder.whereAssociation('simulationPasses', 'id').is(simulationPassId);
        }

        queryBuilder
            .include({ association: 'effectivePeriods', attributes: [], required: true })
            .include({ association: 'run', attributes: [] })
            .include({ association: 'flagType', attributes: [] })
            .include({ association: 'verifications', attributes: [] })
            .set('attributes', (sequelize) => [
                'runNumber',
                'dplDetectorId',
                [
                    sequelize.literal('SUM(`effectivePeriods`.`to` - `effectivePeriods`.`from`) \
                        / (COALESCE(run.time_trg_end, run.time_o2_end) - COALESCE(run.time_trg_start, run.time_o2_start)) '),
                    'effectiveRunCoverage',
                ],
                [sequelize.col('`flagType`.bad'), 'bad'],
                [
                    sequelize.literal('COUNT( DISTINCT `QcFlag`.id ) - COUNT( DISTINCT `verifications`.flag_id )'),
                    'missingVerificationsCount',
                ],
            ])
            .groupBy('runNumber')
            .groupBy('dplDetectorId')
            .groupBy((sequlize) => sequlize.col('`flagType`.bad'));

        const runDetectorSummaryList = (await QcFlagRepository.findAll(queryBuilder))
            .map((summaryDb) =>
                ({
                    runNumber: summaryDb.runNumber,
                    dplDetectorId: summaryDb.dplDetectorId,
                    effectiveRunCoverage: parseFloat(summaryDb.get('effectiveRunCoverage'), 10),
                    bad: Boolean(summaryDb.get('bad')),
                    missingVerificationsCount: parseInt(summaryDb.get('missingVerificationsCount'), 10),
                }));

        const summary = {};
        for (const runDetectorSunmmary of runDetectorSummaryList) {
            const {
                runNumber,
                dplDetectorId,
                bad,
                effectiveRunCoverage,
                missingVerificationsCount,
            } = runDetectorSunmmary;

            if (!summary[runNumber]) {
                summary[runNumber] = {};
            }

            if (!summary[runNumber][dplDetectorId]) {
                summary[runNumber][dplDetectorId] = {};
            }

            summary[runNumber][dplDetectorId]['missingVerificationsCount'] =
                (summary[runNumber][dplDetectorId]['missingVerificationsCount'] ?? 0) + missingVerificationsCount;

            if (bad) {
                summary[runNumber][dplDetectorId]['badEffectiveRunCoverage'] = effectiveRunCoverage;
            } else {
                summary[runNumber][dplDetectorId]['explicitlyNotBadEffectiveRunCoverage'] = effectiveRunCoverage;
            }
        }

        return summary;
    }

    /**
=======
>>>>>>> fbc9ddec
     * Create new instance of quality control flags for data pass
     * @param {Partial<QcFlag>} qcFlag flags to create
     * @param {object} scope scope of the QC flags to create
     * @param {number} scope.runNumber associated run's number
     * @param {number} scope.dplDetectorId associated dplDetector's identifier
     * @param {number} [scope.dataPassId] associated dataPass' id
     * @param {number} [scope.simulationPassId] associated dataPass' id
     * @param {object} relations relations of the QC flag
     * @param {UserIdentifier} relations.userIdentifier identifier of the user creating the QC flag
     * @return {Promise<QcFlag>} resolves with the created QC flag
     * @throws {BadParameterError, NotFoundError}
     */
    async create(qcFlag, scope, relations) {
        const {
            runNumber,
            dataPassId,
            simulationPassId,
            dplDetectorId,
        } = scope;
        const { userIdentifier: { userId, externalUserId } } = relations;

        if (!dataPassId && !simulationPassId) {
            throw new BadParameterError('Cannot create QC flag without data pass or simulation pass');
        } else if (dataPassId && simulationPassId) {
            throw new BadParameterError('Cannot create QC flag for data pass and simulation pass simultaneously');
        }

        return dataSource.transaction(async () => {
            // Check user
            const user = await getUserOrFail({ userId, externalUserId });

            // Check associations
            const dplDetector = await getPhysicalDplDetectorOrFail(dplDetectorId);

            const targetRun = await this._getRunWithDetectorAndDataOrSimulationPass(
                runNumber,
                dplDetector.name,
                { dataPassId, simulationPassId },
            );

            const { comment, flagTypeId } = qcFlag;
            const { from, to } = this._prepareQcFlagPeriod({ from: qcFlag.from, to: qcFlag.to }, targetRun);

            // Insert
            const newInstance = await QcFlagRepository.insert({
                from,
                to,
                comment,
                createdById: user.id,
                flagTypeId,
                runNumber,
                dplDetectorId: dplDetector.id,
            });
            await QcFlagEffectivePeriodRepository.insert({
                flagId: newInstance.id,
                from: newInstance.from,
                to: newInstance.to,
            });

            const createdFlag = await QcFlagRepository.findOne(this.prepareQueryBuilder().where('id').is(newInstance.id));

            if (dataPassId) {
                await createdFlag.addDataPasses(targetRun.dataPass);
            }
            if (simulationPassId) {
                await createdFlag.addSimulationPasses(targetRun.simulationPasses);
            }

            const effectivePeriodsToBeUpdated = await QcFlagEffectivePeriodRepository.findAll({
                where: {
                    from: { [Op.lt]: createdFlag.to },
                    to: { [Op.gt]: createdFlag.from },
                },
                include: [
                    {
                        association: 'flag',
                        include: [
                            dataPassId
                                ? { association: 'dataPasses', where: { id: dataPassId }, required: true }
                                : { association: 'simulationPasses', where: { id: simulationPassId }, required: true },
                        ],
                        where: {
                            [Op.and]: [
                                {
                                    dplDetectorId,
                                    runNumber,
                                },
                                { createdAt: { [Op.lt]: createdFlag.createdAt } },
                            ],
                        },
                    },
                ],
            });

            await this._updateEffectivePeriods(
                createdFlag,
                effectivePeriodsToBeUpdated,
            );

            return qcFlagAdapter.toEntity(createdFlag);
        });
    }

    /**
     * Delete single instance of QC flag
     * @param {number} id QC flag id
     * @return {Promise<QcFlag>} promise
     */
    async delete(id) {
        return dataSource.transaction(async () => {
            const qcFlag = await QcFlagRepository.findOne({
                where: { id },
                include: [{ association: 'dataPasses' }, { association: 'simulationPasses' }, { association: 'verifications' }],
            });
            if (!qcFlag) {
                throw new NotFoundError(`Quality Control Flag with this id (${id}) could not be found`);
            }

            if (qcFlag.verifications?.length > 0) {
                throw new ConflictError('Cannot delete QC flag which is verified');
            }

            await qcFlag.removeDataPasses(qcFlag.dataPasses);
            await qcFlag.removeSimulationPasses(qcFlag.simulationPasses);
            await QcFlagEffectivePeriodRepository.removeAll({ where: { flagId: qcFlag.id } });
            const removedFlag = await QcFlagRepository.removeOne({ where: { id } });

            // Reconstruct flags ineffectiveness periods
            const commonDataOrSimulationPassInclude = [ // QC flag can be associated with only one data pass or only one simulation pass
                qcFlag.dataPasses?.length > 0
                    ? { association: 'dataPasses', where: { id: qcFlag.dataPasses[0].id } }
                    : { association: 'simulationPasses', where: { id: qcFlag.simulationPasses[0].id } },
            ];

            const flagsCreatedAfterRemovedFlag = await QcFlagRepository.findAll({
                where: {
                    dplDetectorId: removedFlag.dplDetectorId,
                    runNumber: removedFlag.runNumber,
                    createdAt: { [Op.gt]: qcFlag.createdAt },
                },
                include: commonDataOrSimulationPassInclude,
                sort: [['createdAt', 'ASC']],
            });

            const flagsCreatedBeforeRemovedFlag = await QcFlagRepository.findAll({
                where: {
                    dplDetectorId: removedFlag.dplDetectorId,
                    runNumber: removedFlag.runNumber,
                    createdAt: { [Op.lte]: qcFlag.createdAt },
                },
                include: commonDataOrSimulationPassInclude,
                sort: [['createdAt', 'ASC']],
            });

            /*
<<<<<<< HEAD
             * Restore default effective periods of older flags in order to make update procedure working
             * It works only in one direction by removing, reducing, splitting effective periods.
=======
             * Restore default effective periods of older flags in order to make update procedure working.
             * It works only in one direction (reducing effective periods) by removing, shorthening, splitting effective periods.
>>>>>>> fbc9ddec
             */
            await QcFlagEffectivePeriodRepository.removeAll({
                where: { flagId: { [Op.in]: flagsCreatedBeforeRemovedFlag.map(({ id }) => id) } },
            });
            await QcFlagEffectivePeriodRepository.insertAll(flagsCreatedBeforeRemovedFlag
                .map(({ id, from, to }) => ({ flagId: id, from, to })));

            // Update effective periods of flags created before removed flag
            for (const newestFlagToBeUpdatedIndex in flagsCreatedBeforeRemovedFlag) {
                const updatingFlagsCreatedBefore = flagsCreatedBeforeRemovedFlag.slice(Number(newestFlagToBeUpdatedIndex) + 1);
                for (const updatingFlag of [...updatingFlagsCreatedBefore, ...flagsCreatedAfterRemovedFlag]) {
                    const effectivePeriods = await QcFlagEffectivePeriodRepository.findAll({
                        where: {
                            from: { [Op.lt]: updatingFlag.to },
                            to: { [Op.gt]: updatingFlag.from },
                        },
                        include: [
                            {
                                association: 'flag',
                                include: commonDataOrSimulationPassInclude,
                                where: {
                                    [Op.and]: [
                                        {
                                            dplDetectorId: updatingFlag.dplDetectorId,
                                            runNumber: updatingFlag.runNumber,
                                        },
                                        { createdAt: { [Op.lt]: updatingFlag.createdAt } },
                                    ],
                                },
                            },
                        ],
                    });
                    await this._updateEffectivePeriods(updatingFlag, effectivePeriods);
                }
            }

            return removedFlag;
        });
    }

    /**
     * Create verification of QC flag
     * @param {Partial<QcFlagVerification>} qcFlagVerification flag verification
     * @param {object} relations QC Flag entity relations
     * @param {UserIdentifier} relations.user user identifier
     * @return {Promise<QcFlag>} promise
     * @throws {NotFoundError|AccessDeniedError}
     */
    async verifyFlag({ flagId, comment }, relations) {
        return dataSource.transaction(async () => {
            const qcFlag = await this.getOneOrFail(flagId);

            const { user: { userId, externalUserId } } = relations;
            const user = await getUserOrFail({ userId, externalUserId });

            if (qcFlag.createdById === user.id) {
                throw new AccessDeniedError('You cannot verify QC flag created by you');
            }

            await QcFlagVerificationRepository.insert({
                flagId,
                comment,
                createdById: user.id,
            });

            return await this.getOneOrFail(flagId);
        });
    }

    /**
     * Return a paginated list of QC flags related to a given data pass, run and dpl detector
     *
     * @param {object} criteria the QC flag criteria
     * @param {number} criteria.dataPassId the id of the data pass to which QC flag should relate
     * @param {number} criteria.runNumber the run number of the run to which QC flag should relate
     * @param {number} criteria.dplDetectorId the id of the DPL detector to which QC flag should release
     * @param {object} [pagination] the pagination to apply
     * @param {number} [pagination.offset] amount of items to skip
     * @param {number} [pagination.limit] amount of items to fetch
     * @return {Promise<{count, rows: DataPassQcFlag[]}>} paginated list of data pass QC flags
     */
    async getAllPerDataPassAndRunAndDetector({ dataPassId, runNumber, dplDetectorId }, pagination) {
        const { limit, offset } = pagination || {};

        const queryBuilder = dataSource.createQueryBuilder()
            .where('dataPassId').is(dataPassId)
            .include({
                association: 'qcFlag',
                include: [
                    { association: 'flagType' },
                    { association: 'createdBy' },
                    { association: 'verifications', include: [{ association: 'createdBy' }] },
                ],
                where: {
                    runNumber,
                    dplDetectorId,
                },
                required: true,
            })
            .set('subQuery', false)
            .orderBy('id', 'DESC', 'qcFlag');

        if (limit) {
            queryBuilder.limit(limit);
        }
        if (offset) {
            queryBuilder.offset(offset);
        }

        // The findAndCountAll function is not working properly with required include and distinct (count only on data pass id)
        const [rows, count] = await Promise.all([
            DataPassQcFlagRepository.findAll(queryBuilder),
            DataPassQcFlagRepository.count(queryBuilder),
        ]);

        return {
            count,
            rows: rows.map(dataPassQcFlagAdapter.toEntity),
        };
    }

    /**
     * Return a paginated list of QC flags related to a given simulation pass, run and dpl detector
     *
     * @param {object} criteria the QC flag criteria
     * @param {number} criteria.simulationPassId the id of the simulation pass to which QC flag should relate
     * @param {number} criteria.runNumber the run number of the run to which QC flag should relate
     * @param {number} criteria.dplDetectorId the id of the DPL detector to which QC flag should release
     * @param {object} [pagination] the pagination to apply
     * @param {number} [pagination.offset] amount of items to skip
     * @param {number} [pagination.limit] amount of items to fetch
     * @return {Promise<{count, rows: SimulationPassQcFlag[]}>} paginated list of simulation pass QC flags
     */
    async getAllPerSimulationPassAndRunAndDetector({ simulationPassId, runNumber, dplDetectorId }, pagination) {
        const { limit, offset } = pagination || {};

        const queryBuilder = dataSource.createQueryBuilder()
            .where('simulationPassId').is(simulationPassId)
            .include({
                association: 'qcFlag',
                include: [
                    { association: 'flagType' },
                    { association: 'createdBy' },
                    { association: 'verifications', include: [{ association: 'createdBy' }] },
                ],
                where: {
                    runNumber,
                    dplDetectorId,
                },
                required: true,
            })
            .set('subQuery', false)
            .orderBy('id', 'DESC', 'qcFlag');

        if (limit) {
            queryBuilder.limit(limit);
        }
        if (offset) {
            queryBuilder.offset(offset);
        }

        // The findAndCountAll function is not working properly with required include and distinct (count only on simulation pass id)
        const [rows, count] = await Promise.all([
            SimulationPassQcFlagRepository.findAll(queryBuilder),
            SimulationPassQcFlagRepository.count(queryBuilder),
        ]);

        return {
            count: count,
            rows: rows.map(simulationPassQcFlagAdapter.toEntity),
        };
    }

    /**
     * Prepare query builder with common includes for fetching data
     * @return {QueryBuilder} common fetch-data query builder
     */
    prepareQueryBuilder() {
        return dataSource.createQueryBuilder()
            .include({ association: 'flagType' })
            .include({ association: 'createdBy' })
            .include({ association: 'verifications', include: [{ association: 'createdBy' }] })
            .orderBy('createdAt', 'DESC', 'verifications');
    }

    /**
     * Find a run with a given run number and including a given detector, linked to a given data/simulation pass, and throw if none exists
     *
     * @param {number} runNumber the run number of the run to fetch
     * @param {string} dplDetectorName the name of the detector that the run must include
     * @param {number} dataPassId the id of the data pass to which run must be linked to
     * @param {number} simulationPassId the id of the simulation pass to which the run must be linked to
     * @return {Promise<Run>} the found run
     * @private
     */
    async _getRunWithDetectorAndDataOrSimulationPass(runNumber, dplDetectorName, { dataPassId, simulationPassId }) {
        const runInclude = [
            {
                association: 'detectors',
                where: { name: dplDetectorName },
                through: { attributes: [] },
                attributes: [],
                required: true,
            },
        ];

        if (dataPassId) {
            runInclude.push({
                association: 'dataPass',
                where: { id: dataPassId },
                through: { attributes: [] },
                attributes: ['id'],
                required: true,
            });
        }

        if (simulationPassId) {
            runInclude.push({
                association: 'simulationPasses',
                where: { id: simulationPassId },
                through: { attributes: [] },
                attributes: ['id'],
                required: true,
            });
        }

        const run = await RunRepository.findOne({
            subQuery: false,
            attributes: ['timeTrgStart', 'timeTrgEnd'],
            where: { runNumber },
            include: runInclude,
        });

        if (!run) {
            const criteria = [`run with this number (${runNumber})`, `detector with this name (${dplDetectorName})`];

            if (dataPassId) {
                criteria.push(`data pass with this id (${dataPassId})`);
            }
            if (simulationPassId) {
                criteria.push(`simulation pass with this id (${simulationPassId})`);
            }

            throw new BadParameterError(`There is not association between ${criteria.join(', ')}`);
        }

        return run;
    }
}

module.exports.QcFlagService = QcFlagService;

module.exports.qcFlagService = new QcFlagService();<|MERGE_RESOLUTION|>--- conflicted
+++ resolved
@@ -151,7 +151,6 @@
     }
 
     /**
-<<<<<<< HEAD
      * Get QC summary for given data/simulation pass
      * @param {number} dataPassId data pass id - exclusive with simulationPassId
      * @param {number} simulationPassId simulation pass id - exclusive with dataPassId
@@ -236,8 +235,6 @@
     }
 
     /**
-=======
->>>>>>> fbc9ddec
      * Create new instance of quality control flags for data pass
      * @param {Partial<QcFlag>} qcFlag flags to create
      * @param {object} scope scope of the QC flags to create
@@ -393,13 +390,8 @@
             });
 
             /*
-<<<<<<< HEAD
-             * Restore default effective periods of older flags in order to make update procedure working
-             * It works only in one direction by removing, reducing, splitting effective periods.
-=======
              * Restore default effective periods of older flags in order to make update procedure working.
              * It works only in one direction (reducing effective periods) by removing, shorthening, splitting effective periods.
->>>>>>> fbc9ddec
              */
             await QcFlagEffectivePeriodRepository.removeAll({
                 where: { flagId: { [Op.in]: flagsCreatedBeforeRemovedFlag.map(({ id }) => id) } },
