--- conflicted
+++ resolved
@@ -107,205 +107,6 @@
     }
 
     /**
-<<<<<<< HEAD
-     * Validate QC flag timestamps
-     * If null timestamp was provided, given timestamp is replaced by run's startTime or endTime
-     * @param {Partial<Period>} timestamps QC flag timestamps
-     * @param {Run} targetRun run which for QC flag is to be set
-     * @return {{from: (number|null), to: (number|null)}} prepared timestamps
-     * @throws {BadParameterError}
-     */
-    _prepareQcFlagPeriod(timestamps, targetRun) {
-        const { timeTrgStart, timeO2Start, timeTrgEnd, timeO2End } = targetRun;
-        const runStartTime = timeTrgStart?.getTime() ?? timeO2Start?.getTime() ?? null;
-        const runEndTime = timeTrgEnd?.getTime() ?? timeO2End?.getTime() ?? null;
-
-        const from = timestamps.from ?? runStartTime ?? null;
-        const to = timestamps.to ?? runEndTime ?? null;
-
-        if (from && to && from >= to) {
-            throw new BadParameterError('Parameter "to" timestamp must be greater than "from" timestamp');
-        }
-        const isFromOutOfRange = from && (runStartTime && from < runStartTime || runEndTime && runEndTime <= from);
-        const isToOutOfRange = to && (runStartTime && to <= runStartTime || runEndTime && runEndTime < to);
-        if (isFromOutOfRange || isToOutOfRange) {
-            throw new BadParameterError(`Given QC flag period (${from}, ${to}) is out of run (${runStartTime}, ${runEndTime}) period`);
-        }
-
-        return { from, to };
-    }
-
-    /**
-     * Remove a time segment from a list of QC flags effective periods
-     *
-     * @param {Period} intersectingPeriod time segment that should be removed from given periods
-     * @param {SequelizeQcFlagEffectivePeriod} periods periods to be updated or discarded
-     * @return {Promise<void>} resolve once all periods are updated
-     */
-    async _removeEffectivePeriodsAndPeriodIntersection({ from: newerPeriodFrom, to: newerPeriodTo }, periods) {
-        for (const effectivePeriod of periods) {
-            const { id: effectivePeriodId, from: effectiveFrom, to: effectiveTo } = effectivePeriod;
-
-            const effectiveToIsLesserOrEqNewerPeriodTo = newerPeriodTo === null || effectiveTo !== null && effectiveTo <= newerPeriodTo;
-
-            if (newerPeriodFrom <= effectiveFrom
-                && effectiveToIsLesserOrEqNewerPeriodTo) { // Old flag is fully covered by new one
-                await QcFlagEffectivePeriodRepository.removeOne({ where: { id: effectivePeriodId } });
-            } else if (effectiveFrom < newerPeriodFrom && !effectiveToIsLesserOrEqNewerPeriodTo) {
-                // New flag's period is included in the old one's period.
-                await QcFlagEffectivePeriodRepository.update(effectivePeriod, { to: newerPeriodFrom });
-                await QcFlagEffectivePeriodRepository.insert({
-                    flagId: effectivePeriod.flagId,
-                    from: newerPeriodTo,
-                    to: effectiveTo,
-                });
-            } else if (effectiveFrom < newerPeriodFrom) {
-                await QcFlagEffectivePeriodRepository.update(effectivePeriod, { to: newerPeriodFrom });
-            } else if (!effectiveToIsLesserOrEqNewerPeriodTo) {
-                await QcFlagEffectivePeriodRepository.update(effectivePeriod, { from: newerPeriodTo });
-            } else {
-                throw new Error('Incorrect state');
-            }
-        }
-    }
-
-    /**
-     * Get QC summary for given data/simulation pass
-     * @param {object} queryParameters query parameters that are to be applied
-     * @param {number} queryParameters.dataPassId data pass id - exclusive with simulationPassId
-     * @param {number} queryParameters.simulationPassId simulation pass id - exclusive with dataPassId
-     * @return {Promise<QcSummary[]>} summary
-     */
-    async getQcFlagsSummary({ dataPassId, simulationPassId }) {
-        if (!dataPassId && !simulationPassId) {
-            throw new BadParameterError('Cannot fetch QC flags summary without data pass or simulation pass');
-        } else if (dataPassId && simulationPassId) {
-            throw new BadParameterError('Cannot fetch QC flags summary for data pass and simulation pass simultaneously');
-        }
-
-        const queryBuilder = dataSource.createQueryBuilder();
-        if (dataPassId) {
-            queryBuilder.whereAssociation('dataPasses', 'id').is(dataPassId);
-        } else if (simulationPassId) {
-            queryBuilder.whereAssociation('simulationPasses', 'id').is(simulationPassId);
-        }
-
-        queryBuilder
-            .include({ association: 'effectivePeriods', attributes: [], required: true })
-            .include({ association: 'run', attributes: [] })
-            .include({ association: 'flagType', attributes: [] })
-            .include({ association: 'verifications', attributes: [] })
-            .set('attributes', (sequelize) => [
-                'runNumber',
-                'dplDetectorId',
-                [sequelize.col('`flagType`.bad'), 'bad'],
-
-                [
-                    sequelize.literal(`
-                    IF(
-                        (
-                            COALESCE(run.time_trg_end,   run.time_o2_end  ) IS NULL
-                         OR COALESCE(run.time_trg_start, run.time_o2_start) IS NULL
-                        ),
-                        IF(
-                            SUM(
-                                COALESCE(UNIX_TIMESTAMP(effectivePeriods.\`to\`  ), 0)
-                              + COALESCE(UNIX_TIMESTAMP(effectivePeriods.\`from\`), 0)
-                            ) = 0,
-                            1,
-                            null
-                        ),
-                        SUM(
-                            UNIX_TIMESTAMP(COALESCE(
-                                effectivePeriods.\`to\`,
-                                run.time_trg_end,
-                                run.time_o2_end
-                            ))
-                          - UNIX_TIMESTAMP(COALESCE(
-                                effectivePeriods.\`from\`,
-                                run.time_trg_start,
-                                run.time_o2_start
-                            ))
-                        ) / (
-                            UNIX_TIMESTAMP(COALESCE(run.time_trg_end,   run.time_o2_end))
-                          - UNIX_TIMESTAMP(COALESCE(run.time_trg_start, run.time_o2_start))
-                        )
-                    )
-                `),
-                    'effectiveRunCoverage',
-                ],
-                [
-                    sequelize.literal('COUNT( DISTINCT `QcFlag`.id ) - COUNT( DISTINCT `verifications`.flag_id )'),
-                    'missingVerificationsCount',
-                ],
-                [
-                    sequelize.literal('SUM( `flagType`.monte_carlo_reproducible ) > 0'),
-                    'mcReproducible',
-                ],
-            ])
-            .groupBy('runNumber')
-            .groupBy('dplDetectorId')
-            .groupBy((sequlize) => sequlize.col('`flagType`.bad'));
-
-        const runDetectorSummaryList = (await QcFlagRepository.findAll(queryBuilder))
-            .map((summaryDb) =>
-                ({
-                    runNumber: summaryDb.runNumber,
-                    dplDetectorId: summaryDb.dplDetectorId,
-                    effectiveRunCoverage: parseFloat(summaryDb.get('effectiveRunCoverage'), 10) || null,
-                    bad: Boolean(summaryDb.get('bad')),
-                    missingVerificationsCount: parseInt(summaryDb.get('missingVerificationsCount'), 10),
-                    mcReproducible: Boolean(summaryDb.get('mcReproducible')),
-                }));
-
-        const summary = {};
-
-        // Fold list of summaries into nested object
-        for (const runDetectorSunmmary of runDetectorSummaryList) {
-            const {
-                runNumber,
-                dplDetectorId,
-                bad,
-                effectiveRunCoverage,
-                missingVerificationsCount,
-                mcReproducible,
-            } = runDetectorSunmmary;
-
-            if (!summary[runNumber]) {
-                summary[runNumber] = {};
-            }
-
-            if (!summary[runNumber][dplDetectorId]) {
-                summary[runNumber][dplDetectorId] = {
-                    [QC_SUMMARY_PROPERTIES.mcReproducible]: false,
-                };
-            }
-
-            const runDetectorSummary = summary[runNumber][dplDetectorId];
-
-            runDetectorSummary[QC_SUMMARY_PROPERTIES.missingVerificationsCount] =
-                (runDetectorSummary[QC_SUMMARY_PROPERTIES.missingVerificationsCount] ?? 0) + missingVerificationsCount;
-
-            if (bad) {
-                runDetectorSummary[QC_SUMMARY_PROPERTIES.badEffectiveRunCoverage] = effectiveRunCoverage;
-                runDetectorSummary[QC_SUMMARY_PROPERTIES.mcReproducible] = mcReproducible;
-            } else {
-                runDetectorSummary[QC_SUMMARY_PROPERTIES.explicitlyNotBadEffectiveRunCoverage] = effectiveRunCoverage;
-            }
-            if (runDetectorSummary[QC_SUMMARY_PROPERTIES.badEffectiveRunCoverage] === undefined) {
-                runDetectorSummary[QC_SUMMARY_PROPERTIES.badEffectiveRunCoverage] = 0;
-            }
-            if (runDetectorSummary[QC_SUMMARY_PROPERTIES.explicitlyNotBadEffectiveRunCoverage] === undefined) {
-                runDetectorSummary[QC_SUMMARY_PROPERTIES.explicitlyNotBadEffectiveRunCoverage] = 0;
-            }
-        }
-
-        return summary;
-    }
-
-    /**
-=======
->>>>>>> 64fd0b9d
      * Create new instance of quality control flags,
      * asynchronous for data/simulation pass or synchronous
      *
