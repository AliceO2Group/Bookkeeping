--- conflicted
+++ resolved
@@ -451,33 +451,11 @@
             await QcFlagEffectivePeriodRepository.removeAll({ where: { flagId: id } });
             await QcFlagRepository.removeOne({ where: { id } });
 
-<<<<<<< HEAD
-            /*
-             * Remove all effective periods before restoring default once of older flags in order to make update procedure working.
-             * It works only in one direction (reducing effective periods) by removing, shorthening, splitting effective periods.
-             */
-=======
             // Remove all effective periods of flags created before the deleted one
->>>>>>> 9819518c
             await QcFlagEffectivePeriodRepository.removeAll({
                 where: { flagId: { [Op.in]: flagsCreatedBeforeRemovedFlag.map(({ id }) => id) } },
             });
 
-<<<<<<< HEAD
-            // Update effective periods of flags created before removed flag
-            for (const newestFlagToBeUpdatedIndex in flagsCreatedBeforeRemovedFlag) {
-                const newestFlagToBeUpdated = flagsCreatedBeforeRemovedFlag[newestFlagToBeUpdatedIndex];
-                await QcFlagEffectivePeriodRepository.insert({
-                    flagId: newestFlagToBeUpdated.id,
-                    from: newestFlagToBeUpdated.from,
-                    to: newestFlagToBeUpdated.to,
-                });
-
-                const updatingFlagsCreatedBefore = flagsCreatedBeforeRemovedFlag.slice(Number(newestFlagToBeUpdatedIndex) + 1);
-                for (const updatingFlag of [...updatingFlagsCreatedBefore, ...flagsCreatedAfterRemovedFlag]) {
-                    const { from, to, createdAt, runNumber, dplDetectorId } = updatingFlag;
-                    const effectivePeriods = await QcFlagEffectivePeriodRepository.findOverlappingPeriodsCreatedNotAfter(
-=======
             while (flagsCreatedBeforeRemovedFlag.length) {
                 const flagWhichEffectivePeriodsAreToBeRecomputed = flagsCreatedBeforeRemovedFlag.shift();
                 await QcFlagEffectivePeriodRepository.insert({
@@ -489,7 +467,6 @@
                 for (const potentiallyOverlapingFlag of [...flagsCreatedBeforeRemovedFlag, ...flagsCreatedAfterRemovedFlag]) {
                     const { id, from, to, createdAt, runNumber, dplDetectorId } = potentiallyOverlapingFlag;
                     const overlapingEffectivePeriods = (await QcFlagEffectivePeriodRepository.findOverlappingPeriodsCreatedNotAfter(
->>>>>>> 9819518c
                         { from, to },
                         createdAt,
                         { dataPassId, simulationPassId, runNumber, dplDetectorId },
@@ -587,34 +564,17 @@
      *
      * @param {number} dataPassId id od data pass
      * @param {number} runNumber run number
-<<<<<<< HEAD
-     * @return {Promise<GaqQcFlags>} promise of aggregated QC flags
-     */
-    async getGaqQcFlags(dataPassId, runNumber) {
-        const effectiveGaqPeriods = await QcFlagRepository.findFlagsInGaqEffectivePeriods({ dataPassId, runNumbers: [runNumber] });
-        const qcFlags = (await QcFlagRepository.findAll({
-            where: { id: { [Op.in]: effectiveGaqPeriods.flatMap(({ contributingFlagIds }) => contributingFlagIds) } },
-            include: [
-                { association: 'flagType' },
-                { association: 'createdBy' },
-            ],
-=======
      * @return {Promise<GaqFlags[]>} promise of aggregated QC flags
      */
     async getGaqFlags(dataPassId, runNumber) {
         const gaqPeriods = await QcFlagRepository.findGaqPeriods(dataPassId, runNumber);
         const qcFlags = (await QcFlagRepository.findAll({
             where: { id: { [Op.in]: gaqPeriods.flatMap(({ contributingFlagIds }) => contributingFlagIds) } },
->>>>>>> 9819518c
         })).map(qcFlagAdapter.toEntity);
 
         const idToFlag = Object.fromEntries(qcFlags.map((flag) => [flag.id, flag]));
 
-<<<<<<< HEAD
-        return effectiveGaqPeriods.map(({
-=======
         return gaqPeriods.map(({
->>>>>>> 9819518c
             contributingFlagIds,
             from,
             to,
