--- conflicted
+++ resolved
@@ -213,33 +213,19 @@
     }
 
     /**
-<<<<<<< HEAD
-     * Get QC summary for given data/simulation pass
-     * @param {number} dataPassId data pass id - exclusive with simulationPassId
-     * @param {number} simulationPassId simulation pass id - exclusive with dataPassId
-=======
      * Get QC summary for given data/simulation pass or synchronous QC flags for given LHC period
      *
      * @param {number} [scope.dataPassId] data pass id - exclusive with other options
      * @param {number} [scope.simulationPassId] simulation pass id - exclusive with other options
      * @param {number} [scope.lhcPeriodId] id of LHC Period - exclusive with other options
->>>>>>> 9976cae6
      * @param {object} [options] additional options
      * @param {boolean} [options.mcReproducibleAsNotBad = false] if set to true,
      * `Limited Acceptance MC Reproducible` flag type is treated as good one
      * @return {Promise<QcSummary[]>} summary
      */
-<<<<<<< HEAD
-    async getQcFlagsSummary({ dataPassId, simulationPassId }, { mcReproducibleAsNotBad = false } = {}) {
-        if (!dataPassId && !simulationPassId) {
-            throw new BadParameterError('Cannot fetch QC flags summary without data pass or simulation pass');
-        } else if (dataPassId && simulationPassId) {
-            throw new BadParameterError('Cannot fetch QC flags summary for data pass and simulation pass simultaneously');
-=======
     async getQcFlagsSummary({ dataPassId, simulationPassId, lhcPeriodId }, { mcReproducibleAsNotBad = false } = {}) {
         if (Boolean(dataPassId) + Boolean(simulationPassId) + Boolean(lhcPeriodId) > 1) {
             throw new BadParameterError('`dataPassId`, `simulationPassId` and `lhcPeriodId` are exclusive options');
->>>>>>> 9976cae6
         }
 
         const queryBuilder = dataSource.createQueryBuilder();
@@ -350,25 +336,7 @@
             runDetectorSummary[QC_SUMMARY_PROPERTIES.missingVerificationsCount] =
                 (runDetectorSummary[QC_SUMMARY_PROPERTIES.missingVerificationsCount] ?? 0) + missingVerificationsCount;
 
-<<<<<<< HEAD
-            if (bad) {
-                runDetectorSummary[QC_SUMMARY_PROPERTIES.badEffectiveRunCoverage] = effectiveRunCoverage;
-                runDetectorSummary[QC_SUMMARY_PROPERTIES.mcReproducible] =
-                    mcReproducible || runDetectorSummary[QC_SUMMARY_PROPERTIES.mcReproducible];
-            } else {
-                runDetectorSummary[QC_SUMMARY_PROPERTIES.explicitlyNotBadEffectiveRunCoverage] = effectiveRunCoverage;
-                runDetectorSummary[QC_SUMMARY_PROPERTIES.mcReproducible] =
-                    mcReproducible || runDetectorSummary[QC_SUMMARY_PROPERTIES.mcReproducible];
-            }
-            if (runDetectorSummary[QC_SUMMARY_PROPERTIES.badEffectiveRunCoverage] === undefined) {
-                runDetectorSummary[QC_SUMMARY_PROPERTIES.badEffectiveRunCoverage] = 0;
-            }
-            if (runDetectorSummary[QC_SUMMARY_PROPERTIES.explicitlyNotBadEffectiveRunCoverage] === undefined) {
-                runDetectorSummary[QC_SUMMARY_PROPERTIES.explicitlyNotBadEffectiveRunCoverage] = 0;
-            }
-=======
             this._mergeIntoSummaryUnit(runDetectorSummary, runDetectorSummaryForFlagTypesClass);
->>>>>>> 9976cae6
         }
 
         return summary;
@@ -669,11 +637,7 @@
      * `Limited Acceptance MC Reproducible` flag type is treated as good one
      * @return {Promise<GaqSummary[]>} Resolves with the GAQ Summary
      */
-<<<<<<< HEAD
-    async getGaqSummary(dataPassId, { mcReproducibleAsNotBad } = {}) {
-=======
     async getGaqSummary(dataPassId, { mcReproducibleAsNotBad = false } = {}) {
->>>>>>> 9976cae6
         await getOneDataPassOrFail({ id: dataPassId });
         const runGaqSubSummaries = await QcFlagRepository.getRunGaqSubSummaries(dataPassId, { mcReproducibleAsNotBad });
 
@@ -705,25 +669,7 @@
                 distinctVerifiedFlagsIds: new Set([...distinctRunVerifiedFlagsIds, ...verifiedFlagsIds]),
             };
 
-<<<<<<< HEAD
-            if (bad) {
-                runSummary[QC_SUMMARY_PROPERTIES.badEffectiveRunCoverage] = parseFloat(effectiveRunCoverage);
-                runSummary[QC_SUMMARY_PROPERTIES.mcReproducible] =
-                    mcReproducible || runSummary[QC_SUMMARY_PROPERTIES.mcReproducible];
-            } else {
-                runSummary[QC_SUMMARY_PROPERTIES.explicitlyNotBadEffectiveRunCoverage] = parseFloat(effectiveRunCoverage);
-                runSummary[QC_SUMMARY_PROPERTIES.mcReproducible] =
-                    mcReproducible || runSummary[QC_SUMMARY_PROPERTIES.mcReproducible];
-            }
-            if (runSummary[QC_SUMMARY_PROPERTIES.badEffectiveRunCoverage] === undefined) {
-                runSummary[QC_SUMMARY_PROPERTIES.badEffectiveRunCoverage] = 0;
-            }
-            if (runSummary[QC_SUMMARY_PROPERTIES.explicitlyNotBadEffectiveRunCoverage] === undefined) {
-                runSummary[QC_SUMMARY_PROPERTIES.explicitlyNotBadEffectiveRunCoverage] = 0;
-            }
-=======
             this._mergeIntoSummaryUnit(runSummary, subSummary);
->>>>>>> 9976cae6
         }
 
         for (const [runNumber, { distinctFlagsIds, distinctVerifiedFlagsIds }] of Object.entries(flagsAndVerifications)) {
