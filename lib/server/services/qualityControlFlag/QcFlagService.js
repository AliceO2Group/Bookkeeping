/**
 * @license
 * Copyright CERN and copyright holders of ALICE O2. This software is
 * distributed under the terms of the GNU General Public License v3 (GPL
 * Version 3), copied verbatim in the file "COPYING".
 *
 * See http://alice-o2.web.cern.ch/license for full licensing information.
 *
 * In applying this license CERN does not waive the privileges and immunities
 * granted to it by virtue of its status as an Intergovernmental Organization
 * or submit itself to any jurisdiction.
 */

const {
    repositories: {
        QcFlagRepository,
        DataPassQcFlagRepository,
        SimulationPassQcFlagRepository,
        RunRepository,
        QcFlagVerificationRepository,
        QcFlagEffectivePeriodRepository,
    },
} = require('../../../database/index.js');
const { dataSource } = require('../../../database/DataSource.js');
const { qcFlagAdapter, dataPassQcFlagAdapter, simulationPassQcFlagAdapter } = require('../../../database/adapters/index.js');
const { BadParameterError } = require('../../errors/BadParameterError.js');
const { NotFoundError } = require('../../errors/NotFoundError.js');
const { getUserOrFail } = require('../user/getUserOrFail.js');
const { ConflictError } = require('../../errors/ConflictError.js');
const { getPhysicalDplDetectorOrFail } = require('../dpl/getPhysicalDplDetectorOrFail.js');
const { Op } = require('sequelize');
const { BkpRoles } = require('../../../domain/enums/BkpRoles.js');
const { getOneDataPassOrFail } = require('../dataPasses/getOneDataPassOrFail.js');
const { getOneSimulationPassOrFail } = require('../simulationPasses/getOneSimulationPassOrFail.js');
const { AccessDeniedError } = require('../../errors/AccessDeniedError.js');

/**
 * @typedef UserWithRoles
 * @property {number} userId
 * @property {number} externalUserId
 * @property {string[]} roles
 */

/**
 * Return expert's role for given detector
 * @param {string} detectorName name of detector
 * @return {string} role
 */
const getRoleForDetector = (detectorName) => `det-${detectorName.toLowerCase()}`;

/**
 * Check whether given user's roles suffice to manage QC flags for given detector
 * @param {string[]} userRoles roles of user
 * @param {string} detectorName name of detector
 * @return {void}
 * @throws {AccessDeniedError} when roles doesn't suffice
 */
const validateUserDetectorAccess = (userRoles, detectorName) => {
    if (!userRoles.includes(BkpRoles.ADMIN) && !userRoles.includes(getRoleForDetector(detectorName))) {
        throw new AccessDeniedError(`You have no permission to manage flags for ${detectorName} detector`);
    }
};

/**
 * @typedef RunDetectorQcSummary
 * @property {number} badEffectiveRunCoverage - fraction of run's data, marked explicitely with bad QC flag
 * @property {number} explicitlyNotBadEffectiveRunCoverage - fraction of run's data, marked explicitely with good QC flag
 * @property {number} missingVerificationsCount - number of not verified QC flags which are not discarded
 * @property {boolean} mcReproducible - states whether some Limited Acceptance MC Reproducible flag was assigned
 */
const QC_SUMMARY_PROPERTIES = {
    badEffectiveRunCoverage: 'badEffectiveRunCoverage',
    explicitlyNotBadEffectiveRunCoverage: 'explicitlyNotBadEffectiveRunCoverage',
    missingVerificationsCount: 'missingVerificationsCount',
    mcReproducible: 'mcReproducible',
};

/**
 * @typedef RunQcSummary
 * @type {Object<number, RunDetectorQcSummary>} dplDetectorID to RunDetectorQcSummary mappings
 */

/**
 * @typedef QcSummary
 * @type {Object<number, Object<number, RunQcSummary>>} runNumber to RunQcSummary mapping
 */

/**
 * @typedef GaqFlags
 *
 * @property {number} from
 * @property {number} to
 * @property {QcFlag[]} contributingFlags
 */

/**
 * @typedef RunGaqSummary
 * @property {number} badEffectiveRunCoverage - fraction of run's data, which aggregated quality is bad
 * @property {number} explicitlyNotBadEffectiveRunCoverage - fraction of run's data, which aggregated quality is explicitly good
 * @property {number} missingVerificationsCount - number of not verified QC flags which are not discarded
 * @property {boolean} mcReproducible - states whether some aggregation of QC flags is Limited Acceptance MC Reproducible
 */

/**
 * @typedef GaqSummary aggregated global quality summaries for given data pass
 * @type {Object<number, RunGaqSummary>} runNumber to RunGaqSummary mapping
 */

/**
 * Quality control flags service
 */
class QcFlagService {
    /**
     * Find an Quality Control Flag by its id
     * @param {number} id identifier of Quality Control Flag
     * @return {QcFlag} a Quality Control Flag
     */
    async getById(id) {
        const queryBuilder = this.prepareQueryBuilder();
        if (!id) {
            throw new BadParameterError('Can not find without Quality Control Flag id');
        }

        queryBuilder.where('id').is(id);

        const qcFlag = await QcFlagRepository.findOne(queryBuilder);
        return qcFlag ? qcFlagAdapter.toEntity(qcFlag) : null;
    }

    /**
     * Find an Quality Control Flag by its id
     * @param {number} id id of Quality Control Flag
     * @throws {NotFoundError} in case there is no Quality Control Flag with given id
     * @return {Promise<QcFlag>} a Quality Control Flag
     */
    async getOneOrFail(id) {
        const qcFlag = await this.getById(id);
        if (!qcFlag) {
            throw new NotFoundError(`Quality Control Flag with this id (${id}) could not be found`);
        }
        return qcFlag;
    }

    /**
     * Validate QC flag timestamps
     * If null timestamp was provided, given timestamp is replaced by run's startTime or endTime
     * @param {Partial<Period>} timestamps QC flag timestamps
     * @param {Run} targetRun run which for QC flag is to be set
     * @return {{from: (number|null), to: (number|null)}} prepared timestamps
     * @throws {BadParameterError}
     */
    _prepareQcFlagPeriod(timestamps, targetRun) {
        const { timeTrgStart, timeO2Start, timeTrgEnd, timeO2End } = targetRun;
        const runStartTime = timeTrgStart?.getTime() ?? timeO2Start?.getTime() ?? null;
        const runEndTime = timeTrgEnd?.getTime() ?? timeO2End?.getTime() ?? null;

        const from = timestamps.from ?? runStartTime ?? null;
        const to = timestamps.to ?? runEndTime ?? null;

        if (from && to && from >= to) {
            throw new BadParameterError('Parameter "to" timestamp must be greater than "from" timestamp');
        }
        const isFromOutOfRange = from && (runStartTime && from < runStartTime || runEndTime && runEndTime <= from);
        const isToOutOfRange = to && (runStartTime && to <= runStartTime || runEndTime && runEndTime < to);
        if (isFromOutOfRange || isToOutOfRange) {
            throw new BadParameterError(`Given QC flag period (${from}, ${to}) is out of run (${runStartTime}, ${runEndTime}) period`);
        }

        return { from, to };
    }

    /**
     * Remove a time segment from a list of QC flags effective periods
     *
     * @param {Period} intersectingPeriod time segment that should be removed from given periods
     * @param {SequelizeQcFlagEffectivePeriod} periods periods to be updated or discarded
     * @return {Promise<void>} resolve once all periods are updated
     */
    async _removeEffectivePeriodsAndPeriodIntersection({ from: newerPeriodFrom, to: newerPeriodTo }, periods) {
        for (const effectivePeriod of periods) {
            const { id: effectivePeriodId, from: effectiveFrom, to: effectiveTo } = effectivePeriod;

            const effectiveToIsLesserOrEqNewerPeriodTo = newerPeriodTo === null || effectiveTo !== null && effectiveTo <= newerPeriodTo;

            if (newerPeriodFrom <= effectiveFrom
                && effectiveToIsLesserOrEqNewerPeriodTo) { // Old flag is fully covered by new one
                await QcFlagEffectivePeriodRepository.removeOne({ where: { id: effectivePeriodId } });
            } else if (effectiveFrom < newerPeriodFrom && !effectiveToIsLesserOrEqNewerPeriodTo) {
                // New flag's period is included in the old one's period.
                await QcFlagEffectivePeriodRepository.update(effectivePeriod, { to: newerPeriodFrom });
                await QcFlagEffectivePeriodRepository.insert({
                    flagId: effectivePeriod.flagId,
                    from: newerPeriodTo,
                    to: effectiveTo,
                });
            } else if (effectiveFrom < newerPeriodFrom) {
                await QcFlagEffectivePeriodRepository.update(effectivePeriod, { to: newerPeriodFrom });
            } else if (!effectiveToIsLesserOrEqNewerPeriodTo) {
                await QcFlagEffectivePeriodRepository.update(effectivePeriod, { from: newerPeriodTo });
            } else {
                throw new Error('Incorrect state');
            }
        }
    }

    /**
     * Get QC summary for given data/simulation pass
     * @param {number} dataPassId data pass id - exclusive with simulationPassId
     * @param {number} simulationPassId simulation pass id - exclusive with dataPassId
     * @return {Promise<QcSummary[]>} summary
     */
    async getQcFlagsSummary({ dataPassId, simulationPassId }) {
        if (!dataPassId && !simulationPassId) {
            throw new BadParameterError('Cannot fetch QC flags summary without data pass or simulation pass');
        } else if (dataPassId && simulationPassId) {
            throw new BadParameterError('Cannot fetch QC flags summary for data pass and simulation pass simultaneously');
        }

        const queryBuilder = dataSource.createQueryBuilder();
        if (dataPassId) {
            queryBuilder.whereAssociation('dataPasses', 'id').is(dataPassId);
        } else if (simulationPassId) {
            queryBuilder.whereAssociation('simulationPasses', 'id').is(simulationPassId);
        }

        queryBuilder
            .include({ association: 'effectivePeriods', attributes: [], required: true })
            .include({ association: 'run', attributes: [] })
            .include({ association: 'flagType', attributes: [] })
            .include({ association: 'verifications', attributes: [] })
            .set('attributes', (sequelize) => [
                'runNumber',
                'detectorId',
                [sequelize.col('`flagType`.bad'), 'bad'],

                [
                    sequelize.literal(`
                    IF(
                        (
                            COALESCE(run.time_trg_end,   run.time_o2_end  ) IS NULL
                         OR COALESCE(run.time_trg_start, run.time_o2_start) IS NULL
                        ),
                        IF(
                            SUM(
                                COALESCE(UNIX_TIMESTAMP(effectivePeriods.\`to\`  ), 0)
                              + COALESCE(UNIX_TIMESTAMP(effectivePeriods.\`from\`), 0)
                            ) = 0,
                            1,
                            null
                        ),
                        SUM(
                            UNIX_TIMESTAMP(COALESCE(
                                effectivePeriods.\`to\`,
                                run.time_trg_end,
                                run.time_o2_end
                            ))
                          - UNIX_TIMESTAMP(COALESCE(
                                effectivePeriods.\`from\`,
                                run.time_trg_start,
                                run.time_o2_start
                            ))
                        ) / (
                            UNIX_TIMESTAMP(COALESCE(run.time_trg_end,   run.time_o2_end))
                          - UNIX_TIMESTAMP(COALESCE(run.time_trg_start, run.time_o2_start))
                        )
                    )
                `),
                    'effectiveRunCoverage',
                ],
                [
                    sequelize.literal('COUNT( DISTINCT `QcFlag`.id ) - COUNT( DISTINCT `verifications`.flag_id )'),
                    'missingVerificationsCount',
                ],
                [
                    sequelize.literal('SUM( `flagType`.monte_carlo_reproducible ) > 0'),
                    'mcReproducible',
                ],
            ])
            .groupBy('runNumber')
            .groupBy('detectorId')
            .groupBy((sequlize) => sequlize.col('`flagType`.bad'));

        const runDetectorSummaryList = (await QcFlagRepository.findAll(queryBuilder))
            .map((summaryDb) =>
                ({
                    runNumber: summaryDb.runNumber,
                    detectorId: summaryDb.detectorId,
                    effectiveRunCoverage: parseFloat(summaryDb.get('effectiveRunCoverage'), 10) || null,
                    bad: Boolean(summaryDb.get('bad')),
                    missingVerificationsCount: parseInt(summaryDb.get('missingVerificationsCount'), 10),
                    mcReproducible: Boolean(summaryDb.get('mcReproducible')),
                }));

        const summary = {};

        // Fold list of summaries into nested object
        for (const runDetectorSunmmary of runDetectorSummaryList) {
            const {
                runNumber,
                detectorId,
                bad,
                effectiveRunCoverage,
                missingVerificationsCount,
                mcReproducible,
            } = runDetectorSunmmary;

            if (!summary[runNumber]) {
                summary[runNumber] = {};
            }

            if (!summary[runNumber][detectorId]) {
                summary[runNumber][detectorId] = {
                    [QC_SUMMARY_PROPERTIES.mcReproducible]: false,
                };
            }

            const runDetectorSummary = summary[runNumber][detectorId];

            runDetectorSummary[QC_SUMMARY_PROPERTIES.missingVerificationsCount] =
                (runDetectorSummary[QC_SUMMARY_PROPERTIES.missingVerificationsCount] ?? 0) + missingVerificationsCount;

            if (bad) {
                runDetectorSummary[QC_SUMMARY_PROPERTIES.badEffectiveRunCoverage] = effectiveRunCoverage;
                runDetectorSummary[QC_SUMMARY_PROPERTIES.mcReproducible] = mcReproducible;
            } else {
                runDetectorSummary[QC_SUMMARY_PROPERTIES.explicitlyNotBadEffectiveRunCoverage] = effectiveRunCoverage;
            }
            if (runDetectorSummary[QC_SUMMARY_PROPERTIES.badEffectiveRunCoverage] === undefined) {
                runDetectorSummary[QC_SUMMARY_PROPERTIES.badEffectiveRunCoverage] = 0;
            }
            if (runDetectorSummary[QC_SUMMARY_PROPERTIES.explicitlyNotBadEffectiveRunCoverage] === undefined) {
                runDetectorSummary[QC_SUMMARY_PROPERTIES.explicitlyNotBadEffectiveRunCoverage] = 0;
            }
        }

        return summary;
    }

    /**
     * Create new instance of quality control flags,
     * asynchronous for data/simulation pass or synchronous
     *
     * @param {Partial<QcFlag>[]} qcFlags flags to create
     * @param {object} scope scope of the QC flags to create
     * @param {number} scope.runNumber associated run's number
     * @param {DplDetectorIdentifier} scope.detectorIdentifier associated dplDetector's identifier
     * @param {DataPassIdentifier} [scope.dataPassIdentifier] associated data pass id
     * @param {SimulationPassIdentifier} [scope.simulationPassIdentifier] associated simulation pass id
     * @param {object} relations relations of the QC flag
     * @param {UserWithRoles} relations.user identifier with roles of the user creating the QC flag
     * @return {Promise<QcFlag[]>} resolves with the created QC flags
     * @throws {BadParameterError, NotFoundError}
     */
    async create(qcFlags, scope, relations) {
        const {
            runNumber,
            dataPassIdentifier,
            simulationPassIdentifier,
            detectorIdentifier,
        } = scope;
        const { user: { userId, externalUserId, roles: userRoles = [] } } = relations;

        if (dataPassIdentifier && simulationPassIdentifier) {
            throw new BadParameterError('Cannot create QC flag for data pass and simulation pass simultaneously');
        }

        return dataSource.transaction(async () => {
            const user = await getUserOrFail({ userId, externalUserId });
            const dplDetector = await getPhysicalDplDetectorOrFail(detectorIdentifier);
            const dataPass = dataPassIdentifier ? await getOneDataPassOrFail(dataPassIdentifier) : null;
            const simulationPass = simulationPassIdentifier ? await getOneSimulationPassOrFail(simulationPassIdentifier) : null;

            validateUserDetectorAccess(userRoles, dplDetector.name);

            const targetRun = await this._getQcTargetRun(
                runNumber,
                dplDetector.name,
                { dataPassId: dataPass?.id, simulationPassId: simulationPass?.id },
            );

            const createdFlags = [];
            for (const qcFlag of qcFlags) {
                const { comment, flagTypeId, origin } = qcFlag;
                const { from, to } = this._prepareQcFlagPeriod({ from: qcFlag.from, to: qcFlag.to }, targetRun);

                // Insert
                const newInstance = await QcFlagRepository.insert({
                    from,
                    to,
                    comment,
                    origin,
                    createdById: user.id,
                    flagTypeId,
                    runNumber,
                    detectorId: dplDetector.id,
                });
                if (dataPass) {
                    await newInstance.addDataPass(dataPass);
                } else if (simulationPass) {
                    await newInstance.addSimulationPass(simulationPass);
                }

                const createdFlag = await QcFlagRepository.findOne({
                    where: { id: newInstance.id },
                    include: [
                        { association: 'dataPasses' },
                        { association: 'simulationPasses' },
                        { association: 'createdBy' },
                    ],
                });

                // Update effective periods
                const effectivePeriodsToBeUpdated = await QcFlagEffectivePeriodRepository.findOverlappingPeriodsCreatedNotAfter(
                    { from, to },
                    createdFlag.createdAt,
                    { dataPassId: dataPass?.id, simulationPassId: simulationPass?.id, runNumber, detectorId: dplDetector.id },
                );
                await this._removeEffectivePeriodsAndPeriodIntersection(createdFlag, effectivePeriodsToBeUpdated);

                await QcFlagEffectivePeriodRepository.insert({
                    flagId: newInstance.id,
                    from: newInstance.from,
                    to: newInstance.to,
                });

                createdFlags.push(qcFlagAdapter.toEntity(createdFlag));
            }
            return createdFlags;
        });
    }

    /**
     * Delete single instance of QC flag
     * @param {number} id QC flag id
     * @return {Promise<QcFlag>} promise
     */
    async delete(id) {
        return dataSource.transaction(async () => {
            const qcFlag = await QcFlagRepository.findOne({
                where: { id },
                include: [{ association: 'dataPasses' }, { association: 'simulationPasses' }, { association: 'verifications' }],
            });

            const dataPassId = qcFlag.dataPasses[0]?.id;
            const simulationPassId = qcFlag.simulationPasses[0]?.id;

            if (!qcFlag) {
                throw new NotFoundError(`Quality Control Flag with this id (${id}) could not be found`);
            }

            if (qcFlag.verifications?.length > 0) {
                throw new ConflictError('Cannot delete QC flag which is verified');
            }

            const { after: flagsCreatedAfterRemovedFlag, before: flagsCreatedBeforeRemovedFlag } =
                await QcFlagRepository.findFlagsCreatedAfterAndBeforeGivenOne(id);

            await qcFlag.removeDataPasses(qcFlag.dataPasses);
            await qcFlag.removeSimulationPasses(qcFlag.simulationPasses);
            await QcFlagEffectivePeriodRepository.removeAll({ where: { flagId: id } });
            await QcFlagRepository.removeOne({ where: { id } });

            // Remove all effective periods of flags created before the deleted one
            await QcFlagEffectivePeriodRepository.removeAll({
                where: { flagId: { [Op.in]: flagsCreatedBeforeRemovedFlag.map(({ id }) => id) } },
            });

            while (flagsCreatedBeforeRemovedFlag.length) {
                const flagWhichEffectivePeriodsAreToBeRecomputed = flagsCreatedBeforeRemovedFlag.shift();
                await QcFlagEffectivePeriodRepository.insert({
                    flagId: flagWhichEffectivePeriodsAreToBeRecomputed.id,
                    from: flagWhichEffectivePeriodsAreToBeRecomputed.from,
                    to: flagWhichEffectivePeriodsAreToBeRecomputed.to,
                });

                for (const potentiallyOverlapingFlag of [...flagsCreatedBeforeRemovedFlag, ...flagsCreatedAfterRemovedFlag]) {
                    const { id, from, to, createdAt, runNumber, detectorId } = potentiallyOverlapingFlag;
                    const overlapingEffectivePeriods = (await QcFlagEffectivePeriodRepository.findOverlappingPeriodsCreatedNotAfter(
                        { from, to },
                        createdAt,
                        { dataPassId, simulationPassId, runNumber, detectorId },
                    )).filter(({ flagId }) => flagId !== id);
                    await this._removeEffectivePeriodsAndPeriodIntersection({ from, to }, overlapingEffectivePeriods);
                }
            }

            return qcFlagAdapter.toEntity(qcFlag);
        });
    }

    /**
     * Create verification of QC flag
     * @param {Partial<QcFlagVerification>} qcFlagVerification flag verification
     * @param {object} relations QC Flag entity relations
     * @param {UserWithRoles} relations.user user identifier with roles
     * @return {Promise<QcFlag>} promise
     * @throws {NotFoundError|AccessDeniedError}
     */
    async verifyFlag({ flagId, comment }, relations) {
        return dataSource.transaction(async () => {
            const qcFlag = await this.getOneOrFail(flagId);

            const { user: { userId, externalUserId, roles: userRoles = [] } } = relations;
            const user = await getUserOrFail({ userId, externalUserId });

            const dplDetector = await getPhysicalDplDetectorOrFail({ detectorId: qcFlag.dplDetectorId });
            validateUserDetectorAccess(userRoles, dplDetector.name);

            await QcFlagVerificationRepository.insert({
                flagId,
                comment,
                createdById: user.id,
            });

            return await this.getOneOrFail(flagId);
        });
    }

    /**
     * Return a paginated list of QC flags related to a given data pass, run and dpl detector
     *
     * @param {object} criteria the QC flag criteria
     * @param {number} criteria.dataPassId the id of the data pass to which QC flag should relate
     * @param {number} criteria.runNumber the run number of the run to which QC flag should relate
     * @param {number} criteria.detectorId the id of the DPL detector to which QC flag should release
     * @param {object} [pagination] the pagination to apply
     * @param {number} [pagination.offset] amount of items to skip
     * @param {number} [pagination.limit] amount of items to fetch
     * @return {Promise<{count, rows: DataPassQcFlag[]}>} paginated list of data pass QC flags
     */
    async getAllPerDataPassAndRunAndDetector({ dataPassId, runNumber, detectorId }, pagination) {
        const { limit, offset } = pagination || {};

        const queryBuilder = dataSource.createQueryBuilder()
            .where('dataPassId').is(dataPassId)
            .include({
                association: 'qcFlag',
                include: [
                    { association: 'flagType' },
                    { association: 'createdBy' },
                    { association: 'verifications', include: [{ association: 'createdBy' }] },
                ],
                where: {
                    runNumber,
                    detectorId,
                },
                required: true,
            })
            .set('subQuery', false)
            .orderBy('id', 'DESC', 'qcFlag');

        if (limit) {
            queryBuilder.limit(limit);
        }
        if (offset) {
            queryBuilder.offset(offset);
        }

        // The findAndCountAll function is not working properly with required include and distinct (count only on data pass id)
        const [rows, count] = await Promise.all([
            DataPassQcFlagRepository.findAll(queryBuilder),
            DataPassQcFlagRepository.count(queryBuilder),
        ]);

        return {
            count,
            rows: rows.map(dataPassQcFlagAdapter.toEntity),
        };
    }

    /**
     * Find QC flags in GAQ effective periods for given data pass and run
     *
     * @param {number} dataPassId id od data pass
     * @param {number} runNumber run number
     * @return {Promise<GaqFlags[]>} promise of aggregated QC flags
     */
    async getGaqFlags(dataPassId, runNumber) {
        const gaqPeriods = await QcFlagRepository.findGaqPeriods(dataPassId, runNumber);
        const qcFlags = (await QcFlagRepository.findAll({
            where: { id: { [Op.in]: gaqPeriods.flatMap(({ contributingFlagIds }) => contributingFlagIds) } },
            include: [
                { association: 'flagType' },
                { association: 'createdBy' },
                { association: 'verifications', include: [{ association: 'createdBy' }] },
            ],
        })).map(qcFlagAdapter.toEntity);

        const idToFlag = Object.fromEntries(qcFlags.map((flag) => [flag.id, flag]));

        return gaqPeriods.map(({
            contributingFlagIds,
            from,
            to,
        }) => ({
            from,
            to,
            contributingFlags: contributingFlagIds.map((id) => idToFlag[id]),
        }));
    }

    /**
     * Get GAQ summary
     *
     * @param {number} dataPassId id of data pass id
     * @return {Promise<GaqSummary[]>} Resolves with the GAQ Summary
     */
    async getGaqSummary(dataPassId) {
<<<<<<< HEAD
        const gaqAggregations = await QcFlagRepository.getGaqAggregations(dataPassId);
=======
        await getOneDataPassOrFail({ id: dataPassId });
        const runGaqSubSummaries = await QcFlagRepository.getRunGaqSubSummaries(dataPassId);
>>>>>>> 9c50e54b

        const summary = {};
        const flagsAndVerifications = {};

<<<<<<< HEAD
        // Fold list of aggregations into summary
        for (const subSummary of gaqAggregations) {
=======
        // Fold list of subSummaries into one summary
        for (const subSummary of runGaqSubSummaries) {
>>>>>>> 9c50e54b
            const {
                runNumber,
                bad,
                effectiveRunCoverage,
                flagsIds,
                verifiedFlagsIds,
                mcReproducible,
            } = subSummary;

            if (!summary[runNumber]) {
                summary[runNumber] = { [QC_SUMMARY_PROPERTIES.mcReproducible]: false };
            }
            if (!flagsAndVerifications[runNumber]) {
                flagsAndVerifications[runNumber] = {};
            }

            const runSummary = summary[runNumber];
<<<<<<< HEAD
            const runFlagsAndVerifications = flagsAndVerifications[runNumber];

            runFlagsAndVerifications.flagsIds = new Set([...runFlagsAndVerifications?.flagsIds ?? [], ...flagsIds]);
            runFlagsAndVerifications.verifiedFlagsIds = new Set([...runFlagsAndVerifications?.verifiedFlagsIds ?? [], ...verifiedFlagsIds]);
=======

            const distinctRunFlagsIds = flagsAndVerifications[runNumber]?.distinctFlagsIds ?? [];
            const distinctRunVerifiedFlagsIds = flagsAndVerifications[runNumber]?.distinctVerifiedFlagsIds ?? [];

            flagsAndVerifications[runNumber] = {
                distinctFlagsIds: new Set([...distinctRunFlagsIds, ...flagsIds]),
                distinctVerifiedFlagsIds: new Set([...distinctRunVerifiedFlagsIds, ...verifiedFlagsIds]),
            };
>>>>>>> 9c50e54b

            if (bad) {
                runSummary[QC_SUMMARY_PROPERTIES.badEffectiveRunCoverage] = parseFloat(effectiveRunCoverage);
                runSummary[QC_SUMMARY_PROPERTIES.mcReproducible] = mcReproducible;
            } else {
                runSummary[QC_SUMMARY_PROPERTIES.explicitlyNotBadEffectiveRunCoverage] = parseFloat(effectiveRunCoverage);
            }
            if (runSummary[QC_SUMMARY_PROPERTIES.badEffectiveRunCoverage] === undefined) {
                runSummary[QC_SUMMARY_PROPERTIES.badEffectiveRunCoverage] = 0;
            }
            if (runSummary[QC_SUMMARY_PROPERTIES.explicitlyNotBadEffectiveRunCoverage] === undefined) {
                runSummary[QC_SUMMARY_PROPERTIES.explicitlyNotBadEffectiveRunCoverage] = 0;
            }
        }

<<<<<<< HEAD
        for (const [runNumber, { flagsIds, verifiedFlagsIds }] of Object.entries(flagsAndVerifications)) {
            summary[runNumber][QC_SUMMARY_PROPERTIES.missingVerificationsCount] = flagsIds.size - verifiedFlagsIds.size;
=======
        for (const [runNumber, { distinctFlagsIds, distinctVerifiedFlagsIds }] of Object.entries(flagsAndVerifications)) {
            summary[runNumber][QC_SUMMARY_PROPERTIES.missingVerificationsCount] = distinctFlagsIds.size - distinctVerifiedFlagsIds.size;
>>>>>>> 9c50e54b
        }

        return summary;
    }

    /**
     * Return a paginated list of QC flags related to a given simulation pass, run and dpl detector
     *
     * @param {object} criteria the QC flag criteria
     * @param {number} criteria.simulationPassId the id of the simulation pass to which QC flag should relate
     * @param {number} criteria.runNumber the run number of the run to which QC flag should relate
     * @param {number} criteria.detectorId the id of the DPL detector to which QC flag should release
     * @param {object} [pagination] the pagination to apply
     * @param {number} [pagination.offset] amount of items to skip
     * @param {number} [pagination.limit] amount of items to fetch
     * @return {Promise<{count, rows: SimulationPassQcFlag[]}>} paginated list of simulation pass QC flags
     */
    async getAllPerSimulationPassAndRunAndDetector({ simulationPassId, runNumber, detectorId }, pagination) {
        const { limit, offset } = pagination || {};

        const queryBuilder = dataSource.createQueryBuilder()
            .where('simulationPassId').is(simulationPassId)
            .include({
                association: 'qcFlag',
                include: [
                    { association: 'flagType' },
                    { association: 'createdBy' },
                    { association: 'verifications', include: [{ association: 'createdBy' }] },
                ],
                where: {
                    runNumber,
                    detectorId,
                },
                required: true,
            })
            .set('subQuery', false)
            .orderBy('id', 'DESC', 'qcFlag');

        if (limit) {
            queryBuilder.limit(limit);
        }
        if (offset) {
            queryBuilder.offset(offset);
        }

        // The findAndCountAll function is not working properly with required include and distinct (count only on simulation pass id)
        const [rows, count] = await Promise.all([
            SimulationPassQcFlagRepository.findAll(queryBuilder),
            SimulationPassQcFlagRepository.count(queryBuilder),
        ]);

        return {
            count: count,
            rows: rows.map(simulationPassQcFlagAdapter.toEntity),
        };
    }

    /**
     * Prepare query builder with common includes for fetching data
     * @return {QueryBuilder} common fetch-data query builder
     */
    prepareQueryBuilder() {
        return dataSource.createQueryBuilder()
            .include({ association: 'flagType' })
            .include({ association: 'createdBy' })
            .include({ association: 'verifications', include: [{ association: 'createdBy' }] })
            .orderBy('createdAt', 'DESC', 'verifications');
    }

    /**
     * Find a run with a given run number and including a given detector.
     * Throw if none exists
     * There is exception for `GLO` detector, no run is linked with it.
     *
     * @param {number} runNumber the run number of the run to fetch
     * @param {string} dplDetectorName the name of the detector that the run must include
     * @param {number} [monalisaProduction] MonALISA production, if not specified run will be fetched for synchronous QC flags,
     * for asynchronous otherwise
     * @param {number} [monalisaProduction.dataPassId] the id of the data pass to which run must be linked to
     * @param {number} [monalisaProduction.simulationPassId] the id of the simulation pass to which the run must be linked to
     * @return {Promise<Run>} the found run
     * @private
     */
    async _getQcTargetRun(runNumber, dplDetectorName, { dataPassId, simulationPassId }) {
        const { VIRTUAL_DETECTOR_NAME } = await import('../../../public/domain/enums/detectorsNames.mjs');
        const runInclude = [
            {
                association: 'detectors',
                where: { name: dplDetectorName },
                through: { attributes: [] },
                attributes: [],
                required: dplDetectorName !== VIRTUAL_DETECTOR_NAME.GLO,
            },
        ];

        if (dataPassId) {
            runInclude.push({
                association: 'dataPass',
                where: { id: dataPassId },
                through: { attributes: [] },
                attributes: ['id'],
                required: true,
            });
        }
        if (simulationPassId) {
            runInclude.push({
                association: 'simulationPasses',
                where: { id: simulationPassId },
                through: { attributes: [] },
                attributes: ['id'],
                required: true,
            });
        }

        const run = await RunRepository.findOne({
            subQuery: false,
            attributes: ['timeTrgStart', 'timeTrgEnd'],
            where: { runNumber },
            include: runInclude,
        });

        if (!run) {
            const criteria = [`run with this number (${runNumber})`, `detector with this name (${dplDetectorName})`];

            if (dataPassId) {
                criteria.push(`data pass with this id (${dataPassId})`);
            }
            if (simulationPassId) {
                criteria.push(`simulation pass with this id (${simulationPassId})`);
            }

            throw new BadParameterError(`There is not association between ${criteria.join(', ')}`);
        }

        return run;
    }
}

module.exports.QcFlagService = QcFlagService;

module.exports.qcFlagService = new QcFlagService();<|MERGE_RESOLUTION|>--- conflicted
+++ resolved
@@ -606,23 +606,14 @@
      * @return {Promise<GaqSummary[]>} Resolves with the GAQ Summary
      */
     async getGaqSummary(dataPassId) {
-<<<<<<< HEAD
-        const gaqAggregations = await QcFlagRepository.getGaqAggregations(dataPassId);
-=======
         await getOneDataPassOrFail({ id: dataPassId });
         const runGaqSubSummaries = await QcFlagRepository.getRunGaqSubSummaries(dataPassId);
->>>>>>> 9c50e54b
 
         const summary = {};
         const flagsAndVerifications = {};
 
-<<<<<<< HEAD
-        // Fold list of aggregations into summary
-        for (const subSummary of gaqAggregations) {
-=======
         // Fold list of subSummaries into one summary
         for (const subSummary of runGaqSubSummaries) {
->>>>>>> 9c50e54b
             const {
                 runNumber,
                 bad,
@@ -640,12 +631,6 @@
             }
 
             const runSummary = summary[runNumber];
-<<<<<<< HEAD
-            const runFlagsAndVerifications = flagsAndVerifications[runNumber];
-
-            runFlagsAndVerifications.flagsIds = new Set([...runFlagsAndVerifications?.flagsIds ?? [], ...flagsIds]);
-            runFlagsAndVerifications.verifiedFlagsIds = new Set([...runFlagsAndVerifications?.verifiedFlagsIds ?? [], ...verifiedFlagsIds]);
-=======
 
             const distinctRunFlagsIds = flagsAndVerifications[runNumber]?.distinctFlagsIds ?? [];
             const distinctRunVerifiedFlagsIds = flagsAndVerifications[runNumber]?.distinctVerifiedFlagsIds ?? [];
@@ -654,7 +639,6 @@
                 distinctFlagsIds: new Set([...distinctRunFlagsIds, ...flagsIds]),
                 distinctVerifiedFlagsIds: new Set([...distinctRunVerifiedFlagsIds, ...verifiedFlagsIds]),
             };
->>>>>>> 9c50e54b
 
             if (bad) {
                 runSummary[QC_SUMMARY_PROPERTIES.badEffectiveRunCoverage] = parseFloat(effectiveRunCoverage);
@@ -670,13 +654,8 @@
             }
         }
 
-<<<<<<< HEAD
-        for (const [runNumber, { flagsIds, verifiedFlagsIds }] of Object.entries(flagsAndVerifications)) {
-            summary[runNumber][QC_SUMMARY_PROPERTIES.missingVerificationsCount] = flagsIds.size - verifiedFlagsIds.size;
-=======
         for (const [runNumber, { distinctFlagsIds, distinctVerifiedFlagsIds }] of Object.entries(flagsAndVerifications)) {
             summary[runNumber][QC_SUMMARY_PROPERTIES.missingVerificationsCount] = distinctFlagsIds.size - distinctVerifiedFlagsIds.size;
->>>>>>> 9c50e54b
         }
 
         return summary;
