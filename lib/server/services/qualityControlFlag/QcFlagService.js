/**
 * @license
 * Copyright CERN and copyright holders of ALICE O2. This software is
 * distributed under the terms of the GNU General Public License v3 (GPL
 * Version 3), copied verbatim in the file "COPYING".
 *
 * See http://alice-o2.web.cern.ch/license for full licensing information.
 *
 * In applying this license CERN does not waive the privileges and immunities
 * granted to it by virtue of its status as an Intergovernmental Organization
 * or submit itself to any jurisdiction.
 */

const {
    repositories: {
        QcFlagRepository,
        DataPassQcFlagRepository,
        SimulationPassQcFlagRepository,
        RunRepository,
        QcFlagVerificationRepository,
        QcFlagEffectivePeriodRepository,
    },
} = require('../../../database/index.js');
const { dataSource } = require('../../../database/DataSource.js');
const { qcFlagAdapter, dataPassQcFlagAdapter, simulationPassQcFlagAdapter } = require('../../../database/adapters/index.js');
const { BadParameterError } = require('../../errors/BadParameterError.js');
const { NotFoundError } = require('../../errors/NotFoundError.js');
const { getUserOrFail } = require('../user/getUserOrFail.js');
const { AccessDeniedError } = require('../../errors/AccessDeniedError.js');
const { ConflictError } = require('../../errors/ConflictError.js');
const { getPhysicalDplDetectorOrFail } = require('../dpl/getPhysicalDplDetectorOrFail.js');
const { Op } = require('sequelize');

/**
 * @typedef UserWithRoles
 * @property {number} userId
 * @property {number} externalUserId
 * @property {string[]} roles
 */

/**
 * Quality control flags service
 */
class QcFlagService {
    /**
     * Find an Quality Control Flag by its id
     * @param {number} id identifier of Quality Control Flag
     * @return {QcFlag} a Quality Control Flag
     */
    async getById(id) {
        const queryBuilder = this.prepareQueryBuilder();
        if (!id) {
            throw new BadParameterError('Can not find without Quality Control Flag id');
        }

        queryBuilder.where('id').is(id);

        const qcFlag = await QcFlagRepository.findOne(queryBuilder);
        return qcFlag ? qcFlagAdapter.toEntity(qcFlag) : null;
    }

    /**
     * Find an Quality Control Flag by its id
     * @param {number} id id of Quality Control Flag
     * @throws {NotFoundError} in case there is no Quality Control Flag with given id
     * @return {Promise<QcFlag>} a Quality Control Flag
     */
    async getOneOrFail(id) {
        const qcFlag = await this.getById(id);
        if (!qcFlag) {
            throw new NotFoundError(`Quality Control Flag with this id (${id}) could not be found`);
        }
        return qcFlag;
    }

    /**
     * Validate QC flag timestamps
     * If null timestamp was provided, given timestamp is replaced by run's startTime or endTime
     * @param {Partial<Period>} timestamps QC flag timestamps
     * @param {Run} targetRun run which for QC flag is to be set
     * @return {{from: (number|null), to: (number|null)}} prepared timestamps
     * @throws {BadParameterError}
     */
    _prepareQcFlagPeriod(timestamps, targetRun) {
        const from = timestamps.from ?? targetRun.startTime ?? null;
        const to = timestamps.to ?? targetRun.endTime ?? null;

        if (from === null || to === null) {
            if (!from && !to) {
                return { from: null, to: null };
            } else {
                throw new BadParameterError('Only null QC flag timestamps are accepted as run.startTime or run.endTime is missing');
            }
        }

        if (from >= to) {
            throw new BadParameterError('Parameter "to" timestamp must be greater than "from" timestamp');
        }

        if (from < targetRun.startTime || targetRun.endTime < to) {
            // eslint-disable-next-line max-len
            throw new BadParameterError(`Given QC flag period (${from}, ${to}) is out of run (${targetRun.startTime}, ${targetRun.endTime}) period`);
        }
        return { from, to };
    }

    /**
     * Remove a time segment from a list of QC flags effective periods
     * @param {Period} intersectingPeriod time segment that should be removed from given periods
     * @param {SequelizeQcFlagEffectivePeriod} periods periods to be updated or discarded
     * @return {Promise<void>} resolve once all periods are updated
     */
    async _updateEffectivePeriods({ from: newerPeriodFrom, to: newerPeriodTo }, periods) {
        for (const effectivePeriod of periods) {
            const { id: effectivePeriodId, from: effectiveFrom, to: effectiveTo } = effectivePeriod;

            if (newerPeriodFrom <= effectiveFrom && effectiveTo <= newerPeriodTo) { // Old flag is fully covered by new one
                await QcFlagEffectivePeriodRepository.removeOne({ where: { id: effectivePeriodId } });
            } else if (effectiveFrom < newerPeriodFrom && newerPeriodTo < effectiveTo) { // New flag's period is included in the old one's period
                await QcFlagEffectivePeriodRepository.update(effectivePeriod, { to: newerPeriodFrom });
                await QcFlagEffectivePeriodRepository.insert({
                    flagId: effectivePeriod.flagId,
                    from: newerPeriodTo,
                    to: effectiveTo,
                });
            } else if (effectiveFrom < newerPeriodFrom) {
                await QcFlagEffectivePeriodRepository.update(effectivePeriod, { to: newerPeriodFrom });
            } else if (newerPeriodTo < effectiveTo) {
                await QcFlagEffectivePeriodRepository.update(effectivePeriod, { from: newerPeriodTo });
            } else {
                throw new Error('Incorrect state');
            }
        }
    }

    /**
     * Create new instance of quality control flags for data pass
     * @param {Partial<QcFlag>} qcFlag flags to create
     * @param {object} scope scope of the QC flags to create
     * @param {number} scope.runNumber associated run's number
     * @param {number} scope.dplDetectorId associated dplDetector's identifier
     * @param {number} [scope.dataPassId] associated dataPass' id
     * @param {number} [scope.simulationPassId] associated dataPass' id
     * @param {object} relations relations of the QC flag
     * @param {UserIdentifier} relations.userIdentifier identifier of the user creating the QC flag
     * @return {Promise<QcFlag>} resolves with the created QC flag
     * @throws {BadParameterError, NotFoundError}
     */
    async create(qcFlag, scope, relations) {
        const {
            runNumber,
            dataPassId,
            simulationPassId,
            dplDetectorId,
        } = scope;
        const { userIdentifier: { userId, externalUserId } } = relations;

        if (!dataPassId && !simulationPassId) {
            throw new BadParameterError('Cannot create QC flag without data pass or simulation pass');
        } else if (dataPassId && simulationPassId) {
            throw new BadParameterError('Cannot create QC flag for data pass and simulation pass simultaneously');
        }

        return dataSource.transaction(async () => {
            // Check user
            const user = await getUserOrFail({ userId, externalUserId });

            // Check associations
            const dplDetector = await getPhysicalDplDetectorOrFail(dplDetectorId);

            const targetRun = await this._getRunWithDetectorAndDataOrSimulationPass(
                runNumber,
                dplDetector.name,
                { dataPassId, simulationPassId },
            );

            const { comment, flagTypeId } = qcFlag;
            const { from, to } = this._prepareQcFlagPeriod({ from: qcFlag.from, to: qcFlag.to }, targetRun);

            // Insert
            const newInstance = await QcFlagRepository.insert({
                from,
                to,
                comment,
                createdById: user.id,
                flagTypeId,
                runNumber,
                dplDetectorId: dplDetector.id,
            });
            await QcFlagEffectivePeriodRepository.insert({
                flagId: newInstance.id,
                from: newInstance.from,
                to: newInstance.to,
            });

            const createdFlag = await QcFlagRepository.findOne(this.prepareQueryBuilder().where('id').is(newInstance.id));

            if (dataPassId) {
                await createdFlag.addDataPasses(targetRun.dataPass);
            }
            if (simulationPassId) {
                await createdFlag.addSimulationPasses(targetRun.simulationPasses);
            }

            const effectivePeriodsToBeUpdated = await QcFlagEffectivePeriodRepository.findAll({
                where: {
                    from: { [Op.lt]: createdFlag.to },
                    to: { [Op.gt]: createdFlag.from },
                },
                include: [
                    {
                        association: 'flag',
                        include: [
                            dataPassId
                                ? { association: 'dataPasses', where: { id: dataPassId }, required: true }
                                : { association: 'simulationPasses', where: { id: simulationPassId }, required: true },
                        ],
                        where: {
                            [Op.and]: [
                                {
                                    dplDetectorId,
                                    runNumber,
                                },
                                { createdAt: { [Op.lt]: createdFlag.createdAt } },
                            ],
                        },
                    },
                ],
            });

            await this._updateEffectivePeriods(
                createdFlag,
                effectivePeriodsToBeUpdated,
            );

            return qcFlagAdapter.toEntity(createdFlag);
        });
    }

    /**
     * Delete single instance of QC flag
     * @param {number} id QC flag id
     * @return {Promise<QcFlag>} promise
     */
    async delete(id) {
        return dataSource.transaction(async () => {
            const qcFlag = await QcFlagRepository.findOne({
                where: { id },
                include: [{ association: 'dataPasses' }, { association: 'simulationPasses' }, { association: 'verifications' }],
            });
            if (!qcFlag) {
                throw new NotFoundError(`Quality Control Flag with this id (${id}) could not be found`);
            }

            if (qcFlag.verifications?.length > 0) {
                throw new ConflictError('Cannot delete QC flag which is verified');
            }

            await qcFlag.removeDataPasses(qcFlag.dataPasses);
            await qcFlag.removeSimulationPasses(qcFlag.simulationPasses);
            await QcFlagEffectivePeriodRepository.removeAll({ where: { flagId: qcFlag.id } });
            const removedFlag = await QcFlagRepository.removeOne({ where: { id } });

            // Reconstruct flags ineffectiveness periods
            const commonDataOrSimulationPassInclude = [ // QC flag can be associated with only one data pass or only one simulation pass
                qcFlag.dataPasses?.length > 0
                    ? { association: 'dataPasses', where: { id: qcFlag.dataPasses[0].id } }
                    : { association: 'simulationPasses', where: { id: qcFlag.simulationPasses[0].id } },
            ];

            const flagsCreatedAfterRemovedFlag = await QcFlagRepository.findAll({
                where: {
                    dplDetectorId: removedFlag.dplDetectorId,
                    runNumber: removedFlag.runNumber,
                    createdAt: { [Op.gt]: qcFlag.createdAt },
                },
                include: commonDataOrSimulationPassInclude,
                sort: [['createdAt', 'ASC']],
            });

            const flagsCreatedBeforeRemovedFlag = await QcFlagRepository.findAll({
                where: {
                    dplDetectorId: removedFlag.dplDetectorId,
                    runNumber: removedFlag.runNumber,
                    createdAt: { [Op.lte]: qcFlag.createdAt },
                },
                include: commonDataOrSimulationPassInclude,
                sort: [['createdAt', 'ASC']],
            });

            /*
             * Restore default effective periods of older flags in order to make update procedure working
             * It works only in one direction by removing, reducing, splitting effective periods.
             */
            await QcFlagEffectivePeriodRepository.removeAll({
                where: { flagId: { [Op.in]: flagsCreatedBeforeRemovedFlag.map(({ id }) => id) } },
            });
            await QcFlagEffectivePeriodRepository.insertAll(flagsCreatedBeforeRemovedFlag
                .map(({ id, from, to }) => ({ flagId: id, from, to })));

            // Update effective periods of flags created before removed flag
            for (const newestFlagToBeUpdatedIndex in flagsCreatedBeforeRemovedFlag) {
                const updatingFlagsCreatedBefore = flagsCreatedBeforeRemovedFlag.slice(Number(newestFlagToBeUpdatedIndex) + 1);
                for (const updatingFlag of [...updatingFlagsCreatedBefore, ...flagsCreatedAfterRemovedFlag]) {
                    const effectivePeriods = await QcFlagEffectivePeriodRepository.findAll({
                        where: {
                            from: { [Op.lt]: updatingFlag.to },
                            to: { [Op.gt]: updatingFlag.from },
                        },
                        include: [
                            {
                                association: 'flag',
                                include: commonDataOrSimulationPassInclude,
                                where: {
                                    [Op.and]: [
                                        {
                                            dplDetectorId: updatingFlag.dplDetectorId,
                                            runNumber: updatingFlag.runNumber,
                                        },
                                        { createdAt: { [Op.lt]: updatingFlag.createdAt } },
                                    ],
                                },
                            },
                        ],
                    });
                    await this._updateEffectivePeriods(updatingFlag, effectivePeriods);
                }
            }

            return removedFlag;
        });
    }

    /**
     * Create verification of QC flag
     * @param {Partial<QcFlagVerification>} qcFlagVerification flag verification
     * @param {object} relations QC Flag entity relations
     * @param {UserIdentifier} relations.user user identifier
     * @return {Promise<QcFlag>} promise
     * @throws {NotFoundError|AccessDeniedError}
     */
    async verifyFlag({ flagId, comment }, relations) {
        return dataSource.transaction(async () => {
            const qcFlag = await this.getOneOrFail(flagId);

            const { user: { userId, externalUserId } } = relations;
            const user = await getUserOrFail({ userId, externalUserId });

            if (qcFlag.createdById === user.id) {
                throw new AccessDeniedError('You cannot verify QC flag created by you');
            }

            await QcFlagVerificationRepository.insert({
                flagId,
                comment,
                createdById: user.id,
            });

            return await this.getOneOrFail(flagId);
        });
    }

    /**
     * Return a paginated list of QC flags related to a given data pass, run and dpl detector
     *
     * @param {object} criteria the QC flag criteria
     * @param {number} criteria.dataPassId the id of the data pass to which QC flag should relate
     * @param {number} criteria.runNumber the run number of the run to which QC flag should relate
     * @param {number} criteria.dplDetectorId the id of the DPL detector to which QC flag should release
     * @param {object} [pagination] the pagination to apply
     * @param {number} [pagination.offset] amount of items to skip
     * @param {number} [pagination.limit] amount of items to fetch
     * @return {Promise<{count, rows: DataPassQcFlag[]}>} paginated list of data pass QC flags
     */
    async getAllPerDataPassAndRunAndDetector({ dataPassId, runNumber, dplDetectorId }, pagination) {
        const { limit, offset } = pagination || {};

        const queryBuilder = dataSource.createQueryBuilder()
            .where('dataPassId').is(dataPassId)
            .include({
                association: 'qcFlag',
                include: [
                    { association: 'flagType' },
                    { association: 'createdBy' },
                    { association: 'verifications', include: [{ association: 'createdBy' }] },
                ],
                where: {
                    runNumber,
                    dplDetectorId,
                },
                required: true,
            })
            .set('subQuery', false)
            .orderBy('id', 'DESC', 'qcFlag');

        if (limit) {
            queryBuilder.limit(limit);
        }
        if (offset) {
            queryBuilder.offset(offset);
        }

        // The findAndCountAll function is not working properly with required include and distinct (count only on data pass id)
        const [rows, count] = await Promise.all([
            DataPassQcFlagRepository.findAll(queryBuilder),
            DataPassQcFlagRepository.count(queryBuilder),
        ]);

        return {
            count,
            rows: rows.map(dataPassQcFlagAdapter.toEntity),
        };
    }

    /**
     * Return a paginated list of QC flags related to a given simulation pass, run and dpl detector
     *
     * @param {object} criteria the QC flag criteria
     * @param {number} criteria.simulationPassId the id of the simulation pass to which QC flag should relate
     * @param {number} criteria.runNumber the run number of the run to which QC flag should relate
     * @param {number} criteria.dplDetectorId the id of the DPL detector to which QC flag should release
     * @param {object} [pagination] the pagination to apply
     * @param {number} [pagination.offset] amount of items to skip
     * @param {number} [pagination.limit] amount of items to fetch
     * @return {Promise<{count, rows: SimulationPassQcFlag[]}>} paginated list of simulation pass QC flags
     */
    async getAllPerSimulationPassAndRunAndDetector({ simulationPassId, runNumber, dplDetectorId }, pagination) {
        const { limit, offset } = pagination || {};

        const queryBuilder = dataSource.createQueryBuilder()
            .where('simulationPassId').is(simulationPassId)
            .include({
                association: 'qcFlag',
                include: [
                    { association: 'flagType' },
                    { association: 'createdBy' },
                    { association: 'verifications', include: [{ association: 'createdBy' }] },
                ],
                where: {
                    runNumber,
                    dplDetectorId,
                },
                required: true,
            })
            .set('subQuery', false)
            .orderBy('id', 'DESC', 'qcFlag');

        if (limit) {
            queryBuilder.limit(limit);
        }
        if (offset) {
            queryBuilder.offset(offset);
        }

        // The findAndCountAll function is not working properly with required include and distinct (count only on simulation pass id)
        const [rows, count] = await Promise.all([
            SimulationPassQcFlagRepository.findAll(queryBuilder),
            SimulationPassQcFlagRepository.count(queryBuilder),
        ]);

        return {
            count: count,
            rows: rows.map(simulationPassQcFlagAdapter.toEntity),
        };
    }

    /**
     * Prepare query builder with common includes for fetching data
     * @return {QueryBuilder} common fetch-data query builder
     */
    prepareQueryBuilder() {
        return dataSource.createQueryBuilder()
            .include({ association: 'flagType' })
            .include({ association: 'createdBy' })
<<<<<<< HEAD
            .include({ association: 'verifications', include: [{ association: 'createdBy' }] });
=======
            .include({ association: 'verifications', include: [{ association: 'createdBy' }] })
            .orderBy('createdAt', 'DESC', 'verifications');
>>>>>>> 49d6ff01
    }

    /**
     * Find a run with a given run number and including a given detector, linked to a given data/simulation pass, and throw if none exists
     *
     * @param {number} runNumber the run number of the run to fetch
     * @param {string} dplDetectorName the name of the detector that the run must include
     * @param {number} dataPassId the id of the data pass to which run must be linked to
     * @param {number} simulationPassId the id of the simulation pass to which the run must be linked to
     * @return {Promise<Run>} the found run
     * @private
     */
    async _getRunWithDetectorAndDataOrSimulationPass(runNumber, dplDetectorName, { dataPassId, simulationPassId }) {
        const runInclude = [
            {
                association: 'detectors',
                where: { name: dplDetectorName },
                through: { attributes: [] },
                attributes: [],
                required: true,
            },
        ];

        if (dataPassId) {
            runInclude.push({
                association: 'dataPass',
                where: { id: dataPassId },
                through: { attributes: [] },
                attributes: ['id'],
                required: true,
            });
        }

        if (simulationPassId) {
            runInclude.push({
                association: 'simulationPasses',
                where: { id: simulationPassId },
                through: { attributes: [] },
                attributes: ['id'],
                required: true,
            });
        }

        const run = await RunRepository.findOne({
            subQuery: false,
            attributes: ['timeTrgStart', 'timeTrgEnd'],
            where: { runNumber },
            include: runInclude,
        });

        if (!run) {
            const criteria = [`run with this number (${runNumber})`, `detector with this name (${dplDetectorName})`];

            if (dataPassId) {
                criteria.push(`data pass with this id (${dataPassId})`);
            }
            if (simulationPassId) {
                criteria.push(`simulation pass with this id (${simulationPassId})`);
            }

            throw new BadParameterError(`There is not association between ${criteria.join(', ')}`);
        }

        return run;
    }
}

module.exports.QcFlagService = QcFlagService;

module.exports.qcFlagService = new QcFlagService();<|MERGE_RESOLUTION|>--- conflicted
+++ resolved
@@ -472,12 +472,8 @@
         return dataSource.createQueryBuilder()
             .include({ association: 'flagType' })
             .include({ association: 'createdBy' })
-<<<<<<< HEAD
-            .include({ association: 'verifications', include: [{ association: 'createdBy' }] });
-=======
             .include({ association: 'verifications', include: [{ association: 'createdBy' }] })
             .orderBy('createdAt', 'DESC', 'verifications');
->>>>>>> 49d6ff01
     }
 
     /**
