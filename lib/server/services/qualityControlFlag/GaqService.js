/**
 *  @license
 *  Copyright CERN and copyright holders of ALICE O2. This software is
 *  distributed under the terms of the GNU General Public License v3 (GPL
 *  Version 3), copied verbatim in the file "COPYING".
 *
 *  See http://alice-o2.web.cern.ch/license for full licensing information.
 *
 *  In applying this license CERN does not waive the privileges and immunities
 *  granted to it by virtue of its status as an Intergovernmental Organization
 *  or submit itself to any jurisdiction.
 */

/**
 * @typedef GaqFlags
 *
 * @property {number} from
 * @property {number} to
 * @property {QcFlag[]} contributingFlags
 */

/**
 * @typedef RunGaqSummary
 * @property {number} badEffectiveRunCoverage - fraction of run's data, which aggregated quality is bad
 * @property {number} explicitlyNotBadEffectiveRunCoverage - fraction of run's data, which aggregated quality is explicitly good
 * @property {number} missingVerificationsCount - number of not verified QC flags which are not discarded
 * @property {boolean} mcReproducible - states whether some aggregation of QC flags is Limited Acceptance MC Reproducible
 */

const { getOneDataPassOrFail } = require('../dataPasses/getOneDataPassOrFail.js');
const { QcFlagRepository } = require('../../../database/repositories/index.js');
const { qcFlagAdapter } = require('../../../database/adapters/index.js');
const { Op } = require('sequelize');
const { QcSummarProperties } = require('../../../domain/enums/QcSummaryProperties.js');

/**
 * Globally aggregated quality (QC flags aggregated for a predefined list of detectors per runs) service
 */
class GaqService {
    /**
     * Get GAQ summary
     *
     * @param {number} dataPassId id of data pass id
     * @param {object} [options] additional options
     * @param {boolean} [options.mcReproducibleAsNotBad = false] if set to true,
     * `Limited Acceptance MC Reproducible` flag type is treated as good one
     * @return {Promise<GaqSummary>} Resolves with the GAQ Summary
     */
    async getSummary(dataPassId, { mcReproducibleAsNotBad = false } = {}) {
        await getOneDataPassOrFail({ id: dataPassId });
        const gaqCoverages = await QcFlagRepository.getGaqCoverages(dataPassId);
        const gaqSummary = Object.entries(gaqCoverages).map(([
            runNumber,
            {
                badCoverage,
                mcReproducibleCoverage,
                goodCoverage,
                flagsIds,
                verifiedFlagsIds,
<<<<<<< HEAD
                undefinedQualityPeriodsCount,
=======
>>>>>>> b3a0d867
            },
        ]) => [
            runNumber,
            {
<<<<<<< HEAD
                [QcSummarProperties.badEffectiveRunCoverage]: badCoverage + (mcReproducibleAsNotBad ? 0 : mcReproducibleCoverage),
                [QcSummarProperties.explicitlyNotBadEffectiveRunCoverage]: goodCoverage + (mcReproducibleAsNotBad ? mcReproducibleCoverage : 0),
                [QcSummarProperties.mcReproducible]: mcReproducibleCoverage > 0,
                [QcSummarProperties.missingVerificationsCount]: flagsIds.length - verifiedFlagsIds.length,
                [QcSummarProperties.undefinedQualityPeriodsCount]: undefinedQualityPeriodsCount,
=======
                [QcSummarProperties.BAD_EFFECTIVE_RUN_COVERAGE]: badCoverage + (mcReproducibleAsNotBad ? 0 : mcReproducibleCoverage),
                [QcSummarProperties.EXPLICITELY_NOT_BAD_EFFECTIVE_RUN_COVERAGE]:
                    goodCoverage + (mcReproducibleAsNotBad ? mcReproducibleCoverage : 0),
                [QcSummarProperties.MC_REPRODUCIBLE]: mcReproducibleCoverage > 0,
                [QcSummarProperties.MISSING_VERIFICATIONS]: flagsIds.length - verifiedFlagsIds.length,
>>>>>>> b3a0d867
            },
        ]);

        return Object.fromEntries(gaqSummary);
    }

    /**
     * Find QC flags in GAQ effective periods for given data pass and run
     *
     * @param {number} dataPassId id od data pass
     * @param {number} runNumber run number
     * @return {Promise<GaqFlags[]>} promise of aggregated QC flags
     */
    async getFlagsForDataPassAndRun(dataPassId, runNumber) {
        const gaqPeriods = await QcFlagRepository.findGaqPeriods(dataPassId, runNumber);
        const qcFlags = (await QcFlagRepository.findAll({
            where: { id: { [Op.in]: gaqPeriods.flatMap(({ contributingFlagIds }) => contributingFlagIds) } },
            include: [
                { association: 'flagType' },
                { association: 'createdBy' },
                { association: 'verifications', include: [{ association: 'createdBy' }] },
            ],
        })).map(qcFlagAdapter.toEntity);

        const idToFlag = Object.fromEntries(qcFlags.map((flag) => [flag.id, flag]));

        return gaqPeriods.map(({
            contributingFlagIds,
            from,
            to,
        }) => ({
            from,
            to,
            contributingFlags: contributingFlagIds.map((id) => idToFlag[id]),
        }));
    }
}

exports.GaqService = GaqService;

exports.gaqService = new GaqService();<|MERGE_RESOLUTION|>--- conflicted
+++ resolved
@@ -57,27 +57,17 @@
                 goodCoverage,
                 flagsIds,
                 verifiedFlagsIds,
-<<<<<<< HEAD
                 undefinedQualityPeriodsCount,
-=======
->>>>>>> b3a0d867
             },
         ]) => [
             runNumber,
             {
-<<<<<<< HEAD
-                [QcSummarProperties.badEffectiveRunCoverage]: badCoverage + (mcReproducibleAsNotBad ? 0 : mcReproducibleCoverage),
-                [QcSummarProperties.explicitlyNotBadEffectiveRunCoverage]: goodCoverage + (mcReproducibleAsNotBad ? mcReproducibleCoverage : 0),
-                [QcSummarProperties.mcReproducible]: mcReproducibleCoverage > 0,
-                [QcSummarProperties.missingVerificationsCount]: flagsIds.length - verifiedFlagsIds.length,
-                [QcSummarProperties.undefinedQualityPeriodsCount]: undefinedQualityPeriodsCount,
-=======
                 [QcSummarProperties.BAD_EFFECTIVE_RUN_COVERAGE]: badCoverage + (mcReproducibleAsNotBad ? 0 : mcReproducibleCoverage),
                 [QcSummarProperties.EXPLICITELY_NOT_BAD_EFFECTIVE_RUN_COVERAGE]:
                     goodCoverage + (mcReproducibleAsNotBad ? mcReproducibleCoverage : 0),
                 [QcSummarProperties.MC_REPRODUCIBLE]: mcReproducibleCoverage > 0,
                 [QcSummarProperties.MISSING_VERIFICATIONS]: flagsIds.length - verifiedFlagsIds.length,
->>>>>>> b3a0d867
+                [QcSummarProperties.UNDEFINED_QUALITY_PERIODS_COUNT]: undefinedQualityPeriodsCount,
             },
         ]);
 
