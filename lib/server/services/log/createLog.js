--- conflicted
+++ resolved
@@ -153,13 +153,8 @@
                 .include('user')
                 .include('tags')
                 .include('runs')
-<<<<<<< HEAD
-                .include('lhcFills')
-                .include('environments');
-=======
                 .include('environments')
                 .include('lhcFills');
->>>>>>> 5499471d
         });
         if (createdLog !== null) {
             await notifyCreation(createdLog);
