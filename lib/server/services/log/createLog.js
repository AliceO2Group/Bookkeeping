--- conflicted
+++ resolved
@@ -25,11 +25,8 @@
 const LogLhcFillsRepository = require('../../../database/repositories/LogLhcfillsRepository.js');
 const { getLogOrFail } = require('./getLogOrFail.js');
 const { NotFoundError } = require('../../errors/NotFoundError.js');
-<<<<<<< HEAD
 const { getLhcFillNumbersOrFail } = require('../lhcFill/getAllLhcFillsOrFail');
-=======
 const { LogEnvironmentsRepository } = require('../../../database/repositories');
->>>>>>> e2e97c26
 
 /**
  * @type {NotificationService|null}
@@ -90,26 +87,17 @@
  * @param {Partial<SequelizeLog>} log the log to create
  * @param {number[]} runNumbers the list of run numbers representing runs to which log is related
  * @param {string[]} tagsTexts the texts of tags to attach to log
-<<<<<<< HEAD
  * @param {number[]} lhcFills the LHC fill numbers associated with this log
-=======
  * @param {string[]} environmentIds the environmentIds to attach to log
->>>>>>> e2e97c26
  * @param {SequelizeAttachment[]} attachments the list of attachments to link to the log
  * @param {Object} [transaction] optionally the transaction in which one the log creation is executed
  * @return {Promise<number>} resolve once the creation is done providing the id of the log that have been (or will be) created
  */
-<<<<<<< HEAD
-exports.createLog = async (log, runNumbers, tagsTexts, lhcFills, attachments, transaction) => {
-    const runIds = await getRunIdsFromRunNumbersOrFail(runNumbers);
-    const tags = await getAllTagsByTextOrFail(tagsTexts);
-    const retrievedLhcFills = await getLhcFillNumbersOrFail(lhcFills);
-=======
-exports.createLog = async (log, runNumbers, tagsTexts, environmentIds, attachments, transaction) => {
+exports.createLog = async (log, runNumbers, tagsTexts, environmentIds, lhcFills, attachments, transaction) => {
     const runIds = await getRunIdsFromRunNumbersOrFail(runNumbers);
     const tags = await getAllTagsByTextOrFail(tagsTexts);
     const environments = await getAllEnvironmentsOrFail(environmentIds);
->>>>>>> e2e97c26
+    const retrievedLhcFills = await getLhcFillNumbersOrFail(lhcFills);
 
     const { id: newLogId } = await TransactionHelper.provide(
         async () => {
@@ -140,15 +128,16 @@
         );
     }
 
-<<<<<<< HEAD
     if (retrievedLhcFills.length > 0) {
         await TransactionHelper.provide(
             () => LogLhcFillsRepository.bulkInsert(retrievedLhcFills.map((lhcFill) => ({ logId: newLogId, fillNumber: lhcFill }))),
-=======
+            { transaction },
+        );
+    }
+
     if (environments.length > 0) {
         await TransactionHelper.provide(
             () => LogEnvironmentsRepository.bulkInsert(environments.map((environment) => ({ environmentId: environment.id, logId: newLogId }))),
->>>>>>> e2e97c26
             { transaction },
         );
     }
