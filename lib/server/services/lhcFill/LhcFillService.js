--- conflicted
+++ resolved
@@ -52,11 +52,7 @@
      * Find lhcFills by their associated log id
      *
      * @param {number} logId the log to find lhcFills by
-<<<<<<< HEAD
-     * @returns {Promise<lhcFIll[]>} resolve with the resulting lhcFills
-=======
      * @returns {Promise<lhcFill[]>} resolve with the resulting lhcFills
->>>>>>> 5499471d
      */
     async getAllByLogId(logId) {
         const { id } = await getLogOrFail(logId);
