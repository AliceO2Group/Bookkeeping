/**
 * @license
 * Copyright CERN and copyright holders of ALICE O2. This software is
 * distributed under the terms of the GNU General Public License v3 (GPL
 * Version 3), copied verbatim in the file "COPYING".
 *
 * See http://alice-o2.web.cern.ch/license for full licensing information.
 *
 * In applying this license CERN does not waive the privileges and immunities
 * granted to it by virtue of its status as an Intergovernmental Organization
 * or submit itself to any jurisdiction.
 */

const { getRun } = require('./getRun.js');
const { NotFoundError } = require('../../errors/NotFoundError.js');

/**
 * Find a run model by its run number or id and reject with a NotFoundError if none is found
 *
 * @param {RunIdentifier} identifier the identifier of the run to find
 * @param {function|null} qbConfiguration function called with the run find query builder as parameter to add specific configuration to the
 *     query
<<<<<<< HEAD
 * @return {Promise<SequelizeRun>} resolve with the run model found or reject with a NotFoundError
 */
exports.getRunOrFail = async (identifier, qbConfiguration = null) => {
    const runModel = await getRun(identifier, qbConfiguration);
=======
 * @param {Object} [transaction] optionally the transaction in which one the log creation is executed
 * @return {Promise<SequelizeRun>} resolve with the run model found or reject with a NotFoundError
 */
exports.getRunOrFail = async (identifier, qbConfiguration = null, transaction = null) => {
    const runModel = await getRun(identifier, qbConfiguration, transaction);
>>>>>>> 5b7636fe
    if (runModel !== null) {
        return runModel;
    } else {
        const criteriaExpression = identifier.runId ? `id (${identifier.runId})` : `run number (${identifier.runNumber})`;
        throw new NotFoundError(`Run with this ${criteriaExpression} could not be found`);
    }
};<|MERGE_RESOLUTION|>--- conflicted
+++ resolved
@@ -20,18 +20,11 @@
  * @param {RunIdentifier} identifier the identifier of the run to find
  * @param {function|null} qbConfiguration function called with the run find query builder as parameter to add specific configuration to the
  *     query
-<<<<<<< HEAD
- * @return {Promise<SequelizeRun>} resolve with the run model found or reject with a NotFoundError
- */
-exports.getRunOrFail = async (identifier, qbConfiguration = null) => {
-    const runModel = await getRun(identifier, qbConfiguration);
-=======
  * @param {Object} [transaction] optionally the transaction in which one the log creation is executed
  * @return {Promise<SequelizeRun>} resolve with the run model found or reject with a NotFoundError
  */
 exports.getRunOrFail = async (identifier, qbConfiguration = null, transaction = null) => {
     const runModel = await getRun(identifier, qbConfiguration, transaction);
->>>>>>> 5b7636fe
     if (runModel !== null) {
         return runModel;
     } else {
