/**
 * @license
 * Copyright CERN and copyright holders of ALICE O2. This software is
 * distributed under the terms of the GNU General Public License v3 (GPL
 * Version 3), copied verbatim in the file "COPYING".
 *
 * See http://alice-o2.web.cern.ch/license for full licensing information.
 *
 * In applying this license CERN does not waive the privileges and immunities
 * granted to it by virtue of its status as an Intergovernmental Organization
 * or submit itself to any jurisdiction.
 */

const { models: { ReasonType }, repositories: { RunRepository } } = require('../../../database');
const { runAdapter } = require('../../../database/adapters/index.js');
const { getRun } = require('./getRun.js');
const { createRun } = require('./createRun.js');
const { updateRun } = require('./updateRun.js');
const { getAllTagsByTextOrFail } = require('../tag/getAllTagsByTextOrFail.js');
const { getUserOrFail } = require('../user/getUserOrFail.js');
<<<<<<< HEAD
const { getOrCreateAllPhysicalDetectorsByName } = require('../detector/getOrCreateAllPhysicalDetectorsByName.js');
=======
const { getOrCreateAllDataTakingDetectorsByName } = require('../detector/getOrCreateAllDataTakingDetectorsByName.js');
>>>>>>> bc817512
const { getOrCreateRunType } = require('../runType/getOrCreateRunType.js');
const { utilities: { TransactionHelper } } = require('../../../database');
const { updateRunDetector } = require('../runDetector/updateRunDetector.js');
const { BadParameterError } = require('../../errors/BadParameterError.js');
const { createLog } = require('../log/createLog.js');
const { getTagsByText } = require('../tag/getTagsByText.js');
const { formatServerDate } = require('../../utilities/formatServerDate.js');
const { getRunOrFail } = require('./getRunOrFail.js');
const { getOrCreateLhcPeriod } = require('../lhcPeriod/getOrCreateLhcPeriod.js');
const ReasonTypeRepository = require('../../../database/repositories/ReasonTypeRepository.js');
const EorReasonRepository = require('../../../database/repositories/EorReasonRepository.js');
const { userService } = require('../user/UserService.js');
const { dataSource } = require('../../../database/DataSource.js');
const { RunDefinition } = require('./getRunDefinition.js');

/**
 * @typedef RunIdentifier object to uniquely identify a run
 * @property {number} [runNumber] the run number
 * @property {number} [runId] the id of the run, ignored if runNumber is present
 */

/**
 * @typedef RunRelationsToInclude object specifying which run relations should be fetched alongside the run
 * @property {boolean} [tags] if true, related tags will be fetched alongside the run
 * @property {boolean} [detectors] if true, related detectors will be fetched alongside the run
 * @property {boolean} [runType] if true, related run type will be fetched alongside the run
 * @property {boolean} [eorReasons] if true, related end of run reasons will be fetched alongside the run
 * @property {boolean} [flpRoles] if true, related flpRoles will be fetched alongside the run
 * @property {boolean} [lhcFill] if true, related lhcFill will be fetched alongside the run
 * @property {boolean} [environment] if true, related environment will be fetched alongside the run
 * @property {boolean|{where: object}} [logs] if true, related logs will be fetched alongside the run
 */

/**
 * Create a log stating the detector's quality change
 *
 * @param {number} runNumber the run number of the run
 * @param {SequelizeRunDetector[]} runDetectors the updated run detector
 * @param {Object} transaction the current transaction
 * @param {User|null} user if not null, the user mentioned in the log as the author of the update
 * @param {string} justification the justification of detector quality change
 * @return {Promise<void>} resolve when log has been created
 * @private
 */
const logRunDetectorQualityChange = async (runNumber, runDetectors, transaction, user, justification) => {
    const headerParts = [`Here are the updated detector's qualities for run ${runNumber}`];
    if (user) {
        headerParts.push(`by ${user.name}`);
    }
    headerParts.push(`(updated ${formatServerDate()}) :`);

    const tags = (await getTagsByText(runDetectors.map(({ detector }) => detector.name))).map(({ text }) => text);

    const textParts = [headerParts.join(' ')];
    for (const runDetector of runDetectors) {
        textParts.push(`- ${runDetector.detector.name}: ${runDetector.quality}`);
    }
    textParts.push(`Reason: ${justification}`);

    const { error } = await createLog(
        {
            title: `Detector(s) quality for run ${runNumber} has been changed`,
            text: textParts.join('\n'),
            subtype: 'run',
            origin: 'process',
        },
        [runNumber],
        tags,
        [],
        [],
        [],
        transaction,
    );
    if (error) {
        // TODO log the failed log creation
    }
};

/**
 * Global service to handle runs instances
 */
class RunService {
    /**
     * Find and return a run by its run number or id
     *
     * @param {RunIdentifier} identifier the identifier of the run to find
     * @param {RunRelationsToInclude} [relations] the relations to include
     * @return {Promise<Run|null>} resolve with the run found or null
     */
    async get(identifier, relations) {
        const run = await getRun(identifier, (queryBuilder) => this._getRunQbConfiguration(queryBuilder, relations));
        return run ? runAdapter.toEntity(run) : null;
    }

    /**
     * Find and return a run by its run number or id, and throws a {@see NotFoundError} if no run is found
     *
     * @param {RunIdentifier} identifier the identifier of the run to find
     * @param {RunRelationsToInclude} [relations] the relations to include
     * @return {Promise<Run>} resolve with the run found or null
     * @throws {NotFoundError} if no run is found
     */
    async getOrFail(identifier, relations) {
        return runAdapter.toEntity(await getRunOrFail(
            identifier,
            (queryBuilder) => this._getRunQbConfiguration(queryBuilder, relations),
        ));
    }

    /**
     * Create a run in the database and return the created instance
     *
     * @param {Partial<Run>} newRun the run to create
     * @param {Object} [relations={}] the run's relations
     * @param {string|null} [relations.runTypeName=null] if not null, the name of the created run's type
     * @return {Promise<Run>} resolve with the created run instance
     */
    async create(newRun, relations) {
        const { runTypeName = null, userO2Start = null, userO2Stop = null } = relations || {};

        return dataSource.transaction(async () => {
            const detectors = newRun.detectors
<<<<<<< HEAD
                ? await getOrCreateAllPhysicalDetectorsByName(newRun.detectors.split(',').map((value) => value.trim()))
=======
                ? await getOrCreateAllDataTakingDetectorsByName(newRun.detectors.split(',').map((value) => value.trim()))
>>>>>>> bc817512
                : null;

            let runType = null;
            if (runTypeName) {
                runType = await getOrCreateRunType({ name: runTypeName });
            }

            // Update the users for the run
            newRun.userIdO2Start = (await getOrCreateUser(userO2Start))?.id;
            newRun.userIdO2Stop = (await getOrCreateUser(userO2Stop))?.id;

            const runId = await createRun(runAdapter.toDatabase(newRun), { detectors, runType });

            return this.get({ runId }, { runType: true, detectors: true });
        });
    }

    /**
     * Update the given run
     *
     * @param {RunIdentifier} identifier the identifier of the run to update
     * @param {object} payload the update's payload
     * @param {Partial<Run>} [payload.runPatch] the patch to apply on the run
     * @param {object} [payload.metadata] optional run update's metadata
     * @param {string} [payload.metadata.runQualityChangeReason] if it applies, the reason of the calibration change
     * @param {string} [payload.metadata.calibrationStatusChangeReason] if it applies, the reason of the calibration change
     * @param {string} [payload.metadata.detectorsQualitiesChangeReason] if it applies, the reason of the detector quality change
     * @param {Object} [payload.relations] updates to the run's relations
     * @param {string[]|null} [payload.relations.tagsTexts] if not null, the list of tag texts representing tags to apply to the run (will
     *     replace existing ones)
     * @param {EorReason[]|null} [payload.relations.eorReasons] if not null, the list of end of run reasons to apply to the run (will replace
     *     existing ones)
     * @param {string|null} [payload.relations.runTypeName] if not null, the name of the updated run type
     * @param {UserIdentifier} [payload.relations.userIdentifier] if not null, the identifier of the user requesting the run update
     * @param {{detectorId: number, quality: string}[]} [payload.relations.detectorsQualities] an optional list representing the new quality of
     *     the run's detector (the run must be related to the given detector, the detectors not in this list keep their original quality)
     * @param {string} [payload.relations.lhcPeriodName] if not null, the name of lhc period for which the run should be assigned
     * @return {Promise<Run>} resolve with the resulting run
     */
    async update(identifier, payload) {
        const { runPatch = {}, relations = {}, metadata = {} } = payload;
        const { tagsTexts = null, eorReasons = null, runTypeName = null,
            userIdentifier = {}, detectorsQualities = [], lhcPeriodName = null,
            userO2Start = null, userO2Stop = null } = relations;

        const tags = tagsTexts ? await getAllTagsByTextOrFail(tagsTexts, true) : null;

        if (runTypeName) {
            const runType = await getOrCreateRunType({ name: runTypeName });
            runPatch.runTypeId = runType.id;
        }

        if (lhcPeriodName) {
            const lhcPeriod = await getOrCreateLhcPeriod({ name: lhcPeriodName });
            runPatch.lhcPeriodId = lhcPeriod.id;
        }

        let user = null;
        if (userIdentifier.userId !== undefined || userIdentifier.externalUserId !== undefined) {
            user = await getUserOrFail(userIdentifier);
        }

        // Update the users for the run
        runPatch.userIdO2Start = (await getOrCreateUser(userO2Start))?.id;
        runPatch.userIdO2Stop = (await getOrCreateUser(userO2Stop))?.id;

        await TransactionHelper.provide(async (transaction) => {
            const run = await updateRun(
                identifier,
                { runPatch: runAdapter.toDatabase(runPatch), relations: { tags, user }, metadata },
                transaction,
            );

            // Update EOR reasons if they are provided
            if (eorReasons) {
                await updateEorReasonsOnRun(run.id, user?.name, eorReasons);
            }

            // Update detector qualities if they are provided
            if (detectorsQualities.length > 0) {
                const { detectorsQualitiesChangeReason } = metadata;
                if (!(run.timeTrgEnd ?? run.timeO2End)) {
                    throw new BadParameterError('Detector quality can not be updated on a run that has not ended yet');
                }
                if (!detectorsQualitiesChangeReason) {
                    throw new BadParameterError('Detector quality change reason is required when updating detector quality');
                }

                const updatedRunDetectors = [];
                for (const detectorsQuality of detectorsQualities) {
                    updatedRunDetectors.push(await updateRunDetector(
                        run.runNumber,
                        detectorsQuality.detectorId,
                        { quality: detectorsQuality.quality },
                        transaction,
                    ));
                }

                await logRunDetectorQualityChange(run.runNumber, updatedRunDetectors, transaction, user, detectorsQualitiesChangeReason);
            }
        });

        return this.get(identifier, { tags: true, runType: true, detectors: true, eorReasons: true, lhcPeriod: true });
    }

    /**
     * Configure the given query builder to include the provided relations
     *
     * @param {QueryBuilder} queryBuilder the query builder to complete for relations
     * @param {RunRelationsToInclude} [relations] the relations to include
     * @return {void}
     * @private
     */
    _getRunQbConfiguration(queryBuilder, relations) {
        relations = relations || {};
        if (relations.tags) {
            queryBuilder.include('tags');
        }
        if (relations.detectors) {
            queryBuilder.include('detectors');
        }
        if (relations.runType) {
            queryBuilder.include('runType');
        }
        if (relations.eorReasons) {
            queryBuilder.include({ association: 'eorReasons', include: { model: ReasonType, as: 'reasonType' } });
        }
        if (relations.flpRoles) {
            queryBuilder.include('flpRoles');
        }
        if (relations.lhcFill) {
            queryBuilder.include('lhcFill');
        }
        if (relations.lhcPeriod) {
            queryBuilder.include('lhcPeriod');
        }
    }

    /**
     * Calculate distinct combination of levels of alice L3 and dipole current rounded to kilo amperes
     *
     * @return {{l3Level: number, dipoleLevel: number}[]} distinct combination list
     */
    async getAllAliceL3AndDipoleLevelsForPhysicsRuns() {
        const queryBuilder = dataSource.createQueryBuilder()
            .set('attributes', (sequelize) => [
                [sequelize.literal('DISTINCT ROUND(IF(alice_l3_polarity = \'NEGATIVE\', -1, 1) * alice_l3_current / 1000)'), 'l3Level'],
                [sequelize.literal('ROUND(IF(alice_dipole_polarity = \'NEGATIVE\', -1, 1) * alice_dipole_current / 1000)'), 'dipoleLevel'],
            ])
            .where('aliceL3Current').not().is(null)
            .where('aliceL3Polarity').not().is(null)
            .where('aliceDipoleCurrent').not().is(null)
            .where('aliceDipolePolarity').not().is(null)
            .where('definition').is(RunDefinition.Physics);

        return (await RunRepository
            .findAll(queryBuilder))
            .map((row) => ({ l3Level: row.get('l3Level'), dipoleLevel: row.get('dipoleLevel') }));
    }
}

/**
 * Method to remove existing reason_type - run_id from `eor_reasons` table and insert new ones
 *
 * @param {number} runId - id of the run that is due to be modified
 * @param {string} userName - name of the user editing the EOR reasons
 * @param {EorReasonPatch[]} eorReasonPatches - list of eor_reasons patches to be updated on the RUN
 * @returns {Promise<undefined|Error>} - promise on result of db queries
 */
const updateEorReasonsOnRun = async (runId, userName, eorReasonPatches) => {
    const reasonTypes = await ReasonTypeRepository.findAll();

    /**
     * @type {Map<number|string, number>}
     */
    const reasonTypesMap = new Map(reasonTypes
        .map(({ id, category, title }) => [
            // Set in the same map possibility to index by reasontypeId or by title/category
            [id, id],
            [JSON.stringify([category, title]), id],
        ])
        // Convert the array of two values into 2 values in the main array
        .flat());

    const validPatches = [];
    for (const patch of eorReasonPatches) {
        // Use reasonTypeId if it exists, otherwise use category+title if it exists to get the reasonTypeId
        const reasonTypeId = reasonTypesMap.get(patch.reasonTypeId ?? JSON.stringify([patch.category, patch.title])) ?? null;
        // Add to the validPatches array if valid, if the patch is invalid ignore it
        if (reasonTypeId !== null) {
            // Set the reasonTypeId for further processing
            patch.reasonTypeId = reasonTypeId;
            validPatches.push(patch);
        }
    }

    const toKeepEorReasonsIds = []; // EorReasons with an ID already, means exist in DB;
    /**
     * @type {Partial<SequelizeEorReason>[]}
     */
    const newEorReasons = []; // EorReasons with no ID, need to be added in DB;
    validPatches.forEach(({ id, reasonTypeId, description }) => {
        if (id) {
            toKeepEorReasonsIds.push(id);
        } else {
            newEorReasons.push({ runId, reasonTypeId, description, lastEditedName: userName });
        }
    });
    await EorReasonRepository.removeByRunIdAndKeepIds(runId, toKeepEorReasonsIds);
    await EorReasonRepository.addMany(newEorReasons);
};

/**
 * Method to process a user for the run
 *
 * @param {object|null} userData - user object, either userO2Start or userO2Stop
 * @param {number} [userData.externalId] - external identifier of the user
 * @param {string|null} [userData.name] - name of the user or empty
 * @returns {Promise<User|null>} - returns the id of the user or null if the userData is null
 */
const getOrCreateUser = (userData) => {
    if (userData?.externalId) {
        // Create the user if it does not yet exist
        return userService.getOrCreate({ externalUserId: userData.externalId }, userData.name);
    }
    return null;
};

exports.RunService = RunService;

exports.runService = new RunService();<|MERGE_RESOLUTION|>--- conflicted
+++ resolved
@@ -18,11 +18,7 @@
 const { updateRun } = require('./updateRun.js');
 const { getAllTagsByTextOrFail } = require('../tag/getAllTagsByTextOrFail.js');
 const { getUserOrFail } = require('../user/getUserOrFail.js');
-<<<<<<< HEAD
-const { getOrCreateAllPhysicalDetectorsByName } = require('../detector/getOrCreateAllPhysicalDetectorsByName.js');
-=======
 const { getOrCreateAllDataTakingDetectorsByName } = require('../detector/getOrCreateAllDataTakingDetectorsByName.js');
->>>>>>> bc817512
 const { getOrCreateRunType } = require('../runType/getOrCreateRunType.js');
 const { utilities: { TransactionHelper } } = require('../../../database');
 const { updateRunDetector } = require('../runDetector/updateRunDetector.js');
@@ -145,11 +141,7 @@
 
         return dataSource.transaction(async () => {
             const detectors = newRun.detectors
-<<<<<<< HEAD
-                ? await getOrCreateAllPhysicalDetectorsByName(newRun.detectors.split(',').map((value) => value.trim()))
-=======
                 ? await getOrCreateAllDataTakingDetectorsByName(newRun.detectors.split(',').map((value) => value.trim()))
->>>>>>> bc817512
                 : null;
 
             let runType = null;
