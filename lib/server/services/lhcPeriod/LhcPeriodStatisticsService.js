--- conflicted
+++ resolved
@@ -33,12 +33,8 @@
         FROM runs AS r
         WHERE r.lhc_period_id = lhcPeriod.id 
             AND r.definition = 'PHYSICS'
-<<<<<<< HEAD
+            AND r.run_quality = 'good'
     )`;
-=======
-            AND r.run_quality = 'good'
-    )`,
->>>>>>> 15a010fe
 
 /**
  * It's assumed that lhc_period is period of some common parameters for runs (PHYSICS),
