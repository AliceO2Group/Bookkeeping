--- conflicted
+++ resolved
@@ -54,15 +54,6 @@
     )`;
 
 /**
-<<<<<<< HEAD
- * Subquery to calculate number of data passes associated with given LHC Period
- */
-const DATA_PASSES_COUNT_SUBQUERY = `
-    (SELECT COUNT(dp.id)
-        FROM data_passes as dp
-        WHERE dp.lhc_period_id = lhcPeriod.id
-    )`;
-=======
  * Subquery to calculate number of runs associated with given LHC Period
  */
 const RUNS_COUNT_SUBQUERY = `
@@ -73,7 +64,15 @@
             AND r.run_quality = 'good'
 )
 `;
->>>>>>> 8817ddbf
+
+/*
+ * Subquery to calculate number of data passes associated with given LHC Period
+ */
+const DATA_PASSES_COUNT_SUBQUERY = `
+   (SELECT COUNT(dp.id)
+       FROM data_passes as dp
+       WHERE dp.lhc_period_id = lhcPeriod.id
+   )`;
 
 /**
  * @typedef LhcPeriodIdentifier object to uniquely identify a lhc period
@@ -114,6 +113,10 @@
         queryBuilder.includeAttribute({
             query: RUNS_COUNT_SUBQUERY,
             alias: 'runsCount',
+        });
+        queryBuilder.includeAttribute({
+            query: DATA_PASSES_COUNT_SUBQUERY,
+            alias: 'dataPassesCount',
         });
 
         const data = await LhcPeriodStatisticsRepository.findOne(queryBuilder);
