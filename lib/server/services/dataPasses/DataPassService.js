--- conflicted
+++ resolved
@@ -14,13 +14,8 @@
 const { Op } = require('sequelize');
 const { repositories: { DataPassRepository, LhcPeriodRepository } } = require('../../../database');
 const { dataSource } = require('../../../database/DataSource.js');
-<<<<<<< HEAD
-const { dataPassAdapter, gaqDetectorAdapter, detectorAdapter } = require('../../../database/adapters');
-const { DataPassVersionRepository, GaqDetectorRepository, RunRepository, DetectorRepository } = require('../../../database/repositories');
-=======
 const { dataPassAdapter } = require('../../../database/adapters');
 const { DataPassVersionRepository } = require('../../../database/repositories');
->>>>>>> 178aef96
 const { getOneDataPass } = require('./getOneDataPass.js');
 const { getOneDataPassOrFail } = require('./getOneDataPassOrFail.js');
 
@@ -71,127 +66,6 @@
     }
 
     /**
-<<<<<<< HEAD
-     * Set list of detectors which flags contribute to GAQ (global aggregated quality)
-     * for given runs and data pass
-     *
-     * @param {number} dataPassId data pass id
-     * @param {number[]} runNumbers list of run numbers
-     * @param {number[]} detectorIds list of ids of detectors included in GAQ computation for the given runs and data pass
-     * @return {Promise<void>} promise resolved once association between data pass, runs and detectors was set
-     */
-    setGaqDetectors(dataPassId, runNumbers, detectorIds) {
-        return dataSource.transaction(async () => {
-            await getOneDataPassOrFail({ id: dataPassId });
-            await this._verifyDataPassAndRunsAssociation(dataPassId, runNumbers);
-            await this._verifyRunsAndDetectorsAssociations(runNumbers, detectorIds);
-
-            await GaqDetectorRepository.removeAll({
-                where: {
-                    dataPassId,
-                    runNumber: { [Op.in]: runNumbers },
-                },
-            });
-            const gaqEntries = runNumbers
-                .flatMap((runNumber) => detectorIds
-                    .map((detectorId) => ({ dataPassId, runNumber, detectorId })));
-            const createdEntries = await GaqDetectorRepository.insertAll(gaqEntries);
-            return createdEntries.map(gaqDetectorAdapter.toEntity);
-        });
-    }
-
-    /**
-     * Find DPL detectors which flags contribute to GAQ for given run and data pass
-     *
-     * @param {number} dataPassId id of data pass
-     * @param {number} runNumber run number
-     * @return {Promise<Partial<DplDetector>[]>} promise of DPL detectors
-     */
-    async getGaqDetectors(dataPassId, runNumber) {
-        const queryBuilder = dataSource.createQueryBuilder()
-            .where('dataPassId').is(dataPassId)
-            .where('runNumber').is(runNumber)
-            .include({ association: 'detector' })
-            .orderBy((sequelize) => sequelize.col('`detector`.name'), 'ASC');
-
-        const gaqDetectors = await GaqDetectorRepository.findAll(queryBuilder);
-        return gaqDetectors.map(({ detector }) => detectorAdapter.toMinifiedEntity(detector));
-    }
-
-    /**
-     * Verify associations between data pass and runs exist
-     *
-     * @param {number} dataPassId id of a data pass
-     * @param {number[]} runNumbers list of run numbers
-     * @return {Promise<void>} promise resolved once associations are validated
-     * @throws {BadParameterError} if some association does not exist
-     */
-    async _verifyDataPassAndRunsAssociation(dataPassId, runNumbers) {
-        const validRunNumbers = await RunRepository.findAll({
-            attributes: ['runNumber'],
-            where: { runNumber: { [Op.in]: runNumbers } },
-            include: [{ association: 'dataPass', where: { id: dataPassId }, required: true }],
-        });
-        const validRunNumbersSet = new Set(validRunNumbers.map(({ runNumber }) => runNumber));
-        const invalidRunNumbers = runNumbers.filter((runNumber) => !validRunNumbersSet.has(runNumber));
-        if (invalidRunNumbers.length > 0) {
-            const errorMessage = `No association between data pass with id ${dataPassId} and following runs: ${invalidRunNumbers}`;
-            throw new BadParameterError(errorMessage);
-        }
-    }
-
-    /**
-     * Verify that all the given runs includes each of the detectors with given id
-     *
-     * @param {number[]} runNumbers list of run numbers
-     * @param {number[]} detectorIds list of IDs of detectors
-     * @return {Promise<void>} promise resolved once associations are validated
-     * @throws {BadParameterError} if some association does not exist
-     */
-    async _verifyRunsAndDetectorsAssociations(runNumbers, detectorIds) {
-        const detectors = await DetectorRepository.findAll({
-            attributes: ['id', 'name'],
-            where: { id: { [Op.in]: detectorIds } },
-        });
-        const validDetectorIdsSet = new Set(detectors.map(({ id }) => id));
-        const invalidIds = detectorIds.filter((detectorId) => !validDetectorIdsSet.has(detectorId));
-        if (invalidIds.length > 0) {
-            throw new BadParameterError(`No detectors with IDs: (${invalidIds})`);
-        }
-        const validDetectorNames = detectors.map(({ name }) => name);
-
-        const runAndDetector = (await RunRepository.findAll({
-            attributes: ['runNumber'],
-            where: { runNumber: { [Op.in]: runNumbers } },
-            include: [
-                {
-                    association: 'detectors',
-                    attributes: ['name'],
-                    where: { name: { [Op.in]: validDetectorNames } },
-                    through: { attributes: [] },
-                    required: false,
-                },
-            ],
-        })).map(({ runNumber, detectors }) => [runNumber, detectors.map(({ name }) => name)]);
-
-        const validRunToDetectors = Object.fromEntries(runAndDetector);
-
-        const missingRunDetectorAssociations = runNumbers
-            .map((runNumber) => [
-                runNumber,
-                validDetectorNames.filter((detectorName) => !validRunToDetectors[runNumber]?.includes(detectorName)),
-            ])
-            .filter(([_, missingDetectors]) => missingDetectors.length > 0);
-
-        if (missingRunDetectorAssociations.length > 0) {
-            const errorMessage = `No association between runs and detectors: ${JSON.stringify(missingRunDetectorAssociations)}`;
-            throw new BadParameterError(errorMessage);
-        }
-    }
-
-    /**
-=======
->>>>>>> 178aef96
      * Get all data passes
      * @param {object} [options={}] define which records should be fetched
      * @param {object} [options.filter] definition of filtering
