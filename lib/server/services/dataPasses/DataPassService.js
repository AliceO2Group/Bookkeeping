/**
 * @license
 * Copyright CERN and copyright holders of ALICE O2. This software is
 * distributed under the terms of the GNU General Public License v3 (GPL
 * Version 3), copied verbatim in the file "COPYING".
 *
 * See http://alice-o2.web.cern.ch/license for full licensing information.
 *
 * In applying this license CERN does not waive the privileges and immunities
 * granted to it by virtue of its status as an Intergovernmental Organization
 * or submit itself to any jurisdiction.
 */

const { repositories: { DataPassRepository } } = require('../../../database');
const { dataSource } = require('../../../database/DataSource.js');
const { dataPassAdapter } = require('../../../database/adapters');
const { BadParameterError } = require('../../errors/BadParameterError');
const { NotFoundError } = require('../../errors/NotFoundError');

/**
 * @typedef DataPassIdentifier
 * @param {number} id
 * @param {string} name
 */

/**
 * Data Pass Service
 */
class DataPassService {
    /**
     * Return one data pass
     * @param {DataPassIdentifier} identifier identifier of data pass
     * @return {DataPass} data pass
     */
    async getByIdentifier({ id, name } = {}) {
        const queryBuilder = this.prepareQueryBuilder();

        if (id !== null && id !== undefined) {
            queryBuilder.where('id').is(id);
        } else if (name) {
            queryBuilder.where('name').is(name);
        } else {
            throw new BadParameterError('Can not find without Data Pass id or name');
        }

        const dataPass = await DataPassRepository.findOne(queryBuilder);
        return dataPass ? dataPassAdapter.toEntity(dataPass) : null;
    }

    /**
     * Find an Data Pass model by its name or id
     * @param {DataPassIdentifier} identifier the criteria to find data pass
     * @throws {NotFoundError} in case there is no Data Pass with given identifier
     * @return {Promise<DataPass[]>} the dats pass found
     */
    async getOneOrFail({ id, name }) {
        const dataPass = await this.getByIdentifier({ id, name });
        if (!dataPass) {
            const criteriaExpression = id !== undefined && id !== null ? `id (${id})` : `name (${name})`;
            throw new NotFoundError(`Data Pass with this ${criteriaExpression} could not be found`);
        }
        return dataPass;
    }

    /**
     * Get all data passes
     * @param {object|undefined} options define which records should be fetched
     * @param {object} [options.filter] definition of filtering
     * @param {number[]} [options.filter.lhcPeriodIds] lhcPeriod identifier to filter with
     * @param {number[]} [options.filter.simulationPassIds] simulationPass identifier to filter with
     * @param {number[]} [options.filter.ids] data passes identifier to filter with
     * @param {string[]} [options.filter.names] data passes names to filter with
     * @param {number} [options.offset] paramter related to pagination - offset
     * @param {number} [options.limit] paramter related to pagination - limit
     * @param {object<string, 'ASC'|'DESC'>[]} [options.sort] definition of sorting -
     * array of mappings of field name to order type
     * @returns {Promise<CountedItems<DataPass>>} result
     */
    async getAll({
        filter,
        limit,
        offset,
        sort,
    } = {}) {
<<<<<<< HEAD
        const queryBuilder = dataSource.createQueryBuilder().setModel('DataPass');
=======
        const queryBuilder = this.prepareQueryBuilder();
>>>>>>> 6aab06e0

        if (sort) {
            for (const property in sort) {
                queryBuilder.orderBy(property, sort[property]);
            }
        }

        if (limit) {
            queryBuilder.limit(limit);
        }
        if (offset) {
            queryBuilder.offset(offset);
        }

        if (filter) {
            const { ids, names, lhcPeriodIds, simulationPassIds } = filter;
            if (lhcPeriodIds) {
                queryBuilder.where('lhcPeriodId').oneOf(...lhcPeriodIds);
            }
            if (simulationPassIds) {
                queryBuilder.whereAssociation('anchoredSimulationPasses', 'id').oneOf(...simulationPassIds);
            }
            if (ids) {
                queryBuilder.where('id').oneOf(...ids);
            }
            if (names) {
                queryBuilder.where('name').oneOf(...names);
            }
        }

        const { count, rows } = await DataPassRepository.findAndCountAll(queryBuilder);

        return {
            count: count.length, // When using grouping sequelize returns from finAndCountAll counts per each group
            rows: rows.map(dataPassAdapter.toEntity),
        };
    }

    /**
     * Prepare common fetch data query builder
     * @return {QueryBuilder} query builder with common includes
     */
    prepareQueryBuilder() {
        return dataSource.createQueryBuilder()
            .set('subQuery', false)
            .include((sequelize) => ({
                association: 'runs',
                attributes: [[sequelize.fn('COUNT', sequelize.fn('DISTINCT', sequelize.col('runs.run_number'))), 'count']],
                required: false,
            }))
            .groupBy('id');
    }
}

exports.DataPassService = DataPassService;

exports.dataPassService = new DataPassService();<|MERGE_RESOLUTION|>--- conflicted
+++ resolved
@@ -82,11 +82,7 @@
         offset,
         sort,
     } = {}) {
-<<<<<<< HEAD
-        const queryBuilder = dataSource.createQueryBuilder().setModel('DataPass');
-=======
         const queryBuilder = this.prepareQueryBuilder();
->>>>>>> 6aab06e0
 
         if (sort) {
             for (const property in sort) {
