--- conflicted
+++ resolved
@@ -178,10 +178,6 @@
                 await DataPassRepository.update(previousSkimmable, { skimmingStage: null });
             }
             await DataPassRepository.update(dataPassDB, { skimmingStage: SkimmingStage.SKIMMABLE });
-<<<<<<< HEAD
-
-=======
->>>>>>> d01a02b0
             this._logger.infoMessage(`Set ${dataPassDB.name} as skimmable` +
             `${previousSkimmable ? `, previous one was ${previousSkimmable.name}` : ''}`);
         });
@@ -191,11 +187,7 @@
      * Fetch skimmable runs list with information whether they are ready for skimming
      *
      * @param {DataPassIdentifier} identifier identifier of data pass
-<<<<<<< HEAD
-     * @return {Promise<{ runNumber: number, readyForSkimming: boolean }[]>} list of skimmable runs with ready_for_skimming flag
-=======
      * @return {Promise<{ runNumber: number, readyForSkimming: boolean }[]>} resolves with list of skimmable runs with ready_for_skimming flag
->>>>>>> d01a02b0
      */
     async getSkimmableRuns(identifier) {
         const dataPass = await this.getOneOrFail(identifier);
@@ -211,11 +203,7 @@
      *
      * @param {DataPassIdentifier} identifier identifier of data pass
      * @param {{ runNumber: number, readyForSkimming: boolean }[]} runsList list of skimmable runs with ready_for_skimming flag
-<<<<<<< HEAD
-     * @return {Promise<{ runNumber: number, readyForSkimming: boolean }[]>} resolves with updated data
-=======
      * @return {Promise<{ runNumber: number, readyForSkimming: boolean }[]>} resolves with updated runs with ready_for_skimming flag
->>>>>>> d01a02b0
      */
     updateReadyForSkimmingRuns(identifier, runsList) {
         return dataSource.transaction(async () => {
