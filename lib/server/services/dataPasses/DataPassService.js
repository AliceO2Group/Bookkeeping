/**
 * @license
 * Copyright CERN and copyright holders of ALICE O2. This software is
 * distributed under the terms of the GNU General Public License v3 (GPL
 * Version 3), copied verbatim in the file "COPYING".
 *
 * See http://alice-o2.web.cern.ch/license for full licensing information.
 *
 * In applying this license CERN does not waive the privileges and immunities
 * granted to it by virtue of its status as an Intergovernmental Organization
 * or submit itself to any jurisdiction.
 */

const { repositories: { DataPassRepository } } = require('../../../database');
const { dataSource } = require('../../../database/DataSource.js');
const { dataPassAdapter } = require('../../../database/adapters');
const { BadParameterError } = require('../../errors/BadParameterError');
const { NotFoundError } = require('../../errors/NotFoundError');

/**
<<<<<<< HEAD
 * Subquery to calculate number of runs associated with given LHC Period
 */
const RUNS_COUNT_SUBQUERY = `
    (SELECT COUNT(r.run_number)
        FROM data_passes_runs as dpr
        INNER JOIN runs as r
            ON r.run_number = dpr.run_number
            AND r.definition = 'PHYSICS'
        WHERE dpr.data_pass_id = DataPass.id
)
`;

/**
=======
>>>>>>> f0bbe61e
 * @typedef DataPassIdentifier
 * @param {number} id
 * @param {string} name
 */

/**
 * Data Pass Service
 */
class DataPassService {
    /**
     * Return one data pass
     * @param {DataPassIdentifier} identifier identifier of data pass
     * @return {DataPass} data pass
     */
    async getByIdentifier({ id, name } = {}) {
        const queryBuilder = this.prepareQueryBuilder();

        if (id !== null && id !== undefined) {
            queryBuilder.where('id').is(id);
        } else if (name) {
            queryBuilder.where('name').is(name);
        } else {
            throw new BadParameterError('Can not find without Data Pass id or name');
        }

        const dataPass = await DataPassRepository.findOne(queryBuilder);
        return dataPass ? dataPassAdapter.toEntity(dataPass) : null;
    }

    /**
     * Find an Data Pass model by its name or id
     * @param {DataPassIdentifier} identifier the criteria to find data pass
     * @throws {NotFoundError} in case there is no Data Pass with given identifier
     * @return {Promise<DataPass[]>} the dats pass found
     */
    async getOneOrFail({ id, name }) {
        const dataPass = await this.getByIdentifier({ id, name });
        if (!dataPass) {
            const criteriaExpression = id !== undefined && id !== null ? `id (${id})` : `name (${name})`;
            throw new NotFoundError(`Data Pass with this ${criteriaExpression} could not be found`);
        }
        return dataPass;
    }

    /**
     * Get all data passes
     * @param {object|undefined} options define which records should be fetched
     * @param {object} [options.filter] definition of filtering
     * @param {number[]} [options.filter.lhcPeriodIds] lhcPeriod identifier to filter with
     * @param {number[]} [options.filter.ids] data passes identifier to filter with
     * @param {string[]} [options.filter.names] data passes names to filter with
     * @param {number} [options.offset] paramter related to pagination - offset
     * @param {number} [options.limit] paramter related to pagination - limit
     * @param {object<string, 'ASC'|'DESC'>[]} [options.sort] definition of sorting -
     * array of mappings of field name to order type
     * @returns {Promise<CountedItems<DataPass>>} result
     */
    async getAll({
        filter,
        limit,
        offset,
        sort,
    } = {}) {
        const queryBuilder = this.prepareQueryBuilder();

        if (sort) {
            for (const property in sort) {
                queryBuilder.orderBy(property, sort[property]);
            }
        }

        if (limit) {
            queryBuilder.limit(limit);
        }
        if (offset) {
            queryBuilder.offset(offset);
        }

        if (filter) {
            const { ids, names, lhcPeriodIds } = filter;
            if (lhcPeriodIds) {
                queryBuilder.where('lhcPeriodId').oneOf(...lhcPeriodIds);
            }
            if (ids) {
                queryBuilder.where('id').oneOf(...ids);
            }
            if (names) {
                queryBuilder.where('name').oneOf(...names);
            }
        }

        const { count, rows } = await DataPassRepository.findAndCountAll(queryBuilder);

        return {
            count: count.length, // When using grouping sequelize returns from finAndCountAll counts per each group
            rows: rows.map(dataPassAdapter.toEntity),
        };
    }

    /**
     * Prepare common fetch data query builder
     * @return {QueryBuilder} query builder with common includes
     */
    prepareQueryBuilder() {
        return dataSource.createQueryBuilder()
            .set('subQuery', false)
            .include((sequelize) => ({
                association: 'runs',
                attributes: [[sequelize.fn('COUNT', sequelize.fn('DISTINCT', sequelize.col('runs.run_number'))), 'count']],
                required: false,
            }))
            .groupBy('id');
    }
}

exports.DataPassService = DataPassService;

exports.dataPassService = new DataPassService();<|MERGE_RESOLUTION|>--- conflicted
+++ resolved
@@ -18,22 +18,6 @@
 const { NotFoundError } = require('../../errors/NotFoundError');
 
 /**
-<<<<<<< HEAD
- * Subquery to calculate number of runs associated with given LHC Period
- */
-const RUNS_COUNT_SUBQUERY = `
-    (SELECT COUNT(r.run_number)
-        FROM data_passes_runs as dpr
-        INNER JOIN runs as r
-            ON r.run_number = dpr.run_number
-            AND r.definition = 'PHYSICS'
-        WHERE dpr.data_pass_id = DataPass.id
-)
-`;
-
-/**
-=======
->>>>>>> f0bbe61e
  * @typedef DataPassIdentifier
  * @param {number} id
  * @param {string} name
