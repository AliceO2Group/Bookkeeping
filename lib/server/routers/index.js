/**
 * @license
 * Copyright CERN and copyright holders of ALICE O2. This software is
 * distributed under the terms of the GNU General Public License v3 (GPL
 * Version 3), copied verbatim in the file "COPYING".
 *
 * See http://alice-o2.web.cern.ch/license for full licensing information.
 *
 * In applying this license CERN does not waive the privileges and immunities
 * granted to it by virtue of its status as an Intergovernmental Organization
 * or submit itself to any jurisdiction.
 */
const { appendPath } = require('../utilities');
const { deepmerge, isPromise } = require('../../utilities');

const attachmentRoute = require('./attachments.router');
const { configurationRouter } = require('./configuration.router.js');
const detectorsRoute = require('./detectors.router');
const { dplProcessRouter } = require('./dplProcess.router.js');
const environmentRoute = require('./environments.router');
const { eosReportRouter } = require('./eosReport.router.js');
const flpsRoute = require('./flps.router');
const lhcFillRoute = require('./lhcFills.router');
const logRoute = require('./logs.router');
const runTypesRoute = require('./runTypes.router');
const runsRoute = require('./runs.router');
const { shiftRouter } = require('./shift.router.js');
const { statisticsRouter } = require('./statistics.router.js');
const statusRoute = require('./status.router');
const subsystemsRoute = require('./subsystems.router');
const tagsRoute = require('./tags.router');
const { lhcPeriodsRouter } = require('./lhcPeriodsStatistics.router.js');
const { isInTestMode } = require('../../utilities/env-utils');
const { dataPassesRouter } = require('./dataPasses.router');
<<<<<<< HEAD
const { qualityControlFlagsRouter } = require('./qualityControlFlags.router');
=======
const { simulationPassesRouter } = require('./simulationPasses.router.js');
>>>>>>> e9d5fe84

const routes = [
    attachmentRoute,
    configurationRouter,
    detectorsRoute,
    dplProcessRouter,
    environmentRoute,
    eosReportRouter,
    flpsRoute,
    lhcFillRoute,
    lhcFillRoute,
    logRoute,
    runTypesRoute,
    runsRoute,
    shiftRouter,
    statisticsRouter,
    statusRoute,
    subsystemsRoute,
    tagsRoute,
    lhcPeriodsRouter,
    dataPassesRouter,
<<<<<<< HEAD
    qualityControlFlagsRouter,
=======
    simulationPassesRouter,
>>>>>>> e9d5fe84
];

/**
 * Makes the child object inherit the args of the parent object, but keeps the overwrites.
 *
 * @param {Object} parent parent who's args will be inherited
 * @param {Object} child child who will inherit the args
 * @returns {undefined}
 */
const inheritArgs = (parent, child) => {
    child.args = deepmerge(parent.args || {}, child.args || {});
};

/**
 * Route binder, used to bind routes to the httpServer.
 *
 * @param {Object} http httpServer that the routes should be bound on
 * @param {Object} route the route that should be bound
 * @param {string} [parentPath=''] the base path of the route
 * @returns {undefined}
 */
const bindRoute = (http, route, parentPath = '') => {
    const localPath = appendPath(parentPath, route.path, route.pathOption);
    if (route.method && route.controller) {
        if (isInTestMode()) {
            route.args.public = true;
        }

        http[route.method](localPath, ...(Array.isArray(route.controller) ? route.controller : [route.controller])
            .map((controller) => async (...args) => {
                const callable = controller;
                if (isPromise(callable)) {
                    await callable(...args).catch(args[args.length - 1]);
                    return;
                }

                try {
                    callable(...args);
                } catch (error) {
                    args[args.length - 1](error);
                }
            }), route.args);
    }

    if (route.children) {
        route.children.forEach((child) => {
            inheritArgs(route, child);
            bindRoute(http, child, localPath);
        });
    }
};

module.exports = (http) => {
    routes.forEach((route) => {
        bindRoute(http, route);
    });
};<|MERGE_RESOLUTION|>--- conflicted
+++ resolved
@@ -32,11 +32,8 @@
 const { lhcPeriodsRouter } = require('./lhcPeriodsStatistics.router.js');
 const { isInTestMode } = require('../../utilities/env-utils');
 const { dataPassesRouter } = require('./dataPasses.router');
-<<<<<<< HEAD
 const { qualityControlFlagsRouter } = require('./qualityControlFlags.router');
-=======
 const { simulationPassesRouter } = require('./simulationPasses.router.js');
->>>>>>> e9d5fe84
 
 const routes = [
     attachmentRoute,
@@ -58,11 +55,8 @@
     tagsRoute,
     lhcPeriodsRouter,
     dataPassesRouter,
-<<<<<<< HEAD
     qualityControlFlagsRouter,
-=======
     simulationPassesRouter,
->>>>>>> e9d5fe84
 ];
 
 /**
