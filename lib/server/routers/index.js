/**
 * @license
 * Copyright CERN and copyright holders of ALICE O2. This software is
 * distributed under the terms of the GNU General Public License v3 (GPL
 * Version 3), copied verbatim in the file "COPYING".
 *
 * See http://alice-o2.web.cern.ch/license for full licensing information.
 *
 * In applying this license CERN does not waive the privileges and immunities
 * granted to it by virtue of its status as an Intergovernmental Organization
 * or submit itself to any jurisdiction.
 */
const { appendPath } = require('../utilities');
const { deepmerge, isPromise } = require('../../utilities');

const attachmentRoute = require('./attachments.router');
const { configurationRouter } = require('./configuration.router.js');
const detectorsRoute = require('./detectors.router');
const { dplProcessRouter } = require('./dplProcess.router.js');
const environmentRoute = require('./environments.router');
const { eosReportRouter } = require('./eosReport.router.js');
const flpsRoute = require('./flps.router');
const lhcFillRoute = require('./lhcFills.router');
const logRoute = require('./logs.router');
const runTypesRoute = require('./runTypes.router');
const runsRoute = require('./runs.router');
const { shiftRouter } = require('./shift.router.js');
const { statisticsRouter } = require('./statistics.router.js');
const statusRoute = require('./status.router');
const subsystemsRoute = require('./subsystems.router');
const tagsRoute = require('./tags.router');
const { lhcPeriodsRouter } = require('./lhcPeriodsStatistics.router.js');
<<<<<<< HEAD
const { isInTestMode, isInDevMode } = require('../../utilities/env-utils');
=======
const { isInTestMode } = require('../../utilities/env-utils');
>>>>>>> 0ebb72c3

const routes = [
    attachmentRoute,
    configurationRouter,
    detectorsRoute,
    dplProcessRouter,
    environmentRoute,
    eosReportRouter,
    flpsRoute,
    lhcFillRoute,
    lhcFillRoute,
    logRoute,
    runTypesRoute,
    runsRoute,
    shiftRouter,
    statisticsRouter,
    statusRoute,
    subsystemsRoute,
    tagsRoute,
    lhcPeriodsRouter,
];

/**
 * Makes the child object inherit the args of the parent object, but keeps the overwrites.
 *
 * @param {Object} parent parent who's args will be inherited
 * @param {Object} child child who will inherit the args
 * @returns {undefined}
 */
const inheritArgs = (parent, child) => {
    child.args = deepmerge(parent.args || {}, child.args || {});
};

/**
 * Route binder, used to bind routes to the httpServer.
 *
 * @param {Object} http httpServer that the routes should be bound on
 * @param {Object} route the route that should be bound
 * @param {string} [parentPath=''] the base path of the route
 * @returns {undefined}
 */
const bindRoute = (http, route, parentPath = '') => {
    const localPath = appendPath(parentPath, route.path, route.pathOption);
    if (route.method && route.controller) {
        if (isInTestMode() || isInDevMode()) { // TODO remove
            route.args.public = true;
        }

        http[route.method](localPath, ...(Array.isArray(route.controller) ? route.controller : [route.controller])
            .map((controller) => async (...args) => {
                const callable = controller;
                if (isPromise(callable)) {
                    await callable(...args).catch(args[args.length - 1]);
                    return;
                }

                try {
                    callable(...args);
                } catch (error) {
                    args[args.length - 1](error);
                }
            }), route.args);
    }

    if (route.children) {
        route.children.forEach((child) => {
            inheritArgs(route, child);
            bindRoute(http, child, localPath);
        });
    }
};

module.exports = (http) => {
    routes.forEach((route) => {
        bindRoute(http, route);
    });
};<|MERGE_RESOLUTION|>--- conflicted
+++ resolved
@@ -30,11 +30,7 @@
 const subsystemsRoute = require('./subsystems.router');
 const tagsRoute = require('./tags.router');
 const { lhcPeriodsRouter } = require('./lhcPeriodsStatistics.router.js');
-<<<<<<< HEAD
-const { isInTestMode, isInDevMode } = require('../../utilities/env-utils');
-=======
 const { isInTestMode } = require('../../utilities/env-utils');
->>>>>>> 0ebb72c3
 
 const routes = [
     attachmentRoute,
@@ -79,7 +75,7 @@
 const bindRoute = (http, route, parentPath = '') => {
     const localPath = appendPath(parentPath, route.path, route.pathOption);
     if (route.method && route.controller) {
-        if (isInTestMode() || isInDevMode()) { // TODO remove
+        if (isInTestMode()) {
             route.args.public = true;
         }
 
