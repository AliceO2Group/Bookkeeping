/**
 * @license
 * Copyright CERN and copyright holders of ALICE O2. This software is
 * distributed under the terms of the GNU General Public License v3 (GPL
 * Version 3), copied verbatim in the file "COPYING".
 *
 * See http://alice-o2.web.cern.ch/license for full licensing information.
 *
 * In applying this license CERN does not waive the privileges and immunities
 * granted to it by virtue of its status as an Intergovernmental Organization
 * or submit itself to any jurisdiction.
 */
const attachmentRoute = require('./attachments.router');
const authRoute = require('./auth.router');
const createpdfRoute = require('./createpdf.router');
<<<<<<< HEAD
const detectorRoute = require('./detectors.router.js');
=======
const detectorsRoute = require('./detectors.router');
>>>>>>> 0b1e117e
const environmentRoute = require('./environments.router');
const flpsRoute = require('./flps.router');
const lhcFillRoute = require('./lhcFills.router');
const logRoute = require('./logs.router');
const overviewRoute = require('./overviews.router');
const runsRoute = require('./runs.router');
const runTypesRoute = require('./runTypes.router');
const settingsRoute = require('./settings.router');
const statusRoute = require('./status.router');
const subsystemsRoute = require('./subsystems.router');
const tagsRoute = require('./tags.router');
const usersRoute = require('./users.router');
const { appendPath } = require('../utilities');
const { deepmerge, isPromise } = require('../../utilities');

const routes = [
    attachmentRoute,
    authRoute,
    createpdfRoute,
<<<<<<< HEAD
    detectorRoute,
=======
    detectorsRoute,
>>>>>>> 0b1e117e
    environmentRoute,
    flpsRoute,
    lhcFillRoute,
    logRoute,
    overviewRoute,
    runsRoute,
    runTypesRoute,
    settingsRoute,
    statusRoute,
    subsystemsRoute,
    tagsRoute,
    usersRoute,
];

/**
 * Makes the child object inherit the args of the parent object, but keeps the overwrites.
 *
 * @param {Object} parent parent who's args will be inherited
 * @param {Object} child child who will inherit the args
 * @returns {undefined}
 */
const inheritArgs = (parent, child) => {
    child.args = deepmerge(parent.args || {}, child.args || {});
};

/**
 * Route binder, used to bind routes to the httpServer.
 *
 * @param {Object} http httpServer that the routes should be bound on
 * @param {Object} route the route that should be bound
 * @param {String} [parentPath=''] the base path of the route
 * @returns {undefined}
 */
const bindRoute = (http, route, parentPath = '') => {
    const localPath = appendPath(parentPath, route.path, route.pathOption);
    if (route.method && route.controller) {
        if (process.env.NODE_ENV === 'test') {
            route.args.public = true;
        }

        http[route.method](localPath, ...(Array.isArray(route.controller) ? route.controller : [route.controller])
            .map((controller) => async (...args) => {
                const callable = controller;
                if (isPromise(callable)) {
                    await callable(...args).catch(args[args.length - 1]);
                    return;
                }

                try {
                    callable(...args);
                } catch (error) {
                    args[args.length - 1](error);
                }
            }), route.args);
    }

    if (route.children) {
        route.children.forEach((child) => {
            inheritArgs(route, child);
            bindRoute(http, child, localPath);
        });
    }
};

module.exports = (http) => {
    routes.forEach((route) => {
        bindRoute(http, route);
    });
};

module.exports.getRoutesAsList = () => {
    const resolvedRoutes = [];

    // eslint-disable-next-line require-jsdoc
    function resolve(route, parentPath = '') {
        const localPath = appendPath(parentPath, route.path, route.pathOption);

        if (route.method && route.controller) {
            resolvedRoutes.push({
                method: route.method,
                path: localPath,
            });
        }

        if (route.children) {
            route.children.forEach((child) => {
                inheritArgs(route, child);
                resolve(child, localPath);
            });
        }
    }

    routes.forEach((route) => resolve(route));

    return resolvedRoutes;
};<|MERGE_RESOLUTION|>--- conflicted
+++ resolved
@@ -13,16 +13,13 @@
 const attachmentRoute = require('./attachments.router');
 const authRoute = require('./auth.router');
 const createpdfRoute = require('./createpdf.router');
-<<<<<<< HEAD
-const detectorRoute = require('./detectors.router.js');
-=======
 const detectorsRoute = require('./detectors.router');
->>>>>>> 0b1e117e
 const environmentRoute = require('./environments.router');
 const flpsRoute = require('./flps.router');
 const lhcFillRoute = require('./lhcFills.router');
 const logRoute = require('./logs.router');
 const overviewRoute = require('./overviews.router');
+const runDetectorsRoute = require('./runDetectors.router');
 const runsRoute = require('./runs.router');
 const runTypesRoute = require('./runTypes.router');
 const settingsRoute = require('./settings.router');
@@ -37,16 +34,13 @@
     attachmentRoute,
     authRoute,
     createpdfRoute,
-<<<<<<< HEAD
-    detectorRoute,
-=======
     detectorsRoute,
->>>>>>> 0b1e117e
     environmentRoute,
     flpsRoute,
     lhcFillRoute,
     logRoute,
     overviewRoute,
+    runDetectorsRoute,
     runsRoute,
     runTypesRoute,
     settingsRoute,
