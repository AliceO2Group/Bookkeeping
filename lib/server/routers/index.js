/**
 * @license
 * Copyright CERN and copyright holders of ALICE O2. This software is
 * distributed under the terms of the GNU General Public License v3 (GPL
 * Version 3), copied verbatim in the file "COPYING".
 *
 * See http://alice-o2.web.cern.ch/license for full licensing information.
 *
 * In applying this license CERN does not waive the privileges and immunities
 * granted to it by virtue of its status as an Intergovernmental Organization
 * or submit itself to any jurisdiction.
 */
const { appendPath } = require('../utilities');
const { deepmerge, isPromise } = require('../../utilities');

const attachmentRoute = require('./attachments.router');
const { configurationRouter } = require('./configuration.router.js');
const detectorsRoute = require('./detectors.router');
const { dplProcessRouter } = require('./dplProcess.router.js');
const environmentRoute = require('./environments.router');
const { eosReportRouter } = require('./eosReport.router.js');
const flpsRoute = require('./flps.router');
const lhcFillRoute = require('./lhcFills.router');
const logRoute = require('./logs.router');
const runTypesRoute = require('./runTypes.router');
const runsRoute = require('./runs.router');
const { shiftRouter } = require('./shift.router.js');
const { statisticsRouter } = require('./statistics.router.js');
const statusRoute = require('./status.router');
const subsystemsRoute = require('./subsystems.router');
const tagsRoute = require('./tags.router');
const { lhcPeriodsRouter } = require('./lhcPeriodsStatistics.router.js');
const { isInTestMode } = require('../../utilities/env-utils');
const { dataPassesRouter } = require('./dataPasses.router');
<<<<<<< HEAD
const { qualityControlFlagsRouter } = require('./qualityControlFlags.router');
=======
const { qcFlagTypesRouter } = require('./qcFlagTypes.router.js');
const { simulationPassesRouter } = require('./simulationPasses.router.js');
const { dplDetectorsRouter } = require('./dplDetectors.router');
const { qcFlagsRouter } = require('./qcFlag.router.js');
>>>>>>> 665e1fbf

const routes = [
    attachmentRoute,
    configurationRouter,
    detectorsRoute,
    dplProcessRouter,
    environmentRoute,
    eosReportRouter,
    flpsRoute,
    lhcFillRoute,
    lhcFillRoute,
    logRoute,
    runTypesRoute,
    runsRoute,
    shiftRouter,
    statisticsRouter,
    statusRoute,
    subsystemsRoute,
    tagsRoute,
    lhcPeriodsRouter,
    dataPassesRouter,
<<<<<<< HEAD
    qualityControlFlagsRouter,
=======
    qcFlagTypesRouter,
    qcFlagsRouter,
    simulationPassesRouter,
    dplDetectorsRouter,
>>>>>>> 665e1fbf
];

/**
 * Makes the child object inherit the args of the parent object, but keeps the overwrites.
 *
 * @param {Object} parent parent who's args will be inherited
 * @param {Object} child child who will inherit the args
 * @returns {undefined}
 */
const inheritArgs = (parent, child) => {
    child.args = deepmerge(parent.args || {}, child.args || {});
};

/**
 * Route binder, used to bind routes to the httpServer.
 *
 * @param {Object} http httpServer that the routes should be bound on
 * @param {Object} route the route that should be bound
 * @param {string} [parentPath=''] the base path of the route
 * @returns {undefined}
 */
const bindRoute = (http, route, parentPath = '') => {
    const localPath = appendPath(parentPath, route.path, route.pathOption);
    if (route.method && route.controller) {
        if (!route.args) {
            route.args = {};
        }

        if (isInTestMode()) {
            route.args.public = true;
        }

        http[route.method](localPath, ...(Array.isArray(route.controller) ? route.controller : [route.controller])
            .map((controller) => async (...args) => {
                const callable = controller;
                if (isPromise(callable)) {
                    await callable(...args).catch(args[args.length - 1]);
                    return;
                }

                try {
                    callable(...args);
                } catch (error) {
                    args[args.length - 1](error);
                }
            }), route.args);
    }

    if (route.children) {
        route.children.forEach((child) => {
            inheritArgs(route, child);
            bindRoute(http, child, localPath);
        });
    }
};

module.exports = (http) => {
    routes.forEach((route) => {
        bindRoute(http, route);
    });
};<|MERGE_RESOLUTION|>--- conflicted
+++ resolved
@@ -32,14 +32,10 @@
 const { lhcPeriodsRouter } = require('./lhcPeriodsStatistics.router.js');
 const { isInTestMode } = require('../../utilities/env-utils');
 const { dataPassesRouter } = require('./dataPasses.router');
-<<<<<<< HEAD
-const { qualityControlFlagsRouter } = require('./qualityControlFlags.router');
-=======
 const { qcFlagTypesRouter } = require('./qcFlagTypes.router.js');
 const { simulationPassesRouter } = require('./simulationPasses.router.js');
 const { dplDetectorsRouter } = require('./dplDetectors.router');
 const { qcFlagsRouter } = require('./qcFlag.router.js');
->>>>>>> 665e1fbf
 
 const routes = [
     attachmentRoute,
@@ -61,14 +57,10 @@
     tagsRoute,
     lhcPeriodsRouter,
     dataPassesRouter,
-<<<<<<< HEAD
-    qualityControlFlagsRouter,
-=======
     qcFlagTypesRouter,
     qcFlagsRouter,
     simulationPassesRouter,
     dplDetectorsRouter,
->>>>>>> 665e1fbf
 ];
 
 /**
