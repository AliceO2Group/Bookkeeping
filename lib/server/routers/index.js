--- conflicted
+++ resolved
@@ -29,11 +29,8 @@
 const statusRoute = require('./status.router');
 const subsystemsRoute = require('./subsystems.router');
 const tagsRoute = require('./tags.router');
-<<<<<<< HEAD
 const { lhcPeriodsRouter } = require('./lhcPeriods.router.js');
-=======
 const { isInTestMode } = require('../../utilities/env-utils');
->>>>>>> 92d6002b
 
 const routes = [
     attachmentRoute,
