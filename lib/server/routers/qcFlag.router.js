--- conflicted
+++ resolved
@@ -21,11 +21,7 @@
         {
             path: 'gaq',
             method: 'get',
-<<<<<<< HEAD
-            controller: QcFlagController.getGaqQcFlags,
-=======
             controller: QcFlagController.getGaqQcFlagsHandler,
->>>>>>> 9819518c
         },
         {
             path: 'summary',
