--- conflicted
+++ resolved
@@ -57,13 +57,8 @@
                 onclick: () => model.router.go('/?page=tag-create'),
             }, 'Create tag'),
         ]),
-<<<<<<< HEAD
         h('.flex-row', [
             h('.w-100.flex-column', [
-=======
-        h('.flex-row.mv1', [
-            h('.w-100', h('.w-100.flex-column.mh3', [
->>>>>>> 4afaa7aa
                 table(payload, tagsColumns, model, (entry) => ({
                     onclick: () => model.router.go(`?page=tag-detail&id=${entry.id}`),
                 })),
