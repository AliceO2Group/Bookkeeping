--- conflicted
+++ resolved
@@ -12,12 +12,8 @@
  */
 
 import { Observable } from '/js/src/index.js';
-<<<<<<< HEAD
-import { DataPassesPerAssociationOverviewModel } from './PerAssociationOverview/DataPassesPerAssociationOverviewModel.js';
-=======
 import { DataPassesPerLhcPeriodOverviewModel } from './PerLhcPeriodOverview/DataPassesPerLhcPeriodOverviewModel.js';
 import { DataPassesPerSimulationPassOverviewModel } from './PerSimulationPassOverview/DataPassesPerSimulationPassOverviewModel.js';
->>>>>>> 0ccf7486
 
 /**
  * Data Passes model
@@ -29,14 +25,10 @@
     constructor() {
         super();
 
-        this._perLhcPeriodOverviewModel = new DataPassesPerAssociationOverviewModel();
+        this._perLhcPeriodOverviewModel = new DataPassesPerLhcPeriodOverviewModel();
         this._perLhcPeriodOverviewModel.bubbleTo(this);
 
-<<<<<<< HEAD
-        this._perSimulationPassOverviewModel = new DataPassesPerAssociationOverviewModel();
-=======
         this._perSimulationPassOverviewModel = new DataPassesPerSimulationPassOverviewModel();
->>>>>>> 0ccf7486
         this._perSimulationPassOverviewModel.bubbleTo(this);
     }
 
@@ -60,7 +52,7 @@
     /**
      * Returns the model for the overview page
      *
-     * @return {DataPassesPerAssociationOverviewModel} the overview model
+     * @return {DataPassesPerLhcPeriodOverviewModel} the overview model
      */
     get perLhcPeriodOverviewModel() {
         return this._perLhcPeriodOverviewModel;
@@ -86,11 +78,7 @@
     /**
      * Returns the model for the overview page
      *
-<<<<<<< HEAD
-     * @return {DataPassesPerAssociationOverviewModel} the overview model
-=======
      * @return {DataPassesPerLhcPeriodOverviewModel} the overview model
->>>>>>> 0ccf7486
      */
     get perSimulationPassOverviewModel() {
         return this._perSimulationPassOverviewModel;
