/**
 * @license
 * Copyright CERN and copyright holders of ALICE O2. This software is
 * distributed under the terms of the GNU General Public License v3 (GPL
 * Version 3), copied verbatim in the file "COPYING".
 *
 * See http://alice-o2.web.cern.ch/license for full licensing information.
 *
 * In applying this license CERN does not waive the privileges and immunities
 * granted to it by virtue of its status as an Intergovernmental Organization
 * or submit itself to any jurisdiction.
 */

import { Observable } from '/js/src/index.js';
import { DataPassesPerLhcPeriodOverviewModel } from './PerLhcPeriodOverview/DataPassesPerLhcPeriodOverviewModel.js';
import { DataPassesPerSimulationPassOverviewModel } from './PerSimulationPassOverview/DataPassesPerSimulationPassOverviewModel.js';

/**
 * Data Passes model
 */
export class DataPassesModel extends Observable {
    /**
     * The constructor of the model
     */
    constructor() {
        super();

        this._perLhcPeriodOverviewModel = new DataPassesPerLhcPeriodOverviewModel();
        this._perLhcPeriodOverviewModel.bubbleTo(this);

        this._perSimulationPassOverviewModel = new DataPassesPerSimulationPassOverviewModel();
        this._perSimulationPassOverviewModel.bubbleTo(this);
    }

    /**
     * Load the overview page model
     * @param {string} [params.lhcPeriodId] lhc period id which data passes should be fetched
     * @returns {void}
     */
    loadPerLhcPeriodOverview({ lhcPeriodId }) {
        this._perLhcPeriodOverviewModel.load({ lhcPeriodId });
    }

    /**
     * Reset the overview page model to its default state
     * @returns {void}
     */
    clearPerLhcPeriodOverview() {
        this._perLhcPeriodOverviewModel.reset();
    }

    /**
     * Returns the model for the overview page
     *
     * @return {DataPassesPerLhcPeriodOverviewModel} the overview model
     */
    get perLhcPeriodOverviewModel() {
        return this._perLhcPeriodOverviewModel;
    }

    /**
     * Load the overview page model
     * @param {string} [params.simulationPassId] simulation pass id which data passes should be fetched
     * @returns {void}
     */
    loadPerSimulationPassOverview({ simulationPassId }) {
<<<<<<< HEAD
        this._perSimulationPassOverviewModel.simulationPassId = simulationPassId;
=======
        this._perSimulationPassOverviewModel.simulationPassId = parseInt(simulationPassId, 10);
>>>>>>> d055bc9c
        this._perSimulationPassOverviewModel.load();
    }

    /**
     * Reset the overview page model to its default state
     * @returns {void}
     */
    clearPerSimulationPassOverview() {
        this._perSimulationPassOverviewModel.reset();
    }

    /**
     * Returns the model for the overview page
     *
     * @return {DataPassesPerLhcPeriodOverviewModel} the overview model
     */
    get perSimulationPassOverviewModel() {
        return this._perSimulationPassOverviewModel;
    }
}<|MERGE_RESOLUTION|>--- conflicted
+++ resolved
@@ -64,11 +64,7 @@
      * @returns {void}
      */
     loadPerSimulationPassOverview({ simulationPassId }) {
-<<<<<<< HEAD
-        this._perSimulationPassOverviewModel.simulationPassId = simulationPassId;
-=======
         this._perSimulationPassOverviewModel.simulationPassId = parseInt(simulationPassId, 10);
->>>>>>> d055bc9c
         this._perSimulationPassOverviewModel.load();
     }
 
