--- conflicted
+++ resolved
@@ -43,13 +43,8 @@
     getRootEndpoint() {
         const params = {
             filter: {
-<<<<<<< HEAD
-                names: this._namesFilterModel.normalized,
-                lhcPeriodIds: [this._lhcPeriodId],
-=======
                 lhcPeriodIds: [this._lhcPeriodId],
                 names: this._nameFilterModel.normalized,
->>>>>>> d055bc9c
             },
         };
 
