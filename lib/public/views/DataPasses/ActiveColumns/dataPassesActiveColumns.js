--- conflicted
+++ resolved
@@ -29,16 +29,6 @@
         ),
         balloon: true,
         classes: 'w-20',
-<<<<<<< HEAD
-    },
-
-    anchoredSimulationPasses: {
-        name: 'Anchored',
-        visible: true,
-        format: (_, { id }) => frontLink('Anchored', 'anchored-simulation-passes-overview', { dataPassId: id }),
-        classes: 'w-20',
-=======
->>>>>>> d6be106b
     },
 
     associatedRuns: {
