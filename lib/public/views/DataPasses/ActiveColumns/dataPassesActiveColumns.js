--- conflicted
+++ resolved
@@ -10,11 +10,8 @@
  * granted to it by virtue of its status as an Intergovernmental Organization
  * or submit itself to any jurisdiction.
  */
-<<<<<<< HEAD
-=======
 
 import { h } from '/js/src/index.js';
->>>>>>> 2f6bb280
 import { textFilter } from '../../../components/Filters/common/filters/textFilter.js';
 import { frontLink } from '../../../components/common/navigation/frontLink.js';
 
@@ -30,7 +27,6 @@
             namesFilterModel,
             { class: 'w-75 mt1', placeholder: 'e.g. LHC22a_apass1, ...' },
         ),
-<<<<<<< HEAD
         balloon: true,
         classes: 'w-20',
     },
@@ -39,9 +35,7 @@
         name: 'Anchored',
         visible: true,
         format: (_, { id }) => frontLink('Anchored', 'anchored-simulation-passes-overview', { dataPassId: id }),
-=======
         classes: 'w-20',
-        balloon: true,
     },
 
     associatedRuns: {
@@ -55,7 +49,6 @@
                     'runs-per-data-pass',
                     { dataPassId: id },
                 ),
->>>>>>> 2f6bb280
         classes: 'w-10',
     },
 
@@ -71,11 +64,7 @@
         format: (reconstructedEventsCount) => reconstructedEventsCount ? reconstructedEventsCount.toLocaleString('en-US') : '-',
         visible: true,
         sortable: true,
-<<<<<<< HEAD
         classes: 'w-10',
-=======
-        classes: 'w-15',
->>>>>>> 2f6bb280
     },
 
     outputSize: {
@@ -83,10 +72,6 @@
         visible: true,
         format: (outputSize) => outputSize ? outputSize.toLocaleString('en-US') : '-',
         sortable: true,
-<<<<<<< HEAD
         classes: 'w-10',
-=======
-        classes: 'w-15',
->>>>>>> 2f6bb280
     },
 };