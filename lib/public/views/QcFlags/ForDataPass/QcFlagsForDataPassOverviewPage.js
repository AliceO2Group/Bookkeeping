/**
 * @license
 * Copyright 2019-2020 CERN and copyright holders of ALICE O2.
 * See http://alice-o2.web.cern.ch/copyright for details of the copyright holders.
 * All rights not expressly granted are reserved.
 *
 * This software is distributed under the terms of the GNU General Public
 * License v3 (GPL Version 3), copied verbatim in the file "COPYING".
 *
 * In applying this license CERN does not waive the privileges and immunities
 * granted to it by virtue of its status as an Intergovernmental Organization
 * or submit itself to any jurisdiction.
 */

import { h } from '/js/src/index.js';
import { frontLink } from '../../../components/common/navigation/frontLink.js';
import { estimateDisplayableRowsCount } from '../../../utilities/estimateDisplayableRowsCount.js';
import { table } from '../../../components/common/table/table.js';
import { paginationComponent } from '../../../components/Pagination/paginationComponent.js';
import { qcFlagsActiveColumns } from '../ActiveColumns/qcFlagsActiveColumns.js';
import { qcFlagCreationPanelLink } from '../../../components/qcFlags/qcFlagsPagesButtons.js';
import { qcFlagsBreadcrumbs } from '../../../components/qcFlags/qcFlagsBreadcrumbs.js';

const TABLEROW_HEIGHT = 35;
// Estimate of the navbar and pagination elements height total; Needs to be updated in case of changes;
const PAGE_USED_HEIGHT = 215;

/**
 * Render Quality Control Flags For Data Pass Overview page
 * @param {Model} model The overall model object.
 * @returns {Component} The overview page
 */
export const QcFlagsForDataPassOverviewPage = ({
    qcFlags: { forDataPassOverviewModel: qcFlagsForDataPassOverviewModel },
    userDplDetectors: remoteUserDplDetectors,
}) => {
    const {
        dplDetector: remoteDplDetector,
        dataPass: remoteDataPass,
        run: remoteRun,
        dataPassId,
        dplDetectorId,
    } = qcFlagsForDataPassOverviewModel;

    qcFlagsForDataPassOverviewModel.pagination.provideDefaultItemsPerPage(estimateDisplayableRowsCount(
        TABLEROW_HEIGHT,
        PAGE_USED_HEIGHT,
    ));

    const activeColumns = {
        qcFlagId: {
            name: 'Id',
            visible: true,
            format: (qcFlagId, { dataPassId, dplDetectorId, runNumber }) =>
                frontLink(
                    h('.btn.btn-primary.white', qcFlagId),
                    'qc-flag-details-for-data-pass',
                    { id: qcFlagId, dataPassId, runNumber, dplDetectorId },
                ),
            classes: 'w-5',
        },
        ...qcFlagsActiveColumns,
    };

    const {
        items: qcFlags,
        sortModel,
        pagination: paginationModel,
    } = qcFlagsForDataPassOverviewModel;

    return h(
        '',
        { onremove: () => qcFlagsForDataPassOverviewModel.reset() },
        [
            h('.flex-row.justify-between.items-center', [
<<<<<<< HEAD
                qcFlagsBreadcrumbs({ remoteDataPass, remoteRun, remoteDplDetector }),
                qcFlagCreationPanelLink({ dataPassId }, remoteRun, dplDetectorId),
=======
                h('.flex-row.g1.items-center', breadcrumbs([
                    commonTitle,
                    remoteDataPass.match({
                        Success: (dataPass) => h('h2', frontLink(dataPass.name, 'runs-per-data-pass', { dataPassId })),
                        Failure: () => tooltip(h('.f3', iconWarning()), 'Not able to load data pass info'),
                        Loading: () => h('', spinner({ size: 2, absolute: false })),
                        NotAsked: () => tooltip(h('.f3', iconWarning()), 'No data pass data was asked for'),
                    }),
                    h('h2', frontLink(runNumber, 'run-detail', { runNumber })),
                    remoteDplDetector.match({
                        Success: (dplDetector) => h('h2', dplDetector.name),
                        Failure: () => tooltip(h('.f3', iconWarning()), 'Not able to load detector info'),
                        Loading: () => h('', spinner({ size: 2, absolute: false })),
                        NotAsked: () => tooltip(h('.f3', iconWarning()), 'No detector data was asked for'),
                    }),
                ])),
                qcFlagCreationPanelLink({ dataPassId }, runNumber, dplDetectorId, remoteUserDplDetectors),
>>>>>>> 2712638e
            ]),
            h('.w-100.flex-column', [
                table(
                    qcFlags,
                    activeColumns,
                    { classes: '.table-sm' },
                    null,
                    { sort: sortModel },
                ),
                paginationComponent(paginationModel),
            ]),
        ],
    );
};<|MERGE_RESOLUTION|>--- conflicted
+++ resolved
@@ -73,28 +73,8 @@
         { onremove: () => qcFlagsForDataPassOverviewModel.reset() },
         [
             h('.flex-row.justify-between.items-center', [
-<<<<<<< HEAD
                 qcFlagsBreadcrumbs({ remoteDataPass, remoteRun, remoteDplDetector }),
-                qcFlagCreationPanelLink({ dataPassId }, remoteRun, dplDetectorId),
-=======
-                h('.flex-row.g1.items-center', breadcrumbs([
-                    commonTitle,
-                    remoteDataPass.match({
-                        Success: (dataPass) => h('h2', frontLink(dataPass.name, 'runs-per-data-pass', { dataPassId })),
-                        Failure: () => tooltip(h('.f3', iconWarning()), 'Not able to load data pass info'),
-                        Loading: () => h('', spinner({ size: 2, absolute: false })),
-                        NotAsked: () => tooltip(h('.f3', iconWarning()), 'No data pass data was asked for'),
-                    }),
-                    h('h2', frontLink(runNumber, 'run-detail', { runNumber })),
-                    remoteDplDetector.match({
-                        Success: (dplDetector) => h('h2', dplDetector.name),
-                        Failure: () => tooltip(h('.f3', iconWarning()), 'Not able to load detector info'),
-                        Loading: () => h('', spinner({ size: 2, absolute: false })),
-                        NotAsked: () => tooltip(h('.f3', iconWarning()), 'No detector data was asked for'),
-                    }),
-                ])),
-                qcFlagCreationPanelLink({ dataPassId }, runNumber, dplDetectorId, remoteUserDplDetectors),
->>>>>>> 2712638e
+                qcFlagCreationPanelLink({ dataPassId }, remoteRun, dplDetectorId, remoteUserDplDetectors),
             ]),
             h('.w-100.flex-column', [
                 table(
