--- conflicted
+++ resolved
@@ -70,44 +70,6 @@
     return h(
         '.flex-column',
         { onremove: () => qcFlagsForDataPassOverviewModel.reset() },
-<<<<<<< HEAD
-        [
-            h('.flex-row.justify-between.items-center', [
-                qcFlagsBreadcrumbs({ remoteDataPass, remoteRun, remoteDplDetector }),
-                qcFlagCreationPanelLink(
-                    { dataPassId },
-                    remoteRun,
-                    dplDetectorId,
-                    remoteDplDetectorsUserHasAccessTo,
-                ),
-            ]),
-            remoteRun.match({
-                Failure: (errors) => errorAlert(errors),
-                Other: () => null,
-            }),
-            mergeRemoteData([remoteQcFlags, remoteRun])
-                .match({
-                    Success: ([flags, run]) => h('#qc-flags-chart-component', qcFlagsChartComponent(flags, run)),
-                    Failure: () => null,
-                    Loading: () => spinner({ size: 2, absolute: false }),
-                    NotAsked: () => errorAlert([{ title: 'No data', detail: 'No QC flags or run data was asked for' }]),
-                }),
-
-            h('.w-100.flex-column', [
-                table(
-                    remoteQcFlags,
-                    activeColumns,
-                    {
-                        classes: (qcFlag) => ['.table-sm', qcFlag.deleted ? '.dimmed' : null]
-                            .filter((classToken) => Boolean(classToken))
-                            .join(''),
-                    },
-                    null,
-                    { sort: sortModel },
-                ),
-            ]),
-        ],
-=======
         mergeRemoteData([
             remoteDataPass,
             remoteRun,
@@ -143,6 +105,5 @@
             ],
             Loading: () => spinner(),
         }),
->>>>>>> 57791840
     );
 };