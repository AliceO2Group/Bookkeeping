--- conflicted
+++ resolved
@@ -70,7 +70,6 @@
     return h(
         '.flex-column',
         { onremove: () => qcFlagsForDataPassOverviewModel.reset() },
-<<<<<<< HEAD
         mergeRemoteData([
             remoteDataPass,
             remoteRun,
@@ -89,7 +88,7 @@
                         detectorUserHasAccessTo,
                     ),
                 ]),
-                h('#qc-flags-chart-component', qcFlagsChartComponent(flags, run)),
+                qcFlagsChartComponent(flags, run),
                 h('.w-100.flex-column', [
                     table(
                         flags,
@@ -106,43 +105,5 @@
             ],
             Loading: () => spinner(),
         }),
-=======
-        [
-            h('.flex-row.justify-between.items-center', [
-                qcFlagsBreadcrumbs({ remoteDataPass, remoteRun, remoteDplDetector }),
-                qcFlagCreationPanelLink(
-                    { dataPassId },
-                    remoteRun,
-                    dplDetectorId,
-                    remoteDplDetectorsUserHasAccessTo,
-                ),
-            ]),
-            remoteRun.match({
-                Failure: (errors) => errorAlert(errors),
-                Other: () => null,
-            }),
-            mergeRemoteData([remoteQcFlags, remoteRun])
-                .match({
-                    Success: ([flags, run]) => qcFlagsChartComponent(flags, run),
-                    Failure: () => null,
-                    Loading: () => spinner({ size: 2, absolute: false }),
-                    NotAsked: () => errorAlert([{ title: 'No data', detail: 'No QC flags or run data was asked for' }]),
-                }),
-
-            h('.w-100.flex-column', [
-                table(
-                    remoteQcFlags,
-                    activeColumns,
-                    {
-                        classes: (qcFlag) => ['.table-sm', qcFlag.deleted ? '.dimmed' : null]
-                            .filter((classToken) => Boolean(classToken))
-                            .join(''),
-                    },
-                    null,
-                    { sort: sortModel },
-                ),
-            ]),
-        ],
->>>>>>> bd6d99db
     );
 };