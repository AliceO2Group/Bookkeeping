--- conflicted
+++ resolved
@@ -11,17 +11,12 @@
  * or submit itself to any jurisdiction.
  */
 
-<<<<<<< HEAD
 import { buildUrl } from '../../utilities/fetch/buildUrl.js';
 import { QcFlagCreationForDataPassModel } from './Create/ForDataPass/QcFlagCreationForDataPassModel.js';
-=======
-import { QcFlagCreationForDataPassModel } from './Create/forDataPass/QcFlagCreationForDataPassModel.js';
->>>>>>> 1546e19e
 import { QcFlagsForDataPassOverviewModel } from './ForDataPass/QcFlagsForDataPassOverviewModel.js';
 import { QcFlagsForSimulationPassOverviewModel } from './ForSimulationPass/QcFlagsForSimulationPassOverviewModel.js';
 import { QcFlagDetailsForDataPassModel } from './details/forDataPass/QcFlagDetailsForDataPassModel.js';
 import { Observable } from '/js/src/index.js';
-import { buildUrl } from '../../utilities/fetch/buildUrl.js';
 import { QcFlagCreationForSimulationPassModel } from './Create/forSimulationPass/QcFlagCreationForSimulationPassModel.js';
 
 /**
@@ -115,35 +110,6 @@
     }
 
     /**
-<<<<<<< HEAD
-     * Load the QC flag details model
-     *
-     * @returns {void}
-     */
-    loadDetails({ id, dataPassId, runNumber, dplDetectorId }) {
-        this._detailsForDataPassModel = new QcFlagDetailsForDataPassModel(
-            { id: parseInt(id, 10), dataPassId: parseInt(dataPassId, 10) },
-            () => this.model.router.go(buildUrl(
-                '/',
-                {
-                    page: 'qc-flags-for-data-pass',
-                    runNumber,
-                    dataPassId,
-                    dplDetectorId,
-                },
-            )),
-        );
-        this._detailsForDataPassModel.bubbleTo(this);
-    }
-
-    /**
-     * Returns the model for the details page
-     *
-     * @return {QcFlagDetailsForDataPassModel} the details model
-     */
-    get detailsForDataPassModel() {
-        return this._detailsForDataPassModel;
-=======
      * Load the creation for simulation pass page model
      *
      * @returns {void}
@@ -170,6 +136,35 @@
      */
     get creationForSimulationPassModel() {
         return this._creationForSimulationPassModel;
->>>>>>> 1546e19e
+    }
+
+    /**
+     * Load the QC flag details model
+     *
+     * @returns {void}
+     */
+    loadDetails({ id, dataPassId, runNumber, dplDetectorId }) {
+        this._detailsForDataPassModel = new QcFlagDetailsForDataPassModel(
+            { id: parseInt(id, 10), dataPassId: parseInt(dataPassId, 10) },
+            () => this.model.router.go(buildUrl(
+                '/',
+                {
+                    page: 'qc-flags-for-data-pass',
+                    runNumber,
+                    dataPassId,
+                    dplDetectorId,
+                },
+            )),
+        );
+        this._detailsForDataPassModel.bubbleTo(this);
+    }
+
+    /**
+     * Return the model for QC flag details for data pass page
+     *
+     * @return {QcFlagDetailsForDataPassModel} the creation model
+     */
+    get detailsForDataPass() {
+        return this._creationForDataPassModel;
     }
 }