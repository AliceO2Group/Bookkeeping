--- conflicted
+++ resolved
@@ -72,7 +72,9 @@
 
     /**
      * Load the overview page model
-     *
+     * @param {object} parameters parameters for the model
+     * @param {number} parameters.dataPassId data pass id
+     * @param {number} parameters.runNumber run number
      * @returns {void}
      */
     loadGaqOverview({ dataPassId, runNumber }) {
@@ -92,17 +94,10 @@
 
     /**
      * Load the creation for data pass page model
-<<<<<<< HEAD
-     * @param {object} parameters parameters for the model
-     * @param {number} parameters.runNumber run number
-     * @param {number} parameters.dataPassId data pass id
-     * @param {number} parameters.dplDetectorId dpl detector id
-=======
      *
      * @param {Object} params - Parameters for the method
      * @param {number} params.dataPassId - The data pass ID
      * @param {string} [params.runNumberDetectorsMap] - String representation of run number to detector map
->>>>>>> 64fd0b9d
      * @returns {void}
      */
     loadCreationForDataPass({ dataPassId, runNumberDetectorsMap }) {
@@ -193,17 +188,9 @@
 
     /**
      * Load the creation for simulation pass page model
-<<<<<<< HEAD
-     * @param {object} parameters parameters for the model
-     * @param {number} parameters.simulationPassId simulation pass id
-     * @param {number} parameters.runNumber run number
-     * @param {number} parameters.dplDetectorId dpl detector id
-=======
-     *
-     * @param {Object} params - Parameters for the method
-     * @param {number} params.simulationPassId - The simulation pass ID
-     * @param {string} [params.runNumberDetectorsMap] - String representation of run number to detector map
->>>>>>> 64fd0b9d
+     * @param {object} parameters parameters for the model
+     * @param {number} parameters.simulationPassId - The simulation pass ID
+     * @param {string} [parameters.runNumberDetectorsMap] - String representation of run number to detector map
      * @returns {void}
      */
     loadCreationForSimulationPass({ simulationPassId, runNumberDetectorsMap }) {
