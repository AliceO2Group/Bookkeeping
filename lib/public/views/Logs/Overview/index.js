--- conflicted
+++ resolved
@@ -39,14 +39,10 @@
     const logsPerPage = model.logs.getLogsPerPage();
     const totalPages = model.logs.getTotalPages();
     const selectedPage = model.logs.getSelectedPage();
-<<<<<<< HEAD
-=======
-    let filtersVisible = false;
 
     function changeFilter() {
         return filtersVisible = !filtersVisible;
     }
->>>>>>> 6024cfc1
 
     return h('', { onremove: () => model.logs.clearLogs() }, [
         data.isLoading() && spinner(),
@@ -54,15 +50,9 @@
         h('.flex-row.justify-between.items-center', [
             h('h2.mv2', 'Logs'),
             h('button.btn.btn-primary.mt2', {
-<<<<<<< HEAD
                 onclick: () => model.logs.toggleShowFilters(),
             },`${model.logs.getShowFilters() ? 'Open' : 'Close'} filters`),
             h(`.w-70${model.logs.getShowFilters() ? '.display-none' : '.display-block' }`, filters(model, logsColumns)),
-=======
-                onclick: () => changeFilter(),
-            }, 'Open/Close'),
-            h(`.w-70${filtersVisible ? '.display-none' : '.display-block' }`, filters(model, logsColumns)),
->>>>>>> 6024cfc1
             h('button.btn.btn-primary.w-15.h2#create', {
                 onclick: () => model.router.go('/?page=log-create'),
             }, 'Create Log'),
