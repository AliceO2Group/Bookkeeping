--- conflicted
+++ resolved
@@ -83,7 +83,6 @@
                 onclick: () => model.router.go('/?page=log-create'),
             }, 'Add Log Entries'),
         ]),
-<<<<<<< HEAD
         h('.w-100.flex-column', [
             table(payload, logsColumns, model, (_) => ({}), ''),
             h('.flex-row.justify-between.pv3', [
@@ -94,20 +93,6 @@
                 && pageSelector((page) => model.logs.setSelectedPage(page), model.logs),
                 h('.w-15'),
             ]),
-=======
-        h('.flex-row.mv1', [
-            h('.w-100', h('.w-100.flex-column.mh3', [
-                table(payload, logsColumns, model, (_) => ({}), ''),
-                h('.flex-row.justify-between.mv3', [
-                    h('.w-15', amountSelector(() =>
-                        model.logs.toggleLogsDropdownVisible(), (amount) => model.logs
-                        .setLogsPerPage(amount), amountDropdownVisible, AVAILABLE_AMOUNTS, logsPerPage, model.logs)),
-                    data.isSuccess()
-                    && pageSelector((page) => model.logs.setSelectedPage(page), model.logs, model.logs.setRowCountFixed(true)),
-                    h('.w-15'),
-                ]),
-            ])),
->>>>>>> 4afaa7aa
         ]),
     ]);
 };
