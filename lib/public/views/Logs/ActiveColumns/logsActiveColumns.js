/**
 * @license
 * Copyright CERN and copyright holders of ALICE O2. This software is
 * distributed under the terms of the GNU General Public License v3 (GPL
 * Version 3), copied verbatim in the file "COPYING".
 *
 * See http://alice-o2.web.cern.ch/license for full licensing information.
 *
 * In applying this license CERN does not waive the privileges and immunities
 * granted to it by virtue of its status as an Intergovernmental Organization
 * or submit itself to any jurisdiction.
 */

import { h } from '/js/src/index.js';
import { iconCommentSquare, iconPaperclip } from '/js/src/icons.js';

import authorFilter from '../../../components/Filters/LogsFilter/author.js';
import createdFilter from '../../../components/Filters/LogsFilter/created.js';
import runsFilter from '../../../components/Filters/LogsFilter/runs.js';
import { formatTimestamp } from '../../../utilities/formatting/formatTimestamp.js';
import { frontLink } from '../../../components/common/navigation/frontLink.js';
import { frontLinks } from '../../../components/common/navigation/frontLinks.js';
import { tagFilter } from '../../../components/Filters/common/filters/tagFilter.js';
import { formatRunsList } from '../../Runs/format/formatRunsList.js';
import { profiles } from '../../../components/common/table/profiles.js';
import { textFilter } from '../../../components/Filters/common/filters/textFilter.js';
<<<<<<< HEAD
import { formatLhcFillsList } from '../../LhcFills/format/formatLhcFillsList.js';
=======
import { environmentFilter } from '../../../components/Filters/LogsFilter/environments.js';
>>>>>>> 5499471d

/**
 * A method to display a small and simple number/icon collection as a column
 * @param {Number} count The number to display
 * @param {Object} icon The icon to display
 * @return {vnode} A wrapped vnode containing the specified icon and count
 */
const iconWithCountContainer = (count, icon) => count > 0 ? h('.flex-row.items-center.gray-darker', [
    h('.f7', icon),
    h('.f6.ml1', count),
]) : '-';

/**
 * List of active columns for a logs table
 */
export const logsActiveColumns = {
    id: {
        name: 'Entry ID',
        visible: false,
        primary: true,
        profiles: [profiles.none, 'embeded'],
    },
    title: {
        name: 'Title',
        visible: true,
        sortable: true,
        size: 'w-30',
        filter: ({ titleFilter }) => textFilter(titleFilter, { id: 'titleFilterText', class: 'w-75 mt1' }),
        balloon: true,
        profiles: {
            embeded: true,
            home: {
                balloon: false,
                sortable: false,
                size: 'w-60',
            },
        },
    },
    text: {
        name: 'Content',
        visible: false,
        size: 'w-10',
        filter: ({ contentFilter }) => textFilter(contentFilter, { id: 'contentFilterText', class: 'w-75 mt1' }),
    },
    author: {
        name: 'Author',
        visible: true,
        sortable: true,
        size: 'w-15',
        format: (author) => author.name,
        filter: authorFilter,
        profiles: [profiles.none, 'embeded'],
    },
    createdAt: {
        name: 'Created',
        visible: true,
        sortable: true,
        size: 'w-10',
        format: (timestamp) => formatTimestamp(timestamp, false),
        filter: createdFilter,
        profiles: {
            embeded: {
                format: (timestamp) => formatTimestamp(timestamp),
            },
            home: {
                sortable: false,
                size: 'w-30',
                format: (timestamp) => formatTimestamp(timestamp),
            },
        },
    },
    tags: {
        name: 'Tags',
        visible: true,
        sortable: true,
        size: 'w-15',
        format: (tags) => tags && tags.length > 0 ? tags.map(({ text }) => text).join(', ') : '-',
        filter: (logsModel) => tagFilter(logsModel.listingTagsFilterModel),
        balloon: true,
        profiles: [profiles.none, 'embeded'],
    },
    runs: {
        name: 'Runs',
        visible: true,
        sortable: true,
        size: 'w-15',
        format: formatRunsList,
        filter: runsFilter,
        balloon: true,
        profiles: [profiles.none, 'embeded'],
    },
<<<<<<< HEAD
    lhcFills: {
        name: 'LHC Fills',
        visible: true,
        sortable: false,
        size: 'w-10',
        format: formatLhcFillsList,
        balloon: true,
=======
    environments: {
        name: 'Environments',
        visible: true,
        sortable: true,
        size: 'w-15',
        format: (logs) => frontLinks(logs, ({ id }) => ({ content: id, page: 'env-details', parameters: { environmentId: id } })),
        filter: environmentFilter,
        balloon: true,
        profiles: [profiles.none, 'embeded'],
>>>>>>> 5499471d
    },
    parentLogId: {
        name: '',
        visible: false,
        size: 'w-5',
    },
    replies: {
        name: 'Replies',
        visible: true,
        size: 'w-5',
        format: (replies) => iconWithCountContainer(replies, iconCommentSquare()),
        profiles: [profiles.none, 'embeded'],
    },
    attachments: {
        name: 'Attachments',
        visible: true,
        size: 'w-5',
        format: (attachments) => iconWithCountContainer(attachments.length, iconPaperclip()),
        profiles: [profiles.none, 'embeded'],
    },
    actions: {
        name: '',
        visible: true,
        sortable: false,
        size: 'w-5',
        format: (_, log) => h(
            '.w-100.flex-row',
            {
                style: 'justify-content: end',
            },
            frontLink(
                'More',
                'log-detail',
                { id: log.id },
                {
                    id: `btn${log.id}`,
                    class: 'btn btn-primary btn-sm btn-redirect',
                },
            ),
        ),
        profiles: {
            embeded: true,
            home: {
                size: 'w-10',
            },
        },
    },
};<|MERGE_RESOLUTION|>--- conflicted
+++ resolved
@@ -24,11 +24,8 @@
 import { formatRunsList } from '../../Runs/format/formatRunsList.js';
 import { profiles } from '../../../components/common/table/profiles.js';
 import { textFilter } from '../../../components/Filters/common/filters/textFilter.js';
-<<<<<<< HEAD
 import { formatLhcFillsList } from '../../LhcFills/format/formatLhcFillsList.js';
-=======
 import { environmentFilter } from '../../../components/Filters/LogsFilter/environments.js';
->>>>>>> 5499471d
 
 /**
  * A method to display a small and simple number/icon collection as a column
@@ -120,7 +117,6 @@
         balloon: true,
         profiles: [profiles.none, 'embeded'],
     },
-<<<<<<< HEAD
     lhcFills: {
         name: 'LHC Fills',
         visible: true,
@@ -128,7 +124,7 @@
         size: 'w-10',
         format: formatLhcFillsList,
         balloon: true,
-=======
+    },
     environments: {
         name: 'Environments',
         visible: true,
@@ -138,7 +134,6 @@
         filter: environmentFilter,
         balloon: true,
         profiles: [profiles.none, 'embeded'],
->>>>>>> 5499471d
     },
     parentLogId: {
         name: '',
