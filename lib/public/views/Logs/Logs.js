--- conflicted
+++ resolved
@@ -198,44 +198,6 @@
     }
 
     /**
-<<<<<<< HEAD
-     * Returns active filters
-     * @returns {array} array of active filters
-     */
-    getActiveFilters() {
-        this.activeFilters = [];
-
-        if (!this._titleFilter.isEmpty) {
-            this.activeFilters.push('Title');
-        }
-        if (!this._contentFilter.isEmpty) {
-            this.activeFilters.push('Content');
-        }
-        if (!this._authorFilter.isEmpty) {
-            this.activeFilters.push('Author');
-        }
-        if (this.createdFilterFrom !== '') {
-            this.activeFilters.push('Created from');
-        }
-        if (this.createdFilterTo !== '') {
-            this.activeFilters.push('Created to');
-        }
-        if (!this.listingTagsFilterModel.isEmpty()) {
-            this.activeFilters.push('Tags');
-        }
-        if (this.runFilterValues.length !== 0) {
-            this.activeFilters.push('Runs');
-        }
-        if (this.environmentFilterValues.length !== 0) {
-            this.activeFilters.push('Environments');
-        }
-
-        return this.activeFilters;
-    }
-
-    /**
-=======
->>>>>>> 0aad1721
      * Returns the current title substring filter
      * @returns {String} The current title substring filter
      */
