--- conflicted
+++ resolved
@@ -169,15 +169,13 @@
         this.runFilterValues = [];
         this._runFilterRawValue = '';
 
-<<<<<<< HEAD
+        this.environmentFilterOperation = 'AND';
+        this.environmentFilterValues = [];
+        this._environmentFilterRawValue = '';
+
         this.lhcFillFilterOperation = 'AND';
         this.lhcFillFilterValues = [];
         this._lhcFillFilterRawValue = '';
-=======
-        this.environmentFilterOperation = 'AND';
-        this.environmentFilterValues = [];
-        this._environmentFilterRawValue = '';
->>>>>>> 6a40d845
 
         this._pagination.reset();
 
@@ -199,11 +197,8 @@
             || this.createdFilterTo !== ''
             || !this.listingTagsFilterModel.isEmpty()
             || this.runFilterValues.length !== 0
-<<<<<<< HEAD
+            || this.environmentFilterValues.length !== 0
             || this.lhcFillFilterValues.length !== 0
-=======
-            || this.environmentFilterValues.length !== 0
->>>>>>> 6a40d845
         );
     }
 
@@ -240,7 +235,39 @@
     }
 
     /**
-<<<<<<< HEAD
+     * Returns the raw current environment filter
+     * @returns {String} the raw current environment filter
+     */
+    getEnvFilterRaw() {
+        return this._environmentFilterRawValue;
+    }
+
+    /**
+     * Returns the current environment filter
+     * @returns {String[]} The current environment filter
+     */
+    getEnvFilter() {
+        return this.environmentFilterValues;
+    }
+
+    /**
+     * Sets the environment filter
+     * @param {String} rawEnvironments The environments to apply to the filter
+     * @returns {undefined}
+     */
+    setEnvFilter(rawEnvironments) {
+        this._environmentFilterRawValue = rawEnvironments;
+        const envs = rawEnvironments
+            .split(',')
+            .map((id) => id.trim());
+
+        if (envs.length > 0 || rawEnvironments.length === 0) {
+            this.environmentFilterValues = envs;
+            this._applyFilters();
+        }
+    }
+
+    /**
      * Returns the current title substring filter
      * @returns {String} The current title substring filter
      */
@@ -268,36 +295,6 @@
         // Allow empty lhcFills only if raw lhcFills is an empty string
         if (lhcFills.length > 0 || rawLhcFills.length === 0) {
             this.lhcFillFilterValues = lhcFills;
-=======
-     * Returns the raw current environment filter
-     * @returns {String} the raw current environment filter
-     */
-    getEnvFilterRaw() {
-        return this._environmentFilterRawValue;
-    }
-
-    /**
-     * Returns the current environment filter
-     * @returns {String[]} The current environment filter
-     */
-    getEnvFilter() {
-        return this.environmentFilterValues;
-    }
-
-    /**
-     * Sets the environment filter
-     * @param {String} rawEnvironments The environments to apply to the filter
-     * @returns {undefined}
-     */
-    setEnvFilter(rawEnvironments) {
-        this._environmentFilterRawValue = rawEnvironments;
-        const envs = rawEnvironments
-            .split(',')
-            .map((id) => id.trim());
-
-        if (envs.length > 0 || rawEnvironments.length === 0) {
-            this.environmentFilterValues = envs;
->>>>>>> 6a40d845
             this._applyFilters();
         }
     }
@@ -490,15 +487,13 @@
                 'filter[run][values]': this.runFilterValues.join(),
                 'filter[run][operation]': this.runFilterOperation.toLowerCase(),
             },
-<<<<<<< HEAD
+            ...this.environmentFilterValues.length > 0 && {
+                'filter[environments][values]': this.environmentFilterValues,
+                'filter[environments][operation]': this.environmentFilterOperation.toLowerCase(),
+            },
             ...this.lhcFillFilterValues.length > 0 && {
                 'filter[lhcFills][values]': this.lhcFillFilterValues.join(),
                 'filter[lhcFills][operation]': this.lhcFillFilterOperation.toLowerCase(),
-=======
-            ...this.environmentFilterValues.length > 0 && {
-                'filter[environments][values]': this.environmentFilterValues,
-                'filter[environments][operation]': this.environmentFilterOperation.toLowerCase(),
->>>>>>> 6a40d845
             },
             ...sortOn && sortDirection && {
                 [`sort[${sortOn}]`]: sortDirection,
