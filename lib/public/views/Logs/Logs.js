--- conflicted
+++ resolved
@@ -99,41 +99,11 @@
         }
 
         const params = {
-<<<<<<< HEAD
             ...this._getFilterQueryParams(),
             'page[offset]': concatenateWith
                 ? concatenateWith.length
                 : (this._pagination.currentPage - 1) * this._pagination.itemsPerPage,
             'page[limit]': this._pagination.isInfiniteScrollEnabled ? INFINITE_SCROLL_CHUNK_SIZE : this._pagination.itemsPerPage,
-=======
-            ...!this._titleFilter.isEmpty && {
-                'filter[title]': this._titleFilter.value,
-            },
-            ...!this._authorFilter.isEmpty && {
-                'filter[author]': this._authorFilter.value,
-            },
-            ...this.createdFilterFrom && {
-                'filter[created][from]':
-                    new Date(`${this.createdFilterFrom.replace(/\//g, '-')}T00:00:00.000`).getTime(),
-            },
-            ...this.createdFilterTo && {
-                'filter[created][to]':
-                    new Date(`${this.createdFilterTo.replace(/\//g, '-')}T23:59:59.999`).getTime(),
-            },
-            ...!this.listingTagsFilterModel.isEmpty() && {
-                'filter[tags][values]': this.listingTagsFilterModel.selected.join(),
-                'filter[tags][operation]': this.listingTagsFilterModel.combinationOperation.toLowerCase(),
-            },
-            ...this.runFilterValues.length > 0 && {
-                'filter[run][values]': this.runFilterValues.join(),
-                'filter[run][operation]': this.runFilterOperation.toLowerCase(),
-            },
-            ...sortOn && sortDirection && {
-                [`sort[${sortOn}]`]: sortDirection,
-            },
-            'page[offset]': concatenateWith ? concatenateWith.length : (this.selectedPage - 1) * this.logsPerPage,
-            'page[limit]': this.isInfiniteScrollEnabled() ? INFINITE_SCROLL_CHUNK_SIZE : this.logsPerPage,
->>>>>>> b3d5bcfb
         };
 
         const endpoint = `/api/logs?${new URLSearchParams(params).toString()}`;
@@ -520,7 +490,7 @@
                     new Date(`${this.createdFilterTo.replace(/\//g, '-')}T23:59:59.999`).getTime(),
             },
             ...!this.listingTagsFilterModel.isEmpty() && {
-                'filter[tags][values]': this.listingTagsFilterModel.selected.map((tag) => tag.text).join(),
+                'filter[tags][values]': this.listingTagsFilterModel.selected.join(),
                 'filter[tags][operation]': this.listingTagsFilterModel.combinationOperation.toLowerCase(),
             },
             ...this.runFilterValues.length > 0 && {
