--- conflicted
+++ resolved
@@ -43,13 +43,12 @@
         this._creationTagsPickerModel = new TagPickerModel();
         this._creationTagsPickerModel.bubbleTo(this);
         this._creationTagsPickerModel.visualChange$.bubbleTo(this);
-        this._parentLogId = null;
-
-<<<<<<< HEAD
+
         this._filePreviewModel = new FilePreviewModel();
         this._filePreviewModel.bubbleTo(this);
-
-=======
+        
+        this._parentLogId = null;
+
         this._isParentLogCollapsed = true;
 
         this._attachments = [];
@@ -70,7 +69,6 @@
      * @return {void}
      */
     setLogCreationInitialData({ parentLogId, runNumbers, lhcFillNumbers, environmentIds }) {
->>>>>>> ca7eaa25
         this._runNumbers = runNumbers.join(DATA_DISPLAY_DELIMITER);
         this._lhcFills = lhcFillNumbers.join(DATA_DISPLAY_DELIMITER);
         this._environments = environmentIds.join(DATA_DISPLAY_DELIMITER);
