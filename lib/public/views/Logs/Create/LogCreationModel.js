/**
 * @license
 * Copyright CERN and copyright holders of ALICE O2. This software is
 * distributed under the terms of the GNU General Public License v3 (GPL
 * Version 3), copied verbatim in the file "COPYING".
 *
 * See http://alice-o2.web.cern.ch/license for full licensing information.
 *
 * In applying this license CERN does not waive the privileges and immunities
 * granted to it by virtue of its status as an Intergovernmental Organization
 * or submit itself to any jurisdiction.
 */
import { Observable, RemoteData } from '/js/src/index.js';
import { jsonFetch } from '../../../utilities/fetch/jsonFetch.js';
import { tagToOption } from '../../../components/tag/tagToOption.js';
import { getRemoteData } from '../../../utilities/fetch/getRemoteData.js';
import { TagPickerModel } from '../../../components/tag/TagPickerModel.js';

/**
 * Model to cary log creation state
 */
export class LogCreationModel extends Observable {
    /**
     * Constructor
     *
     * @param {function} [onCreation] function called when log is created, with the id of the created log
     * @param {number|string} [runNumber] optionally the run number to which the log must be linked to
     * @param {number} [parentLogId] optionally the id of log that will be the parent of the created one
     */
    constructor(onCreation, runNumber, parentLogId) {
        super();

        this._onCreation = onCreation;

        this._title = '';
        this._text = '';
        this._creationTagsPickerModel = new TagPickerModel();
        this._creationTagsPickerModel.bubbleTo(this);
        this._creationTagsPickerModel.visualChange$.bubbleTo(this);

        this._runNumbers = runNumber || '';
        this._environments = '';
        this._lhcFills = '';
        this._parentLogId = parentLogId;
        if (parentLogId) {
            this._parentLog = RemoteData.loading();
            getRemoteData(`/api/logs/${parentLogId}`).then(
                ({ data: parentLog }) => {
                    this.parentLog = RemoteData.success(parentLog);
                },
                (errors) => {
                    this.parentLog = RemoteData.failure(errors);
                },
            );
        } else {
            this._parentLog = RemoteData.success(null);
        }

        this._attachments = [];

        this._createdLog = RemoteData.notAsked();
        this._parentLogId = parentLogId;
        this._isRunNumbersReadonly = this._runNumbers;

        this._textEditor = null;
    }

    /**
     * Create the log with the variables set in the model, handling errors appropriately
     * Adds the title of the parent log to a log reply if the title is empty.
     * @returns {undefined}
     */
    async submit() {
        if (!this.isReady) {
            throw new Error('Log creation is not ready, please wait');
        }

        if (!this.isValid) {
            throw new Error('Created log is not valid');
        }

        if (this._createdLog.isLoading()) {
            throw new Error('A log is currently being sent');
        }

        this._createdLog = RemoteData.loading();
        this.notify();

        const { title, text, parentLogId, runNumbers, environments, lhcFills, attachments } = this;
        const tagsTexts = this.tagsPickerModel.selected;
        const environmentsIds = environments ? environments.split(',').map((x) => x.trim()) : [];
        const lhcFillNumbers = lhcFills ? lhcFills.split(',').map((x) => x.trim()) : [];

        const body = {
            title,
            text,
            ...parentLogId > 0 && { parentLogId },
            ...runNumbers && { runNumbers },
        };

        const options = {
            method: 'POST',
            headers: { Accept: 'application/json' },
        };

        if (attachments.length > 0 || tagsTexts.length > 0 || environmentsIds.length > 0 || lhcFillNumbers.length > 0) {
            // eslint-disable-next-line no-undef
            const formData = new FormData();
            Object.entries(body).forEach(([key, value]) => formData.append(key, value));
            environmentsIds.forEach((environmentId) => formData.append('environments[]', environmentId));
            lhcFillNumbers.forEach((fillNumber) => formData.append('lhcFills[]', fillNumber));
            tagsTexts.forEach((tagText) => formData.append('tags[]', tagText));
            [...attachments].forEach((attachment, index) => formData.append(`attachments.${index}`, attachment));

            options.body = formData;
        } else {
            options.body = JSON.stringify(body);
            options.headers['Content-Type'] = 'application/json';
        }

        try {
            const { data: createdLog } = await jsonFetch('/api/logs', options);
            this._createdLog = RemoteData.success(createdLog);
            this._onCreation(createdLog.id);
        } catch (errors) {
            this._createdLog = RemoteData.failure(errors);
            this.notify();
        }
    }

    /**
     * Flushes all attachments of the current log being created
     * @returns {undefined}
     */
    clearAttachments() {
        document.getElementById('attachments').value = '';
        this.attachments = [];
        this.notify();
    }

    /**
     * Returns the current title of the log
     *
     * @return {string} the title
     */
    get title() {
        return this._title;
    }

    /**
     * Set the current title of the log
     *
     * @param {string} value the new title
     */
    set title(value) {
        this._title = value;
        this.notify();
    }

    /**
     * Returns the current text of the log
     *
     * @return {string} the text
     */
    get text() {
        return this._text;
    }

    /**
     * Set the current text of the log
     *
     * @param {string} value the new text
     */
    set text(value) {
        this._text = value;
        this.notify();
    }

    /**
     * Returns the picker model for tag selection
     *
     * @return {PickerModel} the model
     */
    get tagsPickerModel() {
        return this._creationTagsPickerModel;
    }

    /**
     * Returns the run numbers to which the log will be linked to, as a comma separated string
     *
     * @return {string} the run numbers
     */
    get runNumbers() {
        return `${this._runNumbers}`;
    }

    /**
<<<<<<< HEAD
     * Returns the lhc fills to which the log will be linked to, as a comma separated string
     *
     * @return {string} the run numbers
     */
    get lhcFills() {
        return this._lhcFills;
    }

    /**
     * Set the current run numbers to which the log will be linked to, as a commma separated strring
=======
     * Set the current run numbers to which the log will be linked to, as a comma separated string
>>>>>>> 165cbc2e
     *
     * @param {string} value the new run numbers list
     */
    set runNumbers(value) {
        this._runNumbers = value;
        this.notify();
    }

    /**
     * Returns the environments which the log will be linked to, as a comma separated string
     *
     * @returns {string} the environment IDs
     */
    get environments() {
        return `${this._environments}`;
    }

    /**
     * Returns the LHC Fills which the log will be linked to, as a comma separated string
     *
     * @returns {string} the LHC fill numbers
     */
    get lhcFills() {
        return `${this._lhcFills}`;
    }

    /**
     * Set the environments which the log will be linked to, as a comma separated string
     *
     * @param {string} value the new environment IDs list
     */
    set environments(value) {
        this._environments = value;
        this.notify();
    }

    /**
     * Set the current lhc fills to which the log will be linked to, as a comma separated string
     *
     * @param {string} value the new run numbers list
     */
    set lhcFills(value) {
        this._lhcFills = value;
        this.notify();
    }

    /**
     * Set the current lhc fills to which the log will be linked to, as a comma separated string
     *
     * @param {string} value the new run numbers list
     */
    set lhcFills(value) {
        this._lhcFills = value;
        this.notify();
    }

    /**
     * Returns the id of the parent log if it exists
     *
     * @return {number|undefined} the parent log's id
     */
    get parentLogId() {
        return this._parentLogId;
    }

    /**
     * Returns the current parent log as a remote data
     * If the log do not have a parent log, the value will be success(null)
     *
     * @return {RemoteData} the parent log
     */
    get parentLog() {
        return this._parentLog;
    }

    /**
     * Set the parent log and use its values to define default values for the created log
     *
     * @param {RemoteData} parentLog the new parent log as a remote data
     */
    set parentLog(parentLog) {
        this._parentLog = parentLog;
        if (parentLog.isSuccess()) {
            const { title, tags, runs } = parentLog.payload;

            this.title = `${title}`;

            if (this.tagsPickerModel.hasOnlyDefaultSelection()) {
                this.tagsPickerModel.selectedOptions = tags.map(tagToOption);
            }
            if (!this.runNumbers) {
                this.runNumbers = runs.map(({ runNumber }) => runNumber).join(', ');
            }
        }
        this.notify();
    }

    /**
     * Returns the list of files attachments linked to the log being created
     *
     * @return {FileList} the attached files
     */
    get attachments() {
        return this._attachments;
    }

    /**
     * Define one or more attachments to link to the log being created
     *
     * @param {FileList} files files to attach
     */
    set attachments(files) {
        this._attachments = files;
        this.notify();
    }

    /**
     * Return the created log as a remote data if it applies
     *
     * @return {RemoteData} the created log
     */
    get createdLog() {
        return this._createdLog;
    }

    /**
     * States if the log creation model is ready
     *
     * @return {boolean} true if the model is ready
     */
    get isReady() {
        return this._parentLog.isSuccess();
    }

    /**
     * States if the currently created log is valid
     *
     * @return {boolean} true if the log is valid
     */
    get isValid() {
        return this.title.length >= 3 && this.text.length >= 3;
    }

    /**
     * States if the run numbers list can be edited
     *
     * @return {boolean} true if the run number CAN NOT be edited
     */
    get isRunNumbersReadonly() {
        return this._isRunNumbersReadonly;
    }

    /**
     * Return the markdown editor used to edit log's text
     *
     * @return {Object} the editor
     */
    get textEditor() {
        return this._textEditor;
    }

    /**
     * Set the markdown editor used to edit log's text
     *
     * @param {Object} value the new editor
     */
    set textEditor(value) {
        this._textEditor = value;
    }
}<|MERGE_RESOLUTION|>--- conflicted
+++ resolved
@@ -195,7 +195,6 @@
     }
 
     /**
-<<<<<<< HEAD
      * Returns the lhc fills to which the log will be linked to, as a comma separated string
      *
      * @return {string} the run numbers
@@ -205,10 +204,7 @@
     }
 
     /**
-     * Set the current run numbers to which the log will be linked to, as a commma separated strring
-=======
      * Set the current run numbers to which the log will be linked to, as a comma separated string
->>>>>>> 165cbc2e
      *
      * @param {string} value the new run numbers list
      */
