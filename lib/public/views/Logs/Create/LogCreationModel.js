--- conflicted
+++ resolved
@@ -39,11 +39,8 @@
         this._creationTagsPickerModel.visualChange$.bubbleTo(this);
 
         this._runNumbers = runNumber || '';
-<<<<<<< HEAD
+        this._environments = '';
         this._lhcFills = '';
-=======
-        this._environments = '';
->>>>>>> 6a40d845
         this._parentLogId = parentLogId;
         if (parentLogId) {
             this._parentLog = RemoteData.loading();
@@ -89,11 +86,7 @@
         this._createdLog = RemoteData.loading();
         this.notify();
 
-<<<<<<< HEAD
-        const { title, text, parentLogId, runNumbers, lhcFills, attachments } = this;
-=======
-        const { title, text, parentLogId, runNumbers, environments, attachments } = this;
->>>>>>> 6a40d845
+        const { title, text, parentLogId, runNumbers, environments, lhcFills, attachments } = this;
         const tagsTexts = this.tagsPickerModel.selected;
         const environmentsIds = environments ? environments.split(',').map((x) => x.trim()) : [];
 
@@ -201,7 +194,6 @@
     }
 
     /**
-<<<<<<< HEAD
      * Returns the lhc fills to which the log will be linked to, as a comma separated string
      *
      * @return {string} the run numbers
@@ -211,9 +203,7 @@
     }
 
     /**
-=======
->>>>>>> 6a40d845
-     * Set the current run numbers to which the log will be linked to, as a comma separated string
+     * Set the current run numbers to which the log will be linked to, as a commma separated strring
      *
      * @param {string} value the new run numbers list
      */
@@ -223,30 +213,31 @@
     }
 
     /**
-<<<<<<< HEAD
+     * Returns the environments which the log will be linked to, as a comma separated string
+     *
+     * @returns {string} the environment IDs
+     */
+    get environments() {
+        return `${this._environments}`;
+    }
+
+    /**
+     * Set the environments which the log will be linked to, as a comma separated string
+     *
+     * @param {string} value the new environment IDs list
+     */
+    set environments(value) {
+        this._environments = value;
+        this.notify();
+    }
+
+    /**
      * Set the current lhc fills to which the log will be linked to, as a comma separated string
      *
      * @param {string} value the new run numbers list
      */
     set lhcFills(value) {
         this._lhcFills = value;
-=======
-     * Returns the environments which the log will be linked to, as a comma separated string
-     *
-     * @returns {string} the environment IDs
-     */
-    get environments() {
-        return `${this._environments}`;
-    }
-
-    /**
-     * Set the environments which the log will be linked to, as a comma separated string
-     *
-     * @param {string} value the new environment IDs list
-     */
-    set environments(value) {
-        this._environments = value;
->>>>>>> 6a40d845
         this.notify();
     }
 
