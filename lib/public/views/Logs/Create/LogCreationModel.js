/**
 * @license
 * Copyright CERN and copyright holders of ALICE O2. This software is
 * distributed under the terms of the GNU General Public License v3 (GPL
 * Version 3), copied verbatim in the file "COPYING".
 *
 * See http://alice-o2.web.cern.ch/license for full licensing information.
 *
 * In applying this license CERN does not waive the privileges and immunities
 * granted to it by virtue of its status as an Intergovernmental Organization
 * or submit itself to any jurisdiction.
 */
import { Observable, RemoteData } from '/js/src/index.js';
import { jsonFetch } from '../../../utilities/fetch/jsonFetch.js';
import { tagToOption } from '../../../components/tag/tagToOption.js';
import { getRemoteData } from '../../../utilities/fetch/getRemoteData.js';
import { TagPickerModel } from '../../../components/tag/TagPickerModel.js';

/**
 * Model to cary log creation state
 */
export class LogCreationModel extends Observable {
    /**
     * Constructor
     *
     * @param {function} [onCreation] function called when log is created, with the id of the created log
     * @param {number|string} [runNumber] optionally the run number to which the log must be linked to
     * @param {number} [parentLogId] optionally the id of log that will be the parent of the created one
     */
    constructor(onCreation, runNumber, parentLogId) {
        super();

        this._onCreation = onCreation;

        this._title = '';
        this._text = '';
        this._creationTagsPickerModel = new TagPickerModel();
        this._creationTagsPickerModel.bubbleTo(this);
        this._creationTagsPickerModel.visualChange$.bubbleTo(this);

        this._runNumbers = runNumber || '';
        this._environments = '';
        this._lhcFills = '';
        this._parentLogId = parentLogId;
        if (parentLogId) {
            this._parentLog = RemoteData.loading();
            getRemoteData(`/api/logs/${parentLogId}`).then(
                ({ data: parentLog }) => {
                    this.parentLog = RemoteData.success(parentLog);
                },
                (errors) => {
                    this.parentLog = RemoteData.failure(errors);
                },
            );
        } else {
            this._parentLog = RemoteData.success(null);
        }

        this._attachments = [];

        this._createdLog = RemoteData.notAsked();
        this._parentLogId = parentLogId;
        this._isRunNumbersReadonly = this._runNumbers;

        this._textEditor = null;
    }

    /**
     * Create the log with the variables set in the model, handling errors appropriately
     * Adds the title of the parent log to a log reply if the title is empty.
     * @returns {undefined}
     */
    async submit() {
        if (!this.isReady) {
            throw new Error('Log creation is not ready, please wait');
        }

        if (!this.isValid) {
            throw new Error('Created log is not valid');
        }

        if (this._createdLog.isLoading()) {
            throw new Error('A log is currently being sent');
        }

        this._createdLog = RemoteData.loading();
        this.notify();

        const { title, text, parentLogId, runNumbers, environments, lhcFills, attachments } = this;
        const tagsTexts = this.tagsPickerModel.selected;
        const environmentsIds = environments ? environments.split(',').map((x) => x.trim()) : [];
        const lhcFillNumbers = lhcFills ? lhcFills.split(',').map((x) => x.trim()) : [];

        const body = {
            title,
            text,
            ...parentLogId > 0 && { parentLogId },
            ...runNumbers && { runNumbers },
            ...lhcFills && { lhcFills },
        };

        const options = {
            method: 'POST',
            headers: { Accept: 'application/json' },
        };

        if (attachments.length > 0 || tagsTexts.length > 0 || environmentsIds.length > 0 || lhcFillNumbers.length > 0) {
            // eslint-disable-next-line no-undef
            const formData = new FormData();
            Object.entries(body).forEach(([key, value]) => formData.append(key, value));
            environmentsIds.forEach((environmentId) => formData.append('environments[]', environmentId));
            lhcFillNumbers.forEach((fillNumber) => formData.append('lhcFills[]', fillNumber));
            tagsTexts.forEach((tagText) => formData.append('tags[]', tagText));
            [...attachments].forEach((attachment, index) => formData.append(`attachments.${index}`, attachment));

            options.body = formData;
        } else {
            options.body = JSON.stringify(body);
            options.headers['Content-Type'] = 'application/json';
        }

        try {
            const { data: createdLog } = await jsonFetch('/api/logs', options);
            this._createdLog = RemoteData.success(createdLog);
            this._onCreation(createdLog.id);
        } catch (errors) {
            this._createdLog = RemoteData.failure(errors);
            this.notify();
        }
    }

    /**
     * Flushes all attachments of the current log being created
     * @returns {undefined}
     */
    clearAttachments() {
        document.getElementById('attachments').value = '';
        this.attachments = [];
        this.notify();
    }

    /**
     * Returns the current title of the log
     *
     * @return {string} the title
     */
    get title() {
        return this._title;
    }

    /**
     * Set the current title of the log
     *
     * @param {string} value the new title
     */
    set title(value) {
        this._title = value;
        this.notify();
    }

    /**
     * Returns the current text of the log
     *
     * @return {string} the text
     */
    get text() {
        return this._text;
    }

    /**
     * Set the current text of the log
     *
     * @param {string} value the new text
     */
    set text(value) {
        this._text = value;
        this.notify();
    }

    /**
     * Returns the picker model for tag selection
     *
     * @return {PickerModel} the model
     */
    get tagsPickerModel() {
        return this._creationTagsPickerModel;
    }

    /**
     * Returns the run numbers to which the log will be linked to, as a comma separated string
     *
     * @return {string} the run numbers
     */
    get runNumbers() {
        return `${this._runNumbers}`;
    }

    /**
<<<<<<< HEAD
     * Returns the lhc fills to which the log will be linked to, as a comma separated string
     *
     * @return {string} the run numbers
     */
    get lhcFills() {
        return this._lhcFills;
    }

    /**
     * Set the current run numbers to which the log will be linked to, as a commma separated strring
=======
     * Set the current run numbers to which the log will be linked to, as a coma separated sting
>>>>>>> 6f1a24d7
     *
     * @param {string} value the new run numbers list
     */
    set runNumbers(value) {
        this._runNumbers = value;
        this.notify();
    }

    /**
     * Returns the environments which the log will be linked to, as a comma separated string
     *
     * @returns {string} the environment IDs
     */
    get environments() {
        return `${this._environments}`;
    }

    /**
     * Returns the LHC Fills which the log will be linked to, as a comma separated string
     *
     * @returns {string} the LHC fill numbers
     */
    get lhcFills() {
        return `${this._lhcFills}`;
    }

    /**
     * Set the environments which the log will be linked to, as a comma separated string
     *
     * @param {string} value the new environment IDs list
     */
    set environments(value) {
        this._environments = value;
        this.notify();
    }

    /**
     * Set the current lhc fills to which the log will be linked to, as a comma separated string
     *
     * @param {string} value the new run numbers list
     */
    set lhcFills(value) {
        this._lhcFills = value;
        this.notify();
    }

    /**
     * Returns the id of the parent log if it exists
     *
     * @return {number|undefined} the parent log's id
     */
    get parentLogId() {
        return this._parentLogId;
    }

    /**
     * Returns the current parent log as a remote data
     * If the log do not have a parent log, the value will be success(null)
     *
     * @return {RemoteData} the parent log
     */
    get parentLog() {
        return this._parentLog;
    }

    /**
     * Set the parent log and use its values to define default values for the created log
     *
     * @param {RemoteData} parentLog the new parent log as a remote data
     */
    set parentLog(parentLog) {
        this._parentLog = parentLog;
        if (parentLog.isSuccess()) {
            const { title, tags, runs } = parentLog.payload;

            this.title = `${title}`;

            if (this.tagsPickerModel.hasOnlyDefaultSelection()) {
                this.tagsPickerModel.selectedOptions = tags.map(tagToOption);
            }
            if (!this.runNumbers) {
                this.runNumbers = runs.map(({ runNumber }) => runNumber).join(', ');
            }
        }
        this.notify();
    }

    /**
     * Returns the list of files attachments linked to the log being created
     *
     * @return {FileList} the attached files
     */
    get attachments() {
        return this._attachments;
    }

    /**
     * Define one or more attachments to link to the log being created
     *
     * @param {FileList} files files to attach
     */
    set attachments(files) {
        this._attachments = files;
        this.notify();
    }

    /**
     * Return the created log as a remote data if it applies
     *
     * @return {RemoteData} the created log
     */
    get createdLog() {
        return this._createdLog;
    }

    /**
     * States if the log creation model is ready
     *
     * @return {boolean} true if the model is ready
     */
    get isReady() {
        return this._parentLog.isSuccess();
    }

    /**
     * States if the currently created log is valid
     *
     * @return {boolean} true if the log is valid
     */
    get isValid() {
        return this.title.length >= 3 && this.text.length >= 3;
    }

    /**
     * States if the run numbers list can be edited
     *
     * @return {boolean} true if the run number CAN NOT be edited
     */
    get isRunNumbersReadonly() {
        return this._isRunNumbersReadonly;
    }

    /**
     * Return the markdown editor used to edit log's text
     *
     * @return {Object} the editor
     */
    get textEditor() {
        return this._textEditor;
    }

    /**
     * Set the markdown editor used to edit log's text
     *
     * @param {Object} value the new editor
     */
    set textEditor(value) {
        this._textEditor = value;
    }
}<|MERGE_RESOLUTION|>--- conflicted
+++ resolved
@@ -96,7 +96,6 @@
             text,
             ...parentLogId > 0 && { parentLogId },
             ...runNumbers && { runNumbers },
-            ...lhcFills && { lhcFills },
         };
 
         const options = {
@@ -196,7 +195,6 @@
     }
 
     /**
-<<<<<<< HEAD
      * Returns the lhc fills to which the log will be linked to, as a comma separated string
      *
      * @return {string} the run numbers
@@ -207,9 +205,6 @@
 
     /**
      * Set the current run numbers to which the log will be linked to, as a commma separated strring
-=======
-     * Set the current run numbers to which the log will be linked to, as a coma separated sting
->>>>>>> 6f1a24d7
      *
      * @param {string} value the new run numbers list
      */
@@ -243,6 +238,16 @@
      */
     set environments(value) {
         this._environments = value;
+        this.notify();
+    }
+
+    /**
+     * Set the current lhc fills to which the log will be linked to, as a comma separated string
+     *
+     * @param {string} value the new run numbers list
+     */
+    set lhcFills(value) {
+        this._lhcFills = value;
         this.notify();
     }
 
