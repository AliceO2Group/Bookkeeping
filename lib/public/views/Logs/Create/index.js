--- conflicted
+++ resolved
@@ -42,13 +42,9 @@
     const allTags = model.tags.getTags();
     const selectedTags = model.logs.getSelectedTags();
     const attachments = model.logs.getAttachments();
-<<<<<<< HEAD
     const runNumber = model.router.params.id;
     let runNumbers = model.logs.getRunNumbers();
     let runNumberText = 'One or multiple run numbers, seperated by commas.';
-=======
-    const runNumbers = model.router.params.id? model.router.params.id : model.logs.getRunNumbers();
->>>>>>> 909aa4fa
 
     const data = model.logs.getCreatedLog();
 
@@ -60,15 +56,12 @@
         model.logs.setParentLogId(-1);
     }
 
-<<<<<<< HEAD
     if (runNumber) {
         runNumbers = runNumber;
         model.logs.setRunNumbers(runNumbers);
         runNumberText = 'One run number.'
     }
 
-=======
->>>>>>> 909aa4fa
     return h('div#create-log', [
         data.isFailure() && data.payload.map(errorAlert),
 
