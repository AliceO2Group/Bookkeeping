--- conflicted
+++ resolved
@@ -24,21 +24,6 @@
     name: {
         name: 'Name',
         visible: true,
-<<<<<<< HEAD
-        format: (name, { id, runsCount }) => h('.flex-row.flex-wrap', [
-            h('.ph1.mh1.w-10', name),
-            h('.mh4'),
-            frontLink(
-                ['Runs', h('.badge', `(${runsCount})`)],
-                'runs-per-lhc-period',
-                { lhcPeriodName: name },
-                { class: `mh1 ${runsCount === 0 ? 'gray-darker' : ''}` },
-            ),
-            frontLink('Data Passes', 'data-passes-per-lhc-period-overview', { lhcPeriodId: id }, { class: 'mh1' }),
-            frontLink('MC', 'simulation-passes-per-lhc-period-overview', { lhcPeriodId: id }, { class: 'mh1' }),
-        ]),
-=======
->>>>>>> 408ce679
         sortable: true,
         filter: ({ namesFilterModel }) => textFilter(
             namesFilterModel,
@@ -73,6 +58,17 @@
                     { lhcPeriodId: id },
                 ),
         classes: 'w-20',
+    },
+
+    associatedSimulationPasses: {
+        name: 'MC',
+        visible: true,
+        format: (_, { id, simulationPassesCount }) =>
+            simulationPassesCount === 0
+                ? 'No MC'
+                : frontLink('MC', 'simulation-passes-per-lhc-period-overview', { lhcPeriodId: id }, { class: 'mh1' }),
+        classes: 'w-10',
+
     },
 
     avgCenterOfMassEnergy: {
