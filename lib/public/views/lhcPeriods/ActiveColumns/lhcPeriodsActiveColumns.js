/**
 * @license
 * Copyright CERN and copyright holders of ALICE O2. This software is
 * distributed under the terms of the GNU General Public License v3 (GPL
 * Version 3), copied verbatim in the file "COPYING".
 *
 * See http://alice-o2.web.cern.ch/license for full licensing information.
 *
 * In applying this license CERN does not waive the privileges and immunities
 * granted to it by virtue of its status as an Intergovernmental Organization
 * or submit itself to any jurisdiction.
 */

import { h } from '/js/src/index.js';
import { formatDistinctLhcBeamEnergies } from '../format/formatDistinctLhcBeamEnergies.js';
import { formatLhcPeriodYear } from '../format/formatYear.js';
import { frontLink } from '../../../components/common/navigation/frontLink.js';
import { textFilter } from '../../../components/Filters/common/filters/textFilter.js';

/**
 * List of active columns for a generic periods table
 */
export const lhcPeriodsActiveColumns = {
    name: {
        name: 'Name',
        visible: true,
<<<<<<< HEAD
        format: (name) => h('', [name, frontLink('runs', 'runs-per-period', { lhcPeriodName: name }, { class: 'btn mh2' })]),
=======
        sortable: true,
>>>>>>> 586466ac
        filter: ({ namesFilterModel }) => textFilter(
            namesFilterModel,
            { class: 'w-75 mt1', placeholder: 'e.g. LHC22a, lhc23b, ...' },
        ),
    },

    avgCenterOfMassEnergy: {
        name: ['Avg ', h('img', { src: '/assets/center-of-mass-energy.svg' }), ' [GeV]'],
        visible: true,
        sortable: true,
        format: (avgCenterOfMassEnergy) => avgCenterOfMassEnergy ? `${Number(avgCenterOfMassEnergy).toFixed(2)}` : '-',
    },

    year: {
        name: 'Year',
        visible: true,
        sortable: true,
        format: (_, lhcPeriod) => formatLhcPeriodYear(lhcPeriod.name),
        filter: ({ yearsFilterModel }) => textFilter(
            yearsFilterModel,
            { class: 'w-75 mt1', placeholder: 'e.g. 2022, 2023, ...' },
        ),
    },

    beamType: {
        name: 'Beam Type',
        visible: true,
        sortable: true,
        format: (beamType) => beamType || '-',
        filter: ({ beamTypesFilterModel }) => textFilter(
            beamTypesFilterModel,
            { class: 'w-75 mt1', placeholder: 'e.g. pp, PbPb' },
        ),
    },

    distinctEnergies: {
        name: ['Distinct Beam Energies [GeV]'],
        visible: true,
        sortable: false,
        balloon: true,
        format: formatDistinctLhcBeamEnergies,
    },
};<|MERGE_RESOLUTION|>--- conflicted
+++ resolved
@@ -24,11 +24,8 @@
     name: {
         name: 'Name',
         visible: true,
-<<<<<<< HEAD
         format: (name) => h('', [name, frontLink('runs', 'runs-per-period', { lhcPeriodName: name }, { class: 'btn mh2' })]),
-=======
         sortable: true,
->>>>>>> 586466ac
         filter: ({ namesFilterModel }) => textFilter(
             namesFilterModel,
             { class: 'w-75 mt1', placeholder: 'e.g. LHC22a, lhc23b, ...' },
