--- conflicted
+++ resolved
@@ -24,19 +24,7 @@
     name: {
         name: 'Name',
         visible: true,
-<<<<<<< HEAD
-        format: (name, { id, dataPassesCount }) => h('.flex-row.flex-wrap', [
-            h('.ph1.mh1.w-10', name),
-            h('.mh4'),
-            frontLink('runs', 'runs-per-lhc-period', { lhcPeriodName: name }, { class: 'btn mh1' }),
-            frontLink(
-                ['data passes', h('sub', `[${dataPassesCount}]`)],
-                'data-passes-per-lhc-period-overview',
-                { lhcPeriodId: id },
-                { class: `btn mh1 ${dataPassesCount > 0 ? 'bg-light-blue' : ''}` },
-            ),
-=======
-        format: (name, { id, runsCount }) => h('.flex-row.flex-wrap', [
+        format: (name, { id, runsCount, dataPassesCount }) => h('.flex-row.flex-wrap', [
             h('.ph1.mh1.w-10', name),
             h('.mh4'),
             frontLink(
@@ -45,8 +33,12 @@
                 { lhcPeriodName: name },
                 { class: `btn mh1 ${runsCount > 0 ? 'bg-light-blue' : ''}` },
             ),
-            frontLink('data passes', 'data-passes-per-lhc-period-overview', { lhcPeriodId: id }, { class: 'btn mh1' }),
->>>>>>> 8817ddbf
+            frontLink(
+                ['data passes', h('sub', `[${dataPassesCount}]`)],
+                'data-passes-per-lhc-period-overview',
+                { lhcPeriodId: id },
+                { class: `btn mh1 ${dataPassesCount > 0 ? 'bg-light-blue' : ''}` },
+            ),
         ]),
         sortable: true,
         filter: ({ namesFilterModel }) => textFilter(
