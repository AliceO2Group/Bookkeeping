/**
 * @license
 * Copyright CERN and copyright holders of ALICE O2. This software is
 * distributed under the terms of the GNU General Public License v3 (GPL
 * Version 3), copied verbatim in the file "COPYING".
 *
 * See http://alice-o2.web.cern.ch/license for full licensing information.
 *
 * In applying this license CERN does not waive the privileges and immunities
 * granted to it by virtue of its status as an Intergovernmental Organization
 * or submit itself to any jurisdiction.
 */

import { h } from '/js/src/index.js';
import { formatDistinctLhcBeamEnergies } from '../format/formatDistinctLhcBeamEnergies.js';
import { formatLhcPeriodYear } from '../format/formatYear.js';
import { frontLink } from '../../../components/common/navigation/frontLink.js';
import { textFilter } from '../../../components/Filters/common/filters/textFilter.js';

/**
 * List of active columns for a generic periods table
 */
export const lhcPeriodsActiveColumns = {
    name: {
        name: 'Name',
        visible: true,
        format: (name, { id, runsCount }) => h('.flex-row.flex-wrap', [
            h('.ph1.mh1.w-10', name),
            h('.mh4'),
            frontLink(
<<<<<<< HEAD
                ['Runs', h('sub', `[${runsCount}]`)],
=======
                ['Runs', h('.badge', `(${runsCount})`)],
>>>>>>> e9e67a9b
                'runs-per-lhc-period',
                { lhcPeriodName: name },
                { class: `mh1 ${runsCount === 0 ? 'gray-darker' : ''}` },
            ),
<<<<<<< HEAD
            frontLink('Data Passes', 'data-passes-per-lhc-period-overview', { lhcPeriodId: id }, { class: 'btn mh1' }),
=======
            frontLink('Data Passes', 'data-passes-per-lhc-period-overview', { lhcPeriodId: id }, { class: 'mh1' }),
>>>>>>> e9e67a9b
        ]),
        sortable: true,
        filter: ({ namesFilterModel }) => textFilter(
            namesFilterModel,
            { class: 'w-75 mt1', placeholder: 'e.g. LHC22a, lhc23b, ...' },
        ),
    },

    avgCenterOfMassEnergy: {
        name: ['Avg ', h('img', { src: '/assets/center-of-mass-energy.svg' }), ' [GeV]'],
        visible: true,
        sortable: true,
        format: (avgCenterOfMassEnergy) => avgCenterOfMassEnergy ? `${Number(avgCenterOfMassEnergy).toFixed(2)}` : '-',
    },

    year: {
        name: 'Year',
        visible: true,
        sortable: true,
        format: (_, lhcPeriod) => formatLhcPeriodYear(lhcPeriod.name),
        filter: ({ yearsFilterModel }) => textFilter(
            yearsFilterModel,
            { class: 'w-75 mt1', placeholder: 'e.g. 2022, 2023, ...' },
        ),
    },

    beamType: {
        name: 'Beam Type',
        visible: true,
        sortable: true,
        format: (beamType) => beamType || '-',
        filter: ({ beamTypesFilterModel }) => textFilter(
            beamTypesFilterModel,
            { class: 'w-75 mt1', placeholder: 'e.g. pp, PbPb' },
        ),
    },

    distinctEnergies: {
        name: ['Distinct Beam Energies [GeV]'],
        visible: true,
        sortable: false,
        balloon: true,
        format: formatDistinctLhcBeamEnergies,
    },
};<|MERGE_RESOLUTION|>--- conflicted
+++ resolved
@@ -28,20 +28,12 @@
             h('.ph1.mh1.w-10', name),
             h('.mh4'),
             frontLink(
-<<<<<<< HEAD
-                ['Runs', h('sub', `[${runsCount}]`)],
-=======
                 ['Runs', h('.badge', `(${runsCount})`)],
->>>>>>> e9e67a9b
                 'runs-per-lhc-period',
                 { lhcPeriodName: name },
                 { class: `mh1 ${runsCount === 0 ? 'gray-darker' : ''}` },
             ),
-<<<<<<< HEAD
-            frontLink('Data Passes', 'data-passes-per-lhc-period-overview', { lhcPeriodId: id }, { class: 'btn mh1' }),
-=======
             frontLink('Data Passes', 'data-passes-per-lhc-period-overview', { lhcPeriodId: id }, { class: 'mh1' }),
->>>>>>> e9e67a9b
         ]),
         sortable: true,
         filter: ({ namesFilterModel }) => textFilter(
