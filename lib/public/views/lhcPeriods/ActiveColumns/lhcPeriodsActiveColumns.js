--- conflicted
+++ resolved
@@ -33,12 +33,8 @@
                 { lhcPeriodName: name },
                 { class: `mh1 ${runsCount === 0 ? 'gray-darker' : ''}` },
             ),
-<<<<<<< HEAD
-            frontLink('Data Passes', 'data-passes-per-lhc-period-overview', { lhcPeriodId: id }, { class: 'btn mh1' }),
+            frontLink('Data Passes', 'data-passes-per-lhc-period-overview', { lhcPeriodId: id }, { class: 'mh1' }),
             frontLink('MC', 'simulation-passes-per-lhc-period-overview', { lhcPeriodId: id }, { class: 'mh1' }),
-=======
-            frontLink('Data Passes', 'data-passes-per-lhc-period-overview', { lhcPeriodId: id }, { class: 'mh1' }),
->>>>>>> e9e67a9b
         ]),
         sortable: true,
         filter: ({ namesFilterModel }) => textFilter(
