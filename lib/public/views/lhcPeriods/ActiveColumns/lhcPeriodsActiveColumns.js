/**
 * @license
 * Copyright CERN and copyright holders of ALICE O2. This software is
 * distributed under the terms of the GNU General Public License v3 (GPL
 * Version 3), copied verbatim in the file "COPYING".
 *
 * See http://alice-o2.web.cern.ch/license for full licensing information.
 *
 * In applying this license CERN does not waive the privileges and immunities
 * granted to it by virtue of its status as an Intergovernmental Organization
 * or submit itself to any jurisdiction.
 */

import { h } from '/js/src/index.js';
import { formatDistinctLhcBeamEnergies } from '../format/formatDistinctLhcBeamEnergies.js';
import { formatLhcPeriodYear } from '../format/formatYear.js';
<<<<<<< HEAD
import { frontLink } from '../../../components/common/navigation/frontLink.js';
=======
import { textFilter } from '../../../components/Filters/common/filters/textFilter.js';
>>>>>>> 7b0b8d56

/**
 * List of active columns for a generic periods table
 */
export const lhcPeriodsActiveColumns = {
    name: {
        name: 'Name',
        visible: true,
<<<<<<< HEAD
        format: (name) => h('', [name, frontLink('runs', 'runs-per-period', { lhcPeriodName: name }, { class: 'btn mh2' })]),
=======
        filter: ({ namesFilterModel }) => textFilter(
            namesFilterModel,
            { class: 'w-75 mt1', placeholder: 'e.g. LHC22a, lhc23b, ...' },
        ),
>>>>>>> 7b0b8d56
    },

    year: {
        name: 'Year',
        visible: true,
        format: (_, lhcPeriod) => formatLhcPeriodYear(lhcPeriod.name),
        filter: ({ yearsFilterModel }) => textFilter(
            yearsFilterModel,
            { class: 'w-75 mt1', placeholder: 'e.g. 2022, 2023, ...' },
        ),
    },

    beamType: {
        name: 'Beam Type',
        visible: true,
        format: (beamType) => beamType || '-',
        filter: ({ beamTypesFilterModel }) => textFilter(
            beamTypesFilterModel,
            { class: 'w-75 mt1', placeholder: 'e.g. pp, PbPb' },
        ),
    },

    avgCenterOfMassEnergy: {
        name: ['Avg ', h('img', { src: '/assets/center-of-mass-energy.svg' }), ' [GeV]'],
        visible: true,
        format: (avgCenterOfMassEnergy) => avgCenterOfMassEnergy ? `${Number(avgCenterOfMassEnergy).toFixed(2)}` : '-',
    },

    distinctEnergies: {
        name: ['Distinct Beam Energies [GeV]'],
        visible: true,
        balloon: true,
        format: formatDistinctLhcBeamEnergies,
    },
};<|MERGE_RESOLUTION|>--- conflicted
+++ resolved
@@ -14,11 +14,8 @@
 import { h } from '/js/src/index.js';
 import { formatDistinctLhcBeamEnergies } from '../format/formatDistinctLhcBeamEnergies.js';
 import { formatLhcPeriodYear } from '../format/formatYear.js';
-<<<<<<< HEAD
 import { frontLink } from '../../../components/common/navigation/frontLink.js';
-=======
 import { textFilter } from '../../../components/Filters/common/filters/textFilter.js';
->>>>>>> 7b0b8d56
 
 /**
  * List of active columns for a generic periods table
@@ -27,14 +24,11 @@
     name: {
         name: 'Name',
         visible: true,
-<<<<<<< HEAD
         format: (name) => h('', [name, frontLink('runs', 'runs-per-period', { lhcPeriodName: name }, { class: 'btn mh2' })]),
-=======
         filter: ({ namesFilterModel }) => textFilter(
             namesFilterModel,
             { class: 'w-75 mt1', placeholder: 'e.g. LHC22a, lhc23b, ...' },
         ),
->>>>>>> 7b0b8d56
     },
 
     year: {
