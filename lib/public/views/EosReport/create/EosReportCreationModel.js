--- conflicted
+++ resolved
@@ -11,13 +11,9 @@
  *  or submit itself to any jurisdiction.
  */
 
-<<<<<<< HEAD
-import { Observable, RemoteData } from '/js/src/index.js';
-import { jsonFetch } from '../../../utilities/fetch/jsonFetch.js';
+import { RemoteData } from '/js/src/index.js';
 import { getRemoteData } from '../../../utilities/fetch/getRemoteData.js';
-=======
 import { CreationModel } from '../../../models/CreationModel.js';
->>>>>>> f3ea6562
 
 /**
  * Model to store the EOS report creation page's state
@@ -29,31 +25,9 @@
      */
     constructor(onCreationSuccess) {
         super('/api/eos-report?reportType=ECS', ({ id }) => onCreationSuccess(id));
-    }
-
-    // eslint-disable-next-line valid-jsdoc
-    /**
-     * @inheritDoc
-     */
-    _initOrResetData() {
-        /**
-         * No need for a class for now
-         * If fields need complex verification/formatting or anything else use a class
-         *
-         * @type {Partial<EosReportCreationRequest>}
-         */
-        this.data = {
-            typeSpecific: null,
-        };
-<<<<<<< HEAD
-
-        this._creationStatus = RemoteData.notAsked();
-        this._onCreationSuccess = onCreationSuccess;
 
         this._currentShiftData = RemoteData.notAsked();
         this.fetchShiftData();
-
-        this.submit = this.submit.bind(this);
     }
 
     /**
@@ -77,30 +51,27 @@
     }
 
     /**
-     * Submit the current EOS report creation request, update the creationStatus and notify during the process
-     *
-     * @return {Promise<void>} resolves once the creation has been finished
+     * Returns the data corresponding to the current shift
+     * @return {RemoteData} the current shift data
      */
-    async submit() {
-        try {
-            this._creationStatus = RemoteData.loading();
-            this.notify();
+    get currentShiftData() {
+        return this._currentShiftData;
+    }
 
-            const options = {
-                method: 'POST',
-                headers: { Accept: 'application/json', 'Content-Type': 'application/json' },
-                body: JSON.stringify(this.data),
-            };
-            const { data: { id } } = await jsonFetch('/api/eos-report?reportType=ECS', options);
-            this._creationStatus = RemoteData.success(null);
-            this._onCreationSuccess(id);
-            this._reset();
-        } catch (errors) {
-            this._creationStatus = RemoteData.failure(errors);
-        }
-        this.notify();
-=======
->>>>>>> f3ea6562
+    // eslint-disable-next-line valid-jsdoc
+    /**
+     * @inheritDoc
+     */
+    _initOrResetData() {
+        /**
+         * No need for a class for now
+         * If fields need complex verification/formatting or anything else use a class
+         *
+         * @type {Partial<EosReportCreationRequest>}
+         */
+        this.data = {
+            typeSpecific: null,
+        };
     }
 
     // eslint-disable-next-line valid-jsdoc
@@ -110,25 +81,4 @@
     _getSerializableData() {
         return this.data;
     }
-
-    /**
-     * Returns the data corresponding to the current shift
-     * @return {RemoteData} the current shift data
-     */
-    get currentShiftData() {
-        return this._currentShiftData;
-    }
-
-    /**
-     * Reset the creation model to its initial state
-     * @return {void}
-     */
-    _reset() {
-        this.data = {
-            typeSpecific: null,
-        };
-
-        this._creationStatus = RemoteData.notAsked;
-        this.refresh();
-    }
 }