/**
 *  @license
 *  Copyright CERN and copyright holders of ALICE O2. This software is
 *  distributed under the terms of the GNU General Public License v3 (GPL
 *  Version 3), copied verbatim in the file "COPYING".
 *
 *  See http://alice-o2.web.cern.ch/license for full licensing information.
 *
 *  In applying this license CERN does not waive the privileges and immunities
 *  granted to it by virtue of its status as an Intergovernmental Organization
 *  or submit itself to any jurisdiction.
 */

<<<<<<< HEAD
import { RemoteData, sessionService, Observable } from '/js/src/index.js';
=======
import { Observable, RemoteData, sessionService } from '/js/src/index.js';
>>>>>>> 5f4c9bca
import { getRemoteData } from '../../../utilities/fetch/getRemoteData.js';
import { CreationModel } from '../../../models/CreationModel.js';
import { ShiftTypes } from '../../../domain/enums/ShiftTypes.js';

/**
 * @typedef MagnetConfiguration the configuration of the magnet
 * @property {string} solenoid the configuration of the solenoid
 * @property {string} dipole the configuration of the dipole
 */

/**
 * @typedef MagnetConfigurationSnapshot
 * @property {number} timestamp the timestamp where the configuration were active
 * @property {MagnetConfiguration} magnetConfiguration the actual configuration of the magnet
 */

/**
 * Model to store the EOS report creation page's state
 */
export class EosReportCreationModel extends CreationModel {
    /**
     * Constructor
     *
     * @param {'ECS'|'QC/PDP'|'SLIMOS'|'SL'|'DCS'} reportType type of the EOS report
     * @param {function} onCreationSuccess function called when the EOS report creation is successful, passing the created log ID as parameter
     */
    constructor(reportType, onCreationSuccess) {
        super(`/api/eos-report?reportType=${reportType}`, ({ id }) => onCreationSuccess(id));

        this._currentShiftData = RemoteData.notAsked();
        this._reportType = reportType;
        this._initOrResetData();
        this.fetchShiftData();
    }

    /**
     * Fetch the current shift data
     * @return {void}
     */
    fetchShiftData() {
        this._currentShiftData = RemoteData.loading();
        this.notify();

        getRemoteData(`/api/shift-data?shiftType=${this._reportType}`).then(
            ({ data }) => {
                this._currentShiftData = RemoteData.success(data);
                this.data.infoFromPreviousShifter = this.data.infoFromPreviousShifter
                    || this._currentShiftData.payload.infoFromPreviousShifter.value;
                this.notify();
            },
            (errors) => {
                this._currentShiftData = RemoteData.failure(errors);
                this.notify();
            },
        );
    }

    /**
     * Returns the type of the report
     *
     * @return {'ECS'|'QC/PDP'|'SLIMOS'|'SL'|'DCS'} the report type
     */
    get reportType() {
        return this._reportType;
    }

    /**
     * Returns the data corresponding to the current shift
     * @return {RemoteData} the current shift data
     */
    get currentShiftData() {
        return this._currentShiftData;
    }

    // eslint-disable-next-line valid-jsdoc
    /**
     * @inheritDoc
     */
    _initOrResetData() {
        /**
         * No need for a class for now
         * If fields need complex verification/formatting or anything else use a class
         *
         * @type {Partial<EosReportCreationRequest>}
         */
        this.data = new EosReportCreationFormData(this._reportType);
        this.data.bubbleTo(this);
    }

    // eslint-disable-next-line valid-jsdoc
    /**
     * @inheritDoc
     */
    _getSerializableData() {
        return this.data._serializable();
    }
}

// eslint-disable-next-line require-jsdoc, no-unused-vars
class EosReportCreationFormData extends Observable {
    // eslint-disable-next-line require-jsdoc, constructor-super
    constructor(type) {
        super();
        this._reportType = type;

        this.shifterName = sessionService.get().name;
        this.typeSpecific = {};
        switch (type) {
            case ShiftTypes.ECS:
                this.typeSpecific = { environmentComments: {}, runComments: {} };
                break;
            case ShiftTypes.QC_PDP:
                this.typeSpecific = { runComments: {} };
                break;
            case ShiftTypes.SLIMOS:
                this.typeSpecific = null;
                break;
            case ShiftTypes.SL:
<<<<<<< HEAD
                this.typeSpecific = {
                    magnets: {
                        start: { solenoid: null, dipole: null },
                        intermediates: [],
                        end: { solenoid: null, dipole: null },
                    },
=======
                // eslint-disable-next-line no-case-declarations
                const magnetConfigurationModel = new MagnetsConfigurationFormModel();
                magnetConfigurationModel.bubbleTo(this);
                this.data.typeSpecific = {
                    magnets: magnetConfigurationModel,
>>>>>>> 5f4c9bca
                };
                break;
            case ShiftTypes.DCS:
                this.typeSpecific = {
                    alerts: '',
                };
                break;
        }
    }

<<<<<<< HEAD
    // eslint-disable-next-line require-jsdoc
    _serializable() {
        const serializableData = {
            ...this,
=======
    // eslint-disable-next-line valid-jsdoc
    /**
     * @inheritDoc
     */
    _getSerializableData() {
        let ret = {
            ...this.data,
>>>>>>> 5f4c9bca
        };
        delete serializableData.observers;
        delete serializableData._reportType;
        // Data processing specific to some EoS report types
        switch (this._reportType) {
            case ShiftTypes.SL:
<<<<<<< HEAD
                serializableData.typeSpecific.magnets.intermediates =
                    serializableData.typeSpecific.magnets.intermediates.filter((item) => item !== null);
=======
                ret = {
                    ...ret,
                    typeSpecific: {
                        ...ret.typeSpecific,
                        magnets: ret.typeSpecific.magnets.normalize(),
                    },
                };
>>>>>>> 5f4c9bca
        }

        return serializableData;
    }

    // eslint-disable-next-line require-jsdoc
    pushIntermidiateMagnet(magnetConfiguration) {
        this.typeSpecific.magnets.intermediates.push(magnetConfiguration);
        this.notify();
    }

    // eslint-disable-next-line require-jsdoc
    removeIntermidiateMagnet(index) {
        this.typeSpecific.magnets.intermediates[index] = null;
        this.notify();
    }
}

/**
 * Model for form to fill in magnets configuration
 */
export class MagnetsConfigurationFormModel extends Observable {
    /**
     * Constructor
     */
    constructor() {
        super();

        /**
         * @type {MagnetConfiguration}
         * @private
         */
        this._start = { solenoid: '', dipole: '' };

        /**
         * @type {array<MagnetConfigurationSnapshot|null>[]}
         * @private
         */
        this._intermediates = [];

        /**
         * @type {MagnetConfiguration}
         * @private
         */
        this._end = { solenoid: '', dipole: '' };
    }

    /**
     * Return the start magnet configuration
     *
     * @return {MagnetConfiguration} the start configuration
     */
    get start() {
        return this._start;
    }

    /**
     * Add a new empty magnet intermediate value
     *
     * @return {void}
     */
    addIntermediate() {
        this._intermediates.push({
            timestamp: undefined,
            magnetConfiguration: { solenoid: '', dipole: '' },
        });
        this.notify();
    }

    /**
     * Drop the intermediate magnet configuration at the given key
     *
     * @param {number} key the key of the intermediate value
     * @return {void}
     */
    dropIntermediate(key) {
        this._intermediates[key] = null;
        this.notify();
    }

    /**
     * Returns the intermediates magnet configurations
     *
     * @return {array<MagnetConfigurationSnapshot|null>[]} the magnet configurations
     */
    get intermediates() {
        return this._intermediates;
    }

    /**
     * Return the final magnets configuration
     *
     * @return {MagnetConfiguration} the final configuration
     */
    get end() {
        return this._end;
    }

    /**
     * Returns the normalized magnet configuration
     *
     * @return {{start: MagnetConfiguration, end: MagnetConfiguration, intermediates: Array<MagnetConfigurationSnapshot>[]}} the configuration
     */
    normalize() {
        return {
            start: this._start,
            intermediates: this.intermediates.filter((item) => item !== null),
            end: this._end,
        };
    }
}<|MERGE_RESOLUTION|>--- conflicted
+++ resolved
@@ -11,11 +11,7 @@
  *  or submit itself to any jurisdiction.
  */
 
-<<<<<<< HEAD
-import { RemoteData, sessionService, Observable } from '/js/src/index.js';
-=======
 import { Observable, RemoteData, sessionService } from '/js/src/index.js';
->>>>>>> 5f4c9bca
 import { getRemoteData } from '../../../utilities/fetch/getRemoteData.js';
 import { CreationModel } from '../../../models/CreationModel.js';
 import { ShiftTypes } from '../../../domain/enums/ShiftTypes.js';
@@ -101,69 +97,35 @@
          *
          * @type {Partial<EosReportCreationRequest>}
          */
-        this.data = new EosReportCreationFormData(this._reportType);
-        this.data.bubbleTo(this);
-    }
-
-    // eslint-disable-next-line valid-jsdoc
-    /**
-     * @inheritDoc
-     */
-    _getSerializableData() {
-        return this.data._serializable();
-    }
-}
-
-// eslint-disable-next-line require-jsdoc, no-unused-vars
-class EosReportCreationFormData extends Observable {
-    // eslint-disable-next-line require-jsdoc, constructor-super
-    constructor(type) {
-        super();
-        this._reportType = type;
-
-        this.shifterName = sessionService.get().name;
-        this.typeSpecific = {};
-        switch (type) {
+        this.data = {
+            shifterName: sessionService.get().name,
+        };
+        switch (this._reportType) {
             case ShiftTypes.ECS:
-                this.typeSpecific = { environmentComments: {}, runComments: {} };
+                this.data.typeSpecific = { environmentComments: {}, runComments: {} };
                 break;
             case ShiftTypes.QC_PDP:
-                this.typeSpecific = { runComments: {} };
+                this.data.typeSpecific = { runComments: {} };
                 break;
             case ShiftTypes.SLIMOS:
-                this.typeSpecific = null;
+                this.data.typeSpecific = null;
                 break;
             case ShiftTypes.SL:
-<<<<<<< HEAD
-                this.typeSpecific = {
-                    magnets: {
-                        start: { solenoid: null, dipole: null },
-                        intermediates: [],
-                        end: { solenoid: null, dipole: null },
-                    },
-=======
                 // eslint-disable-next-line no-case-declarations
                 const magnetConfigurationModel = new MagnetsConfigurationFormModel();
                 magnetConfigurationModel.bubbleTo(this);
                 this.data.typeSpecific = {
                     magnets: magnetConfigurationModel,
->>>>>>> 5f4c9bca
                 };
                 break;
             case ShiftTypes.DCS:
-                this.typeSpecific = {
+                this.data.typeSpecific = {
                     alerts: '',
                 };
                 break;
         }
     }
 
-<<<<<<< HEAD
-    // eslint-disable-next-line require-jsdoc
-    _serializable() {
-        const serializableData = {
-            ...this,
-=======
     // eslint-disable-next-line valid-jsdoc
     /**
      * @inheritDoc
@@ -171,17 +133,11 @@
     _getSerializableData() {
         let ret = {
             ...this.data,
->>>>>>> 5f4c9bca
         };
-        delete serializableData.observers;
-        delete serializableData._reportType;
+
         // Data processing specific to some EoS report types
         switch (this._reportType) {
             case ShiftTypes.SL:
-<<<<<<< HEAD
-                serializableData.typeSpecific.magnets.intermediates =
-                    serializableData.typeSpecific.magnets.intermediates.filter((item) => item !== null);
-=======
                 ret = {
                     ...ret,
                     typeSpecific: {
@@ -189,22 +145,9 @@
                         magnets: ret.typeSpecific.magnets.normalize(),
                     },
                 };
->>>>>>> 5f4c9bca
         }
 
-        return serializableData;
-    }
-
-    // eslint-disable-next-line require-jsdoc
-    pushIntermidiateMagnet(magnetConfiguration) {
-        this.typeSpecific.magnets.intermediates.push(magnetConfiguration);
-        this.notify();
-    }
-
-    // eslint-disable-next-line require-jsdoc
-    removeIntermidiateMagnet(index) {
-        this.typeSpecific.magnets.intermediates[index] = null;
-        this.notify();
+        return ret;
     }
 }
 
