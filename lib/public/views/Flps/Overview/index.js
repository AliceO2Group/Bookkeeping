--- conflicted
+++ resolved
@@ -53,12 +53,8 @@
                     h('.w-15', amountSelector(() =>
                         model.flps.toggleFlpsDropdownVisible(), (amount) => model.flps
                         .setFlpsPerPage(amount), amountDropdownVisible, AVAILABLE_AMOUNTS, flpsPerPage, model.flps)),
-<<<<<<< HEAD
-                    pageSelector((page) => model.flps.setSelectedPage(page), model.flps),
-=======
                     data.isSuccess()
-                    && pageSelector(totalPages, selectedPage, (page) => model.flps.setSelectedPage(page)),
->>>>>>> 33e24be0
+                    && pageSelector((page) => model.flps.setSelectedPage(page), model.flps),
                     h('.w-15'),
                 ]),
             ])),
