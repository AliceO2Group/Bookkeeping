--- conflicted
+++ resolved
@@ -83,11 +83,8 @@
         displayOptions,
         dataPassId,
         sortModel,
-<<<<<<< HEAD
         mcReproducibleAsNotBad,
-=======
         cachedPdpBeamTypes,
->>>>>>> 22358f4f
     } = perDataPassOverviewModel;
 
     const activeColumns = {
