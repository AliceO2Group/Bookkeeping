--- conflicted
+++ resolved
@@ -44,11 +44,8 @@
         items: remoteRuns,
         detectors: remoteDetectors,
         dataPass: remoteDataPass,
-<<<<<<< HEAD
         qcSummary: remoteQcSummary,
-=======
         displayOptions,
->>>>>>> 921a29f5
     } = perDataPassOverviewModel;
 
     const activeColumns = {
