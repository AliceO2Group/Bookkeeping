/**
 * @license
 * Copyright CERN and copyright holders of ALICE O2. This software is
 * distributed under the terms of the GNU General Public License v3 (GPL
 * Version 3), copied verbatim in the file "COPYING".
 *
 * See http://alice-o2.web.cern.ch/license for full licensing information.
 *
 * In applying this license CERN does not waive the privileges and immunities
 * granted to it by virtue of its status as an Intergovernmental Organization
 * or submit itself to any jurisdiction.
 */

import { h, iconWarning, sessionService, switchCase } from '/js/src/index.js';
import { table } from '../../../components/common/table/table.js';
import { paginationComponent } from '../../../components/Pagination/paginationComponent.js';
import { estimateDisplayableRowsCount } from '../../../utilities/estimateDisplayableRowsCount.js';
import { exportRunsTriggerAndModal } from '../Overview/exportRunsTriggerAndModal.js';
import { runsActiveColumns } from '../ActiveColumns/runsActiveColumns.js';
import spinner from '../../../components/common/spinner.js';
import { tooltip } from '../../../components/common/popover/tooltip.js';
import { breadcrumbs } from '../../../components/common/navigation/breadcrumbs.js';
import { createRunDetectorsAsyncQcActiveColumns } from '../ActiveColumns/runDetectorsAsyncQcActiveColumns.js';
import { inelasticInteractionRateActiveColumnsForPbPb } from '../ActiveColumns/inelasticInteractionRateActiveColumnsForPbPb.js';
import { inelasticInteractionRateActiveColumnsForProtonProton } from '../ActiveColumns/inelasticInteractionRateActiveColumnsForProtonProton.js';
import { filtersPanelPopover } from '../../../components/Filters/common/filtersPanelPopover.js';
import { runNumbersFilter } from '../../../components/Filters/RunsFilter/runNumbersFilter.js';
import { qcSummaryLegendTooltip } from '../../../components/qcFlags/qcSummaryLegendTooltip.js';
import { isRunNotSubjectToQc } from '../../../components/qcFlags/isRunNotSubjectToQc.js';
import { frontLink } from '../../../components/common/navigation/frontLink.js';
import { getQcSummaryDisplay } from '../ActiveColumns/getQcSummaryDisplay.js';
import errorAlert from '../../../components/common/errorAlert.js';
import { switchInput } from '../../../components/common/form/switchInput.js';
import { PdpBeamType } from '../../../domain/enums/PdpBeamType.js';
import { SkimmingStage } from '../../../domain/enums/SkimmingStage.js';
import { badge } from '../../../components/common/badge.js';
import { Color } from '../../../components/common/colors.js';
import { mergeRemoteData } from '../../../utilities/mergeRemoteData.js';
import { numericalComparisonFilter } from '../../../components/Filters/common/filters/numericalComparisonFilter.js';
import { iconCaretBottom } from '/js/src/icons.js';
import { dropdown } from '../../../components/common/popover/dropdown.js';
import { BkpRoles } from '../../../domain/enums/BkpRoles.js';

const TABLEROW_HEIGHT = 59;
// Estimate of the navbar and pagination elements height total; Needs to be updated in case of changes;
const PAGE_USED_HEIGHT = 215;

/**
 * Return specific classes to style row of run which is not subject to QC
 *
 * @param {Run} run a run
 * @return {string|null} css classes
 */
const getRowClasses = (run) => isRunNotSubjectToQc(run) ? '.danger' : null;

/**
 * Display a toggle switch to change interpretation of MC.Reproducible flag type from bad to not-bad
 *
 * @param {boolean} value current value
 * @param {function} onChange to be called when switching
 * @returns {Component} the toggle switch
 */
const mcReproducibleAsNotBadToggle = (value, onChange) => h('#mcReproducibleAsNotBadToggle', switchInput(
    value,
    onChange,
    { labelAfter: h('em', 'MC.R as not-bad') },
));

/**
 * Render (if applies to type of current data pass) button to mark current data pass as skimmable,
 * if it's skimmable already, badge with this information is rendered instead
 *
 * @param {DataPass} dataPass data pass
 * @param {function} onclick onclick action
 * @param {RemoteData} requestResult remote data of result of request for marking data pass as skimmable
 * @return {Component} badge or button
 */
const skimmableControl = (dataPass, onclick, requestResult) => {
    const { name, pdpBeamType, skimmingStage } = dataPass;
    const skimmableIndicator = badge('Skimmable', { color: Color.SUCCESS });
    if (skimmingStage === SkimmingStage.SKIMMABLE) {
        return skimmableIndicator;
    }

    const validSkimmableProductionNameRegex = /_apass\d+(?!.*(skimming|skimmed|debug|test))/;
    if (validSkimmableProductionNameRegex.test(name) && pdpBeamType === PdpBeamType.PROTON_PROTON) {
        const buttonContent = 'Mark as skimmable';
        return requestResult.match({
            Success: () => skimmableIndicator,
            Failure: () => h('button.btn.primary', { onclick }, [tooltip(iconWarning(), 'Error occurred when sending request'), buttonContent]),
            Loading: () => h('button.btn.primary', { disabled: true }, h('.flex-row', ['Sending request...'])),
            NotAsked: () => h('button.btn.primary', { onclick }, buttonContent),
        });
    }
};

/**
 * Render Runs Per LHC Period overview page
 * @param {Model} model The overall model object.
 * @param {RunsPerDataPassOverviewModel} [model.runs.perDataPassOverviewModel] model holding state for of the page
 * @return {Component} The overview page
 */
export const RunsPerDataPassOverviewPage = ({
    runs: { perDataPassOverviewModel },
    dplDetectorsUserHasAccessTo: remoteDplDetectorsUserHasAccessTo,
    modalModel,
}) => {
    perDataPassOverviewModel.pagination.provideDefaultItemsPerPage(estimateDisplayableRowsCount(
        TABLEROW_HEIGHT,
        PAGE_USED_HEIGHT,
    ));

    const {
        items: remoteRuns,
        detectors: remoteDetectors,
        dataPass: remoteDataPass,
        qcSummary: remoteQcSummary,
        gaqSummary: remoteGaqSummary,
        displayOptions,
        dataPassId,
        sortModel,
        mcReproducibleAsNotBad,
        pdpBeamType,
        markAsSkimmableRequestResult,
        skimmableRuns: remoteSkimmableRuns,
        freezeOrUnfreezeActionState,
        discardAllQcFlagsActionState,
    } = perDataPassOverviewModel;

    const commonTitle = h('h2#breadcrumb-header', { style: 'white-space: nowrap;' }, 'Physics Runs');
    const runDetectorsSelectionIsEmpty = perDataPassOverviewModel.runDetectorsSelectionModel.selectedQueryString.length === 0;

    return h(
        '',
        { onremove: () => perDataPassOverviewModel.reset(false) },
        mergeRemoteData([remoteDataPass, remoteRuns, remoteDetectors, remoteQcSummary, remoteGaqSummary]).match({
            NotAsked: () => null,
            Failure: (errors) => errorAlert(errors),
            Success: ([dataPass, runs, detectors, qcSummary, gaqSummary]) => {
                const activeColumns = {
                    ...runsActiveColumns,
                    ...switchCase(
                        pdpBeamType,
                        {
                            [PdpBeamType.PROTON_PROTON]: inelasticInteractionRateActiveColumnsForProtonProton,
                            [PdpBeamType.LEAD_LEAD]: inelasticInteractionRateActiveColumnsForPbPb,
                        },
                        {
                            ...inelasticInteractionRateActiveColumnsForProtonProton,
                            ...inelasticInteractionRateActiveColumnsForPbPb,
                        },
                    ),
                    ...dataPass.skimmingStage === SkimmingStage.SKIMMABLE
                        ? {
                            readyForSkimming: {
                                name: 'Ready for skimming',
                                visible: true,
                                format: (_, { runNumber }) => remoteSkimmableRuns.match({
                                    Success: (skimmableRuns) => switchInput(
                                        skimmableRuns[runNumber],
                                        () => perDataPassOverviewModel.changeReadyForSkimmingFlagForRun({
                                            runNumber,
                                            readyForSkimming: !skimmableRuns[runNumber],
                                        }),
                                        {
                                            labelAfter: skimmableRuns[runNumber]
                                                ? badge('ready', { color: Color.GREEN })
                                                : badge('not ready', { color: Color.WARNING_DARKER }),
                                        },
                                    ),
                                    Loading: () => h('.mh3.ph4', '... ...'),
                                    Failure: () => tooltip(iconWarning(), 'Error occurred'),
                                    NotAsked: () => tooltip(iconWarning(), 'Not asked for data'),
                                }),
<<<<<<< HEAD
                                {
                                    labelAfter: skimmableRuns[runNumber]
                                        ? badge('ready', { color: Color.GREEN })
                                        : badge('not ready', { color: Color.WARNING_DARKER }),
                                },
                            ),
                            Loading: () => h('.mh3.ph4', '... ...'),
                            Failure: () => tooltip(iconWarning(), 'Error occurred'),
                            NotAsked: () => tooltip(iconWarning(), 'Not asked for data'),
                        }),
                        profiles: ['runsPerDataPass'],
                    },
                }
                : {},
            Other: () => {},
        }),
        ...remoteGaqSummary.match({
            Success: (gaqSummary) => ({
                globalAggregatedQuality: {
                    name: 'GAQ',
                    visible: true,
                    format: (_, { runNumber }) => {
                        const runGaqSummary = gaqSummary[runNumber];
                        const gaqDisplay = runGaqSummary?.qualityNotDefinedEffectiveRunCoverage === 0
                            ? getQcSummaryDisplay(runGaqSummary, { mcReproducibleAsNotBad })
                            : h('button.btn.btn-primary.w-100', 'GAQ');
=======
                                profiles: ['runsPerDataPass'],
                            },
                        }
                        : {},
                    globalAggregatedQuality: {
                        name: 'GAQ',
                        information: h(
                            '',
                            h('', 'Global aggregated flag based on critical detectors.'),
                            h('', 'Default detectors: FT0, ITS, TPC (and ZDC for heavy-ion runs)'),
                        ),
                        visible: true,
                        format: (_, { runNumber }) => {
                            const runGaqSummary = gaqSummary[runNumber];
                            const gaqDisplay = runGaqSummary
                                ? getQcSummaryDisplay(runGaqSummary, { mcReproducibleAsNotBad })
                                : h('button.btn.btn-primary.w-100', 'GAQ');
>>>>>>> b3c7e024

                            return frontLink(gaqDisplay, 'gaq-flags', { dataPassId, runNumber });
                        },
                        filter: ({ gaqNotBadFractionFilterModel }) => numericalComparisonFilter(
                            gaqNotBadFractionFilterModel,
                            { step: 0.0001, selectorPrefix: 'gaqNotBadFraction' },
                        ),
                        profiles: ['runsPerDataPass'],
                    },
                    ...createRunDetectorsAsyncQcActiveColumns(
                        perDataPassOverviewModel.runDetectorsSelectionModel,
                        detectors,
                        remoteDplDetectorsUserHasAccessTo,
                        { dataPass },
                        {
                            profiles: 'runsPerDataPass',
                            qcSummary,
                            mcReproducibleAsNotBad,
                        },
                    ),
                };

                return [
                    h('.flex-row.justify-between.items-center.g2', [
                        filtersPanelPopover(perDataPassOverviewModel, activeColumns, { profile: 'runsPerDataPass' }),
                        h('.pl2#runOverviewFilter', runNumbersFilter(perDataPassOverviewModel.filteringModel.get('runNumbers'))),
                        h(
                            '.flex-row.g1.items-center',
                            h('.flex-row.items-center.g1', [
                                breadcrumbs([commonTitle, h('h2#breadcrumb-data-pass-name', dataPass.name)]),
                                h('#skimmableControl', skimmableControl(
                                    dataPass,
                                    () => {
                                        if (confirm('The data pass is going to be set as skimmable. Do you want to continue?')) {
                                            perDataPassOverviewModel.markDataPassAsSkimmable();
                                        }
                                    },
                                    markAsSkimmableRequestResult,
                                )),
                            ]),
                        ),
                        mcReproducibleAsNotBadToggle(
                            mcReproducibleAsNotBad,
                            () => perDataPassOverviewModel.setMcReproducibleAsNotBad(!mcReproducibleAsNotBad),
                        ),
                        h('.mlauto', qcSummaryLegendTooltip()),
                        h('#actions-dropdown-button', dropdown(
                            h('button.btn.btn-primary', h('.flex-row.g2', ['Actions', iconCaretBottom()])),
                            h('.flex-column.p2.g2', [
                                exportRunsTriggerAndModal(perDataPassOverviewModel, modalModel, { autoMarginLeft: false }),
                                frontLink(
                                    h('button.btn.btn-primary.w-100.h2}#set-qc-flags-trigger', {
                                        disabled: runDetectorsSelectionIsEmpty,
                                    }, 'Set QC Flags'),
                                    'qc-flag-creation-for-data-pass',
                                    {
                                        runNumberDetectorsMap: perDataPassOverviewModel.runDetectorsSelectionModel.selectedQueryString,
                                        dataPassId,
                                    },
                                ),
                                sessionService.hasAccess([BkpRoles.DPG_ASYNC_QC_ADMIN]) && [
                                    h(
                                        'button.btn.btn-danger',
                                        {
                                            ...freezeOrUnfreezeActionState.match({
                                                Loading: () => ({
                                                    disabled: true,
                                                    title: 'Loading',
                                                }),
                                                Other: () => ({}),
                                            }),
                                            onclick: () => dataPass.isFrozen
                                                ? perDataPassOverviewModel.unfreezeDataPass()
                                                : perDataPassOverviewModel.freezeDataPass(),
                                        },
                                        `${dataPass.isFrozen ? 'Unfreeze' : 'Freeze'} the data pass`,
                                    ),
                                    h(
                                        'button.btn.btn-danger',
                                        {
                                            ...discardAllQcFlagsActionState.match({
                                                Loading: () => ({
                                                    disabled: true,
                                                    title: 'Loading',
                                                }),
                                                Other: () => ({}),
                                            }),
                                            onclick: () => {
                                                if (confirm('Are you sure you want to delete ALL the QC flags for this data pass?')) {
                                                    perDataPassOverviewModel.discardAllQcFlags();
                                                }
                                            },
                                        },
                                        'Delete ALL QC flags',
                                    ),
                                ],
                            ]),
                            { alignment: 'right' },
                        )),
                    ]),
                    markAsSkimmableRequestResult.match({
                        Failure: (errors) => errorAlert(errors),
                        Other: () => null,
                    }),
                    freezeOrUnfreezeActionState.match({
                        Failure: (errors) => errorAlert(errors),
                        Other: () => null,
                    }),
                    discardAllQcFlagsActionState.match({
                        Failure: (errors) => errorAlert(errors),
                        Other: () => null,
                    }),
                    h('.flex-column.w-100', [
                        table(
                            runs,
                            activeColumns,
                            { classes: getRowClasses },
                            {
                                profile: 'runsPerDataPass',
                                ...displayOptions,
                            },
                            { sort: sortModel },
                        ),
                        paginationComponent(perDataPassOverviewModel.pagination),
                    ]),
                ];
            },
            Loading: () => spinner(),
        }),
    );
};<|MERGE_RESOLUTION|>--- conflicted
+++ resolved
@@ -172,34 +172,6 @@
                                     Failure: () => tooltip(iconWarning(), 'Error occurred'),
                                     NotAsked: () => tooltip(iconWarning(), 'Not asked for data'),
                                 }),
-<<<<<<< HEAD
-                                {
-                                    labelAfter: skimmableRuns[runNumber]
-                                        ? badge('ready', { color: Color.GREEN })
-                                        : badge('not ready', { color: Color.WARNING_DARKER }),
-                                },
-                            ),
-                            Loading: () => h('.mh3.ph4', '... ...'),
-                            Failure: () => tooltip(iconWarning(), 'Error occurred'),
-                            NotAsked: () => tooltip(iconWarning(), 'Not asked for data'),
-                        }),
-                        profiles: ['runsPerDataPass'],
-                    },
-                }
-                : {},
-            Other: () => {},
-        }),
-        ...remoteGaqSummary.match({
-            Success: (gaqSummary) => ({
-                globalAggregatedQuality: {
-                    name: 'GAQ',
-                    visible: true,
-                    format: (_, { runNumber }) => {
-                        const runGaqSummary = gaqSummary[runNumber];
-                        const gaqDisplay = runGaqSummary?.qualityNotDefinedEffectiveRunCoverage === 0
-                            ? getQcSummaryDisplay(runGaqSummary, { mcReproducibleAsNotBad })
-                            : h('button.btn.btn-primary.w-100', 'GAQ');
-=======
                                 profiles: ['runsPerDataPass'],
                             },
                         }
@@ -217,7 +189,6 @@
                             const gaqDisplay = runGaqSummary
                                 ? getQcSummaryDisplay(runGaqSummary, { mcReproducibleAsNotBad })
                                 : h('button.btn.btn-primary.w-100', 'GAQ');
->>>>>>> b3c7e024
 
                             return frontLink(gaqDisplay, 'gaq-flags', { dataPassId, runNumber });
                         },
