/**
 * @license
 * Copyright CERN and copyright holders of ALICE O2. This software is
 * distributed under the terms of the GNU General Public License v3 (GPL
 * Version 3), copied verbatim in the file "COPYING".
 *
 * See http://alice-o2.web.cern.ch/license for full licensing information.
 *
 * In applying this license CERN does not waive the privileges and immunities
 * granted to it by virtue of its status as an Intergovernmental Organization
 * or submit itself to any jurisdiction.
 */

import { h, iconWarning, switchCase } from '/js/src/index.js';
import { table } from '../../../components/common/table/table.js';
import { paginationComponent } from '../../../components/Pagination/paginationComponent.js';
import { estimateDisplayableRowsCount } from '../../../utilities/estimateDisplayableRowsCount.js';
import { exportRunsTriggerAndModal } from '../Overview/exportRunsTriggerAndModal.js';
import { runsActiveColumns } from '../ActiveColumns/runsActiveColumns.js';
import spinner from '../../../components/common/spinner.js';
import { tooltip } from '../../../components/common/popover/tooltip.js';
import { breadcrumbs } from '../../../components/common/navigation/breadcrumbs.js';
import { createRunDetectorsAsyncQcActiveColumns } from '../ActiveColumns/runDetectorsAsyncQcActiveColumns.js';
import { inelasticInteractionRateActiveColumnsForPbPb } from '../ActiveColumns/inelasticInteractionRateActiveColumnsForPbPb.js';
import { inelasticInteractionRateActiveColumnsForProtonProton } from '../ActiveColumns/inelasticInteractionRateActiveColumnsForProtonProton.js';
import { filtersPanelPopover } from '../../../components/Filters/common/filtersPanelPopover.js';
import runNumberFilter from '../../../components/Filters/RunsFilter/runNumber.js';
import { qcSummaryLegendTooltip } from '../../../components/qcFlags/qcSummaryLegendTooltip.js';
import { isRunNotSubjectToQc } from '../../../components/qcFlags/isRunSubjectToQc.js';
import { frontLink } from '../../../components/common/navigation/frontLink.js';
import { getQcSummaryDisplay } from '../ActiveColumns/getQcSummaryDisplay.js';
import errorAlert from '../../../components/common/errorAlert.js';
<<<<<<< HEAD
=======
import { switchInput } from '../../../components/common/form/switchInput.js';
>>>>>>> a9e5a2eb
import { PdpBeamType } from '../../../domain/enums/PdpBeamType.js';

const TABLEROW_HEIGHT = 59;
// Estimate of the navbar and pagination elements height total; Needs to be updated in case of changes;
const PAGE_USED_HEIGHT = 215;

/**
 * Return specific classes to style row of run which is not subject to QC
 *
 * @param {Run} run a run
 * @return {string|null} css classes
 */
const getRowClasses = (run) => isRunNotSubjectToQc(run) ? '.danger' : null;

/**
 * Display a toggle switch to change interpretation of MC.Reproducible flag type from bad to not-bad
 *
 * @param {boolean} value current value
 * @param {function} onChange to be called when switching
 * @returns {Component} the toggle switch
 */
const mcReproducibleAsNotBadToggle = (value, onChange) => h('#mcReproducibleAsNotBadToggle', switchInput(
    value,
    onChange,
    { labelAfter: h('em', 'MC.R as not-bad') },
));

/**
 * Render Runs Per LHC Period overview page
 * @param {Model} model The overall model object.
 * @param {Model} [model.runs.perDataPassOverviewModel] model holding state for of the page
 * @return {Component} The overview page
 */
export const RunsPerDataPassOverviewPage = ({
    runs: { perDataPassOverviewModel },
    dplDetectorsUserHasAccessTo: remoteDplDetectorsUserHasAccessTo,
    modalModel,
}) => {
    perDataPassOverviewModel.pagination.provideDefaultItemsPerPage(estimateDisplayableRowsCount(
        TABLEROW_HEIGHT,
        PAGE_USED_HEIGHT,
    ));

    const {
        items: remoteRuns,
        detectors: remoteDetectors,
        dataPass: remoteDataPass,
        qcSummary: remoteQcSummary,
        gaqSummary: remoteGaqSummary,
        displayOptions,
        dataPassId,
        sortModel,
<<<<<<< HEAD
=======
        mcReproducibleAsNotBad,
>>>>>>> a9e5a2eb
        pdpBeamType,
    } = perDataPassOverviewModel;

    const activeColumns = {
        ...runsActiveColumns,
        ...switchCase(pdpBeamType, {
            [PdpBeamType.PROTON_PROTON]: inelasticInteractionRateActiveColumnsForProtonProton,
            [PdpBeamType.LEAD_LEAD]: inelasticInteractionRateActiveColumnsForPbPb,
        }, {
            ...inelasticInteractionRateActiveColumnsForProtonProton,
            ...inelasticInteractionRateActiveColumnsForPbPb,
        }),
        ...remoteGaqSummary.match({
            Success: (gaqSummary) => ({
                globalAggregatedQuality: {
                    name: 'GAQ',
                    visible: true,
                    format: (_, { runNumber }) => {
                        const runGaqSummary = gaqSummary[runNumber];
                        const gaqDisplay = runGaqSummary
                            ? getQcSummaryDisplay(runGaqSummary, { mcReproducibleAsNotBad })
                            : h('button.btn.btn-primary.w-100', 'GAQ');

                        return frontLink(gaqDisplay, 'gaq-flags', { dataPassId, runNumber });
                    },
                    profiles: ['runsPerDataPass'],
                },
            }),
            Other: () => ({}),
        }),
        ...dataPassId && createRunDetectorsAsyncQcActiveColumns(
            remoteDetectors.match({
                Success: (payload) => payload,
                Other: () => [],
            }),
            remoteDplDetectorsUserHasAccessTo,
            { dataPassId },
            {
                profiles: 'runsPerDataPass',
                qcSummary: remoteQcSummary.match({
                    Success: (qcSummary) => qcSummary,
                    Other: () => null,
                }),
                mcReproducibleAsNotBad,
            },
        ),
    };

    const commonTitle = h('h2', { style: 'white-space: nowrap;' }, 'Physics Runs');

    return h('', { onremove: () => perDataPassOverviewModel.reset(false) }, [
        h('.flex-row.justify-between.items-center.g2', [
            filtersPanelPopover(perDataPassOverviewModel, activeColumns, { profile: 'runsPerDataPass' }),
            h('.pl2#runOverviewFilter', runNumberFilter(perDataPassOverviewModel)),
            h(
                '.flex-row.g1.items-center',
                remoteDataPass.match({
                    Success: (payload) => breadcrumbs([commonTitle, h('h2', payload.name)]),
                    Failure: () => [commonTitle, tooltip(h('.f3', iconWarning()), 'Not able to fetch data pass info')],
                    Loading: () => [commonTitle, spinner({ size: 2, absolute: false })],
                    NotAsked: () => [commonTitle, tooltip(h('.f3', iconWarning()), 'No data was asked for')],
                }),
            ),
            mcReproducibleAsNotBadToggle(
                mcReproducibleAsNotBad,
                () => perDataPassOverviewModel.setMcReproducibleAsNotBad(!mcReproducibleAsNotBad),
            ),

            h('.mlauto', qcSummaryLegendTooltip()),
            exportRunsTriggerAndModal(perDataPassOverviewModel, modalModel, { autoMarginLeft: false }),
        ]),
        h('.flex-column.w-100', [
            remoteGaqSummary.match({ Failure: (errors) => errorAlert(errors), Other: () => null }),
            table(
                remoteRuns,
                activeColumns,
                { classes: getRowClasses },
                {
                    profile: 'runsPerDataPass',
                    ...displayOptions,
                },
                { sort: sortModel },
            ),
            paginationComponent(perDataPassOverviewModel.pagination),
        ]),
    ]);
};<|MERGE_RESOLUTION|>--- conflicted
+++ resolved
@@ -30,10 +30,7 @@
 import { frontLink } from '../../../components/common/navigation/frontLink.js';
 import { getQcSummaryDisplay } from '../ActiveColumns/getQcSummaryDisplay.js';
 import errorAlert from '../../../components/common/errorAlert.js';
-<<<<<<< HEAD
-=======
 import { switchInput } from '../../../components/common/form/switchInput.js';
->>>>>>> a9e5a2eb
 import { PdpBeamType } from '../../../domain/enums/PdpBeamType.js';
 
 const TABLEROW_HEIGHT = 59;
@@ -86,10 +83,7 @@
         displayOptions,
         dataPassId,
         sortModel,
-<<<<<<< HEAD
-=======
         mcReproducibleAsNotBad,
->>>>>>> a9e5a2eb
         pdpBeamType,
     } = perDataPassOverviewModel;
 
