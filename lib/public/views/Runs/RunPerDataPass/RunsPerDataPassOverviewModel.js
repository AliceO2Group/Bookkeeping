/**
 * @license
 * Copyright CERN and copyright holders of ALICE O2. This software is
 * distributed under the terms of the GNU General Public License v3 (GPL
 * Version 3), copied verbatim in the file "COPYING".
 *
 * See http://alice-o2.web.cern.ch/license for full licensing information.
 *
 * In applying this license CERN does not waive the privileges and immunities
 * granted to it by virtue of its status as an Intergovernmental Organization
 * or submit itself to any jurisdiction.
 */
import { RemoteData } from '/js/src/index.js';
import { buildUrl } from '../../../utilities/fetch/buildUrl.js';
import { ObservableData } from '../../../utilities/ObservableData.js';
import { getRemoteDataSlice } from '../../../utilities/fetch/getRemoteDataSlice.js';
import { getRemoteData } from '../../../utilities/fetch/getRemoteData.js';
import { detectorsProvider } from '../../../services/detectors/detectorsProvider.js';
<<<<<<< HEAD
import { FloatComparisonFilterModel } from '../../../components/Filters/common/filters/FloatComparisonFilterModel.js';
=======
import { FixedPdpBeamTypeRunsOverviewModel } from '../Overview/FixedPdpBeamTypeRunsOverviewModel.js';
>>>>>>> 9976cae6

/**
 * Runs Per Data Pass overview model
 */
export class RunsPerDataPassOverviewModel extends FixedPdpBeamTypeRunsOverviewModel {
    /**
     * Constructor
     * @param {Model} model global model
     */
    constructor(model) {
        super(model);
        this._detectors$ = detectorsProvider.qc$;
        this._detectors$.bubbleTo(this);
        this._dataPass = new ObservableData(RemoteData.notAsked());
        this._dataPass.bubbleTo(this);
        this._qcSummary$ = new ObservableData(RemoteData.NotAsked());
        this._qcSummary$.bubbleTo(this);
        this._gaqSummary$ = new ObservableData(RemoteData.NotAsked());
        this._gaqSummary$.bubbleTo(this);

        this._mcReproducibleAsNotBad = false;

<<<<<<< HEAD
        this._gaqNotBadFractionFilterModel = new FloatComparisonFilterModel();
        this._gaqNotBadFractionFilterModel.observe(() => this._applyFilters());
        this._gaqNotBadFractionFilterModel.visualChange$.bubbleTo(this);

=======
>>>>>>> 9976cae6
        this.patchDisplayOptions({ horizontalScrollEnabled: true });
    }

    /**
     * Fetch data pass data which runs are fetched
     * @return {Promise<void>} promise
     */
    async _fetchDataPass() {
        this._dataPass.setCurrent(RemoteData.loading());
        try {
            const { items: [dataPass] = [] } = await getRemoteDataSlice(`/api/dataPasses?filter[ids][]=${this._dataPassId}`);
            this._dataPass.setCurrent(RemoteData.success(dataPass));
        } catch (error) {
            this._dataPass.setCurrent(RemoteData.failure(error));
        }
    }

    /**
     * Fetch QC summaries for given data pass
     * @return {Promise<void>} promise
     */
    async _fetchQcSummary() {
        this._qcSummary$.setCurrent(RemoteData.loading());
        try {
            const { data: qcSummary } = await getRemoteData(buildUrl('/api/qcFlags/summary', {
                dataPassId: this._dataPassId,
                mcReproducibleAsNotBad: this._mcReproducibleAsNotBad,
            }));
            this._qcSummary$.setCurrent(RemoteData.success(qcSummary));
        } catch (error) {
            this._qcSummary$.setCurrent(RemoteData.failure(error));
        }
    }

    /**
     * Fetch GAQ summary for given data pass
     * @return {Promise<void>} resolves once data are fetched
     */
    async _fetchGaqSummary() {
        this._gaqSummary$.setCurrent(RemoteData.loading());
        try {
            const { data: gaqSummary } = await getRemoteData(buildUrl('/api/qcFlags/summary/gaq', {
                dataPassId: this._dataPassId,
                mcReproducibleAsNotBad: this._mcReproducibleAsNotBad,
            }));
            this._gaqSummary$.setCurrent(RemoteData.success(gaqSummary));
        } catch (error) {
            this._gaqSummary$.setCurrent(RemoteData.failure(error));
        }
    }

    // eslint-disable-next-line valid-jsdoc
    /**
     * @inheritdoc
     */
    async load() {
        if (!this._dataPassId) {
            return;
        }
        this._fetchDataPass();
        this._fetchQcSummary();
        this._fetchGaqSummary();
        super.load();
    }

    // eslint-disable-next-line valid-jsdoc
    /**
     * @inheritdoc
     */
    getRootEndpoint() {
        return buildUrl(super.getRootEndpoint(), { filter: {
            dataPassIds: [this._dataPassId],
            ...!this._gaqNotBadFractionFilterModel.isEmpty && {
                gaq: {
                    notBadFraction: {
                        [encodeURIComponent(this._gaqNotBadFractionFilterModel.current.operator)]:
                            this._gaqNotBadFractionFilterModel.current.value / 100,
                    },
                    mcReproducibleAsNotBad: this._mcReproducibleAsNotBad,
                },
            },
        } });
    }

    // eslint-disable-next-line valid-jsdoc
    /**
     * @inheritdoc
     */
    resetFiltering(fetch = true) {
        super.resetFiltering(fetch);
        this._gaqNotBadFractionFilterModel?.reset(); // Reset is called in super class
    }

    /**
     * Get gaqNotBadFraction filter model
     *
     * @return {FloatComparisonFilterModel} filter model
     */
    get gaqNotBadFractionFilterModel() {
        return this._gaqNotBadFractionFilterModel;
    }

    /**
     * Set id of data pass which runs are to be fetched
     * @param {number} dataPassId id of Data Pass
     */
    set dataPassId(dataPassId) {
        this._dataPassId = dataPassId;
    }

    /**
     * Get current data pass which runs are fetched
     */
    get dataPass() {
        return this._dataPass.getCurrent();
    }

    /**
     * Get all detectors
     * @return {RemoteData<DplDetector[]>} detectors
     */
    get detectors() {
        return this._detectors$.getCurrent();
    }

    /**
     * QC summary getter
     * @return {RemoteData<QcSummary>} QC summary
     */
    get qcSummary() {
        return this._qcSummary$.getCurrent();
    }

    /**
     * GAQ summary getter
     * @return {RemoteData<GaqSummary>} GAQ summary
     */
    get gaqSummary() {
        return this._gaqSummary$.getCurrent();
    }

    /**
     * Data pass id getter
     * @return {number} current data pass id
     */
    get dataPassId() {
        return this._dataPassId;
    }

    /**
     * Set mcReproducibleAsNotBad
     *
     * @param {boolean} mcReproducibleAsNotBad new value
<<<<<<< HEAD
     */
    set mcReproducibleAsNotBad(mcReproducibleAsNotBad) {
        this._mcReproducibleAsNotBad = mcReproducibleAsNotBad;
=======
     * @return {void}
     */
    setMcReproducibleAsNotBad(mcReproducibleAsNotBad) {
        this._mcReproducibleAsNotBad = mcReproducibleAsNotBad;
        this._fetchGaqSummary();
        this._fetchQcSummary();
>>>>>>> 9976cae6
    }

    /**
     * Get mcReproducibleAsNotBad
     *
     * @return {boolean} mcReproducibleAsNotBad
     */
    get mcReproducibleAsNotBad() {
        return this._mcReproducibleAsNotBad;
    }
}<|MERGE_RESOLUTION|>--- conflicted
+++ resolved
@@ -16,11 +16,8 @@
 import { getRemoteDataSlice } from '../../../utilities/fetch/getRemoteDataSlice.js';
 import { getRemoteData } from '../../../utilities/fetch/getRemoteData.js';
 import { detectorsProvider } from '../../../services/detectors/detectorsProvider.js';
-<<<<<<< HEAD
 import { FloatComparisonFilterModel } from '../../../components/Filters/common/filters/FloatComparisonFilterModel.js';
-=======
 import { FixedPdpBeamTypeRunsOverviewModel } from '../Overview/FixedPdpBeamTypeRunsOverviewModel.js';
->>>>>>> 9976cae6
 
 /**
  * Runs Per Data Pass overview model
@@ -43,13 +40,10 @@
 
         this._mcReproducibleAsNotBad = false;
 
-<<<<<<< HEAD
         this._gaqNotBadFractionFilterModel = new FloatComparisonFilterModel();
         this._gaqNotBadFractionFilterModel.observe(() => this._applyFilters());
         this._gaqNotBadFractionFilterModel.visualChange$.bubbleTo(this);
 
-=======
->>>>>>> 9976cae6
         this.patchDisplayOptions({ horizontalScrollEnabled: true });
     }
 
@@ -203,18 +197,12 @@
      * Set mcReproducibleAsNotBad
      *
      * @param {boolean} mcReproducibleAsNotBad new value
-<<<<<<< HEAD
-     */
-    set mcReproducibleAsNotBad(mcReproducibleAsNotBad) {
-        this._mcReproducibleAsNotBad = mcReproducibleAsNotBad;
-=======
      * @return {void}
      */
     setMcReproducibleAsNotBad(mcReproducibleAsNotBad) {
         this._mcReproducibleAsNotBad = mcReproducibleAsNotBad;
         this._fetchGaqSummary();
         this._fetchQcSummary();
->>>>>>> 9976cae6
     }
 
     /**
