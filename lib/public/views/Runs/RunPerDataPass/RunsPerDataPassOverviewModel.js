--- conflicted
+++ resolved
@@ -50,7 +50,6 @@
             .build();
 
         this._detectors$.bubbleTo(this);
-<<<<<<< HEAD
         this._detectors$.observe((observableData) => observableData.getCurrent().apply({
             Success: (detectors) => detectors.forEach(({ id }) => {
                 this._filteringModel.put(`detectorsQc[_${id}][notBadFraction]`, new NumericalComparisonFilterModel({
@@ -59,12 +58,7 @@
                 }), true);
             }),
         }));
-=======
         this.registerDetectorsNotBadFractionFilterModels(this._detectors$);
-
-        this._dataPass = new ObservableData(RemoteData.notAsked());
-        this._dataPass.bubbleTo(this);
->>>>>>> 3cc88b4c
 
         this._qcSummary$ = new ObservableData(RemoteData.notAsked());
         this._qcSummary$.bubbleTo(this);
