/**
 * @license
 * Copyright CERN and copyright holders of ALICE O2. This software is
 * distributed under the terms of the GNU General Public License v3 (GPL
 * Version 3), copied verbatim in the file "COPYING".
 *
 * See http://alice-o2.web.cern.ch/license for full licensing information.
 *
 * In applying this license CERN does not waive the privileges and immunities
 * granted to it by virtue of its status as an Intergovernmental Organization
 * or submit itself to any jurisdiction.
 */

import { h } from '/js/src/index.js';
import { remoteDataTagPicker } from '../../../components/tag/remoteDataTagPicker.js';

/**
 * A panel containing:
 * a list of potential tags to add to a RUN
<<<<<<< HEAD
 * a button to update the tag selection
 * @param {Object} model Pass the model to access the defined functions.
=======
 *a button to update the tag selection
 * @param {Model} model Pass the model to access the defined functions.
>>>>>>> 31b99dbc
 * @return {vnode} virtual node with representation of the panel
 */
const editTagsPanel = (model) => h(
    '#tags-selection.flex-column.w-30',
<<<<<<< HEAD
    remoteDataTagPicker(model.tags.getActiveTags(), model.runs.editionTagPickerModel, { outlineSelection: true }),
=======
    remoteDataTagPicker(model.tags.getTags(), model.runs.detailsModel.editionTagPickerModel, { outlineSelection: true }),
>>>>>>> 31b99dbc
);

export default editTagsPanel;<|MERGE_RESOLUTION|>--- conflicted
+++ resolved
@@ -17,22 +17,13 @@
 /**
  * A panel containing:
  * a list of potential tags to add to a RUN
-<<<<<<< HEAD
  * a button to update the tag selection
- * @param {Object} model Pass the model to access the defined functions.
-=======
- *a button to update the tag selection
  * @param {Model} model Pass the model to access the defined functions.
->>>>>>> 31b99dbc
  * @return {vnode} virtual node with representation of the panel
  */
 const editTagsPanel = (model) => h(
     '#tags-selection.flex-column.w-30',
-<<<<<<< HEAD
-    remoteDataTagPicker(model.tags.getActiveTags(), model.runs.editionTagPickerModel, { outlineSelection: true }),
-=======
-    remoteDataTagPicker(model.tags.getTags(), model.runs.detailsModel.editionTagPickerModel, { outlineSelection: true }),
->>>>>>> 31b99dbc
+    remoteDataTagPicker(model.tags.getActiveTags(), model.runs.detailsModel.editionTagPickerModel, { outlineSelection: true }),
 );
 
 export default editTagsPanel;