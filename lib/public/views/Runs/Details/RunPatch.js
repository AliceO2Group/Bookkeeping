import { Observable } from '/js/src/index.js';
import { RUN_CALIBRATION_STATUS, RunCalibrationStatus } from '../../../domain/enums/RunCalibrationStatus.js';

/**
 * @typedef EorReasonPatch
 * @property {number} [id]
 * @property {number} reasonTypeId
 * @property {string} description
 */

/**
 * Represents a patch that may be applied to an existing run
 */
export class RunPatch extends Observable {
    /**
     * Constructor
     * @param {Run} [run] the run on which the patch will be applied
     */
    constructor(run) {
        super();

        /**
         * Store the run to reset patch
         *
         * @type {Run|undefined}
         * @private
         */
        this._run = run;

        this.reset();
    }

    /**
     * States if the current patch is valid
     * @return {boolean} true if the patch is valid
     */
    isValid() {
<<<<<<< HEAD
        // If we change the detectors qualities, we require a reason
        const detectorQualityChangeReasonIsValid = !this.hasAnyDetectorsQualityChange()
            || Boolean(this._detectorsQualitiesChangeReason);
=======
        // If we change the run quality, we require a reason
        const runQualityChangeReasonIsValid = !this.hasRunQualityChange()
            || Boolean(this._runQualityChangeReason);
>>>>>>> f305df88

        // If we change the calibration status, we require a reason
        const calibrationStatusChangeReasonIsValid = !this.requireCalibrationStatusChangeReason
            || Boolean(this._calibrationStatusChangeReason);

<<<<<<< HEAD
        return calibrationStatusChangeReasonIsValid && detectorQualityChangeReasonIsValid;
=======
        // If we change the detectors qualities, we require a reason
        const detectorQualityChangeReasonIsValid = !this.hasAnyDetectorsQualityChange()
            || Boolean(this._detectorsQualitiesChangeReason);

        return calibrationStatusChangeReasonIsValid && detectorQualityChangeReasonIsValid && runQualityChangeReasonIsValid;
>>>>>>> f305df88
    }

    /**
     * Returns the patch in the form of a simple object that can be displayed as JSON
     *
     * @return {object} the JSON version of the patch
     */
    toPojo() {
        const ret = {};

        if (this._tags.length !== this._run.tags.length || this._run.tags.some(({ text }) => !this._tags.includes(text))) {
            ret.tags = this._tags;
        }

        if (this.hasAnyDetectorsQualityChange()) {
            ret.detectorsQualities = [];
            for (const [detectorId, quality] of this._detectorsQualitiesPatches.entries()) {
                ret.detectorsQualities.push({ detectorId, quality });
            }
            ret.detectorsQualitiesChangeReason = this._detectorsQualitiesChangeReason;
        }

        if (this._eorReasons.length !== this._run.eorReasons.length || this._eorReasons.some(({ id }) => id === undefined)) {
            ret.eorReasons = this._eorReasons;
        }

        if (this.hasRunQualityChange) {
            ret.runQuality = this._runQuality;
            ret.runQualityChangeReason = this._runQualityChangeReason;
        }

        if (this._run.calibrationStatus !== this._calibrationStatus) {
            ret.calibrationStatus = this._calibrationStatus;
        }

        if (this.requireCalibrationStatusChangeReason) {
            ret.calibrationStatusChangeReason = this._calibrationStatusChangeReason;
        }

        return ret;
    }

    /**
     * Reset the patch to no modification
     *
     * @return {void}
     */
    reset() {
        const { calibrationStatus, eorReasons = [], tags = [], detectorsQualities = [], runQuality } = this._run || {};

        this._runQuality = runQuality;
        this._eorReasons = eorReasons.map(({ id, description, reasonTypeId }) => ({ id, description, reasonTypeId }));
        this._tags = tags.map(({ text }) => text);

        /**
         * Stores, for each detector, its current quality
         * @type {Map<number, string>}
         * @private
         */
        this._detectorsQualities = new Map();
        for (const { id, quality } of detectorsQualities) {
            this._detectorsQualities.set(id, quality);
        }

        /**
         * Stores, for each detector the new quality if it is different from the current one
         * @type {Map<number, string>}
         * @private
         */
        this._detectorsQualitiesPatches = new Map();

        this._calibrationStatus = calibrationStatus;
    }

    /**
     * Returns the patched run quality
     *
     * @return {string} the quality
     */
    get runQuality() {
        return this._runQuality;
    }

    /**
     * Set the runQuality
     * @param {string|undefined} runQuality the patched run quality
     * @return {void}
     */
    setRunQuality(runQuality) {
        this._runQuality = runQuality;
        this.notify();
    }

    /**
     * States if the run quality has been changed
     *
     * @return {boolean} true if the run quality has been changed
     */
    hasRunQualityChange() {
        return this._run.runQuality !== this._runQuality;
    }

    /**
     * Return the reason of the run quality change
     *
     * @return {string} the quality change reason
     */
    get runQualityChangeReason() {
        return this._runQualityChangeReason;
    }

    /**
     * Set the reason of the run quality change
     *
     * @param {string} reason the reason
     */
    set runQualityChangeReason(reason) {
        this._runQualityChangeReason = reason;
        this.notify();
    }

    /**
     * Define the patch's tag list
     *
     * @param {string[]} tags the tags list
     * @return {void}
     */
    setTags(tags) {
        this._tags = tags;
        this.notify();
    }

    /**
     * Add a new EOR reason to the patch
     * @param {EorReasonPatch} newEorReason the EOR reason to add
     * @return {void}
     */
    addEorReason({ reasonTypeId, description }) {
        const isNew = this._eorReasons.every((eorReason) => eorReason.reasonTypeId !== reasonTypeId || eorReason.description !== description);

        if (isNew) {
            this._eorReasons.push({ description, reasonTypeId });
        }

        this.notify();
    }

    /**
     * Delete an EOR reason patch from the run patch
     *
     * @param {EorReasonPatch} eorReasonPatch the EOR reason to delete from the patch
     * @return {void}
     */
    removeEorReason(eorReasonPatch) {
        const eorIndex = this._eorReasons.findIndex((reference) => compareEorReasonsPatch(reference, eorReasonPatch));
        if (eorIndex >= 0) {
            this._eorReasons.splice(eorIndex, 1);
        }
        this.notify();
    }

    /**
     * Returns the patched list of EOR reasons for the patched run
     * @return {EorReasonPatch[]} the list of EOR reasons patch in the run patch
     */
    get eorReasons() {
        return this._eorReasons;
    }

    /**
     * Returns the quality assigned for a given detector
     *
     * @param {number} detectorId the id of the detector
     * @return {string|undefined} the quality
     */
    getDetectorQuality(detectorId) {
        return this._detectorsQualitiesPatches.get(detectorId);
    }

    /**
     * Defines the quality of a given detector
     *
     * @param {number} detectorId the id of the detector
     * @param {string} quality the quality of the detector
     * @return {void}
     */
    setDetectorQuality(detectorId, quality) {
        if (this._detectorsQualities.get(detectorId) === quality) {
            this._detectorsQualitiesPatches.delete(detectorId);
        } else {
            this._detectorsQualitiesPatches.set(detectorId, quality);
        }
    }

    /**
     * States if any of the detector quality is being patched
     *
     * @return {boolean} true if any detector quality is changing
     */
    hasAnyDetectorsQualityChange() {
        return this._detectorsQualitiesPatches.size > 0;
    }

    /**
     * Returns the reason of the detectors' qualities change, if it applies
     *
     * @return {string} the change reason
     */
    get detectorsQualityChangeReason() {
        return this._detectorsQualitiesChangeReason || '';
    }

    /**
     * Set the reason of the detectors' qualities change, if it applies
     * @param {string} reason the change reason
     */
    set detectorsQualityChangeReason(reason) {
        this._detectorsQualitiesChangeReason = reason;
        this.notify();
    }

    /**
     * Returns the current calibration status
     * @return {string} the current calibration status
     */
    get calibrationStatus() {
        return this._calibrationStatus;
    }

    /**
     * Set the current calibration status
     * @param {string} calibrationStatus the new calibration status
     * @return {void}
     */
    set calibrationStatus(calibrationStatus) {
        if (!RUN_CALIBRATION_STATUS.includes(calibrationStatus)) {
            throw new Error('Invalid calibration status');
        }

        this._calibrationStatus = calibrationStatus;
        this.notify();
    }

    /**
     * States if the current run and patch require a calibration status change reason
     *
     * @return {boolean} true if a reason is required
     */
    get requireCalibrationStatusChangeReason() {
        return Boolean(this._run.calibrationStatus === RunCalibrationStatus.FAILED
            ^ this._calibrationStatus === RunCalibrationStatus.FAILED);
    }

    /**
     * Returns the current reason for calibration status change, if it applies
     * @return {string} the reason
     */
    get calibrationStatusChangeReason() {
        return this._calibrationStatusChangeReason;
    }

    /**
     * If it applies, set the current reason for calibration status change
     * @param {string} reason the new reason
     */
    set calibrationStatusChangeReason(reason) {
        if (!this.requireCalibrationStatusChangeReason) {
            throw new Error('This run do not require calibration status change reason');
        }
        this._calibrationStatusChangeReason = reason;
        this.notify();
    }
}

/**
 * Compare two EOR reasons patch and states if they are the same
 *
 * @param {EorReasonPatch} a the first element to compare
 * @param {EorReasonPatch} b the second element to compare
 * @return {boolean} true if the two EOR reasons patches are the same
 */
const compareEorReasonsPatch = (a, b) => a.id === b.id && a.reasonTypeId === b.reasonTypeId && a.description === b.description;<|MERGE_RESOLUTION|>--- conflicted
+++ resolved
@@ -35,29 +35,19 @@
      * @return {boolean} true if the patch is valid
      */
     isValid() {
-<<<<<<< HEAD
+        // If we change the run quality, we require a reason
+        const runQualityChangeReasonIsValid = !this.hasRunQualityChange()
+            || Boolean(this._runQualityChangeReason);
+
+        // If we change the calibration status, we require a reason
+        const calibrationStatusChangeReasonIsValid = !this.requireCalibrationStatusChangeReason
+            || Boolean(this._calibrationStatusChangeReason);
+
         // If we change the detectors qualities, we require a reason
         const detectorQualityChangeReasonIsValid = !this.hasAnyDetectorsQualityChange()
             || Boolean(this._detectorsQualitiesChangeReason);
-=======
-        // If we change the run quality, we require a reason
-        const runQualityChangeReasonIsValid = !this.hasRunQualityChange()
-            || Boolean(this._runQualityChangeReason);
->>>>>>> f305df88
-
-        // If we change the calibration status, we require a reason
-        const calibrationStatusChangeReasonIsValid = !this.requireCalibrationStatusChangeReason
-            || Boolean(this._calibrationStatusChangeReason);
-
-<<<<<<< HEAD
-        return calibrationStatusChangeReasonIsValid && detectorQualityChangeReasonIsValid;
-=======
-        // If we change the detectors qualities, we require a reason
-        const detectorQualityChangeReasonIsValid = !this.hasAnyDetectorsQualityChange()
-            || Boolean(this._detectorsQualitiesChangeReason);
 
         return calibrationStatusChangeReasonIsValid && detectorQualityChangeReasonIsValid && runQualityChangeReasonIsValid;
->>>>>>> f305df88
     }
 
     /**
