/**
 * @license
 * Copyright CERN and copyright holders of ALICE O2. This software is
 * distributed under the terms of the GNU General Public License v3 (GPL
 * Version 3), copied verbatim in the file "COPYING".
 *
 * See http://alice-o2.web.cern.ch/license for full licensing information.
 *
 * In applying this license CERN does not waive the privileges and immunities
 * granted to it by virtue of its status as an Intergovernmental Organization
 * or submit itself to any jurisdiction.
 */

import { Observable, RemoteData } from '/js/src/index.js';
import { getRemoteData } from '../../../utilities/fetch/getRemoteData.js';
import { jsonFetch } from '../../../utilities/fetch/jsonFetch.js';
import { RunPatch } from './RunPatch.js';
import { TabbedPanelModel } from '../../../components/TabbedPanel/TabbedPanelModel.js';
import { CollapsibleTreeNodeModel } from '../../../models/CollapsibleTreeNodeModel.js';
import { detectorsProvider } from '../../../services/detectors/detectorsProvider.js';
import { tagToOption } from '../../../components/tag/tagToOption.js';
import { TagSelectionDropdownModel } from '../../../components/tag/TagSelectionDropdownModel.js';

export const RUN_DETAILS_PANELS_KEYS = {
    LOGS: 'logs',
    FLPS: 'flps',
    DPL_PROCESSES: 'dpl-processes',
    CTP_TRIGGER_COUNTERS: 'ctp-trigger-counters',
    CTP_TRIGGER_CONFIGURATION: 'trigger-configuration',
};

/**
 * Model storing the state of the run detail page
 */
export class RunDetailsModel extends Observable {
    /**
     * Constructor
     */
    constructor() {
        super();

        this._runNumber = null;
        this._runId = null;

        this._runDetails = RemoteData.notAsked();
        this._eorReasonTypes = RemoteData.notAsked();
        this._ctpTriggerCounters = RemoteData.notAsked(); // Trigger counters are pre-fetched because they are used
        this._luminosityValues = RemoteData.notAsked();

        this._detectors$ = detectorsProvider.dataTaking$;
        this._detectors$.bubbleTo(this);

        this.editionTagPickerModel = new TagSelectionDropdownModel();
        this._runPatch = new RunPatch();
        this._runPatch.bubbleTo(this);

        this._tabbedPanelModel = new RunDetailsTabbedPanelModel();
        this._tabbedPanelModel.bubbleTo(this);

        /** @var {ApiError[]} */
        this._updateErrors = [];
    }

    /**
     * Fetch all data related to run details
<<<<<<< HEAD
     * @param {object} params the parameters to fetch the run details
     * @param {number} [params.runNumber = null] the run Number of the run to display
     * @param {number} [params.runId = null] @deprecated this parameter is deprecated, use runNumber instead if feasible
     * @param {string} [params.panelKey = null] the key of the current panel
=======
     * @param {object} params page parameters
     * @param {number|null} [params.runNumber = null] the run Number of the run to display
     * @param {number|null} [params.runId = null] this parameter is deprecated, use runNumber instead if feasible
     * @param {string|null} [params.panelKey = null] the key of the current panel
>>>>>>> 64fd0b9d
     * @return {Promise<void>} promise
     */
    async clearAndLoad({ runNumber = null, runId = null, panelKey = null }) {
        this.tabbedPanelModel.currentPanelKey = panelKey;
        this._updateErrors = [];
        this._runDetails = RemoteData.notAsked();
        this._eorReasonTypes = RemoteData.notAsked();
        this._ctpTriggerCounters = RemoteData.notAsked();

        if (this._runNumber !== runNumber || this._runId !== runId) {
            this.clearAllEditors();
        }
        this._runId = runId;
        this._runNumber = runNumber;

        const fetchOneRunPromise = this._fetchOneRun();
        const fetchCtpTriggerCounters = this._fetchCtpTriggerCounters();

        // Load luminosity values
        await Promise.all([
            this._fetchReasonTypes(),
            fetchOneRunPromise,
            fetchCtpTriggerCounters,
        ]);
    }

    /**
     * Getter for the current run
     *
     * @return {RemoteData} the run
     */
    get runDetails() {
        return this._runDetails;
    }

    /**
     * Getter for the current run number
     */
    get runNumber() {
        return this._runNumber;
    }

    /**
     * Getter for the EOR reason type
     *
     * @return {RemoteData} the EOR reason type
     */
    get eorReasonTypes() {
        return this._eorReasonTypes;
    }

    /**
     * Return the remote CTP trigger counters
     *
     * @return {RemoteData<CtpTriggerCounters[], ApiError>} the remote CTP trigger counters
     */
    get ctpTriggerCounters() {
        return this._ctpTriggerCounters;
    }

    /**
     * Getter for all detectors
     *
     * @return {RemoteData} all detectors
     */
    get allDataTakingDetectors() {
        return this._detectors$.getCurrent();
    }

    /**
     * Retrieve a specified run from the API
     *
     * @return {Promise<Run>} resolves once the run has been fetched
     */
    async _fetchOneRun() {
        this._runDetails = RemoteData.loading();
        this.notify();

        const runsApiUrl = this._runNumber !== null
            ? `/api/runs/${this._runNumber}`
            : `/api/legacy/runs/${this._runId}`;

        return this._handleFetchRemoteRun(() => getRemoteData(runsApiUrl));
    }

    /**
     * Send updated RUN to be saved
     *
     * @return {void}
     */
    async updateOneRun() {
        if (this._runNumber === null) {
            this._updateErrors = [{ title: 'No run number specified' }];
        }

        this._runDetails = RemoteData.loading();
        this._updateErrors = [];
        this.notify();

        const options = {
            method: 'PUT',
            headers: {
                Accept: 'application/json',
                'Content-Type': 'application/json',
            },
            body: JSON.stringify(this.runPatch.toPojo()),
        };

        try {
            await jsonFetch(`/api/runs/${this._runNumber}`, options);
        } catch (e) {
            this._updateErrors = e;
        }

        await this._fetchOneRun();
    }

    /**
     * Clear all editors in the model
     * @return {void}
     */
    clearAllEditors() {
        this._updateErrors = [];
        this._runPatch.reset();
        this._editionTagPickerModel.reset();
        this.newEorReason = {
            category: '',
            title: '',
            description: '',
        };
        this.isEditModeEnabled = false;
    }

    /**
     * Return if the edit mode is enabled or not
     */
    get isEditModeEnabled() {
        return this._isEditModeEnabled;
    }

    /**
     * Return the list of errors that occurred after update, if it applies
     *
     * @return {ApiError[]} the errors
     */
    get updateErrors() {
        return this._updateErrors;
    }

    /**
     * Set the value of the edit mode of a Run and update the watchers
     * @param {boolean} value parameter to specify if user is in edit mode
     */
    set isEditModeEnabled(value) {
        this._isEditModeEnabled = value;
        this.notify();
    }

    /**
     * States if the current patch is valid
     * @return {boolean} true if the patch is ready
     */
    get isEditionPatchValid() {
        return this._runPatch.isValid();
    }

    /**
     * Check if a similar eor_reason exists already in the list and if not, adds it to the eorReasonChanges to be saved
     * @return {void}
     */
    addNewEorReason() {
        const { category, title, description } = this.newEorReason;
        const reasonType = this._eorReasonTypes.match({
            Success: (eorReasonTypes) => eorReasonTypes.find(
                (eorReasonType) => eorReasonType.category === category && eorReasonType.title === title,
            ),
            Other: () => null,
        });

        if (reasonType) {
            this.runPatch.addEorReason({ reasonTypeId: reasonType.id, description });
        }
    }

    /**
     * Returns the model handling the tag picking for run update
     *
     * @return {TagSelectionDropdownModel} the picker model
     */
    get editionTagPickerModel() {
        return this._editionTagPickerModel;
    }

    /**
     * Set the current edition tag picker model and register required observers
     *
     * @param {TagSelectionDropdownModel} editionTagPickerModel the new tag picker model
     */
    set editionTagPickerModel(editionTagPickerModel) {
        this._editionTagPickerModel = editionTagPickerModel;
        this._editionTagPickerModel.visualChange$.bubbleTo(this);
        this._editionTagPickerModel.observe(() => this._runPatch.setTags(this._editionTagPickerModel.selected));
    }

    /**
     * Returns the current run patch
     * @return {RunPatch} the current run patch
     */
    get runPatch() {
        return this._runPatch;
    }

    /**
     * Returns the model for bottom-page tabs
     *
     * @return {TabbedPanelModel} the tabs model
     */
    get tabbedPanelModel() {
        return this._tabbedPanelModel;
    }

    /**
     * Wrap the call to a function that fetch runs and update the model with the received data
     *
     * @param {function} fetchRuns the function that actually fetch runs
     * @return {Promise<Run>} resolves once the runs are fetched and the model has been updated accordingly
     * @private
     */
    async _handleFetchRemoteRun(fetchRuns) {
        try {
            const { data: run } = await fetchRuns();
            this._runDetails = RemoteData.success(run);
            this._runPatch = new RunPatch(run);
            this._runPatch.bubbleTo(this);

            this.editionTagPickerModel = new TagSelectionDropdownModel({ defaultSelection: run.tags.map(tagToOption) });
            this._tabbedPanelModel.runNumber = run.runNumber;
            this._runNumber = run.runNumber;
            this.notify();
            return run;
        } catch (error) {
            this._runDetails = RemoteData.failure(error);
        }
    }

    /**
     * Retrieve a list of reason types from the API
     *
     * @return {Promise<void>} resolves once the data has been fetched
     */
    async _fetchReasonTypes() {
        this._eorReasonTypes = RemoteData.loading();
        this.notify();

        try {
            const { data: reasonTypes } = await getRemoteData('/api/runs/reasonTypes');
            this._eorReasonTypes = RemoteData.success(reasonTypes);
        } catch (error) {
            this._eorReasonTypes = RemoteData.failure(error);
        }

        this.notify();
    }

    /**
     * Fetch the trigger counters data for the current run
     *
     * @return {Promise<void>} resolves once data has been fetched or request failed
     * @private
     */
    async _fetchCtpTriggerCounters() {
        if (this._runNumber !== null) {
            this._ctpTriggerCounters = RemoteData.loading();
            this.notify();

            try {
                const { data: ctpTriggerCountersOfRun } = await getRemoteData(`/api/ctp-trigger-counters/${this._runNumber}`);
                this._ctpTriggerCounters = RemoteData.success(ctpTriggerCountersOfRun);
            } catch (error) {
                this._ctpTriggerCounters = RemoteData.failure(error);
            }

            this.notify();
        }
    }
}

/**
 * Sub-model to store the bottom-page tabs model
 */
class RunDetailsTabbedPanelModel extends TabbedPanelModel {
    /**
     * Constructor
     */
    constructor() {
        super(Object.values(RUN_DETAILS_PANELS_KEYS));
        this._runNumber = null;
    }

    /**
     * Defines the current run number and fetch data accordingly
     *
     * @param {number} runNumber the number of the run to display
     */
    set runNumber(runNumber) {
        this._runNumber = runNumber;
        this._fetchCurrentPanelData();
    }

    /**
     * @inheritDoc
     */
    _fetchCurrentPanelData() {
        switch (this.currentPanelKey) {
            case RUN_DETAILS_PANELS_KEYS.LOGS:
                this._fetchLogsPanelData();
                break;
            case RUN_DETAILS_PANELS_KEYS.FLPS:
                this._fetchFlpsPanelData();
                break;
            case RUN_DETAILS_PANELS_KEYS.DPL_PROCESSES:
                this._fetchDplTasksPanelData();
                break;
        }
    }

    /**
     * Retrieve all associated logs for the current run
     *
     * @returns {void}
     * @private
     */
    async _fetchLogsPanelData() {
        this.currentPanelData = RemoteData.loading();
        this.notify();

        if (this._runNumber !== null) {
            try {
                const { data: logsOfRun } = await getRemoteData(`/api/runs/${this._runNumber}/logs`);
                this.currentPanelData = RemoteData.success(logsOfRun);
            } catch (error) {
                this.currentPanelData = RemoteData.failure(error);
            }
            this.notify();
        }
    }

    /**
     * Retrieve all associated FLPS for the current run
     *
     * @returns {void}
     * @private
     */
    async _fetchFlpsPanelData() {
        this.currentPanelData = RemoteData.loading();
        this.notify();

        if (this._runNumber !== null) {
            try {
                const { data: flpsOfRun } = await getRemoteData(`/api/runs/${this._runNumber}/flps`);
                this.currentPanelData = RemoteData.success(flpsOfRun);
            } catch (error) {
                this.currentPanelData = RemoteData.failure(error);
            }

            this.notify();
        }
    }

    /**
     * Retrieve the list of DPL detectors for this run
     *
     * @returns {void}
     * @private
     */
    async _fetchDplTasksPanelData() {
        this.currentPanelData = RemoteData.loading();
        this.notify();

        // While the run details have not been fetched, we do not have the run number, and we consider this tab to be loading
        if (this._runNumber !== null) {
            try {
                const { data: detectors } = await getRemoteData(`/api/dpl-process/detectors?runNumber=${this._runNumber}`);
                this.currentPanelData = RemoteData.success(detectors.map((detector) => {
                    const nodeModel = new DplDetectorTreeNodeModel(detector, this._runNumber);
                    nodeModel.bubbleTo(this);
                    return nodeModel;
                }));
            } catch (error) {
                this.currentPanelData = RemoteData.failure(error);
            }

            this.notify();
        }
    }
}

/**
 * Store a host tree node
 * @extends {CollapsibleTreeNodeModel<Host, DplProcessExecution>}
 */
export class HostTreeNodeModel extends CollapsibleTreeNodeModel {
    /**
     * Constructor
     *
     * @param {DplDetector} value the current value of the node
     * @param {number} runNumber the run number to which related processes executions must be linked to
     * @param {number} detectorId the detector id to which related processes executions must be linked to
     * @param {number} processId the process id to which related processes executions must be linked to
     */
    constructor(value, runNumber, detectorId, processId) {
        super(value);
        this._runNumber = runNumber;
        this._detectorId = detectorId;
        this._processId = processId;
    }

    /**
     * @inheritDoc
     */
    async fetchChildren() {
        const { id: hostId } = this.value;
        try {
            const { data: processesExecutions } =
                await getRemoteData('/api/dpl-process/executions?'
                    + `runNumber=${this._runNumber}`
                    + `&detectorId=${this._detectorId}`
                    + `&processId=${this._processId}`
                    + `&hostId=${hostId}`);
            this.children = RemoteData.success(processesExecutions);
        } catch (error) {
            this.children = RemoteData.failure(error);
        }
        this.notify();
    }
}

/**
 * Store a DPL process tree node
 * @extends {CollapsibleTreeNodeModel<DplProcess, HostTreeNodeModel>}
 */
export class DplProcessTreeNodeModel extends CollapsibleTreeNodeModel {
    /**
     * Constructor
     *
     * @param {DplDetector} value the current value of the node
     * @param {number} runNumber the run number to which related hosts must be linked to
     * @param {number} detectorId the detector id to which related hosts must be linked to
     */
    constructor(value, runNumber, detectorId) {
        super(value);
        this._runNumber = runNumber;
        this._detectorId = detectorId;
    }

    /**
     * @inheritDoc
     */
    async fetchChildren() {
        const { id: processId } = this.value;
        try {
            const { data: hosts } =
                await getRemoteData('/api/dpl-process/hosts?'
                    + `runNumber=${this._runNumber}`
                    + `&detectorId=${this._detectorId}`
                    + `&processId=${processId}`);
            this.children = RemoteData.success(hosts.map((host) => {
                const nodeModel = new HostTreeNodeModel(host, this._runNumber, this._detectorId, processId);
                nodeModel.bubbleTo(this);
                return nodeModel;
            }));
        } catch (error) {
            this.children = RemoteData.failure(error);
        }
        this.notify();
    }
}

/**
 * Store a DPL detector tree node
 * @extends {CollapsibleTreeNodeModel<DplDetector, DplProcessTreeNodeModel>}
 */
export class DplDetectorTreeNodeModel extends CollapsibleTreeNodeModel {
    /**
     * Constructor
     *
     * @param {DplDetector} value the current value of the node
     * @param {number} runNumber the run number to which related processes must be linked to
     */
    constructor(value, runNumber) {
        super(value);
        this._runNumber = runNumber;
    }

    /**
     * @inheritDoc
     */
    async fetchChildren() {
        const { id: detectorId } = this.value;
        try {
            const { data: processes } =
                await getRemoteData(`/api/dpl-process/processes?runNumber=${this._runNumber}&detectorId=${detectorId}`);
            this.children = RemoteData.success(processes.map((process) => {
                const nodeModel = new DplProcessTreeNodeModel(process, this._runNumber, detectorId);
                nodeModel.bubbleTo(this);
                return nodeModel;
            }));
        } catch (error) {
            this.children = RemoteData.failure(error);
        }
        this.notify();
    }
}<|MERGE_RESOLUTION|>--- conflicted
+++ resolved
@@ -63,17 +63,10 @@
 
     /**
      * Fetch all data related to run details
-<<<<<<< HEAD
-     * @param {object} params the parameters to fetch the run details
-     * @param {number} [params.runNumber = null] the run Number of the run to display
-     * @param {number} [params.runId = null] @deprecated this parameter is deprecated, use runNumber instead if feasible
-     * @param {string} [params.panelKey = null] the key of the current panel
-=======
      * @param {object} params page parameters
      * @param {number|null} [params.runNumber = null] the run Number of the run to display
      * @param {number|null} [params.runId = null] this parameter is deprecated, use runNumber instead if feasible
      * @param {string|null} [params.panelKey = null] the key of the current panel
->>>>>>> 64fd0b9d
      * @return {Promise<void>} promise
      */
     async clearAndLoad({ runNumber = null, runId = null, panelKey = null }) {
