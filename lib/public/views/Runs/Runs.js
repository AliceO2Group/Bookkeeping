--- conflicted
+++ resolved
@@ -21,10 +21,7 @@
 import { PaginationModel } from '../../components/Pagination/PaginationModel.js';
 import { getRemoteDataSlice } from '../../utilities/fetch/getRemoteDataSlice.js';
 import { DetectorsFilterModel } from '../../components/Filters/RunsFilter/DetectorsFilterModel.js';
-<<<<<<< HEAD
 import { RunDetailsModel } from './Details/RunDetailsModel.js';
-=======
->>>>>>> d76333cf
 
 /**
  * Model representing handlers for runs page
@@ -51,11 +48,8 @@
         this._detectorsFilterModel = new DetectorsFilterModel();
         this._detectorsFilterModel.observe(() => this._applyFilters(true));
         this._detectorsFilterModel.visualChange$.bubbleTo(this);
-<<<<<<< HEAD
-=======
 
         this.editionTagPickerModel = new PickerModel();
->>>>>>> d76333cf
 
         this._listingRunTypesFilterModel = new PickerModel();
         this._listingRunTypesFilterModel.observe(() => this._applyFilters(true));
@@ -840,27 +834,6 @@
 
     /**
      * Returns the model handling the filtering on detectors
-<<<<<<< HEAD
-=======
-     *
-     * @return {DetectorsFilterModel} the detectors filtering model
-     */
-    get detectorsFilterModel() {
-        return this._detectorsFilterModel;
-    }
-
-    /**
-     * Returns the model handling the tag picking for run update
-     *
-     * @return {PickerModel} the picker model
-     */
-    get editionTagPickerModel() {
-        return this._editionTagPickerModel;
-    }
-
-    /**
-     * Set the current edition tag picker model and register required observers
->>>>>>> d76333cf
      *
      * @return {DetectorsFilterModel} the detectors filtering model
      */
