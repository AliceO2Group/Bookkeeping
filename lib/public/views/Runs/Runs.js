/**
 * @license
 * Copyright CERN and copyright holders of ALICE O2. This software is
 * distributed under the terms of the GNU General Public License v3 (GPL
 * Version 3), copied verbatim in the file "COPYING".
 *
 * See http://alice-o2.web.cern.ch/license for full licensing information.
 *
 * In applying this license CERN does not waive the privileges and immunities
 * granted to it by virtue of its status as an Intergovernmental Organization
 * or submit itself to any jurisdiction.
 */

import { fetchClient, Observable, RemoteData } from '/js/src/index.js';
import pick from '../../utilities/pick.js';
import { createCSVExport, createJSONExport } from '../../utilities/export.js';

/**
 * Model representing handlers for runs page
 */
export default class Overview extends Observable {
    /**
     * The constructor of the Overview model object
     * @param {Object} model Pass the model to access the defined functions
     * @returns {Object} Constructs the Overview model
     */
    constructor(model) {
        super();
        this.model = model;

        this.clearRun();
        this.clearRuns();

        this.clearAllEditors();
        this.resetRunsParams(false);
    }

    /**
     * Retrieve every relevant run from the API
     * @returns {undefined} Injects the data object with the response data
     */
    async fetchAllRuns() {
        if (!this.model.tags.getTags().isSuccess()) {
            this.logs = RemoteData.loading();
            this.notify();
        }

        const params = {
            ...this.runFilterValues && {
                'filter[runNumbers]': this.runFilterValues,
            },
            ...this.tagFilterValues.length > 0 && {
                'filter[tag][values]': this.tagFilterValues.join(),
                'filter[tag][operation]': this.tagFilterOperation.toLowerCase(),
            },
            ...this.o2startFilterFrom && {
                'filter[o2start][from]':
                    new Date(`${this.o2startFilterFrom.replace(/\//g, '-')}T${this.o2startFilterFromTime}:00.000`).getTime(),
            },
            ...this.o2startFilterTo && {
                'filter[o2start][to]':
                    new Date(`${this.o2startFilterTo.replace(/\//g, '-')}T${this.o2startFilterToTime}:59.999`).getTime(),
            },
            ...this.o2endFilterFrom && {
                'filter[o2end][from]':
                    new Date(`${this.o2endFilterFrom.replace(/\//g, '-')}T${this.o2endFilterFromTime}:00.000`).getTime(),
            },
            ...this.o2endFilterTo && {
                'filter[o2end][to]':
                    new Date(`${this.o2endFilterTo.replace(/\//g, '-')}T${this.o2endFilterToTime}:59.999`).getTime(),
            },
<<<<<<< HEAD
            ...this.nDetectorsFilterValues && {
                'filter[nDetectors]': this.nDetectorsFilterValues,
            },
            ...this.environmentIdsFilter && {
                'filter[environmentIds]': this.environmentIdsFilter,
=======
            ...this.enviromentIdFilter && {
                'filter[environmentId]': this.enviromentIdFilter,
>>>>>>> b131bd9f
            },
            ...this.runQualitiesFilters.length !== 0 && {
                'filter[runQualities]': this.runQualitiesFilters.join(),
            },
            ...this.nDetectorsFilter && this.nDetectorsFilter.limit !== null && {
                'filter[nDetectors][operator]': this.nDetectorsFilter.operator,
                'filter[nDetectors][limit]': this.nDetectorsFilter.limit,
            },
            ...this.nFlpsFilter && this.nFlpsFilter.limit !== null && {
                'filter[nFlps][operator]': this.nFlpsFilter.operator,
                'filter[nFlps][limit]': this.nFlpsFilter.limit,
            },
            ...(this.ddflpFilter === true || this.ddflpFilter === false) && {
                'filter[ddflp]': this.ddflpFilter,
            },
            ...(this.dcsFilter === true || this.dcsFilter === false) && {
                'filter[dcs]': this.dcsFilter,
            },
            ...(this.epnFilter === true || this.epnFilter === false) && {
                'filter[epn]': this.epnFilter,
            },
            ...this.epnTopologyFilter && {
                'filter[epnTopology]': this.epnTopologyFilter,
            },
            ...this.detectorsFilterValues && {
                'filter[detectors]': this.detectorsFilterValues,
            },
            'page[offset]': this.runs.payload && this.isInfiniteScrollEnabled() ?
                this.runs.payload.length : (this.selectedPage - 1) * this.runsPerPage,
            'page[limit]': this.isInfiniteScrollEnabled() ? this.model.INFINITE_SCROLL_CHUNK_SIZE : this.runsPerPage,
        };

        const endpoint = `/api/runs?${new URLSearchParams(params).toString()}`;
        const response = await fetchClient(endpoint, { method: 'GET' });
        const result = await response.json();

        if (result.data) {
            if (this.isInfiniteScrollEnabled()) {
                const payload = this.runs && this.runs.payload ? [...this.runs.payload, ...result.data] : result.data;
                this.runs = RemoteData.success(payload);
            } else {
                this.runs = RemoteData.success(result.data);
            }

            this.totalPages = result.meta.page.pageCount;
        } else {
            this.runs = RemoteData.failure(result.errors || [{ title: result.error, detail: result.message }]);
        }

        this.notify();
    }

    /**
     * Retrieve a specified run from the API
     * @param {Number} id The ID of the run to be found
     * @returns {undefined} Injects the data object with the response data
     */
    async fetchOneRun(id) {
        this.run = RemoteData.loading();
        this.notify();

        const response = await fetchClient(`/api/runs/${id}`, { method: 'GET' });
        const result = await response.json();

        if (result.data) {
            this.run = RemoteData.success(result.data);
            this.tags = this.run.payload.tags.map(({ id }) => id);
        } else {
            this.run = RemoteData.failure(result.errors || [
                {
                    title: result.error,
                    detail: result.message,
                },
            ]);
        }
        this.notify();
    }

    /**
     * Retrieve a list of reason types from the API
     * @returns {undefined} Injects the list of reasons with response data
     */
    async fetchReasonTypes() {
        this.reasonTypes = RemoteData.loading();
        this.notify();

        const response = await fetchClient('/api/runs/reasonTypes', { method: 'GET' });
        const result = await response.json();

        if (result.data) {
            this.reasonTypes = RemoteData.success(result.data);
        } else {
            this.reasonTypes = RemoteData.failure(result.errors || [
                {
                    title: result.error,
                    detail: result.message,
                },
            ]);
        }
        this.notify();
    }

    /**
     * Send updated RUN to be saved
     * @returns {undefined} Injects the data object with the response data
     */
    async updateOneRun() {
        const { id } = this.run.payload;
        this.run = RemoteData.loading();
        this.notify();

        const options = {
            method: 'PUT',
            headers: {
                Accept: 'application/json',
                'Content-Type': 'application/json',
            },
            body: JSON.stringify(this.runChanges),
        };
        const response = await fetchClient(`/api/runs/${id}`, options);
        const result = await response.json();

        if (result.data) {
            this.run = RemoteData.success(result.data);
        } else {
            this.run = RemoteData.failure(result.errors || [
                {
                    title: result.error,
                    detail: result.message,
                },
            ]);
        }
        this.notify();
    }

    /**
     * Fetches fill
     * @returns {undefined}
     */
    async fetchLhcFill() {
        const id = this.run.isSuccess() && this.run.payload.fillNumber
            ? this.run.payload.fillNumber : null;
        if (id) {
            this.lhcFill = RemoteData.loading();

            const response = await fetchClient(`/api/lhcFills/${id}`, { method: 'GET' });
            const result = await response.json();

            if (result.data) {
                this._lhcFill = RemoteData.success(result.data);
            } else {
                this._lhcFill = RemoteData.failure(result.errors || [
                    {
                        title: result.error,
                        detail: result.message,
                    },
                ]);
            }
        } else {
            this._lhcFill = RemoteData.success(null);
        }
        this.notify();
    }

    /**
     * Retrieve all associated logs for a specified run from the API
     * @param {Number} id The ID of the run to be found
     * @returns {undefined} Injects the data object with the response data
     */
    async fetchLogsOfRun(id) {
        this.logsOfRun = RemoteData.loading();
        this.notify();

        const response = await fetchClient(`/api/runs/${id}/logs`, { method: 'GET' });
        const result = await response.json();

        if (result.data) {
            this.logsOfRun = RemoteData.success(result.data);
        } else {
            this.logsOfRun = RemoteData.failure(result.errors || [
                {
                    title: result.error,
                    detail: result.message,
                },
            ]);
        }
        this.notify();
    }

    /**
     * Retrieve all associated logs for a specified run from the API
     * @param {Number} id The ID of the run to be found
     * @returns {undefined} Injects the data object with the response data
     */
    async fetchFlpsOfRun(id) {
        this.flpsOfRun = RemoteData.loading();
        this.notify();

        const response = await fetchClient(`/api/runs/${id}/flps`, { method: 'GET' });
        const result = await response.json();

        if (result.data) {
            this.flpsOfRun = RemoteData.success(result.data);
        } else {
            this.flpsOfRun = RemoteData.failure(result.errors || [
                {
                    title: result.error,
                    detail: result.message,
                },
            ]);
        }
        this.notify();
    }

    /**
     * Retrieves all specified runs from the API, filters said runs based on the selected fields to prepare for export
     * @returns {Object} The Filtered runs data
     */
    async getFilteredRuns() {
        this.runs = RemoteData.loading();
        this.notify();

        const runNumbers = this.getSelectedRunNumbers().split(',').filter((runNumber) => parseInt(runNumber, 10));

        // Checks if it isn't an empty list and shows error on incorrect input
        if (runNumbers.length === 0) {
            this.runs = RemoteData.failure([
                {
                    title: 'Invalid Input',
                    detail: 'No valid run numbers can be found',
                },
            ]);
            this.notify();
            return [];
        }

        const params = {
            'filter[runNumbers]': runNumbers.join(','),
            'page[limit]': 100,
        };
        // Loops through every run id that has been filled in and retrieves them from the database
        const endpoint = `/api/runs?${new URLSearchParams(params).toString()}`;
        const response = await fetchClient(endpoint, { method: 'GET' });
        const result = await response.json();

        if (!result.data) {
            this.runs = RemoteData.failure(result.errors || [
                {
                    title: result.error,
                    detail: result.message,
                },
            ]);
            this.notify();
            return [];
        }

        this.runs = RemoteData.success(result.data);
        this.notify();

        return result.data.map((selectedRun) => pick(selectedRun, this.getSelectedRunsFields()));
    }

    /**
     * Create the export with the variables set in the model, handling errors appropriately
     * @param {Object} content The source content.
     * @param {String} fileName The name of the file including the output format.
     * @return {void}
     */
    async createRunsExport(content, fileName) {
        if (content.length > 0) {
            this.getSelectedExportType() === 'CSV'
                ? createCSVExport(content, `${fileName}.csv`, 'text/csv;charset=utf-8;')
                : createJSONExport(content, `${fileName}.json`, 'application/json');
        } else {
            this.runs = RemoteData.failure([
                {
                    title: 'No data found',
                    detail: 'No valid runs were found for provided run number(s)',
                },
            ]);
            this.notify();
        }
    }

    /**
     * Getter for a singular run data
     * @returns {RemoteData} Returns a run
     */
    getRun() {
        return this.run;
    }

    /**
     * Getter for Logs data associated with a singular run
     * @returns {RemoteData} Returns the logs of a run
     */
    getLogsOfRun() {
        return this.logsOfRun;
    }

    /**
     * Getter for Logs data associated with a singular run
     * @returns {RemoteData} Returns the logs of a run
     */
    getFlpsOfRun() {
        return this.flpsOfRun;
    }

    /**
     * Getter for all the run data
     * @returns {RemoteData} Returns all of the filtered runs
     */
    getRuns() {
        return this.runs;
    }

    /**
     * Getter for visible run dropdown
     * @returns {Number} Returns if the dropdown for choosing an amount of runs should be visible
     */
    isAmountDropdownVisible() {
        return this.amountDropdownVisible;
    }

    /**
     * Getter for runs per page
     * @returns {Number} Returns the number of runs to show on a single page
     */
    getRunsPerPage() {
        return this.runsPerPage;
    }

    /**
     * Getter for run numbers
     * @returns {string} The run numbers
     */
    getRunNumbers() {
        return this.runNumbers;
    }

    /**
     * Getter for the currently selected page
     * @returns {Number} The currently selected page
     */
    getSelectedPage() {
        return this.selectedPage;
    }

    /**
     * Get the field values that will be exported
     * @returns {Array} the field objects of the current export being created
     */
    getSelectedRunsFields() {
        return this.selectedRunsFields;
    }

    /**
     * Get the run numbers of the runs that will be exported
     * @returns {Array} the field objects of the current export being created
     */
    getSelectedRunNumbers() {
        return this.selectedRunNumbers;
    }

    /**
     * Get the output format of the export
     * @returns {Array} the field objects of the current export being created
     */
    getSelectedExportType() {
        return this.selectedExportType;
    }

    /**
     * Returns all filtering, sorting and pagination settings to their default values
     * @param {Boolean} fetch Whether to refetch all logs after filters have been reset
     * @return {undefined}
     */
    resetRunsParams(fetch = true) {
        this.expandedFilters = [];
        this.activeFilters = [];

        this.runFilterDebounce = null;
        this.runFilterOperation = 'AND';
        this.runFilterValues = '';
        this.moreRuns = false;

        this.tagFilterOperation = 'AND';
        this.tagFilterValues = [];
        this.moreTags = false;

        this.o2startFilterFrom = '';
        this.o2startFilterTo = '';
        this.o2startFilterFromTime = '00:00';
        this.o2startFilterToTime = '23:59';
        this.o2startFilterDebounce = null;

        this.o2endFilterFrom = '';
        this.o2endFilterTo = '';
        this.o2endFilterFromTime = '00:00';
        this.o2endFilterToTime = '23:59';
        this.o2endFilterDebounce = null;

        this.environmentIdsFilter = '';
        this.envFilterDebounce = null;

        this.runQualitiesFilters = [];

        this.nDetectorsFilter = null;
        this.nDetectorsDebounce = null;

        this.nFlpsFilter = null;
        this.nFlpsDebounce = null;

        this.ddflpFilter = '';
        this.ddflpDebounce = null;

        this.dcsFilter = '';
        this.dcsDebounce = null;

        this.epnFilter = '';
        this.epnDebounce = null;

        this.epnTopologyFilterValues = '';
        this.epnTopologyDebounce = null;

        this.detectorsFilterValues = '';
        this.detectorsDebounce = null;

        this.sortingColumn = '';
        this.sortingOperation = '';
        this.sortingPreviewColumn = '';
        this.sortingPreviewOperation = '';

        this.amountDropdownVisible = false;
        this.rowCountFixed = false;
        this.logsPerPage = 10;
        this.selectedPage = 1;
        this.totalPages = 1;

        if (fetch) {
            this.fetchAllRuns();
        }
    }

    /**
     * Checks if any filter value has been modified from their default (empty)
     * @returns {Boolean} If any filter is active
     */
    isAnyFilterActive() {
        return (
            this.runFilterValues !== ''
            || this.tagFilterValues.length !== 0
            || this.o2startFilterFrom !== ''
            || this.o2startFilterTo !== ''
            || this.o2startFilterToTime !== '23:59'
            || this.o2startFilterFromTime !== '00:00'
            || this.o2endFilterFrom !== ''
            || this.o2endFilterTo !== ''
            || this.o2endFilterToTime !== '23:59'
            || this.o2endFilterFromTime !== '00:00'
            || this.environmentIdsFilter !== ''
            || this.runQualitiesFilters.length !== 0
            || this.nDetectorsFilter !== null
            || this.nFlpsFilter !== null
            || this.ddflpFilter !== ''
            || this.dcsFilter !== ''
            || this.epnFilter !== ''
            || this.epnTopologyFilterValues !== ''
            || this.detectorsFilterValues !== ''
        );
    }

    /**
     * Returns active filters
     * @returns {array} array of active filters
     */
    getActiveFilters() {
        this.activeFilters = [];

        if (this.runFilterValues !== '') {
            this.activeFilters.push('Run Number');
        }
        if (this.tagFilterValues.length !== 0) {
            this.activeFilters.push('Tags');
        }
        if (this.o2startFilterFrom !== '') {
            this.activeFilters.push('O2 Start from');
        }
        if (this.o2startFilterTo !== '') {
            this.activeFilters.push('O2 Start to');
        }
        if (this.o2endFilterFrom !== '') {
            this.activeFilters.push('O2 End from');
        }
        if (this.o2endFilterTo !== '') {
            this.activeFilters.push('O2 End to');
        }
        if (this.environmentIdsFilter !== '') {
            this.activeFilters.push('Environment Id');
        }
        if (this.runQualitiesFilters.length !== 0) {
            this.activeFilters.push('Run Quality');
        }
        if (this.nDetectorsFilter !== null) {
            this.activeFilters.push('# of detectors');
        }
        if (this.nFlpsFilter !== null) {
            this.activeFilters.push('# of flps');
        }
        if (this.ddflpFilter !== '') {
            this.activeFilters.push('Data Distribution (FLP)');
        }
        if (this.dcsFilter !== '') {
            this.activeFilters.push('DCS');
        }
        if (this.epnFilter !== '') {
            this.activeFilters.push('EPN');
        }
        if (this.epnTopologyFilterValues !== '') {
            this.activeFilters.push('Epn topology');
        }
        if (this.detectorsFilterValues !== '') {
            this.activeFilters.push('Detectors');
        }

        return this.activeFilters;
    }

    /**
     * Getter for total pages
     * @returns {Number} Returns the total amount of pages available for the page selector
     */
    getTotalPages() {
        return this.totalPages;
    }

    /**
     * Toggles the visibility of the menu within the run amounts dropdown
     * @return {Boolean} The new state of the amounts dropdown
     */
    toggleRunsDropdownVisible() {
        this.amountDropdownVisible = !this.amountDropdownVisible;
        this.notify();
    }

    /**
     * Sets how many runs are visible per a page, in accordance with the page selector
     * @param {Number} amount The amount of runs that should be shown per page
     * @return {Number} The first page of the new runs, totalling the amount set by the user
     */
    setRunsPerPage(amount) {
        if (this.runsPerPage !== amount) {
            if (amount === Infinity) {
                this.infiniteScrollEnabled = true;
                // Set step for incremental loading
                this.runsPerPage = 19;
            } else {
                this.infiniteScrollEnabled = false;
                this.runsPerPage = amount;
            }
            this.selectedPage = 1;
            this.fetchAllRuns();
        }

        this.amountDropdownVisible = false;
    }

    /**
     * Set the runNumbers parameter of the current export being created
     * @param {string} selectedRunNumbers Received string from the view
     * @return {void}
     */
    setSelectedRunNumbers(selectedRunNumbers) {
        this.selectedRunNumbers = selectedRunNumbers;
        this.notify();
    }

    /**
     * Set the export type parameter of the current export being created
     * @param {string} selectedExportType Received string from the view
     * @return {void}
     */
    setSelectedExportType(selectedExportType) {
        this.selectedExportType = selectedExportType;
        this.notify();
    }

    /**
     * Saves custom per page value
     * @param {Number} amount The amount of runs that should be shown per page
     * @see perPageAmountInputComponent
     * @return {void}
     */
    setCustomPerPage(amount) {
        this.customPerPage = amount;
    }

    /**
     * Sets the page chosen through the page selector for usage in pagination, and re-fetches data based on this
     * @param {Number} page The chosen page number
     * @return {Number} The chosen page number
     */
    setSelectedPage(page) {
        if (this.selectedPage !== page) {
            this.selectedPage = page;
            this.notify();
            this.fetchAllRuns();
        }
    }

    /**
     * Updates the selected fields ID array according to the HTML attributes of the options
     * @param {HTMLCollection} selectedOptions The currently selected fields by the user,
     * according to HTML specification
     * @returns {undefined}
     */
    setSelectedRunsFields(selectedOptions) {
        this.selectedRunsFields = [];
        [...selectedOptions].map((selectedOption) =>
            this.selectedRunsFields.push(selectedOption.value));
        this.notify();
    }

    /**
     * Sets the run data to default and either sets the logs or flps data to not asked based on the active tab.
     * @param {String} id of the tab
     * @return {undefined}
     */
    switchTab(id) {
        this.run = RemoteData.NotAsked();

        if (id == 'flps') {
            this.logsOfRun = RemoteData.NotAsked();
        } else {
            this.flpsOfRun = RemoteData.NotAsked();
        }
    }

    /**
     * Sets all data related to a run to their defaults.
     * @returns {undefined}
     */
    clearRun() {
        this.run = RemoteData.NotAsked();
        this.reasonTypes = RemoteData.notAsked();
        this.logsOfRun = RemoteData.NotAsked();
        this.flpsOfRun = RemoteData.NotAsked();
        this._lhcFill = RemoteData.NotAsked();
    }

    /**
     * Sets all data related to the runs to their defaults.
     * @returns {undefined}
     */
    clearRuns() {
        this.runs = RemoteData.NotAsked();
        this.collapsedColumns = [];
        this.collapsableColumns = [];

        this.expandedFilters = [];

        this.amountDropdownVisible = false;
        this.runsPerPage = 10;
        this.selectedPage = 1;
        this.totalPages = 1;
        this.infiniteScrollEnabled = false;

        /**
         * Value saved from perPageAmountInputComponent
         * @see perPageAmountInputComponent
         * @type {number}
         */
        this.customPerPage = 10;
    }

    /**
     * Clear all editors in the model
     * @returns {void}
     */
    clearAllEditors() {
        this.tags = [];
        this.tagsChanged = false;
        this._isEditModeEnabled = false;
        this._runChanges = {};
        this.eorNewReason = {
            category: '',
            title: '',
            description: '',
        };
    }

    /**
     * Updates the selected tag ID array according to the HTML attributes of the options
     * @param {HTMLCollection} selectedOptions The currently selected tags by the user, according to HTML specification
     * @returns {void}
     */
    setSelectedTags(selectedOptions) {
        const selectedTagsIds = Array.from(selectedOptions)
            .map(({ value }) => parseInt(value, 10))
            .sort((a, b) => a - b);
        if (!selectedTagsIds.every((value, i) => value === this.tags[i])
            || selectedTagsIds.length === 0) {
            this.tags = selectedTagsIds;
            this.tagsChanged = true;
            this.notify();
        }
    }

    /**
     * Get the tag values of the current run being edited
     * @returns {Array} the tag objects of the current run being edited
     */
    getSelectedTags() {
        return this.tags;
    }

    /**
     * Get the current state of tags: if they were changed by user or not
     * @return {boolean} if tags were changed by user or not
     */
    selectedTagsChanged() {
        return this.tagsChanged;
    }

    /**
     * Update (overwrite) run tags
     * @return {void}
     */
    async updateRunTags() {
        const { id } = this.run.payload;
        const tags = this.getSelectedTags();

        this.run = RemoteData.loading();
        this.notify();

        const options = {
            method: 'POST',
            headers: {
                Accept: 'application/json',
                'Content-Type': 'application/json',
            },
            body: JSON.stringify({
                tags,
            }),
        };
        const response = await fetchClient(`/api/runs/${id}`, options);
        const result = await response.json();

        if (result.data) {
            this.run = RemoteData.success(result.data);
            this.tags = this.run.payload.tags.map(({ id }) => id);
        } else {
            RemoteData.failure(result.errors || [
                {
                    title: result.error,
                    detail: result.message,
                },
            ]);
        }
        this.tagsChanged = false;
        this.notify();
    }

    /**
     * Returns the state of table infinite scroll mode
     * @return {boolean} The state of table infinite scroll mode
     */
    isInfiniteScrollEnabled() {
        return this.infiniteScrollEnabled;
    }

    /**
     * Returns the current runNumber substring filter
     * @returns {String} The current runNumber substring filter
     */
    getRunNumberFilter() {
        return this.runFilterValues;
    }

    /**
     * Sets the run Number substring filter if no new inputs were detected for 200 milliseconds
     * @param {String} runs The number of the run to apply to the filter
     * @returns {undefined}
     */
    setRunsFilter(runs) {
        clearTimeout(this.runFilterDebounce);
        this.runFilterDebounce = setTimeout(() => {
            this.runFilterValues = runs.trim();
            this.fetchAllRuns();
        }, 200);
    }

    /**
     * Add a tag to the filter
     * @param {string} tag The tag to be added to the filter criteria
     * @returns {undefined}
     */
    addTagToFilter(tag) {
        this.tagFilterValues = [...this.tagFilterValues, tag];
        this.fetchAllRuns();
    }

    /**
     * Remove a tag from the filter
     * @param {string} targetTag The tag that should be removed
     * @returns {undefined}
     */
    removeTagFromFilter(targetTag) {
        this.tagFilterValues = this.tagFilterValues.filter((tag) => tag !== targetTag);
        this.fetchAllRuns();
    }

    /**
     * Checks if a tag is already defined within the user's filter criteria
     * @param {String} tag The tag to check on
     * @return {Boolean} Whether the tag is in the user's filter criteria
     */
    isTagInFilter(tag) {
        return this.tagFilterValues.includes(tag);
    }

    /**
     * Getter for the filter operation of tags
     * @returns {String} The filter operation to be performed on the tags (AND, OR)
     */
    getTagFilterOperation() {
        return this.tagFilterOperation;
    }

    /**
     * Sets the filter operation according to the user input
     * @param {String} operation The filter operation to be performed (AND, OR)
     * @returns {undefined}
     */
    setTagFilterOperation(operation) {
        this.tagFilterOperation = operation;
        if (this.tagFilterValues.length > 0) {
            this.fetchAllRuns();
        }
    }

    /**
     * Toggles the visibility of tag filters above the predefined limit
     * @return {undefined}
     */
    toggleMoreTags() {
        this.moreTags = !this.moreTags;
        this.notify();
    }

    /**
     * Getter for show more tags criteria
     * @returns {Boolean} Returns if more tags should be shown above the predefined limit
     */
    shouldShowMoreTags() {
        return this.moreTags;
    }

    /**
     * Returns the current minimum creation date
     * @returns {Integer} The current minimum creation date
     */
    getO2startFilterFrom() {
        return this.o2startFilterFrom;
    }

    /**
     * Returns the current maximum creation date
     * @returns {Integer} The current maximum creation date
     */
    getO2startFilterTo() {
        return this.o2startFilterTo;
    }

    /**
     * Returns the current minimum creation time
     * @returns {Integer} The current minimum creation time
     */
    getO2startFilterFromTime() {
        return this.o2startFilterFromTime;
    }

    /**
     * Returns the current maximum creation time
     * @returns {Integer} The current maximum creation time
     */
    getO2startFilterToTime() {
        return this.o2startFilterToTime;
    }

    /**
     * Set a datetime for the creation datetime filter
     * @param {String} key The filter value to apply the datetime tosetDdflpFilterOperation
     * @param {Object} date The datetime to be applied to the creation datetime filter
     * @param {Boolean} valid Whether the inserted date passes validity checksetDdflpFilterOperation
     * @returns {undefined}
     */
    setO2startFilter(key, date, valid) {
        if (valid) {
            this[`o2startFilter${key}`] = date;
            this.fetchAllRuns();
        }
    }

    /**
     * Set a datetime for the creation datetime filter, with a debounce delay
     * @param {String} key The filter value to apply the datetime to
     * @param {Object} date The datetime to be applied to the creation datetime filter
     * @param {Boolean} valid Whether the inserted date passes validity check
     * @returns {undefined}
     */
    setO2startFilterWithDebounce(key, date, valid) {
        clearTimeout(this.o2startFilterDebounce);
        this.o2startFilterDebounce = setTimeout(() => this.setO2startFilter(key, date, valid), 200);
    }

    /**
     * Returns the current minimum creation datetime
     * @returns {Integer} The current minimum creation datetime
     */
    getO2endFilterFrom() {
        return this.o2endFilterFrom;
    }

    /**
     * Returns the current maximum creation datetime
     * @returns {Integer} The current maximum creation datetime
     */
    getO2endFilterTo() {
        return this.o2endFilterTo;
    }

    /**
     * Returns the current minimum creation datetime
     * @returns {Integer} The current minimum creation datetime
     */
    getO2endFilterFromTime() {
        return this.o2endFilterFromTime;
    }

    /**
     * Returns the current maximum creation datetime
     * @returns {Integer} The current maximum creation datetime
     */
    getO2endFilterToTime() {
        return this.o2endFilterToTime;
    }

    /**
     * Set a datetime for the creation datetime filter
     * @param {String} key The filter value to apply the datetime to
     * @param {Object} date The datetime to be applied to the creation datetime filter
     * @param {Boolean} valid Whether the inserted date passes validity check
     * @returns {undefined}
     */
    setO2endFilter(key, date, valid) {
        if (valid) {
            this[`o2endFilter${key}`] = date;
            this.fetchAllRuns();
        }
    }

    /**
     * Set a datetime for the creation datetime filter, with a debounce delay
     * @param {String} key The filter value to apply the datetime to
     * @param {Object} date The datetime to be applied to the creation datetime filter
     * @param {Boolean} valid Whether the inserted date passes validity check
     * @returns {undefined}
     */
    setO2endFilterWithDebounce(key, date, valid) {
        clearTimeout(this.o2endFilterDebounce);
        this.o2endFilterDebounce = setTimeout(() => this.setO2endFilter(key, date, valid), 200);
    }

    /**
     * Returns the current environment id(s) filter
     * @returns {String} The current environment id(s) filter
     */
    getEnvFilter() {
        return this.environmentIdsFilter;
    }

    /**
     * Sets the environment id(s) filter if no new inputs were detected for 200 milliseconds
     * @param {String} newEnvironment The environment id(s) to apply to the filter
     * @returns {undefined}
     */
    setEnvironmentIdsFilter(newEnvironment) {
        clearTimeout(this.envFilterDebounce);
        this.envFilterDebounce = setTimeout(() => {
            this.environmentIdsFilter = newEnvironment.trim();
            this.fetchAllRuns();
        }, 200);
    }

    /**
     * States if the given run quality is currently in the run quality filter
     *
     * @param {string} runQuality the run quality to look for
     * @return {boolean} true if the run quality is included in the filter
     */
    isRunQualityInFilter(runQuality) {
        return this.runQualitiesFilters.includes(runQuality);
    }

    /**
     * Add a given run quality in the current run quality filter if it is not already present, then refresh runs list
     *
     * @param {string} runQuality the run quality to add
     * @return {void}
     */
    addRunQualityFilter(runQuality) {
        if (!this.isRunQualityInFilter(runQuality)) {
            this.runQualitiesFilters.push(runQuality);
            this.fetchAllRuns();
        }
    }

    /**
     * Remove a given run quality from the current run quality filter if it is in it (else do nothing) then refresh
     * runs list
     *
     * @param {string} runQuality the run quality to add
     * @return {void}
     */
    removeRunQualityFilter(runQuality) {
        this.runQualitiesFilters = this.runQualitiesFilters.filter((existingRunQuality) => runQuality !== existingRunQuality);
        this.fetchAllRuns();
    }

    /**
     * Returns the amount of detectors filters
     * @returns {{operator: string, limit: (number|null)}|null} The current amount of detectors filters
     */
    getNDetectorsFilter() {
        return this.nDetectorsFilter;
    }

    /**
     * Sets the limit of detectors and the comparison operator to filter if no new inputs were detected for 200
     * milliseconds
     *
     * @param {{operator: string, limit: (number|null)}|null} newNDetectors The new filter value
     *
     * @returns {void}
     */
<<<<<<< HEAD
    setnDetectorsFilter(newNDetectors) {
        clearTimeout(this.nDetectorsDebounce);
        this.nDetectorsDebounce = setTimeout(() => {
            this.nDetectorsFilterValues = newNDetectors.trim();
=======
    setNDetectorsFilter(newNDetectors) {
        clearTimeout(this.nDetectorsDebounce);
        this.nDetectorsDebounce = setTimeout(() => {
            this.nDetectorsFilter = newNDetectors;
>>>>>>> b131bd9f
            this.fetchAllRuns();
        }, 200);
    }

    /**
     * Returns the current amount of flps filter
     * @returns {{operator: string, limit: (number|null)}|null} The current amount of flps filters
     */
    getNFlpsFilter() {
        return this.nFlpsFilter;
    }

    /**
     * Sets the limit of flps and the comparison operator to filter if no new inputs were detected for 200 milliseconds
     *
     * @param {{operator: string, limit: (number|null)}|null} newNFlps The new filter value
     *
     * @returns {void}
     */
    setNFlpsFilter(newNFlps) {
        clearTimeout(this.nFlpsDebounce);
        this.nFlpsDebounce = setTimeout(() => {
            this.nFlpsFilter = newNFlps;
            this.fetchAllRuns();
        }, 200);
    }

    /**
     * Returns the boolean of ddflp
     * @returns {Boolean} if ddflp is on
     */
    getDdflpFilterOperation() {
        return this.ddflpFilter;
    }

    /**
     * Sets the boolean of the filter if no new inputs were detected for 200 milliseconds
     * @param {Boolean} operation if the ddflp is on
     * @returns {undefined}
     */
    setDdflpFilterOperation(operation) {
        clearTimeout(this.ddflpDebounce);
        this.ddflpDebounce = setTimeout(() => {
            this.ddflpFilter = operation;
            this.fetchAllRuns();
        }, 200);
    }

    /**
     * Unchecks the ddflp checkbox and fetches all the runs.
     * @returns {undefined}
     *
     */
    removeDdflp() {
        this.ddflpFilter = '';
        this.fetchAllRuns();
    }

    /**
     * Returns the boolean of dcs
     * @returns {Boolean} if dcs is on
     */
    getDcsFilterOperation() {
        return this.dcsFilter;
    }

    /**
     * Sets the boolean of the filter if no new inputs were detected for 200 milliseconds
     * @param {Boolean} operation if the dcs is on
     * @returns {undefined}
     */
    setDcsFilterOperation(operation) {
        clearTimeout(this.dcsDebounce);
        this.dcsDebounce = setTimeout(() => {
            this.dcsFilter = operation;
            this.fetchAllRuns();
        }, 200);
    }

    /**
     * Unchecks the dcs checkbox and fetches all the runs.
     * @returns {undefined}
     */
    removeDcs() {
        this.dcsFilter = '';
        this.fetchAllRuns();
    }

    /**
     * Returns the boolean of epn
     * @returns {Boolean} if epn is on
     */
    getEpnFilterOperation() {
        return this.epnFilter;
    }

    /**
     * Sets the boolean of the filter if no new inputs were detected for 200 milliseconds
     * @param {Boolean} operation if the epn is on
     * @returns {undefined}
     */
    setEpnFilterOperation(operation) {
        clearTimeout(this.epnDebounce);
        this.epnDebounce = setTimeout(() => {
            this.epnFilter = operation;
            this.fetchAllRuns();
        }, 200);
    }

    /**
     * Unchecks the epn checkbox and fetches all the runs.
     * @returns {undefined}
     */
    removeEpn() {
        this.epnFilter = '';
        this.fetchAllRuns();
    }

    /**
     * Returns the current epnTopology substring filter
     * @returns {String} The current epnTopology substring filter
     */
    getEpnTopologyFilter() {
        return this.epnTopologyFilter;
    }

    /**
     * Sets the epnTopology substring filter if no new inputs were detected for 200 milliseconds
     * @param {String} newTopology The epnTopology substring to apply to the filter
     * @returns {undefined}
     */
    setEpnTopologyFilter(newTopology) {
        clearTimeout(this.epnTopologyDebounce);
        this.epnTopologyDebounce = setTimeout(() => {
            this.epnTopologyFilter = newTopology.trim();
            this.fetchAllRuns();
        }, 200);
    }

    /**
     * Returns the current Detectors substring filter
     * @returns {String} The current Detectors substring filter
     */
    getDetectorsFilter() {
        return this.detectorsFilterValues;
    }

    /**
     * Sets the Detectors substring filter if no new inputs were detected for 200 milliseconds
     * @param {String} newDetectors The Detectors substring to apply to the filter
     * @returns {undefined}
     */
    setDetectorsFilter(newDetectors) {
        clearTimeout(this.detectorsDebounce);
        this.detectorsDebounce = setTimeout(() => {
            this.detectorsFilterValues = newDetectors.trim();
            this.fetchAllRuns();
        }, 200);
    }

    /**
     * Returns whether the filter should be shown or not
     * @returns {Boolean} returns whether the filter should be shown
     */
    getShowFilters() {
        return this.showFilters || false;
    }

    /**
     * Sets whether the filters are shown or not
     * @param {Boolean} showFilters Whether the filter should be shown
     * @returns {Boolean} returns boolean
     */
    setShowFilters(showFilters) {
        this.showFilters = showFilters;
        this.notify();
    }

    /**
     * Toggles whether the filters are shown
     * @returns {Boolean} returns boolean
     */
    toggleShowFilters() {
        this.setShowFilters(!this.getShowFilters());
        this.notify();
    }

    /**
     * Toggle the expansion state (visibility) of a filter menu
     * @param {String} targetKey The key of the filter whose visibility should be toggled
     * @returns {undefined}
     */
    toggleFilterExpanded(targetKey) {
        if (this.isFilterExpanded(targetKey)) {
            this.expandedFilters = this.expandedFilters.filter((key) => key !== targetKey);
        } else {
            this.expandedFilters.push(targetKey);
        }
        this.notify();
    }

    /**
     * Check if a certain filter should be expanded (visible)
     * @param {String} targetKey The key of the filter whose visibility should be checked
     * @returns {Boolean} Whether the provided filter is expanded or not
     */
    isFilterExpanded(targetKey) {
        return this.expandedFilters.includes(targetKey);
    }

    /**
     * Returns whether the number of rows is fixed
     * @returns {Boolean} whether the number of visible rows is fixed
     */
    getRowCountIsFixed() {
        return this.rowCountFixed;
    }

    /**
     * Sets if the rowCount should be fixed or not
     * @param {Boolean} fixed whether the number of visible rows should be fixed or not
     * @returns {Boolean} return boolean
     */
    setRowCountFixed(fixed) {
        this.rowCountFixed = fixed;
    }

    /**
     * Return if the edit mode is enabled or not
     */
    get isEditModeEnabled() {
        return this._isEditModeEnabled;
    }

    /**
     * Set the value of the edit mode of a Run and update the watchers
     * @param {boolean} value parameter to specify if user is in edit mode
     */
    set isEditModeEnabled(value) {
        this._isEditModeEnabled = value ? true : false;
        this.notify();
    }

    /**
     * Return the changes that user applied while in Edit Mode
     */
    get runChanges() {
        return this._runChanges;
    }

    /**
     * Method to update the property of a run;
     * If there is a missing key and value, all changes will be dropped
     * @param {JSON} object containing a key and a value which represent the property of the run that is being changed
     */
    set runChanges({ key, value }) {
        if (!key && !value) {
            this._runChanges = {};
        } else {
            this._runChanges[key] = value;
        }
        this.notify();
    }

    /**
     * Getter for lhcFill
     * @returns {Object} The lhcFill value
     */
    get lhcFill() {
        return this._lhcFill;
    }

    /**
     * Setter for lhcFill
     * @param {Object} fill The lhcFill value
     */
    set lhcFill(fill) {
        this._lhcFill = fill;
        this.notify();
    }

    /**
     * Check if an similar eor_reason exists already in the list and if not, adds it to the eorReasonChanges to be saved
     * @returns {undefined}
     */
    addEorReasonChange() {
        const { category, title, description } = this.eorNewReason;
        const isNew = this.runChanges.eorReasons.every((reason) =>
            reason.category !== category ||
            reason.title !== title ||
            reason.description !== description);
        if (isNew && category) {
            const reasonTypeIndex = this.reasonTypes.payload.findIndex((reason) => reason.category === category && reason.title === title);
            if (reasonTypeIndex > -1) {
                this.runChanges.eorReasons.push({
                    category,
                    title,
                    description,
                    reasonTypeId: this.reasonTypes.payload[reasonTypeIndex].id,
                    runId: this.model.router.params.id,
                    lastEditedName: this.model.session.name, // For now sent by front-end; To be moved on backend
                });
            }
        }
    }
}<|MERGE_RESOLUTION|>--- conflicted
+++ resolved
@@ -69,16 +69,8 @@
                 'filter[o2end][to]':
                     new Date(`${this.o2endFilterTo.replace(/\//g, '-')}T${this.o2endFilterToTime}:59.999`).getTime(),
             },
-<<<<<<< HEAD
-            ...this.nDetectorsFilterValues && {
-                'filter[nDetectors]': this.nDetectorsFilterValues,
-            },
             ...this.environmentIdsFilter && {
                 'filter[environmentIds]': this.environmentIdsFilter,
-=======
-            ...this.enviromentIdFilter && {
-                'filter[environmentId]': this.enviromentIdFilter,
->>>>>>> b131bd9f
             },
             ...this.runQualitiesFilters.length !== 0 && {
                 'filter[runQualities]': this.runQualitiesFilters.join(),
@@ -1125,17 +1117,10 @@
      *
      * @returns {void}
      */
-<<<<<<< HEAD
-    setnDetectorsFilter(newNDetectors) {
-        clearTimeout(this.nDetectorsDebounce);
-        this.nDetectorsDebounce = setTimeout(() => {
-            this.nDetectorsFilterValues = newNDetectors.trim();
-=======
     setNDetectorsFilter(newNDetectors) {
         clearTimeout(this.nDetectorsDebounce);
         this.nDetectorsDebounce = setTimeout(() => {
             this.nDetectorsFilter = newNDetectors;
->>>>>>> b131bd9f
             this.fetchAllRuns();
         }, 200);
     }
