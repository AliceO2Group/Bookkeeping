--- conflicted
+++ resolved
@@ -836,75 +836,6 @@
     }
 
     /**
-<<<<<<< HEAD
-=======
-     * Add a tag to the filter
-     * @param {string} tag The tag to be added to the filter criteria
-     * @returns {undefined}
-     */
-    addTagToFilter(tag) {
-        this.tagFilterValues = [...this.tagFilterValues, tag];
-        this.fetchAllRuns();
-    }
-
-    /**
-     * Remove a tag from the filter
-     * @param {string} targetTag The tag that should be removed
-     * @returns {undefined}
-     */
-    removeTagFromFilter(targetTag) {
-        this.tagFilterValues = this.tagFilterValues.filter((tag) => tag !== targetTag);
-        this.fetchAllRuns();
-    }
-
-    /**
-     * Checks if a tag is already defined within the user's filter criteria
-     * @param {String} tag The tag to check on
-     * @return {Boolean} Whether the tag is in the user's filter criteria
-     */
-    isTagInFilter(tag) {
-        return this.tagFilterValues.includes(tag);
-    }
-
-    /**
-     * Getter for the filter operation of tags
-     * @returns {String} The filter operation to be performed on the tags (AND, OR)
-     */
-    getTagFilterOperation() {
-        return this.tagFilterOperation;
-    }
-
-    /**
-     * Sets the filter operation according to the user input
-     * @param {String} operation The filter operation to be performed (AND, OR)
-     * @returns {undefined}
-     */
-    setTagFilterOperation(operation) {
-        this.tagFilterOperation = operation;
-        if (this.tagFilterValues.length > 0) {
-            this.fetchAllRuns();
-        }
-    }
-
-    /**
-     * Toggles the visibility of tag filters above the predefined limit
-     * @return {undefined}
-     */
-    toggleMoreTags() {
-        this.moreTags = !this.moreTags;
-        this.notify();
-    }
-
-    /**
-     * Getter for show more tags criteria
-     * @returns {Boolean} Returns if more tags should be shown above the predefined limit
-     */
-    shouldShowMoreTags() {
-        return this.moreTags;
-    }
-
-    /**
->>>>>>> b131bd9f
      * Returns the current minimum creation date
      * @returns {Integer} The current minimum creation date
      */
