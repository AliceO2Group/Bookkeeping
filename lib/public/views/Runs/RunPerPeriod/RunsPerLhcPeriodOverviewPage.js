--- conflicted
+++ resolved
@@ -65,9 +65,11 @@
             exportRunsTriggerAndModal(perLhcPeriodOverviewModel, modalModel),
         ]),
         h('.flex-column.w-100', [
-<<<<<<< HEAD
             table(
-                detectors.isSuccess() ? runs : detectors,
+                remoteDetectors.match({
+                    Success: () => remoteRuns,
+                    Other: () => remoteDetectors,
+                }),
                 activeColumns,
                 null,
                 {
@@ -75,9 +77,6 @@
                     xScrollable: perLhcPeriodOverviewModel.displayXScrollable,
                 },
             ),
-=======
-            table(remoteDetectors.isSuccess() ? remoteRuns : remoteDetectors, activeColumns, null, { profile: 'runsPerLhcPeriod' }),
->>>>>>> 5cc495ad
             paginationComponent(perLhcPeriodOverviewModel.pagination),
         ]),
     ]);
