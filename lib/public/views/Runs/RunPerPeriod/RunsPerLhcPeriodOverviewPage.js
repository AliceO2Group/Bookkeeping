/**
 * @license
 * Copyright CERN and copyright holders of ALICE O2. This software is
 * distributed under the terms of the GNU General Public License v3 (GPL
 * Version 3), copied verbatim in the file "COPYING".
 *
 * See http://alice-o2.web.cern.ch/license for full licensing information.
 *
 * In applying this license CERN does not waive the privileges and immunities
 * granted to it by virtue of its status as an Intergovernmental Organization
 * or submit itself to any jurisdiction.
 */

import { h } from '/js/src/index.js';
import { table } from '../../../components/common/table/table.js';
import { createRunDetectorsActiveColumns } from '../ActiveColumns/runDetectorsActiveColumns.js';
import { paginationComponent } from '../../../components/Pagination/paginationComponent.js';
import { estimateDisplayableRowsCount } from '../../../utilities/estimateDisplayableRowsCount.js';
import { exportRunsTriggerAndModal } from '../Overview/exportRunsTriggerAndModal.js';
import { runsActiveColumns } from '../ActiveColumns/runsActiveColumns.js';

const TABLEROW_HEIGHT = 59;
// Estimate of the navbar and pagination elements height total; Needs to be updated in case of changes;
const PAGE_USED_HEIGHT = 215;

/**
 * Render Runs Per LHC Period overview page
 * @param {Model} model The overall model object.
 * @param {Model} [model.runs.perLhcPeriodOverviewModel] model holding state for of the page
 * @return {Component} The overview page
 */
export const RunsPerLhcPeriodOverviewPage = ({ runs: { perLhcPeriodOverviewModel }, modalModel }) => {
    perLhcPeriodOverviewModel.pagination.provideDefaultItemsPerPage(estimateDisplayableRowsCount(
        TABLEROW_HEIGHT,
        PAGE_USED_HEIGHT,
    ));

<<<<<<< HEAD
    const { items: runs, detectors } = perLhcPeriodOverviewModel;
=======
    const { items: runs, detectors, lhcPeriodName } = perLhcPeriodOverviewModel;
>>>>>>> 2f6bb280

    const activeColumns = {
        ...runsActiveColumns,
        ...createRunDetectorsActiveColumns(detectors.match({
            Success: (payload) => payload,
            Other: () => [],
<<<<<<< HEAD
        })),
=======
        }), { profiles: 'runsPerLhcPeriod' }),
>>>>>>> 2f6bb280
    };

    return h('', [
        h('.flex-row.justify-between.items-center', [
            h('h2', `Good, physics runs of ${lhcPeriodName}`),
            exportRunsTriggerAndModal(perLhcPeriodOverviewModel, modalModel),
        ]),
        h('.flex-column.w-100', [
            table(detectors.isSuccess() ? runs : detectors, activeColumns, null, { profile: 'runsPerLhcPeriod' }),
            paginationComponent(perLhcPeriodOverviewModel.pagination),
        ]),
    ]);
};<|MERGE_RESOLUTION|>--- conflicted
+++ resolved
@@ -35,22 +35,14 @@
         PAGE_USED_HEIGHT,
     ));
 
-<<<<<<< HEAD
-    const { items: runs, detectors } = perLhcPeriodOverviewModel;
-=======
     const { items: runs, detectors, lhcPeriodName } = perLhcPeriodOverviewModel;
->>>>>>> 2f6bb280
 
     const activeColumns = {
         ...runsActiveColumns,
         ...createRunDetectorsActiveColumns(detectors.match({
             Success: (payload) => payload,
             Other: () => [],
-<<<<<<< HEAD
-        })),
-=======
         }), { profiles: 'runsPerLhcPeriod' }),
->>>>>>> 2f6bb280
     };
 
     return h('', [
