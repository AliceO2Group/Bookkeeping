--- conflicted
+++ resolved
@@ -59,14 +59,9 @@
 
     const {
         items: remoteRuns,
-<<<<<<< HEAD
-        detectors: remoteDetectors,
         lhcPeriodStatistics: remoteLhcPeriodStatistics,
-=======
         onlineDetectors: remoteOnlineDetectors,
         syncDetectors: remoteSyncDetectors,
-        lhcPeriodName,
->>>>>>> 0ce697b9
         displayOptions,
         sortModel,
         tabbedPanelModel,
@@ -86,11 +81,7 @@
             /*
              * Columns depends on detectors' list, it's not useful to render the table when detectors are missing
              */
-<<<<<<< HEAD
             remoteRuns,
-=======
-            remoteOnlineDetectors.match({ Success: () => remoteRuns, Other: () => remoteOnlineDetectors }),
->>>>>>> 0ce697b9
             {
                 ...activeColumns,
                 ...detectorsActiveColumns,
@@ -104,15 +95,14 @@
             { sort: sortModel },
         );
 
-<<<<<<< HEAD
     return h(
         '.intermediate-flex-column',
         { onremove: () => perLhcPeriodOverviewModel.reset(false) },
-        mergeRemoteData([remoteLhcPeriodStatistics, remoteRuns, remoteDetectors]).match({
+        mergeRemoteData([remoteLhcPeriodStatistics, remoteRuns]).match({
             NotAsked: () => null,
             Failure: (errors) => errorAlert(errors),
             Loading: () => spinner(),
-            Success: ([lhcPeriodStatistics, runs, detectors]) => {
+            Success: ([lhcPeriodStatistics, runs]) => {
                 const activeColumns = {
                     ...runsActiveColumns,
                     ...runs.some((run) => run.pdpBeamType === PdpBeamType.LEAD_LEAD) ? inelasticInteractionRateActiveColumnsForPbPb : {},
@@ -133,45 +123,34 @@
                     ]),
                     ...tabbedPanelComponent(
                         tabbedPanelModel,
-=======
-    return h('.intermediate-flex-column', [
-        h('.flex-row.justify-between.g2', [
-            h('h2', `Good, physics runs of ${lhcPeriodName}`),
-            exportTriggerAndModal(perLhcPeriodOverviewModel.exportModel, modalModel),
-        ]),
-        ...tabbedPanelComponent(
-            tabbedPanelModel,
-            {
-                [RUNS_PER_LHC_PERIOD_PANELS_KEYS.DETECTOR_QUALITIES]: 'Qualities of detectors',
-                [RUNS_PER_LHC_PERIOD_PANELS_KEYS.SYNCHRONOUS_FLAGS]: 'Synchronous QC flags',
-            },
-            {
-                [RUNS_PER_LHC_PERIOD_PANELS_KEYS.DETECTOR_QUALITIES]:
-                    () => getTableWithGivenDetectorsColumns(runDetectorsQualitiesActiveColumns(
-                        remoteOnlineDetectors.match({ Success: (payload) => payload, Other: () => [] }),
-                        { profiles: 'runsPerLhcPeriod' },
-                    )),
-
-                [RUNS_PER_LHC_PERIOD_PANELS_KEYS.SYNCHRONOUS_FLAGS]:
-                    (remoteSynchronousQcSummary) => getTableWithGivenDetectorsColumns(runDetectorsSyncQcActiveColumns(
-                        remoteSyncDetectors.match({ Success: (payload) => payload, Other: () => [] }),
->>>>>>> 0ce697b9
                         {
                             [RUNS_PER_LHC_PERIOD_PANELS_KEYS.DETECTOR_QUALITIES]: 'Qualities of detectors',
                             [RUNS_PER_LHC_PERIOD_PANELS_KEYS.SYNCHRONOUS_FLAGS]: 'Synchronous QC flags',
                         },
                         {
-                            [RUNS_PER_LHC_PERIOD_PANELS_KEYS.DETECTOR_QUALITIES]:
-                        () => getTableWithGivenDetectorsColumns(
-                            activeColumns,
-                            runDetectorsQualitiesActiveColumns(detectors, { profiles: 'runsPerLhcPeriod' }),
-                        ),
+                            [RUNS_PER_LHC_PERIOD_PANELS_KEYS.DETECTOR_QUALITIES]: () => remoteOnlineDetectors.match({
+                                Success: (onlineDetectors) => getTableWithGivenDetectorsColumns(
+                                    activeColumns,
+                                    runDetectorsQualitiesActiveColumns(onlineDetectors, { profiles: 'runsPerLhcPeriod' }),
+                                ),
+                                NotAsked: () => null,
+                                Failure: (errors) => errorAlert(errors),
+                                Loading: () => spinner(),
+                            }),
 
                             [RUNS_PER_LHC_PERIOD_PANELS_KEYS.SYNCHRONOUS_FLAGS]: (remoteSynchronousQcSummary) =>
-                                getTableWithGivenDetectorsColumns(activeColumns, runDetectorsSyncQcActiveColumns(detectors, {
-                                    profiles: 'runsPerLhcPeriod',
-                                    qcSummary: remoteSynchronousQcSummary?.match({ Success: (qcSummary) => qcSummary, Other: () => null }),
-                                })),
+                                mergeRemoteData([remoteSynchronousQcSummary, remoteSyncDetectors]).match({
+                                    Success: ([synchronousQcSummary, syncDetectors]) => getTableWithGivenDetectorsColumns(
+                                        activeColumns,
+                                        runDetectorsSyncQcActiveColumns(syncDetectors, {
+                                            profiles: 'runsPerLhcPeriod',
+                                            qcSummary: synchronousQcSummary,
+                                        }),
+                                    ),
+                                    NotAsked: () => null,
+                                    Failure: (errors) => errorAlert(errors),
+                                    Loading: () => spinner(),
+                                }),
                         },
                         { panelClass: ['scroll-auto'] },
                     ),
