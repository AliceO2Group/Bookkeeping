/**
 * @license
 * Copyright CERN and copyright holders of ALICE O2. This software is
 * distributed under the terms of the GNU General Public License v3 (GPL
 * Version 3), copied verbatim in the file "COPYING".
 *
 * See http://alice-o2.web.cern.ch/license for full licensing information.
 *
 * In applying this license CERN does not waive the privileges and immunities
 * granted to it by virtue of its status as an Intergovernmental Organization
 * or submit itself to any jurisdiction.
 */

import { h } from '/js/src/index.js';
import { table } from '../../../components/common/table/table.js';
import { createRunDetectorsActiveColumns } from '../ActiveColumns/runDetectorsActiveColumns.js';
import { paginationComponent } from '../../../components/Pagination/paginationComponent.js';
import { estimateDisplayableRowsCount } from '../../../utilities/estimateDisplayableRowsCount.js';
import { exportRunsTriggerAndModal } from '../Overview/exportRunsTriggerAndModal.js';
import { runsActiveColumns } from '../ActiveColumns/runsActiveColumns.js';

const TABLEROW_HEIGHT = 59;
// Estimate of the navbar and pagination elements height total; Needs to be updated in case of changes;
const PAGE_USED_HEIGHT = 215;

/**
 * Render Runs Per LHC Period overview page
 * @param {Model} model The overall model object.
 * @param {Model} [model.runs.perLhcPeriodOverviewModel] model holding state for of the page
 * @return {Component} The overview page
 */
export const RunsPerLhcPeriodOverviewPage = ({ runs: { perLhcPeriodOverviewModel }, modalModel }) => {
    perLhcPeriodOverviewModel.pagination.provideDefaultItemsPerPage(estimateDisplayableRowsCount(
        TABLEROW_HEIGHT,
        PAGE_USED_HEIGHT,
    ));

    const { items: runs, detectors, lhcPeriodName } = perLhcPeriodOverviewModel;

    const activeColumns = {
        ...runsActiveColumns,
        ...createRunDetectorsActiveColumns(detectors.match({
            Success: (payload) => payload,
<<<<<<< HEAD
            NotAsked: () => [],
            Failure: () => [],
            Loading: () => [],
=======
            Other: () => [],
>>>>>>> b373c5ec
        }), { profiles: 'runsPerLhcPeriod' }),
    };

    return h('', [
        h('.flex-row.justify-between.items-center', [
            h('h2', `Good, physics runs of ${lhcPeriodName}`),
            exportRunsTriggerAndModal(perLhcPeriodOverviewModel, modalModel),
        ]),
        h('.flex-column.w-100', [
            table(detectors.isSuccess() ? runs : detectors, activeColumns, null, { profile: 'runsPerLhcPeriod' }),
            paginationComponent(perLhcPeriodOverviewModel.pagination),
        ]),
    ]);
};<|MERGE_RESOLUTION|>--- conflicted
+++ resolved
@@ -41,13 +41,7 @@
         ...runsActiveColumns,
         ...createRunDetectorsActiveColumns(detectors.match({
             Success: (payload) => payload,
-<<<<<<< HEAD
-            NotAsked: () => [],
-            Failure: () => [],
-            Loading: () => [],
-=======
             Other: () => [],
->>>>>>> b373c5ec
         }), { profiles: 'runsPerLhcPeriod' }),
     };
 
