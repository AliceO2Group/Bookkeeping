--- conflicted
+++ resolved
@@ -21,21 +21,14 @@
 import { runDetectorsSyncQcActiveColumns } from '../ActiveColumns/runDetectorsSyncQcActiveColumns.js';
 import { tabbedPanelComponent } from '../../../components/TabbedPanel/tabbedPanelComponent.js';
 import { RUNS_PER_LHC_PERIOD_PANELS_KEYS } from './RunsPerLhcPeriodOverviewModel.js';
-<<<<<<< HEAD
 import { mergeRemoteData } from '../../../utilities/mergeRemoteData.js';
 import errorAlert from '../../../components/common/errorAlert.js';
 import spinner from '../../../components/common/spinner.js';
 import { getInelasticInteractionRateColumns } from '../ActiveColumns/getInelasticInteractionRateActiveColumns.js';
-=======
-import { PdpBeamType } from '../../../domain/enums/PdpBeamType.js';
 import { filtersPanelPopover } from '../../../components/Filters/common/filtersPanelPopover.js';
 import { runNumbersFilter } from '../../../components/Filters/RunsFilter/runNumbersFilter.js';
-import { mergeRemoteData } from '../../../utilities/mergeRemoteData.js';
-import errorAlert from '../../../components/common/errorAlert.js';
-import spinner from '../../../components/common/spinner.js';
 import { mcReproducibleAsNotBadToggle } from '../mcReproducibleAsNotBadToggle.js';
 import { exportTriggerAndModal } from '../../../components/common/dataExport/exportTriggerAndModal.js';
->>>>>>> a8fe94d7
 
 const TABLEROW_HEIGHT = 62;
 // Estimate of the navbar and pagination elements height total; Needs to be updated in case of changes;
@@ -64,24 +57,6 @@
 
     const {
         items: remoteRuns,
-<<<<<<< HEAD
-        detectors: remoteDetectors,
-        lhcPeriod: remoteLhcPeriod,
-        displayOptions,
-        sortModel,
-        tabbedPanelModel,
-        pdpBeamTypes,
-    } = perLhcPeriodOverviewModel;
-
-    const activeColumns = {
-        ...runsActiveColumns,
-        ...getInelasticInteractionRateColumns(pdpBeamTypes),
-    };
-
-    /**
-     * Render runs table with given detectors' active columns configuration
-     *
-=======
         lhcPeriodStatistics: remoteLhcPeriodStatistics,
         onlineDetectors: remoteOnlineDetectors,
         syncDetectors: remoteSyncDetectors,
@@ -89,13 +64,13 @@
         sortModel,
         tabbedPanelModel,
         mcReproducibleAsNotBad,
+        pdpBeamTypes,
     } = perLhcPeriodOverviewModel;
 
     /**
      * Render runs table with given detectors' active columns configuration
      *
      * @param {object} activeColumns common acctivte column
->>>>>>> a8fe94d7
      * @param {object} detectorsActiveColumns detectors specific columns
      * @return {Component} table with pagination
      */
@@ -122,47 +97,15 @@
     return h(
         '.intermediate-flex-column',
         { onremove: () => perLhcPeriodOverviewModel.reset(false) },
-<<<<<<< HEAD
-        mergeRemoteData([remoteLhcPeriod, remoteRuns, remoteDetectors]).match({
-            NotAsked: () => null,
-            Failure: (errors) => errorAlert(errors),
-            Loading: () => spinner(),
-            Success: ([lhcPeriod, _, detectors]) => [
-                h('.flex-row.justify-between.items-center.g2', [
-                    h('h2', `Good, physics runs of ${lhcPeriod.lhcPeriod.name}`),
-                    exportRunsTriggerAndModal(perLhcPeriodOverviewModel, modalModel),
-                ]),
-                ...tabbedPanelComponent(
-                    tabbedPanelModel,
-                    {
-                        [RUNS_PER_LHC_PERIOD_PANELS_KEYS.DETECTOR_QUALITIES]: 'Qualities of detectors',
-                        [RUNS_PER_LHC_PERIOD_PANELS_KEYS.SYNCHRONOUS_FLAGS]: 'Synchronous QC flags',
-                    },
-                    {
-                        [RUNS_PER_LHC_PERIOD_PANELS_KEYS.DETECTOR_QUALITIES]:
-                        () => getTableWithGivenDetectorsColumns(runDetectorsQualitiesActiveColumns(detectors, { profiles: 'runsPerLhcPeriod' })),
-
-                        [RUNS_PER_LHC_PERIOD_PANELS_KEYS.SYNCHRONOUS_FLAGS]: (remoteSynchronousQcSummary) =>
-                            getTableWithGivenDetectorsColumns(runDetectorsSyncQcActiveColumns(detectors, {
-                                profiles: 'runsPerLhcPeriod',
-                                qcSummary: remoteSynchronousQcSummary?.match({ Success: (qcSummary) => qcSummary, Other: () => null }),
-                            })),
-                    },
-                    { panelClass: ['scroll-auto'] },
-                ),
-                paginationComponent(perLhcPeriodOverviewModel.pagination),
-            ],
-=======
         mergeRemoteData([remoteLhcPeriodStatistics, remoteRuns]).match({
             NotAsked: () => null,
             Failure: (errors) => errorAlert(errors),
             Loading: () => spinner(),
-            Success: ([lhcPeriodStatistics, runs]) => {
+            Success: ([lhcPeriodStatistics]) => {
                 const activeColumns = {
                     ...runsActiveColumns,
-                    ...runs.some((run) => run.pdpBeamType === PdpBeamType.LEAD_LEAD) ? inelasticInteractionRateActiveColumnsForPbPb : {},
-                    ...runs.some((run) => run.pdpBeamType === PdpBeamType.PROTON_PROTON)
-                        ? inelasticInteractionRateActiveColumnsForProtonProton : {},
+                    ...getInelasticInteractionRateColumns(pdpBeamTypes),
+
                 };
 
                 return [
@@ -212,7 +155,6 @@
                     paginationComponent(perLhcPeriodOverviewModel.pagination),
                 ];
             },
->>>>>>> a8fe94d7
         }),
 
     );
