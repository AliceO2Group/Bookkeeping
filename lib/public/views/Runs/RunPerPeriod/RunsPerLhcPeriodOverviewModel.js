/**
 * @license
 * Copyright CERN and copyright holders of ALICE O2. This software is
 * distributed under the terms of the GNU General Public License v3 (GPL
 * Version 3), copied verbatim in the file "COPYING".
 *
 * See http://alice-o2.web.cern.ch/license for full licensing information.
 *
 * In applying this license CERN does not waive the privileges and immunities
 * granted to it by virtue of its status as an Intergovernmental Organization
 * or submit itself to any jurisdiction.
 */
import { buildUrl, RemoteData } from '/js/src/index.js';
import { TabbedPanelModel } from '../../../components/TabbedPanel/TabbedPanelModel.js';
import { detectorsProvider } from '../../../services/detectors/detectorsProvider.js';
import { RunsOverviewModel } from '../Overview/RunsOverviewModel.js';
import { jsonFetch } from '../../../utilities/fetch/jsonFetch.js';

export const RUNS_PER_LHC_PERIOD_PANELS_KEYS = {
    DETECTOR_QUALITIES: 'detectorQualities',
    SYNCHRONOUS_FLAGS: 'synchronousFlags',
};

/**
 * Runs Per LHC Period overview model
 */
export class RunsPerLhcPeriodOverviewModel extends RunsOverviewModel {
    /**
     * Constructor
     *
     * @param {Model} model global model
     */
    constructor(model) {
        super(model);
        this._detectors$ = detectorsProvider.physical$;
        this._detectors$.bubbleTo(this);

        this.patchDisplayOptions({ horizontalScrollEnabled: true });

<<<<<<< HEAD
    /**
     * @inheritdoc
     */
    async load({ lhcPeriodName } = {}) {
        this._lhcPeriodName = lhcPeriodName || this._lhcPeriodName;
        if (!this._lhcPeriodName) {
            return;
        }
        super.load();
=======
        this._tabbedPanelModel = new RunsPerLhcPeriodTabbedPanelModel();
        this._tabbedPanelModel.bubbleTo(this);
>>>>>>> 64fd0b9d
    }

    /**
     * @inheritdoc
     */
    getRootEndpoint() {
        return buildUrl(super.getRootEndpoint(), {
            filter: {
                lhcPeriods: this._lhcPeriodName,
                runQualities: 'good',
                definitions: 'PHYSICS',
            },
        });
    }

    /**
     * Get name of current lhc period which runs are fetched
     */
    get lhcPeriodName() {
        return this._lhcPeriodName;
    }

    /**
     * Set name of current lhc period which runs are fetched
     *
     * @param {string} lhcPeriodName name of LHC period
     */
    set lhcPeriodName(lhcPeriodName) {
        this._lhcPeriodName = lhcPeriodName;
        this._tabbedPanelModel.lhcPeriodName = lhcPeriodName;
    }

    /**
     * Get all detectors
     *
     * @return {RemoteData<Detector[]>} detectors
     */
    get detectors() {
        return this._detectors$.getCurrent();
    }

    /**
     * Returns the model for the tabbed component
     *
     * @return {RunsPerLhcPeriodTabbedPanelModel} the tabbed component model
     */
    get tabbedPanelModel() {
        return this._tabbedPanelModel;
    }
}

/**
 * RunsPerLhcPeriodTabbedPanelModel
 */
class RunsPerLhcPeriodTabbedPanelModel extends TabbedPanelModel {
    /**
     * Constructor
     */
    constructor() {
        super(Object.values(RUNS_PER_LHC_PERIOD_PANELS_KEYS));
    }

    // eslint-disable-next-line valid-jsdoc
    /**
     * @inheritDoc
     */
    _fetchCurrentPanelData() {
        switch (this.currentPanelKey) {
            case RUNS_PER_LHC_PERIOD_PANELS_KEYS.DETECTOR_QUALITIES:
                this.currentPanelData = null;
                break;
            case RUNS_PER_LHC_PERIOD_PANELS_KEYS.SYNCHRONOUS_FLAGS:
                this._fetchSynchronousQcSummary();
                break;
        }
    }

    /**
     * Fetch QC summary for synchronous QC flags
     *
     * @return {Promise<void>} resolved once data are fetched
     */
    async _fetchSynchronousQcSummary() {
        if (this._lhcPeriodName) {
            this.currentPanelData = RemoteData.loading();
            this.notify();
            try {
                const { data: [lhcPeriod] } = await jsonFetch(`/api/lhcPeriodsStatistics?filter[names][]=${this._lhcPeriodName}`);
                if (!lhcPeriod) {
                    this.currentPanelData = RemoteData.failure([{ title: `Cannot find LHC period with name '${this._lhcPeriodName}'` }]);
                } else {
                    const { data: qcSummary } = await jsonFetch(`/api/qcFlags/summary?lhcPeriodId=${lhcPeriod.id}`);
                    this.currentPanelData = RemoteData.success(qcSummary);
                }
            } catch (errors) {
                this.currentPanelData = RemoteData.failure(errors);
            }
            this.notify();
        }
    }

    /**
     * Set LHC period name
     *
     * @param {string} lhcPeriodName name of LHC period
     */
    set lhcPeriodName(lhcPeriodName) {
        this._lhcPeriodName = lhcPeriodName;
        this._fetchCurrentPanelData();
    }
}<|MERGE_RESOLUTION|>--- conflicted
+++ resolved
@@ -37,20 +37,8 @@
 
         this.patchDisplayOptions({ horizontalScrollEnabled: true });
 
-<<<<<<< HEAD
-    /**
-     * @inheritdoc
-     */
-    async load({ lhcPeriodName } = {}) {
-        this._lhcPeriodName = lhcPeriodName || this._lhcPeriodName;
-        if (!this._lhcPeriodName) {
-            return;
-        }
-        super.load();
-=======
         this._tabbedPanelModel = new RunsPerLhcPeriodTabbedPanelModel();
         this._tabbedPanelModel.bubbleTo(this);
->>>>>>> 64fd0b9d
     }
 
     /**
