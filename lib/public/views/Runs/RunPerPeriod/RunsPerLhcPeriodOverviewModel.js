--- conflicted
+++ resolved
@@ -14,13 +14,9 @@
 import { TabbedPanelModel } from '../../../components/TabbedPanel/TabbedPanelModel.js';
 import { detectorsProvider } from '../../../services/detectors/detectorsProvider.js';
 import { jsonFetch } from '../../../utilities/fetch/jsonFetch.js';
-<<<<<<< HEAD
+import { DetectorType } from '../../../domain/enums/DetectorTypes.js';
 import { ObservableData } from '../../../utilities/ObservableData.js';
 import { FixedPdpBeamTypeRunsOverviewModel } from '../Overview/FixedPdpBeamTypeRunsOverviewModel.js';
-=======
-import { DetectorType } from '../../../domain/enums/DetectorTypes.js';
-import { ObservableData } from '../../../utilities/ObservableData.js';
->>>>>>> a8fe94d7
 
 export const RUNS_PER_LHC_PERIOD_PANELS_KEYS = {
     DETECTOR_QUALITIES: 'detectorQualities',
@@ -56,10 +52,6 @@
         this._lhcPeriodStatistics$ = new ObservableData(RemoteData.notAsked());
         this._lhcPeriodStatistics$.bubbleTo(this);
 
-        this._lhcPeriodId = null;
-        this._lhcPeriod$ = new ObservableData(RemoteData.notAsked());
-        this._lhcPeriod$.bubbleTo(this);
-
         this._tabbedPanelModel = new RunsPerLhcPeriodTabbedPanelModel();
         this._tabbedPanelModel.bubbleTo(this);
     }
@@ -69,21 +61,12 @@
      * @return {Promise<void>} promise
      */
     async _fetchLhcPeriod() {
-<<<<<<< HEAD
-        this._lhcPeriod$.setCurrent(RemoteData.loading());
-        try {
-            const { data: [lhcPeriod] } = await jsonFetch(`/api/lhcPeriodsStatistics?filter[ids][]=${this._lhcPeriodId}`);
-            this._lhcPeriod$.setCurrent(RemoteData.success(lhcPeriod));
-        } catch (error) {
-            this._lhcPeriod$.setCurrent(RemoteData.failure(error));
-=======
         this._lhcPeriodStatistics$.setCurrent(RemoteData.loading());
         try {
             const { data: [lhcPeriodStatistics] } = await jsonFetch(`/api/lhcPeriodsStatistics?filter[ids][]=${this._lhcPeriodId}`);
             this._lhcPeriodStatistics$.setCurrent(RemoteData.success(lhcPeriodStatistics));
         } catch (error) {
             this._lhcPeriodStatistics$.setCurrent(RemoteData.failure(error));
->>>>>>> a8fe94d7
         }
     }
 
@@ -95,16 +78,12 @@
             return;
         }
 
-<<<<<<< HEAD
-        this._fetchLhcPeriod().then(() =>
-            this._lhcPeriod$.getCurrent().match({
+        await this._fetchLhcPeriod().then(() => {
+            this._lhcPeriodStatistics$.getCurrent().match({
                 Success: ({ pdpBeamTypes }) => this.setPdpBeamTypes(pdpBeamTypes),
                 Other: () => null,
-            }));
-
-=======
-        await this._fetchLhcPeriod();
->>>>>>> a8fe94d7
+            });
+        });
         super.load();
     }
 
@@ -123,10 +102,9 @@
 
     /**
      * Get LHC period which runs are fetched
-<<<<<<< HEAD
-     */
-    get lhcPeriod() {
-        return this._lhcPeriod$.getCurrent();
+     */
+    get lhcPeriodStatistics() {
+        return this._lhcPeriodStatistics$.getCurrent();
     }
 
     /**
@@ -137,20 +115,6 @@
     set lhcPeriodId(lhcPeriodId) {
         this._lhcPeriodId = lhcPeriodId;
         this._tabbedPanelModel.lhcPeriodId = lhcPeriodId;
-=======
-     */
-    get lhcPeriodStatistics() {
-        return this._lhcPeriodStatistics$.getCurrent();
-    }
-
-    /**
-     * Set id of current LHC period which runs are fetched
-     *
-     * @param {string} lhcPeriodId id of a LHC period
-     */
-    set lhcPeriodId(lhcPeriodId) {
-        this._lhcPeriodId = lhcPeriodId;
-        this._tabbedPanelModel.lhcPeriodId = lhcPeriodId;
     }
 
     /**
@@ -161,7 +125,6 @@
     setMcReproducibleAsNotBad(mcReproducibleAsNotBad) {
         super.setMcReproducibleAsNotBad(mcReproducibleAsNotBad);
         this._tabbedPanelModel.mcReproducibleAsNotBad = mcReproducibleAsNotBad;
->>>>>>> a8fe94d7
     }
 
     /**
@@ -231,10 +194,7 @@
                     '/api/qcFlags/summary',
                     {
                         lhcPeriodId: this._lhcPeriodId,
-<<<<<<< HEAD
-=======
                         mcReproducibleAsNotBad: this._mcReproducibleAsNotBad,
->>>>>>> a8fe94d7
                     },
                 ));
                 this.currentPanelData = RemoteData.success(qcSummary);
@@ -247,13 +207,6 @@
 
     /**
      * Set LHC period id
-<<<<<<< HEAD
-     *
-     * @param {id} lhcPeriodId id of LHC period
-     */
-    set lhcPeriodId(lhcPeriodId) {
-        this._lhcPeriodId = lhcPeriodId;
-=======
      *
      * @param {id} lhcPeriodId id of LHC period
      */
@@ -269,7 +222,6 @@
      */
     set mcReproducibleAsNotBad(mcReproducibleAsNotBad) {
         this._mcReproducibleAsNotBad = mcReproducibleAsNotBad;
->>>>>>> a8fe94d7
         this._fetchCurrentPanelData();
     }
 }