/**
 * @license
 * Copyright CERN and copyright holders of ALICE O2. This software is
 * distributed under the terms of the GNU General Public License v3 (GPL
 * Version 3), copied verbatim in the file "COPYING".
 *
 * See http://alice-o2.web.cern.ch/license for full licensing information.
 *
 * In applying this license CERN does not waive the privileges and immunities
 * granted to it by virtue of its status as an Intergovernmental Organization
 * or submit itself to any jurisdiction.
 */
import { buildUrl, RemoteData } from '/js/src/index.js';
import { TabbedPanelModel } from '../../../components/TabbedPanel/TabbedPanelModel.js';
import { detectorsProvider } from '../../../services/detectors/detectorsProvider.js';
import { jsonFetch } from '../../../utilities/fetch/jsonFetch.js';
import { DetectorType } from '../../../domain/enums/DetectorTypes.js';
import { ObservableData } from '../../../utilities/ObservableData.js';
import { FixedPdpBeamTypeRunsOverviewModel } from '../Overview/FixedPdpBeamTypeRunsOverviewModel.js';

export const RUNS_PER_LHC_PERIOD_PANELS_KEYS = {
    DETECTOR_QUALITIES: 'detectorQualities',
    SYNCHRONOUS_FLAGS: 'synchronousFlags',
};

/**
 * Runs Per LHC Period overview model
 */
export class RunsPerLhcPeriodOverviewModel extends FixedPdpBeamTypeRunsOverviewModel {
    /**
     * Constructor
     *
     * @param {Model} model global model
     */
    constructor(model) {
        super(model);

        this._lhcPeriodId = null;
        this._lhcPeriodStatistics$ = new ObservableData(RemoteData.notAsked());

        this._onlineDetectors$ = detectorsProvider.physical$;

        this._syncDetectors$ = ObservableData
            .builder()
            .source(detectorsProvider.qc$)
            .apply((remoteDetectors) =>
                remoteDetectors.apply({
                    Success: (detectors) => detectors.filter(({ type }) => [DetectorType.PHYSICAL, DetectorType.MUON_GLO].includes(type)),
                }))
            .build();

        this.registerObervablesQcSummaryDependesOn([this._syncDetectors$]);

        this._syncDetectors$.bubbleTo(this);
        this._onlineDetectors$.bubbleTo(this);
        this._lhcPeriodStatistics$.bubbleTo(this);

        this._tabbedPanelModel = new RunsPerLhcPeriodTabbedPanelModel(this._qcSummary$);
        this._tabbedPanelModel.bubbleTo(this);
    }

    /**
     * Fetch LHC period data which runs are fetched
     * @return {Promise<void>} promise
     */
    async _fetchLhcPeriod() {
        this._lhcPeriodStatistics$.setCurrent(RemoteData.loading());
        try {
            const { data: [lhcPeriodStatistics] } = await jsonFetch(`/api/lhcPeriodsStatistics?filter[ids][]=${this._lhcPeriodId}`);
            this._lhcPeriodStatistics$.setCurrent(RemoteData.success(lhcPeriodStatistics));
        } catch (error) {
            this._lhcPeriodStatistics$.setCurrent(RemoteData.failure(error));
        }
    }

    /**
     * @inheritdoc
     */
    async load() {
        if (!this._lhcPeriodId) {
            return;
        }

<<<<<<< HEAD
        this._fetchLhcPeriod();
=======
        await this._fetchLhcPeriod().then(() => {
            this._lhcPeriodStatistics$.getCurrent().match({
                Success: ({ pdpBeamTypes }) => this.setPdpBeamTypes(pdpBeamTypes),
                Other: () => null,
            });
        });
>>>>>>> 161dfae1
        super.load();
    }

    /**
     * @inheritdoc
     */
    getRootEndpoint() {
        return buildUrl(super.getRootEndpoint(), {
            filter: {
                lhcPeriodIds: [this._lhcPeriodId],
                runQualities: 'good',
                definitions: 'PHYSICS',
            },
        });
    }

    /**
     * Get LHC period which runs are fetched
     */
    get lhcPeriodStatistics() {
        return this._lhcPeriodStatistics$.getCurrent();
    }

    /**
     * Get all detectors
     *
     * @return {RemoteData<Detector[]>} detectors
     */
    get onlineDetectors() {
        return this._onlineDetectors$.getCurrent();
    }

    /**
     * Get all detectors for synchronous QC flags
     *
     * @return {RemoteData<Detector[]>} detectors
     */
    get syncDetectors() {
        return this._syncDetectors$.getCurrent();
    }

    /**
     * @inheritdoc
     */
    get detectors() {
        return this._syncDetectors$.getCurrent();
    }

    /**
     * Returns the model for the tabbed component
     *
     * @return {RunsPerLhcPeriodTabbedPanelModel} the tabbed component model
     */
    get tabbedPanelModel() {
        return this._tabbedPanelModel;
    }

    /**
     * Set id of current LHC period which runs are fetched
     *
     * @param {string} lhcPeriodId id of a LHC period
     */
    set lhcPeriodId(lhcPeriodId) {
        this._lhcPeriodId = lhcPeriodId;
    }

    /**
     * @inheritdoc
     */
    get qcSummaryScope() {
        return { lhcPeriodId: this._lhcPeriodId };
    }
}

/**
 * RunsPerLhcPeriodTabbedPanelModel
 */
class RunsPerLhcPeriodTabbedPanelModel extends TabbedPanelModel {
    /**
     * Constructor
     */
    constructor() {
        super(Object.values(RUNS_PER_LHC_PERIOD_PANELS_KEYS));
    }
}<|MERGE_RESOLUTION|>--- conflicted
+++ resolved
@@ -81,16 +81,12 @@
             return;
         }
 
-<<<<<<< HEAD
-        this._fetchLhcPeriod();
-=======
         await this._fetchLhcPeriod().then(() => {
             this._lhcPeriodStatistics$.getCurrent().match({
                 Success: ({ pdpBeamTypes }) => this.setPdpBeamTypes(pdpBeamTypes),
                 Other: () => null,
             });
         });
->>>>>>> 161dfae1
         super.load();
     }
 
