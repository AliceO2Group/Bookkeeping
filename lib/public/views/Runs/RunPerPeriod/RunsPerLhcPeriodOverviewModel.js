--- conflicted
+++ resolved
@@ -72,11 +72,7 @@
     }
 
     /**
-<<<<<<< HEAD
-     * Get current name of lhc period which runs are fetched
-=======
      * Get name of current lhc period which runs are fetched
->>>>>>> 2f6bb280
      */
     get lhcPeriodName() {
         return this._lhcPeriodName;
