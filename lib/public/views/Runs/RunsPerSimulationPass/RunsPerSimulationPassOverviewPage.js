--- conflicted
+++ resolved
@@ -97,13 +97,9 @@
         ),
     };
 
-<<<<<<< HEAD
     const commonTitle = h('h2', 'Runs per MC');
     const selectedQueryString = generateSelectedQueryString();
-
-=======
-    const commonTitle = h('h2#breadcrumb-header', 'Runs per MC');
->>>>>>> 7a878e11
+  
     return h('', [
         h('.flex-row.justify-between.items-center.g2', [
             h(
