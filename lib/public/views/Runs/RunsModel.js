/**
 * @license
 * Copyright CERN and copyright holders of ALICE O2. This software is
 * distributed under the terms of the GNU General Public License v3 (GPL
 * Version 3), copied verbatim in the file "COPYING".
 *
 * See http://alice-o2.web.cern.ch/license for full licensing information.
 *
 * In applying this license CERN does not waive the privileges and immunities
 * granted to it by virtue of its status as an Intergovernmental Organization
 * or submit itself to any jurisdiction.
 */

import { Observable } from '/js/src/index.js';
import { RunDetailsModel } from './Details/RunDetailsModel.js';
import { RunsOverviewModel } from './Overview/RunsOverviewModel.js';
import { RunsPerLhcPeriodOverviewModel } from './RunPerPeriod/RunsPerLhcPeriodOverviewModel.js';
import { RunsPerDataPassOverviewModel } from './RunPerDataPass/RunsPerDataPassOverviewModel.js';
import { RunsPerSimulationPassOverviewModel } from './RunsPerSimulationPass/RunsPerSimulationPassOverviewModel.js';

/**
 * Model representing handlers for runs page
 *
 */
export class RunsModel extends Observable {
    /**
     * The constructor of the Overview model object
     * @param {Model} model Pass the model to access the defined functions
     * @return {Object} Constructs the Overview model
     */
    constructor(model) {
        super();
        this._detailsModel = new RunDetailsModel();
        this._detailsModel.bubbleTo(this);
        this._overviewModel = new RunsOverviewModel(model);
        this._overviewModel.bubbleTo(this);
        this._perLhcPeriodOverviewModel = new RunsPerLhcPeriodOverviewModel(model);
        this._perLhcPeriodOverviewModel.bubbleTo(this);
        this._perDataPassOverviewModel = new RunsPerDataPassOverviewModel(model);
        this._perDataPassOverviewModel.bubbleTo(this);
        this._perSimulationPassOverviewModel = new RunsPerSimulationPassOverviewModel(model);
        this._perSimulationPassOverviewModel.bubbleTo(this);
    }

    /**
     * Load runs overview data
     * @return {void}
     */
    loadOverview() {
        if (! this._overviewModel.pagination.isInfiniteScrollEnabled) {
            this._overviewModel.load();
        }
    }

    /**
     * Returns the model for the overview page
     * @return {RunsOverviewModel} the overview model
     */
    get overviewModel() {
        return this._overviewModel;
    }

    /**
     * Load the details page for the given run
     * @param {string} [params.runNumber = null]  the runNumber of the run to display
     * @param {string} [params.id = null]  Usage of this parameter is deprecated, use runNumber if feasible,
     * @param {string} [params.panel = null] the key of the panel to display
     * @return {void}
     */
    loadDetails({ runNumber = null, id: runId = null, panel: panelKey = null }) {
        runId = runId ? Number(runId) : runId;
        runNumber = runNumber ? Number(runNumber) : runNumber;
        this._detailsModel.clearAndLoad({ runId, runNumber, panelKey });
    }

    /**
     * Returns the run details sub model
     * @return {RunDetailsModel} the sub-model
     */
    get detailsModel() {
        return this._detailsModel;
    }

    /**
     * Load runs overview data
     * @return {void}
     */
    loadPerLhcPeriodOverview({ lhcPeriodName, panel }) {
        this._perLhcPeriodOverviewModel.tabbedPanelModel.currentPanelKey = panel;
        if (!this._perLhcPeriodOverviewModel.pagination.isInfiniteScrollEnabled) {
            this._perLhcPeriodOverviewModel.lhcPeriodName = lhcPeriodName;
            this._perLhcPeriodOverviewModel.load();
        }
    }

    /**
     * Returns the model for the overview page
     * @return {RunsPerLhcPeriodOverviewModel} the overview model
     */
    get perLhcPeriodOverviewModel() {
        return this._perLhcPeriodOverviewModel;
    }

    /**
     * Load runs overview data
     * @return {void}
     */
<<<<<<< HEAD
    loadPerDataPassOverview({ dataPassId, mcReproducibleAsNotBad }) {
        if (!this._perDataPassOverviewModel.pagination.isInfiniteScrollEnabled) {
            this._perDataPassOverviewModel.dataPassId = parseInt(dataPassId, 10);
            this._perDataPassOverviewModel.mcReproducibleAsNotBad = (mcReproducibleAsNotBad || '').toLowerCase() === 'true';
=======
    loadPerDataPassOverview({ dataPassId, pdpBeamType }) {
        if (!this._perDataPassOverviewModel.pagination.isInfiniteScrollEnabled) {
            this._perDataPassOverviewModel.dataPassId = parseInt(dataPassId, 10);
            this._perDataPassOverviewModel.pdpBeamType = pdpBeamType;
>>>>>>> 7c9f6753
            this._perDataPassOverviewModel.load();
        }
    }

    /**
     * Returns the model for the overview page
     * @return {RunsPerDataPassOverviewModel} the overview model
     */
    get perDataPassOverviewModel() {
        return this._perDataPassOverviewModel;
    }

    /**
     * Load runs overview per simulation pass data
     * @return {void}
     */
    loadPerSimulationPassOverview({ simulationPassId }) {
        if (!this._perSimulationPassOverviewModel.pagination.isInfiniteScrollEnabled) {
            this._perSimulationPassOverviewModel.simulationPassId = parseInt(simulationPassId, 10);
            this._perSimulationPassOverviewModel.load();
        }
    }

    /**
     * Returns the model for the overview per simulation pass page
     * @return {RunsPerDataPassOverviewModel} the overview model
     */
    get perSimulationPassOverviewModel() {
        return this._perSimulationPassOverviewModel;
    }
}<|MERGE_RESOLUTION|>--- conflicted
+++ resolved
@@ -105,17 +105,11 @@
      * Load runs overview data
      * @return {void}
      */
-<<<<<<< HEAD
-    loadPerDataPassOverview({ dataPassId, mcReproducibleAsNotBad }) {
-        if (!this._perDataPassOverviewModel.pagination.isInfiniteScrollEnabled) {
-            this._perDataPassOverviewModel.dataPassId = parseInt(dataPassId, 10);
-            this._perDataPassOverviewModel.mcReproducibleAsNotBad = (mcReproducibleAsNotBad || '').toLowerCase() === 'true';
-=======
-    loadPerDataPassOverview({ dataPassId, pdpBeamType }) {
+    loadPerDataPassOverview({ dataPassId, pdpBeamType, mcReproducibleAsNotBad }) {
         if (!this._perDataPassOverviewModel.pagination.isInfiniteScrollEnabled) {
             this._perDataPassOverviewModel.dataPassId = parseInt(dataPassId, 10);
             this._perDataPassOverviewModel.pdpBeamType = pdpBeamType;
->>>>>>> 7c9f6753
+            this._perDataPassOverviewModel.mcReproducibleAsNotBad = (mcReproducibleAsNotBad || '').toLowerCase() === 'true';
             this._perDataPassOverviewModel.load();
         }
     }
