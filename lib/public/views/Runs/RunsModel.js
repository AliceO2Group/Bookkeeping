--- conflicted
+++ resolved
@@ -105,17 +105,10 @@
      * Load runs overview data
      * @return {void}
      */
-<<<<<<< HEAD
-    loadPerDataPassOverview({ dataPassId, mcReproducibleAsNotBad }) {
-        if (!this._perDataPassOverviewModel.pagination.isInfiniteScrollEnabled) {
-            this._perDataPassOverviewModel.dataPassId = parseInt(dataPassId, 10);
-            this._perDataPassOverviewModel.mcReproducibleAsNotBad = (mcReproducibleAsNotBad || '').toLowerCase() === 'true';
-=======
     loadPerDataPassOverview({ dataPassId, pdpBeamType }) {
         if (!this._perDataPassOverviewModel.pagination.isInfiniteScrollEnabled) {
             this._perDataPassOverviewModel.dataPassId = parseInt(dataPassId, 10);
             this._perDataPassOverviewModel.pdpBeamType = pdpBeamType;
->>>>>>> 9976cae6
             this._perDataPassOverviewModel.load();
         }
     }
