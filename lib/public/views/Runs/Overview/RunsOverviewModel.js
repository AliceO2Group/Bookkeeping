--- conflicted
+++ resolved
@@ -20,12 +20,7 @@
 import { EorReasonFilterModel } from '../../../components/Filters/RunsFilter/EorReasonsFilterModel.js';
 import pick from '../../../utilities/pick.js';
 import { OverviewPageModel } from '../../../models/OverviewModel.js';
-<<<<<<< HEAD
-import { PaginatedRemoteDataSource } from '../../../utilities/fetch/PaginatedRemoteDataSource.js';
-import { ObservableData } from '../../../utilities/ObservableData.js';
-=======
 import { getRemoteDataSlice } from '../../../utilities/fetch/getRemoteDataSlice.js';
->>>>>>> 2f6bb280
 
 /**
  * Model representing handlers for runs page
@@ -56,19 +51,8 @@
         this._eorReasonsFilterModel.observe(() => this._applyFilters());
         this._eorReasonsFilterModel.visualChange$.observe(() => this.notify());
 
-<<<<<<< HEAD
-        // Exportable items
-        this._exportableDataSource = new PaginatedRemoteDataSource();
-        this._exportableItems = ObservableData.builder()
-            .initialValue(RemoteData.notAsked())
-            .apply((current) => current.isSuccess() ? RemoteData.Success(current.payload.items) : current)
-            .build();
-        this._exportableDataSource.pipe(this._exportableItems);
-        this._exportableItems.bubbleTo(this);
-=======
         // Export items
         this._allRuns = RemoteData.NotAsked();
->>>>>>> 2f6bb280
 
         this.reset(false);
         // eslint-disable-next-line no-return-assign,require-jsdoc
@@ -84,8 +68,6 @@
     getRootEndpoint() {
         const paramsString = new URLSearchParams(this._getFilterQueryParams()).toString();
         return `/api/runs?${paramsString}`;
-<<<<<<< HEAD
-=======
     }
 
     // eslint-disable-next-line valid-jsdoc
@@ -95,7 +77,6 @@
     async load() {
         this._allRuns = RemoteData.NotAsked();
         super.load();
->>>>>>> 2f6bb280
     }
 
     /**
@@ -120,11 +101,7 @@
                 ? createCSVExport(exportableData, `${fileName}.csv`, 'text/csv;charset=utf-8;')
                 : createJSONExport(exportableData, `${fileName}.json`, 'application/json');
         } else {
-<<<<<<< HEAD
-            this._exportableItems.setCurrent(RemoteData.failure([
-=======
             this._observableItems.setCurrent(RemoteData.failure([
->>>>>>> 2f6bb280
                 {
                     title: 'No data found',
                     detail: 'No valid runs were found for provided run number(s)',
@@ -158,10 +135,6 @@
      */
     reset(fetch = true) {
         super.reset();
-<<<<<<< HEAD
-        this._exportableItems.setCurrent(RemoteData.notAsked());
-=======
->>>>>>> 2f6bb280
 
         this.runFilterOperation = 'AND';
         this.runFilterValues = '';
@@ -828,7 +801,6 @@
 
     /**
      * Return all the runs currently filtered, without paging
-<<<<<<< HEAD
      *
      * @return {RemoteData} the remote data of the runs
      */
@@ -838,8 +810,6 @@
 
     /**
      * Update the cache containing all the runs without paging
-=======
->>>>>>> 2f6bb280
      *
      * @return {Promise<void>} void
      * @private
@@ -986,8 +956,6 @@
     }
 
     /**
-<<<<<<< HEAD
-=======
      * Update the cache containing all the runs without paging
      *
      * @return {Promise<void>} void
@@ -1017,7 +985,6 @@
     }
 
     /**
->>>>>>> 2f6bb280
      * Apply the current filtering and update the remote data list
      *
      * @param {boolean} now if true, filtering will be applied now without debouncing
