--- conflicted
+++ resolved
@@ -60,12 +60,8 @@
                     h('.w-15', amountSelector(() =>
                         model.runs.toggleRunsDropdownVisible(), (amount) => model.runs
                         .setRunsPerPage(amount), amountDropdownVisible, AVAILABLE_AMOUNTS, runsPerPage, model.runs)),
-<<<<<<< HEAD
-                    pageSelector((page) => model.runs.setSelectedPage(page), model.runs),
-=======
                     data.isSuccess()
-                    && pageSelector(totalPages, selectedPage, (page) => model.runs.setSelectedPage(page)),
->>>>>>> 33e24be0
+                    && pageSelector((page) => model.runs.setSelectedPage(page), model.runs),
                     h('.w-15'),
                 ]),
             ])),
