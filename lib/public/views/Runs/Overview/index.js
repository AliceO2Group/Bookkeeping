--- conflicted
+++ resolved
@@ -83,7 +83,6 @@
                 onclick: () => model.router.go('/?page=run-export'),
             }, 'Export Runs'),
         ]),
-<<<<<<< HEAD
         h('.flex-column.w-100', [
             table(payload, runsColumns, model, (_) => ({}), ''),
             h('.flex-row.justify-between.pv3', [
@@ -93,20 +92,6 @@
                 data.isSuccess() && pageSelector((page) => model.runs.setSelectedPage(page), model.runs),
                 h('.w-15'),
             ]),
-=======
-        h('.flex-row.mv1', [
-            h('.w-100', h('.w-100.flex-column.mh3', [
-                table(payload, runsColumns, model, (_) => ({}), ''),
-                h('.flex-row.justify-between.mv3', [
-                    h('.w-15', amountSelector(() =>
-                        model.runs.toggleRunsDropdownVisible(), (amount) => model.runs
-                        .setRunsPerPage(amount, true), amountDropdownVisible, AVAILABLE_AMOUNTS, runsPerPage, model.runs)),
-                    data.isSuccess()
-                    && pageSelector((page) => model.runs.setSelectedPage(page), model.runs, model.runs.setRowCountFixed(true)),
-                    h('.w-15'),
-                ]),
-            ])),
->>>>>>> 4afaa7aa
         ]),
     ]);
 };
