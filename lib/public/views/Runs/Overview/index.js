--- conflicted
+++ resolved
@@ -31,11 +31,7 @@
     const selectedPage = options.selectedPage || model.runs.getSelectedPage();
 
     return h('.flex-row.mv1', [
-<<<<<<< HEAD
-        h('.w-40', data.isSuccess() && h('.w-100.flex-column.mh3', [
-=======
         h('.w-100', data.isSuccess() && h('.w-100.flex-column.mh3', [
->>>>>>> 0125dce0
             table(data.isSuccess() ? data.payload : [], runsColumns, model, (entry) => ({
                 onclick: () => model.router.go(`?page=run-detail&id=${entry.id}`),
             })),
