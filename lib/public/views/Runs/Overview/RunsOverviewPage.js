/**
 * @license
 * Copyright CERN and copyright holders of ALICE O2. This software is
 * distributed under the terms of the GNU General Public License v3 (GPL
 * Version 3), copied verbatim in the file "COPYING".
 *
 * See http://alice-o2.web.cern.ch/license for full licensing information.
 *
 * In applying this license CERN does not waive the privileges and immunities
 * granted to it by virtue of its status as an Intergovernmental Organization
 * or submit itself to any jurisdiction.
 */

import { h } from '/js/src/index.js';
import { table } from '../../../components/common/table/table.js';
import { runsActiveColumns } from '../ActiveColumns/runsActiveColumns.js';
import { exportRunsTriggerAndModal } from './exportRunsTriggerAndModal.js';
import { estimateDisplayableRowsCount } from '../../../utilities/estimateDisplayableRowsCount.js';
import { paginationComponent } from '../../../components/Pagination/paginationComponent.js';
import { filtersPanelPopover } from '../../../components/Filters/common/filtersPanelPopover.js';
import runNumberFilter from '../../../components/Filters/RunsFilter/runNumber.js';
import { RunDefinition } from '../../../domain/enums/RunDefinition.js';

const TABLEROW_HEIGHT = 59;
// Estimate of the navbar and pagination elements height total; Needs to be updated in case of changes;
const PAGE_USED_HEIGHT = 215;

/**
 * Build components in case of runs retrieval success
 * @param {Model} model model to access global functions
 * @return {Component} Returns a vnode with the table containing the runs
 */
export const RunsOverviewPage = ({ runs: { overviewModel: runsOverviewModel }, modalModel }) => {
    runsOverviewModel.pagination.provideDefaultItemsPerPage(estimateDisplayableRowsCount(
        TABLEROW_HEIGHT,
        PAGE_USED_HEIGHT,
    ));

    return h('', [
        h('.flex-row.header-container.g2.pv2', [
            filtersPanelPopover(runsOverviewModel, runsActiveColumns),
<<<<<<< HEAD
            showPhysicsButton(runsOverviewModel),
            h('.w-20#runOverviewFilter', runNumberFilter(runsOverviewModel)),
            exportRunsButton({ runsOverviewModel, modalModel }),
=======
            h('.pl2.w-20#runOverviewFilter', runNumberFilter(runsOverviewModel)),
            exportRunsTriggerAndModal(runsOverviewModel, modalModel),
>>>>>>> 1a369d06
        ]),
        h('.flex-column.w-100', [
            table(runsOverviewModel.runs, runsActiveColumns),
            paginationComponent(runsOverviewModel.pagination),
        ]),
    ]);
<<<<<<< HEAD
};

/**
 * Builds a button which will redirect the user to the export run page
 * @param {Model} model global model to access functions
 * @returns {vnode} with button
 */
const exportRunsButton = ({ runsOverviewModel, modalModel }) => h('button.btn.btn-primary.w-15.h2.mlauto#export-runs-trigger', {
    disabled: (runsOverviewModel.runs?.payload?.length ?? 0) === 0,
    onclick: () => modalModel.display({ content: (modalModel) => exportRunsModal(runsOverviewModel, modalModel), size: 'medium' }),
}, 'Export Runs');

/**
 * Builds a button which will toggle the physics filter
 * @param {OverviewModel} runsOverviewModel the model of the runs overview
 * @returns {vnode} with button
 */
const showPhysicsButton = (runsOverviewModel) => {
    const isPhysicsActive = runsOverviewModel.isDefinitionInFilter(RunDefinition.Physics);
    const buttonColor = isPhysicsActive ? 'primary' : 'secondary';

    return h(`button.btn.btn-${buttonColor}.h2#show-physics-trigger`, {
        onclick: () => {
            if (isPhysicsActive) {
                runsOverviewModel.removeDefinitionFilter(RunDefinition.Physics);
            } else {
                runsOverviewModel.addDefinitionFilter(RunDefinition.Physics);
            }
        },
    }, 'Show PHYSICS');
=======
>>>>>>> 1a369d06
};<|MERGE_RESOLUTION|>--- conflicted
+++ resolved
@@ -12,14 +12,14 @@
  */
 
 import { h } from '/js/src/index.js';
+import { estimateDisplayableRowsCount } from '../../../utilities/estimateDisplayableRowsCount.js';
+import { exportRunsTriggerAndModal } from './exportRunsTriggerAndModal.js';
+import { filtersPanelPopover } from '../../../components/Filters/common/filtersPanelPopover.js';
+import { paginationComponent } from '../../../components/Pagination/paginationComponent.js';
+import { runsActiveColumns } from '../ActiveColumns/runsActiveColumns.js';
+import { showPhysicsButton } from './showPhysicsButton.js';
 import { table } from '../../../components/common/table/table.js';
-import { runsActiveColumns } from '../ActiveColumns/runsActiveColumns.js';
-import { exportRunsTriggerAndModal } from './exportRunsTriggerAndModal.js';
-import { estimateDisplayableRowsCount } from '../../../utilities/estimateDisplayableRowsCount.js';
-import { paginationComponent } from '../../../components/Pagination/paginationComponent.js';
-import { filtersPanelPopover } from '../../../components/Filters/common/filtersPanelPopover.js';
 import runNumberFilter from '../../../components/Filters/RunsFilter/runNumber.js';
-import { RunDefinition } from '../../../domain/enums/RunDefinition.js';
 
 const TABLEROW_HEIGHT = 59;
 // Estimate of the navbar and pagination elements height total; Needs to be updated in case of changes;
@@ -39,51 +39,13 @@
     return h('', [
         h('.flex-row.header-container.g2.pv2', [
             filtersPanelPopover(runsOverviewModel, runsActiveColumns),
-<<<<<<< HEAD
+            h('.pl2#runOverviewFilter', runNumberFilter(runsOverviewModel)),
             showPhysicsButton(runsOverviewModel),
-            h('.w-20#runOverviewFilter', runNumberFilter(runsOverviewModel)),
-            exportRunsButton({ runsOverviewModel, modalModel }),
-=======
-            h('.pl2.w-20#runOverviewFilter', runNumberFilter(runsOverviewModel)),
             exportRunsTriggerAndModal(runsOverviewModel, modalModel),
->>>>>>> 1a369d06
         ]),
         h('.flex-column.w-100', [
             table(runsOverviewModel.runs, runsActiveColumns),
             paginationComponent(runsOverviewModel.pagination),
         ]),
     ]);
-<<<<<<< HEAD
-};
-
-/**
- * Builds a button which will redirect the user to the export run page
- * @param {Model} model global model to access functions
- * @returns {vnode} with button
- */
-const exportRunsButton = ({ runsOverviewModel, modalModel }) => h('button.btn.btn-primary.w-15.h2.mlauto#export-runs-trigger', {
-    disabled: (runsOverviewModel.runs?.payload?.length ?? 0) === 0,
-    onclick: () => modalModel.display({ content: (modalModel) => exportRunsModal(runsOverviewModel, modalModel), size: 'medium' }),
-}, 'Export Runs');
-
-/**
- * Builds a button which will toggle the physics filter
- * @param {OverviewModel} runsOverviewModel the model of the runs overview
- * @returns {vnode} with button
- */
-const showPhysicsButton = (runsOverviewModel) => {
-    const isPhysicsActive = runsOverviewModel.isDefinitionInFilter(RunDefinition.Physics);
-    const buttonColor = isPhysicsActive ? 'primary' : 'secondary';
-
-    return h(`button.btn.btn-${buttonColor}.h2#show-physics-trigger`, {
-        onclick: () => {
-            if (isPhysicsActive) {
-                runsOverviewModel.removeDefinitionFilter(RunDefinition.Physics);
-            } else {
-                runsOverviewModel.addDefinitionFilter(RunDefinition.Physics);
-            }
-        },
-    }, 'Show PHYSICS');
-=======
->>>>>>> 1a369d06
 };