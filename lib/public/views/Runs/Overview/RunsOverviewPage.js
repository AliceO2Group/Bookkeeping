--- conflicted
+++ resolved
@@ -38,12 +38,8 @@
     return h('', [
         h('.flex-row.header-container.pv2', [
             filtersPanelPopover(runsOverviewModel, runsActiveColumns),
-<<<<<<< HEAD
+            h('.pl2.w-20#runOverviewFilter', runNumberFilter(runsOverviewModel)),
             exportRunsTriggerAndModal(runsOverviewModel, modalModel),
-=======
-            h('.pl2.w-20#runOverviewFilter', runNumberFilter(runsOverviewModel)),
-            exportRunsButton({ runsOverviewModel, modalModel }),
->>>>>>> e52edd7c
         ]),
         h('.flex-column.w-100', [
             table(runsOverviewModel.runs, runsActiveColumns),
