/**
 * @license
 * Copyright CERN and copyright holders of ALICE O2. This software is
 * distributed under the terms of the GNU General Public License v3 (GPL
 * Version 3), copied verbatim in the file "COPYING".
 *
 * See http://alice-o2.web.cern.ch/license for full licensing information.
 *
 * In applying this license CERN does not waive the privileges and immunities
 * granted to it by virtue of its status as an Intergovernmental Organization
 * or submit itself to any jurisdiction.
 */
import { h, iconBan, iconX } from '/js/src/index.js';
import { qcFlagCreationPanelLink } from '../../../components/qcFlags/qcFlagCreationPanelLink.js';
import { tooltip } from '../../../components/common/popover/tooltip.js';
import { isRunNotSubjectToQc } from '../../../components/qcFlags/isRunNotSubjectToQc.js';
import { getQcSummaryDisplay } from './getQcSummaryDisplay.js';
import { getRunQcExclusionReason } from '../../../components/qcFlags/getRunQcExclusionReason.js';
import { qcFlagOverviewPanelLink } from '../../../components/qcFlags/qcFlagOverviewPanelLink.js';
import { remoteDplDetectorUserHasAccessTo } from '../../../services/detectors/remoteDplDetectorUserHasAccessTo.js';
import errorAlert from '../../../components/common/errorAlert.js';
import spinner from '../../../components/common/spinner.js';

/**
 * Render QC summary for given run and detector
 *
 * @param {object} monalisaProduction id of the production -- data pass or simulation pass
 * @param {number} [monalisaProduction.dataPassId] data pass id -- exclusive with `simulationPassId`
 * @param {number} [monalisaProduction.simulationPassId] simulation pass id -- exclusive with `dataPassId`
 * @param {Run} run a run
 * @param {number} dplDetectorId id of the detector
 * @param {QcSummary} qcSummary QC summary
 * @return {Component} component
 */
const runDetectorAsyncQualityDisplay = ({ dataPassId, simulationPassId }, run, dplDetectorId, qcSummary) => {
    const { runNumber } = run;

<<<<<<< HEAD
    const {
        badEffectiveRunCoverage = null,
        explicitlyNotBadEffectiveRunCoverage = null,
        missingVerificationsCount = 0,
        mcReproducible,
    } = qcSummary[runNumber][dplDetectorId];

    const missingVerificationMessage = `Missing ${missingVerificationsCount} verification${missingVerificationsCount > 1 ? 's' : ''}`;
    const missingVerificationDisplay = missingVerificationsCount
        ? h(
            '.d-inline-block.va-t-bottom',
            tooltip(h('.f7', iconWarning()), missingVerificationMessage),
        )
        : null;

    const notBadPercentageFormat = h('span', formatFloat((1 - badEffectiveRunCoverage) * 100, { precision: 0 }));

    const nonMcReproducibleQcSummaryContent = [
        notBadPercentageFormat,
        missingVerificationDisplay,
    ];

    /**
     * Format QC summary with color
     * @param {*} content content
     * @param {object} configuration configuration of the display
     * @param {string} [configuration.color] the color to look for contrast,
     * in hexa RGB or CSS var() function over variable name expression: e.g. "var(--color-nice)"
     * @returns {Component} QC summary display
     */
    const getQcSummaryDisplayWithColor = (content, { color }) => h(
        '.btn.w-100',
        { style: {
            backgroundColor: color,
            color: isContrastBlack(/var\(.+\)/.test(color) ? getValueFromCssVar(color.slice(4, -1)) : color) ? 'black' : 'white',
        } },
        content,
    );

    let qcSummaryDisplay = null;
    if ([badEffectiveRunCoverage, explicitlyNotBadEffectiveRunCoverage].includes(null)) {
        qcSummaryDisplay = getQcSummaryDisplayWithColor(
            [
                h('.d-inline-block', tooltip(
                    iconBolt(),
                    'Run start or stop is missing and time-based flag was assigned, coverage cannot be calculated',
                )),
                missingVerificationDisplay,
            ],
            {
                color: QC_SUMMARY_COLORS.INCALCULABLE_COVERAGE,
            },
        );
    } else if (!badEffectiveRunCoverage) {
        qcSummaryDisplay = getQcSummaryDisplayWithColor(
            nonMcReproducibleQcSummaryContent,
            {
                color: explicitlyNotBadEffectiveRunCoverage === FULL_COVERAGE
                    ? QC_SUMMARY_COLORS.ALL_GOOD
                    : QC_SUMMARY_COLORS.PARTIALLY_GOOD_NOT_BAD,
            },
        );
    } else if (!explicitlyNotBadEffectiveRunCoverage && mcReproducible) {
        qcSummaryDisplay = getQcSummaryDisplayWithColor(
            [
                notBadPercentageFormat,
                h('em.d-inline-block.va-top.f7', 'MC.R'),
                missingVerificationDisplay,
            ],
            { color: QC_SUMMARY_COLORS.NO_GOOD_AND_LIMITED_ACCEPTANCE_MC_REPRODUCBILE },
        );
    } else {
        qcSummaryDisplay = getQcSummaryDisplayWithColor(
            nonMcReproducibleQcSummaryContent,
            {
                color: badEffectiveRunCoverage === FULL_COVERAGE
                    ? QC_SUMMARY_COLORS.ALL_BAD
                    : QC_SUMMARY_COLORS.PARTIALLY_BAD,
            },
        );
    }
=======
    let qcSummaryDisplay = getQcSummaryDisplay(qcSummary[runNumber][dplDetectorId]);
>>>>>>> 64fd0b9d

    qcSummaryDisplay = isRunNotSubjectToQc(run)
        ? tooltip(qcSummaryDisplay, getRunQcExclusionReason(run))
        : qcSummaryDisplay;

    return qcFlagOverviewPanelLink(
        qcSummaryDisplay,
        { dataPassId, simulationPassId, runNumber, dplDetectorId },
    );
};

/**
 * Factory for detectors related active columns configuration
 *
 * @param {RunDetectorsSelectionModel} runDetectorsSelectionModel the run/detectors selection model
 * @param {DplDetector[]} dplDetectors detectors list
 * @param {RemoteData<DplDetector[]>} remoteDplDetectorsUserHasAccessTo dpl detectors list remote data
 * @param {object} monalisaProduction id of the production -- data pass or simulation pass
 * @param {DataPass} [monalisaProduction.dataPass] data pass containing the run -- exclusive with `simulationPass`
 * @param {SimulationPass} [monalisaProduction.simulationPass] simulation pass containing the run -- exclusive with `dataPass`
 * @param {object} configuration display configuration
 * @param {object|string|string[]} [configuration.profiles] profiles which the column is restricted to
 * @param {QcSummary} [configuration.qcSummary] QC summary for given data/simulation pass
 * @return {object} active columns configuration
 */
export const createRunDetectorsAsyncQcActiveColumns = (
    runDetectorsSelectionModel,
    dplDetectors,
    remoteDplDetectorsUserHasAccessTo,
    { dataPass, simulationPass },
    { profiles, qcSummary } = {},
) => {
    if (!dataPass && !simulationPass) {
        throw new Error('`dataPass` or `simulationPass` is required');
    }
    if (dataPass && simulationPass) {
        throw new Error('`dataPass` and `simulationPass` are exclusive options');
    }

    return Object.fromEntries(dplDetectors?.map(({ name: detectorName, id: dplDetectorId }) => [
        detectorName,
        {
            name: detectorName.toUpperCase(),
            visible: true,
            format: (_, run) => remoteDplDetectorUserHasAccessTo(dplDetectorId, remoteDplDetectorsUserHasAccessTo).match({
                NotAsked: () => null,
                Failure: (errors) => errorAlert(errors),
                Success: (detectorUserHasAccessTo) => {
                    const detectorWasActiveDuringRun = Boolean(run.detectorsQualities.find(({ name }) => name === detectorName));
                    if (!detectorWasActiveDuringRun) {
                        return null;
                    }

                    const { runNumber } = run;

                    const runExcludedFromQc = isRunNotSubjectToQc(run);

                    const checkbox = !runExcludedFromQc && !dataPass?.isFrozen && detectorUserHasAccessTo && h(
                        'input.select-multi-flag',
                        {
                            type: 'checkbox',
                            checked: runDetectorsSelectionModel.isRunDetectorSelected(run.runNumber, dplDetectorId),
                            onchange: (e) => e.target.checked
                                ? runDetectorsSelectionModel.selectRunDetector(run.runNumber, dplDetectorId)
                                : runDetectorsSelectionModel.unselectRunDetector(run.runNumber, dplDetectorId),
                        },
                    );

                    if (!qcSummary?.[runNumber]?.[dplDetectorId]) { // If there is no QC flag assigned
                        return runExcludedFromQc
                            ? h('.text-center', tooltip(iconX(), getRunQcExclusionReason(run)))
                            : h('.flex-row.items-center.gc1', [
                                checkbox,
                                qcFlagCreationPanelLink(
                                    { dataPass, simulationPass },
                                    run,
                                    detectorUserHasAccessTo,
                                    {
                                        noPermissionContent: h('.text-center', tooltip(
                                            h('.gray.badge', iconBan()),
                                            'No QC flag was assigned. You have no permission to manage QC flag for this detector',
                                        )),
                                        linkClasses: ['w-100'],
                                    },
                                ),
                            ]);
                    }

                    return h('.flex-row.items-center.gc1', [
                        checkbox,
                        runDetectorAsyncQualityDisplay(
                            { dataPassId: dataPass?.id, simulationPassId: simulationPass?.id },
                            run,
                            dplDetectorId,
                            qcSummary,
                        ),
                    ]);
                },
                Loading: () => spinner(),
            }),
            profiles,
        },
    ]) ?? []);
};<|MERGE_RESOLUTION|>--- conflicted
+++ resolved
@@ -35,91 +35,7 @@
 const runDetectorAsyncQualityDisplay = ({ dataPassId, simulationPassId }, run, dplDetectorId, qcSummary) => {
     const { runNumber } = run;
 
-<<<<<<< HEAD
-    const {
-        badEffectiveRunCoverage = null,
-        explicitlyNotBadEffectiveRunCoverage = null,
-        missingVerificationsCount = 0,
-        mcReproducible,
-    } = qcSummary[runNumber][dplDetectorId];
-
-    const missingVerificationMessage = `Missing ${missingVerificationsCount} verification${missingVerificationsCount > 1 ? 's' : ''}`;
-    const missingVerificationDisplay = missingVerificationsCount
-        ? h(
-            '.d-inline-block.va-t-bottom',
-            tooltip(h('.f7', iconWarning()), missingVerificationMessage),
-        )
-        : null;
-
-    const notBadPercentageFormat = h('span', formatFloat((1 - badEffectiveRunCoverage) * 100, { precision: 0 }));
-
-    const nonMcReproducibleQcSummaryContent = [
-        notBadPercentageFormat,
-        missingVerificationDisplay,
-    ];
-
-    /**
-     * Format QC summary with color
-     * @param {*} content content
-     * @param {object} configuration configuration of the display
-     * @param {string} [configuration.color] the color to look for contrast,
-     * in hexa RGB or CSS var() function over variable name expression: e.g. "var(--color-nice)"
-     * @returns {Component} QC summary display
-     */
-    const getQcSummaryDisplayWithColor = (content, { color }) => h(
-        '.btn.w-100',
-        { style: {
-            backgroundColor: color,
-            color: isContrastBlack(/var\(.+\)/.test(color) ? getValueFromCssVar(color.slice(4, -1)) : color) ? 'black' : 'white',
-        } },
-        content,
-    );
-
-    let qcSummaryDisplay = null;
-    if ([badEffectiveRunCoverage, explicitlyNotBadEffectiveRunCoverage].includes(null)) {
-        qcSummaryDisplay = getQcSummaryDisplayWithColor(
-            [
-                h('.d-inline-block', tooltip(
-                    iconBolt(),
-                    'Run start or stop is missing and time-based flag was assigned, coverage cannot be calculated',
-                )),
-                missingVerificationDisplay,
-            ],
-            {
-                color: QC_SUMMARY_COLORS.INCALCULABLE_COVERAGE,
-            },
-        );
-    } else if (!badEffectiveRunCoverage) {
-        qcSummaryDisplay = getQcSummaryDisplayWithColor(
-            nonMcReproducibleQcSummaryContent,
-            {
-                color: explicitlyNotBadEffectiveRunCoverage === FULL_COVERAGE
-                    ? QC_SUMMARY_COLORS.ALL_GOOD
-                    : QC_SUMMARY_COLORS.PARTIALLY_GOOD_NOT_BAD,
-            },
-        );
-    } else if (!explicitlyNotBadEffectiveRunCoverage && mcReproducible) {
-        qcSummaryDisplay = getQcSummaryDisplayWithColor(
-            [
-                notBadPercentageFormat,
-                h('em.d-inline-block.va-top.f7', 'MC.R'),
-                missingVerificationDisplay,
-            ],
-            { color: QC_SUMMARY_COLORS.NO_GOOD_AND_LIMITED_ACCEPTANCE_MC_REPRODUCBILE },
-        );
-    } else {
-        qcSummaryDisplay = getQcSummaryDisplayWithColor(
-            nonMcReproducibleQcSummaryContent,
-            {
-                color: badEffectiveRunCoverage === FULL_COVERAGE
-                    ? QC_SUMMARY_COLORS.ALL_BAD
-                    : QC_SUMMARY_COLORS.PARTIALLY_BAD,
-            },
-        );
-    }
-=======
     let qcSummaryDisplay = getQcSummaryDisplay(qcSummary[runNumber][dplDetectorId]);
->>>>>>> 64fd0b9d
 
     qcSummaryDisplay = isRunNotSubjectToQc(run)
         ? tooltip(qcSummaryDisplay, getRunQcExclusionReason(run))
