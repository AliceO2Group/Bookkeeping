--- conflicted
+++ resolved
@@ -88,18 +88,14 @@
             runsPerLhcPeriod: {
                 classes: 'w-7 f6 w-wrapped',
             },
-<<<<<<< HEAD
             runsPerDataPass: {
                 classes: 'w-7 f6 w-wrapped',
             },
             home: {
                 name: 'Number',
-                format: null,
+                // format: null,
                 classes: 'w-20',
             },
-=======
-            home: true,
->>>>>>> ad9ceeec
         },
     },
     detectors: {
