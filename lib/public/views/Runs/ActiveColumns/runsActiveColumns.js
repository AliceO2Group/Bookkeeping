--- conflicted
+++ resolved
@@ -47,11 +47,8 @@
 import { coloredCalibrationStatusComponent } from '../coloredCalibrationStatusComponent.js';
 import { infoLoggerButtonGroup } from '../../../components/common/selection/infoLoggerButtonGroup/infoLoggerButtonGroup.js';
 import { BeamModes } from '../../../domain/enums/BeamModes.js';
-<<<<<<< HEAD
 import { formatRunDetectorsInline } from '../format/formatRunDetectorsInline.js';
-=======
 import { formatAliceCurrent } from '../format/formatAliceCurrent.js';
->>>>>>> 0b799dd3
 
 /**
  * List of active columns for a generic runs table
@@ -85,18 +82,8 @@
         name: 'Detectors',
         visible: true,
         profiles: [profiles.none, 'lhcFill'],
-<<<<<<< HEAD
         size: 'w-15 f6',
         format: (_, run) => formatRunDetectorsInline(run.detectorsQualities, run.nDetectors),
-=======
-        classes: 'w-15 f6',
-        format: (detectors, run) => {
-            if (detectors && detectors.length > 0) {
-                return [h('.badge.bg-gray-light.mh2.nDetectors-badge', run.nDetectors), `${detectors.toString()}`];
-            }
-            return '-';
-        },
->>>>>>> 0b799dd3
         filter: detectorsFilterComponent,
         balloon: true,
     },
