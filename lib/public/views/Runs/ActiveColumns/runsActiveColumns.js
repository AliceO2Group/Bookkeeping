--- conflicted
+++ resolved
@@ -94,13 +94,10 @@
             runsPerDataPass: {
                 classes: 'w-7 f6 w-wrapped',
             },
-<<<<<<< HEAD
             runsPerSimulationPass: {
                 classes: 'w-7 f6 w-wrapped',
             },
-=======
             rcTemplate: true,
->>>>>>> d055bc9c
         },
     },
     detectors: {
@@ -134,13 +131,10 @@
             runsPerDataPass: {
                 classes: 'w-2 f6',
             },
-<<<<<<< HEAD
             runsPerSimulationPass: {
                 classes: 'w-2 f6',
             },
-=======
             rcTemplate: true,
->>>>>>> d055bc9c
         },
         classes: 'w-5 f6',
         format: (fill, run) => fill !== null && run.lhcBeamMode === BeamModes.STABLE_BEAMS
