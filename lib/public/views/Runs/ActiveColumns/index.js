/**
 * @license
 * Copyright CERN and copyright holders of ALICE O2. This software is
 * distributed under the terms of the GNU General Public License v3 (GPL
 * Version 3), copied verbatim in the file "COPYING".
 *
 * See http://alice-o2.web.cern.ch/license for full licensing information.
 *
 * In applying this license CERN does not waive the privileges and immunities
 * granted to it by virtue of its status as an Intergovernmental Organization
 * or submit itself to any jurisdiction.
 */

import { h } from '/js/src/index.js';
import runNumberFilter from '../../../components/Filters/RunsFilter/runNumber.js';
import tagsFilter from '../../../components/Filters/RunsFilter/tags.js';
import o2startFilter from '../../../components/Filters/RunsFilter/o2start.js';
import o2endFilter from '../../../components/Filters/RunsFilter/o2stop.js';
import environmentIdFilter from '../../../components/Filters/RunsFilter/environmentId.js';
import nDetectorsFilter from '../../../components/Filters/RunsFilter/nDetectors.js';
import nFlpsFilter from '../../../components/Filters/RunsFilter/nFlps.js';
import epnTopologyFilter from '../../../components/Filters/RunsFilter/epnTopology.js';
import detectorsFilter from '../../../components/Filters/RunsFilter/detectors.js';
import ddflpFilter from '../../../components/Filters/RunsFilter/ddflp.js';
import dcsFilter from '../../../components/Filters/RunsFilter/dcs.js';
import epnFilter from '../../../components/Filters/RunsFilter/epn.js';

/**
 * Method to retrieve the list of active columns for a generic table component
 * @param {Object} model The global model object
 * @return {Object} A collection of columns with parameters for the Run table
 */
const activeColumns = (model) => ({
    id: {
        name: 'ID',
        visible: false,
        primary: true,
    },
    runNumber: {
        name: 'Run',
        visible: true,
        size: 'cell-s',
        filter: runNumberFilter(model),
    },
    detectors: {
        name: 'Detectors',
        visible: true,
        size: 'cell-m',
        format: (detectors) => `${detectors.toString()}`,
        filter: detectorsFilter(model),
    },
    tags: {
        name: 'Tags',
        visible: true,
        size: 'cell-l',
        format: (tags) => tags.map(({ text }) => text).join(', '),
        filter: tagsFilter(model),
    },
    timeO2Start: {
        name: 'O2 Start',
        visible: true,
        size: 'cell-l',
        format: (date) =>
            date ? new Date(date).toLocaleString('en-GB', { timeStyle: 'medium', dateStyle: 'short' }) : '-',
        filter: o2startFilter(model),
    },
    timeO2End: {
        name: 'O2 Stop',
        visible: true,
        size: 'cell-l',
        format: (date) =>
            date ? new Date(date).toLocaleString('en-GB', { timeStyle: 'medium', dateStyle: 'short' }) : '-',
        filter: o2endFilter(model),
    },
    timeTrgStart: {
        name: 'TRG Start',
        visible: true,
        size: 'cell-l',
        format: (date) =>
            date ? new Date(date).toLocaleString('en-GB', { timeStyle: 'medium', dateStyle: 'short' }) : '-',
    },
    timeTrgEnd: {
        name: 'TRG Stop',
        visible: true,
        size: 'cell-l',
        format: (date) =>
            date ? new Date(date).toLocaleString('en-GB', { timeStyle: 'medium', dateStyle: 'short' }) : '-',
    },
    environmentId: {
        name: 'Environment Id',
        visible: true,
        size: 'cell-m',
        filter: environmentIdFilter(model),
    },
    runType: {
        name: 'Run Type',
        visible: false,
        size: 'cell-l',
    },
    runQuality: {
        name: 'Run Quality',
        visible: false,
        size: 'cell-m',
    },
    nDetectors: {
        name: '# of Detectors',
        visible: true,
        size: 'cell-s',
        filter: nDetectorsFilter(model),
    },
    nFlps: {
        name: '# of Flps',
        visible: true,
        size: 'cell-s',
        filter: nFlpsFilter(model),
    },
    nEpns: {
        name: '# of Epns',
        visible: false,
        size: 'cell-s',
    },
    nSubtimeframes: {
        name: '# of STFs',
        visible: false,
        size: 'cell-s',
    },
    bytesReadOut: {
        name: 'Readout Data',
        visible: false,
        size: 'cell-m',
    },
    dd_flp: {
        name: 'Data Distribution (FLP)',
        visible: true,
        size: 'cell-m',
        format: (boolean) =>
            boolean ? 'On' : 'Off',
        filter: ddflpFilter(model),
    },
    dcs: {
        name: 'DCS',
        visible: true,
        size: 'cell-s',
        format: (boolean) =>
            boolean ? 'On' : 'Off',
        filter: dcsFilter(model),
    },
    epn: {
        name: 'EPN',
        visible: true,
        size: 'cell-s',
        format: (boolean) =>
            boolean ? 'On' : 'Off',
        filter: epnFilter(model),
    },
    epnTopology: {
        name: 'EPN Topology',
        visible: true,
        size: 'cell-m',
        filter: epnTopologyFilter(model),
    },
<<<<<<< HEAD
=======
    detectors: {
        name: 'Detectors',
        visible: true,
        size: 'cell-m',
        format: (detectors) => `${detectors}`,
        filter: detectorsFilter(model),
    },
    actions: {
        name: 'Actions',
        visible: true,
        sortable: false,
        size: 'cell-m',
        format: (_, run) =>
            h(`button#btn${run.id}.btn.btn-primary.clickable`, {
                onclick: () => model.router.go(`?page=run-detail&id=${run.id}`) }, 'More'),
    },
>>>>>>> ec8919ce
});

/**
 * Method to retrieve the list of active home overview columns for a generic table component
 * @param {Object} model The global model object
 * @return {Object} A collection of columns with parameters for the Run table
 */
export const activeHomeOverviewColumns = (model) => ({
    runNumber: {
        name: 'Run',
        visible: true,
        size: 'cell-s',
    },
    timeO2Start: {
        name: 'O2 Start',
        visible: true,
        size: 'cell-l',
        format: (date) =>
            date ? new Date(date).toLocaleString('en-GB', { timeStyle: 'medium', dateStyle: 'medium' }) : '-',
    },
    timeO2End: {
        name: 'O2 Stop',
        visible: true,
        size: 'cell-l',
        format: (date) =>
            date ? new Date(date).toLocaleString('en-GB', { timeStyle: 'medium', dateStyle: 'medium' }) : '-',
    },
    actions: {
        name: 'Actions',
        visible: true,
        sortable: false,
        size: 'cell-s',
        format: (_, run) =>
            h(`button#btn${run.id}.btn.btn-primary.clickable`, {
                onclick: () => model.router.go(`?page=run-detail&id=${run.id}`) }, 'More'),
    },
});

export default activeColumns;<|MERGE_RESOLUTION|>--- conflicted
+++ resolved
@@ -159,8 +159,6 @@
         size: 'cell-m',
         filter: epnTopologyFilter(model),
     },
-<<<<<<< HEAD
-=======
     detectors: {
         name: 'Detectors',
         visible: true,
@@ -177,7 +175,6 @@
             h(`button#btn${run.id}.btn.btn-primary.clickable`, {
                 onclick: () => model.router.go(`?page=run-detail&id=${run.id}`) }, 'More'),
     },
->>>>>>> ec8919ce
 });
 
 /**
