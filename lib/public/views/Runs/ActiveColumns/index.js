--- conflicted
+++ resolved
@@ -169,20 +169,7 @@
         visible: true,
         size: 'w-15 f6',
         filter: epnTopologyFilter(model),
-<<<<<<< HEAD
-    },
-    actions: {
-        name: '',
-        visible: true,
-        size: 'w-5 f6 w-wrapped',
-        format: (_, run) => h('.flex-row', {
-            style: 'justify-content: end',
-        }, h(`a#btn${run.id}.btn.btn-primary.btn-sm.btn-redirect`, {
-            href: `?page=run-detail&id=${run.id}`,
-        }, 'More')),
-=======
         balloon: true,
->>>>>>> a4e9a921
     },
 });
 
