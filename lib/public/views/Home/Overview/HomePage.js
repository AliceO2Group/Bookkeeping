--- conflicted
+++ resolved
@@ -25,16 +25,11 @@
 
 /**
  * Home Page component
-<<<<<<< HEAD
  * @param {Object} model global model
  * @param {HomeModel} model.home home model
  * @param {LogsOverviewModel} model.home.logsOverviewModel logs overview model
  * @param {RunsOverviewModel} model.home.runsOverviewModel runs overview model
  * @param {LhcFillsOverviewModel} model.home.lhcFillsOverviewModel lhc fills overview model
-=======
- *
- * @param {Model} model global model
->>>>>>> 64fd0b9d
  * @return {Component} Return the component of the home page
  */
 export const HomePage = ({ home: { logsOverviewModel, runsOverviewModel, lhcFillsOverviewModel } }) => {
