--- conflicted
+++ resolved
@@ -44,30 +44,16 @@
         h('.flex-row.w-100', [
             h('.flex-column.w-50.mr4', [
                 h('h1', 'Log Entries'),
-<<<<<<< HEAD
                 h('.w-100', logs.isSuccess() && h('.w-100.flex-column.mh3', [
-                    table(logs.isSuccess() ? logs.payload : [], logsColumns, model, (entry) => ({
-                        onclick: () => model.router.go(`?page=log-detail&id=${entry.id}`),
-                    }), 'home'),
-=======
-                h('.w-90', logs.isSuccess() && h('.w-100.flex-column.mh3', [
                     table(logs.isSuccess() ? logs.payload : [], logsColumns, model, (_) => ({
                     }), ''),
->>>>>>> ec8919ce
                 ])),
             ]),
             h('.flex-column.w-50.ml4', [
                 h('h1', 'Runs'),
-<<<<<<< HEAD
                 h('.w-100', runs.isSuccess() && h('.w-100.flex-column.mh3', [
-                    table(runs.isSuccess() ? runs.payload : [], runsColumns, model, (entry) => ({
-                        onclick: () => model.router.go(`?page=run-detail&id=${entry.id}`),
-                    }), 'home'),
-=======
-                h('.w-90', runs.isSuccess() && h('.w-100.flex-column.mh3', [
                     table(runs.isSuccess() ? runs.payload : [], runsColumns, model, (_) => ({
                     }), ''),
->>>>>>> ec8919ce
                 ])),
             ]),
         ]),
