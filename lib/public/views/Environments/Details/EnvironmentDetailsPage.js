--- conflicted
+++ resolved
@@ -29,11 +29,7 @@
 /**
  * Display the raw environment configuration as a table
  *
-<<<<<<< HEAD
- * @param {string} rawConfiguration the raw environment configuration to display, expected to be a JSON of string keys and values
-=======
  * @param {string} rawConfiguration the raw environment configuration to display (JSON serialized)
->>>>>>> ff06223c
  * @return {Component} the resulting component
  */
 const configurationDisplay = (rawConfiguration) => {
