/**
 * @license
 * Copyright CERN and copyright holders of ALICE O2. This software is
 * distributed under the terms of the GNU General Public License v3 (GPL
 * Version 3), copied verbatim in the file "COPYING".
 *
 * See http://alice-o2.web.cern.ch/license for full licensing information.
 *
 * In applying this license CERN does not waive the privileges and immunities
 * granted to it by virtue of its status as an Intergovernmental Organization
 * or submit itself to any jurisdiction.
 */

import { buildUrl } from '/js/src/index.js';
import { FilteringModel } from '../../../components/Filters/common/FilteringModel.js';
import { OverviewPageModel } from '../../../models/OverviewModel.js';
import { SelectionFilterModel } from '../../../components/Filters/common/filters/SelectionFilterModel.js';
import { RawTextFilterModel } from '../../../components/Filters/common/filters/RawTextFilterModel.js';
import { debounce } from '../../../utilities/debounce.js';
import { coloredEnvironmentStatusComponent } from '../ColoredEnvironmentStatusComponent.js';
import { StatusAcronym } from '../../../domain/enums/statusAcronym.mjs';

/**
 * Environment overview page model
 */
export class EnvironmentOverviewModel extends OverviewPageModel {
    /**
     * Constructor
     * @param {Model} model global model
     */
    constructor(model) {
        super();

        this._filteringModel = new FilteringModel({
<<<<<<< HEAD
            statusHistory: new RawTextFilterModel(),
=======
            currentStatus: new SelectionFilterModel({
                availableOptions: Object.keys(StatusAcronym).map((status) => ({
                    value: status,
                    label: coloredEnvironmentStatusComponent(status),
                    rawLabel: status,
                })),
            }),
>>>>>>> b4e30b74
            ids: new RawTextFilterModel(),
        });

        this._filteringModel.observe(() => this._applyFilters(true));
        this._filteringModel.visualChange$?.bubbleTo(this);

        this.reset(false);
        const updateDebounceTime = () => {
            this._debouncedLoad = debounce(this.load.bind(this), model.inputDebounceTime);
        };

        model.appConfiguration$.observe(() => updateDebounceTime());
        updateDebounceTime();
    }

    /**
     * @inheritDoc
     */
    getRootEndpoint() {
        return buildUrl('/api/environments', { filter: this.filteringModel.normalized });
    }

    /**
     * Returns the current environments list as remote data
     *
     * @return {RemoteData} the environments list
     */
    get environments() {
        return this.items;
    }

    /**
     * Returns all filtering, sorting and pagination settings to their default values
     * @param {boolean} [fetch = true] whether to refetch all data after filters have been reset
     * @return {void}
     */
    reset(fetch = true) {
        super.reset();
        this.resetFiltering(fetch);
    }

    /**
     * Reset all filtering models
     * @param {boolean} fetch Whether to refetch all data after filters have been reset
     * @return {void}
     */
    resetFiltering(fetch = true) {
        this._filteringModel.reset();

        if (fetch) {
            this._applyFilters(true);
        }
    }

    /**
     * Checks if any filter value has been modified from their default (empty)
     * @return {Boolean} If any filter is active
     */
    isAnyFilterActive() {
        return this._filteringModel.isAnyFilterActive();
    }

    /**
     * Return the filtering model
     *
     * @return {FilteringModel} the filtering model
     */
    get filteringModel() {
        return this._filteringModel;
    }

    /**
     * Apply the current filtering and update the remote data list
     *
     * @param {boolean} now if true, filtering will be applied now without debouncing
     *
     * @return {void}
     */
    _applyFilters(now = false) {
        this._pagination.currentPage = 1;
        now ? this.load() : this._debouncedLoad(true);
    }
}<|MERGE_RESOLUTION|>--- conflicted
+++ resolved
@@ -32,9 +32,7 @@
         super();
 
         this._filteringModel = new FilteringModel({
-<<<<<<< HEAD
             statusHistory: new RawTextFilterModel(),
-=======
             currentStatus: new SelectionFilterModel({
                 availableOptions: Object.keys(StatusAcronym).map((status) => ({
                     value: status,
@@ -42,7 +40,6 @@
                     rawLabel: status,
                 })),
             }),
->>>>>>> b4e30b74
             ids: new RawTextFilterModel(),
         });
 
