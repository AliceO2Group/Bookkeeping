--- conflicted
+++ resolved
@@ -14,12 +14,9 @@
 import { buildUrl } from '/js/src/index.js';
 import { FilteringModel } from '../../../components/Filters/common/FilteringModel.js';
 import { OverviewPageModel } from '../../../models/OverviewModel.js';
-<<<<<<< HEAD
 import { TimeRangeInputModel } from '../../../components/Filters/common/filters/TimeRangeInputModel.js';
-=======
 import { SelectionFilterModel } from '../../../components/Filters/common/filters/SelectionFilterModel.js';
 import { RawTextFilterModel } from '../../../components/Filters/common/filters/RawTextFilterModel.js';
->>>>>>> 0435ed74
 import { debounce } from '../../../utilities/debounce.js';
 import { coloredEnvironmentStatusComponent } from '../ColoredEnvironmentStatusComponent.js';
 import { StatusAcronym } from '../../../domain/enums/statusAcronym.mjs';
@@ -36,9 +33,7 @@
         super();
 
         this._filteringModel = new FilteringModel({
-<<<<<<< HEAD
             created: new TimeRangeInputModel(),
-=======
             runNumbers: new RawTextFilterModel(),
             statusHistory: new RawTextFilterModel(),
             currentStatus: new SelectionFilterModel({
@@ -49,7 +44,6 @@
                 })),
             }),
             ids: new RawTextFilterModel(),
->>>>>>> 0435ed74
         });
 
         this._filteringModel.observe(() => this._applyFilters(true));
