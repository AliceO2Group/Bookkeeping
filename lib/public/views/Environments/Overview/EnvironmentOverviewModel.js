/**
 * @license
 * Copyright CERN and copyright holders of ALICE O2. This software is
 * distributed under the terms of the GNU General Public License v3 (GPL
 * Version 3), copied verbatim in the file "COPYING".
 *
 * See http://alice-o2.web.cern.ch/license for full licensing information.
 *
 * In applying this license CERN does not waive the privileges and immunities
 * granted to it by virtue of its status as an Intergovernmental Organization
 * or submit itself to any jurisdiction.
 */

import { buildUrl } from '/js/src/index.js';
import { FilteringModel } from '../../../components/Filters/common/FilteringModel.js';
import { OverviewPageModel } from '../../../models/OverviewModel.js';
<<<<<<< HEAD
import { SelectionFilterModel } from '../../../components/Filters/common/filters/SelectionFilterModel.js';
=======
import { RawTextFilterModel } from '../../../components/Filters/common/filters/RawTextFilterModel.js';
>>>>>>> bf9d5f49
import { debounce } from '../../../utilities/debounce.js';
import { coloredEnvironmentStatusComponent } from '../ColoredEnvironmentStatusComponent.js';
import { StatusAcronym } from '../../../domain/enums/statusAcronym.mjs';

/**
 * Environment overview page model
 */
export class EnvironmentOverviewModel extends OverviewPageModel {
    /**
     * Constructor
     * @param {Model} model global model
     */
    constructor(model) {
        super();

        this._filteringModel = new FilteringModel({
<<<<<<< HEAD
            currentStatus: new SelectionFilterModel({
                availableOptions: Object.keys(StatusAcronym).map((status) => ({
                    value: status,
                    label: coloredEnvironmentStatusComponent(status),
                    rawLabel: status,
                })).concat({ value: 'UNKNOWN', label: coloredEnvironmentStatusComponent('UNKNOWN'), rawLabel: 'UNKNOWN' }),
            }),
=======
            ids: new RawTextFilterModel(),
>>>>>>> bf9d5f49
        });

        this._filteringModel.observe(() => this._applyFilters(true));
        this._filteringModel.visualChange$?.bubbleTo(this);

        this.reset(false);
        const updateDebounceTime = () => {
            this._debouncedLoad = debounce(this.load.bind(this), model.inputDebounceTime);
        };

        model.appConfiguration$.observe(() => updateDebounceTime());
        updateDebounceTime();
    }

    /**
     * @inheritDoc
     */
    getRootEndpoint() {
        return buildUrl('/api/environments', { filter: this.filteringModel.normalized });
    }

    /**
     * Returns the current environments list as remote data
     *
     * @return {RemoteData} the environments list
     */
    get environments() {
        return this.items;
    }

    /**
     * Returns all filtering, sorting and pagination settings to their default values
     * @param {boolean} [fetch = true] whether to refetch all data after filters have been reset
     * @return {void}
     */
    reset(fetch = true) {
        super.reset();
        this.resetFiltering(fetch);
    }

    /**
     * Reset all filtering models
     * @param {boolean} fetch Whether to refetch all data after filters have been reset
     * @return {void}
     */
    resetFiltering(fetch = true) {
        this._filteringModel.reset();

        if (fetch) {
            this._applyFilters(true);
        }
    }

    /**
     * Checks if any filter value has been modified from their default (empty)
     * @return {Boolean} If any filter is active
     */
    isAnyFilterActive() {
        return this._filteringModel.isAnyFilterActive();
    }

    /**
     * Return the filtering model
     *
     * @return {FilteringModel} the filtering model
     */
    get filteringModel() {
        return this._filteringModel;
    }

    /**
     * Apply the current filtering and update the remote data list
     *
     * @param {boolean} now if true, filtering will be applied now without debouncing
     *
     * @return {void}
     */
    _applyFilters(now = false) {
        this._pagination.currentPage = 1;
        now ? this.load() : this._debouncedLoad(true);
    }
}<|MERGE_RESOLUTION|>--- conflicted
+++ resolved
@@ -14,11 +14,8 @@
 import { buildUrl } from '/js/src/index.js';
 import { FilteringModel } from '../../../components/Filters/common/FilteringModel.js';
 import { OverviewPageModel } from '../../../models/OverviewModel.js';
-<<<<<<< HEAD
 import { SelectionFilterModel } from '../../../components/Filters/common/filters/SelectionFilterModel.js';
-=======
 import { RawTextFilterModel } from '../../../components/Filters/common/filters/RawTextFilterModel.js';
->>>>>>> bf9d5f49
 import { debounce } from '../../../utilities/debounce.js';
 import { coloredEnvironmentStatusComponent } from '../ColoredEnvironmentStatusComponent.js';
 import { StatusAcronym } from '../../../domain/enums/statusAcronym.mjs';
@@ -35,7 +32,6 @@
         super();
 
         this._filteringModel = new FilteringModel({
-<<<<<<< HEAD
             currentStatus: new SelectionFilterModel({
                 availableOptions: Object.keys(StatusAcronym).map((status) => ({
                     value: status,
@@ -43,9 +39,7 @@
                     rawLabel: status,
                 })).concat({ value: 'UNKNOWN', label: coloredEnvironmentStatusComponent('UNKNOWN'), rawLabel: 'UNKNOWN' }),
             }),
-=======
             ids: new RawTextFilterModel(),
->>>>>>> bf9d5f49
         });
 
         this._filteringModel.observe(() => this._applyFilters(true));
