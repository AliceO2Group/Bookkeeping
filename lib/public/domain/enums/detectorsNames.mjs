/**
 * @license
 * Copyright CERN and copyright holders of ALICE O2. This software is
 * distributed under the terms of the GNU General Public License v3 (GPL
 * Version 3), copied verbatim in the file "COPYING".
 *
 * See http://alice-o2.web.cern.ch/license for full licensing information.
 *
 * In applying this license CERN does not waive the privileges and immunities
 * granted to it by virtue of its status as an Intergovernmental Organization
 * or submit itself to any jurisdiction.
 */

/**
 * Virtual devices introduced for test purpose (TST) or
 * as group of physical detectors in order to present aggregated detectors qualities/statistics (GLO)
 */
<<<<<<< HEAD
export const NON_PHYSICAL_DETECTOR_NAME = Object.freeze({
=======
export const NonPhysicalDetector = Object.freeze({
>>>>>>> b7dd02b8
    TST: 'TST',
    GLO: 'GLO',
});<|MERGE_RESOLUTION|>--- conflicted
+++ resolved
@@ -15,11 +15,7 @@
  * Virtual devices introduced for test purpose (TST) or
  * as group of physical detectors in order to present aggregated detectors qualities/statistics (GLO)
  */
-<<<<<<< HEAD
-export const NON_PHYSICAL_DETECTOR_NAME = Object.freeze({
-=======
 export const NonPhysicalDetector = Object.freeze({
->>>>>>> b7dd02b8
     TST: 'TST',
     GLO: 'GLO',
 });