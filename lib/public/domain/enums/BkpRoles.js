/**
 *  @license
 *  Copyright CERN and copyright holders of ALICE O2. This software is
 *  distributed under the terms of the GNU General Public License v3 (GPL
 *  Version 3), copied verbatim in the file "COPYING".
 *
 *  See http://alice-o2.web.cern.ch/license for full licensing information.
 *
 *  In applying this license CERN does not waive the privileges and immunities
 *  granted to it by virtue of its status as an Intergovernmental Organization
 *  or submit itself to any jurisdiction.
 */

export const BkpRoles = {
    ADMIN: 'admin',
    GLOBAL: 'global',
    DETCPV: 'det-cpv',
    DETEMC: 'det-emc',
    GUEST: 'guest',
    DEFAULT: 'default-role',
    PUBLIC: 'public',
};

export const BkpRolesNone = {
    ...BkpRoles,
    NONE: 'none',
};

<<<<<<< HEAD
export const BkpRolesNone = {
    ...BkpRoles,
    NONE: 'none',
};

=======
>>>>>>> 17aadb14
export const BKP_ROLES = Object.values(BkpRoles);<|MERGE_RESOLUTION|>--- conflicted
+++ resolved
@@ -26,12 +26,4 @@
     NONE: 'none',
 };
 
-<<<<<<< HEAD
-export const BkpRolesNone = {
-    ...BkpRoles,
-    NONE: 'none',
-};
-
-=======
->>>>>>> 17aadb14
 export const BKP_ROLES = Object.values(BkpRoles);