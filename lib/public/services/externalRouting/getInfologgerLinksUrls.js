--- conflicted
+++ resolved
@@ -32,15 +32,9 @@
         queryObject.partition = { match: environmentId };
     }
 
-<<<<<<< HEAD
-    runNumbers = Array.isArray(runNumbers) ? runNumbers : [runNumbers];
-    if (runNumbers.length) {
-        queryObject.run = { match: `${runNumbers.filter((runNumber) => runNumber).join(',')}` };
-=======
     runNumbers = (Array.isArray(runNumbers) ? runNumbers : [runNumbers]).filter((runNumber) => runNumber);
     if (runNumbers.length) {
         queryObject.run = { match: `${runNumbers.join(',')}` };
->>>>>>> 3c66285b
     }
 
     /**
@@ -48,9 +42,6 @@
      * @param {string} origin - The baseURL of the infologger.
      * @returns {string|null} The formatted URL or null if the origin is not provided.
      */
-<<<<<<< HEAD
-    const formatUrl = (origin) => origin ? `${origin}?q=${JSON.stringify(queryObject)}` : null;
-=======
     const formatUrl = (origin) => {
         if (!origin) {
             return null;
@@ -62,7 +53,6 @@
 
         return `${origin}?q=${JSON.stringify(queryObject)}`;
     };
->>>>>>> 3c66285b
 
     return {
         flp: formatUrl(FLP_INFOLOGGER_URL),
