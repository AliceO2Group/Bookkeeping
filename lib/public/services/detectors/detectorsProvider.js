--- conflicted
+++ resolved
@@ -14,15 +14,10 @@
 import { Observable, RemoteData } from '/js/src/index.js';
 import { getRemoteData } from '../../utilities/fetch/getRemoteData.js';
 import { ObservableData } from '../../utilities/ObservableData.js';
-<<<<<<< HEAD
-import { NON_PHYSICAL_DETECTOR_NAME } from '../../domain/enums/detectorsNames.mjs';
 import { DetectorType, DATA_TAKING_DETECTOR_TYPES } from '../../domain/enums/DetectorTypes.js';
 
-const DETECTORS_EXCLUDED_FROM_QC = [NON_PHYSICAL_DETECTOR_NAME.GLO];
-=======
 import { NonPhysicalDetector } from '../../domain/enums/detectorsNames.mjs';
-import { DetectorType, DATA_TAKING_DETECTOR_TYPES } from '../../domain/enums/DetectorTypes.js';
->>>>>>> b7dd02b8
+const DETECTORS_EXCLUDED_FROM_QC = [NonPhysicalDetector.GLO];
 
 /**
  * Return the physical detectors from a list of detectors
@@ -68,24 +63,8 @@
             .source(this._all$)
             .apply((remoteDetectors) => remoteDetectors.apply({
                 Success: (detectors) => detectors
-<<<<<<< HEAD
                     .filter(({ type, name }) => [DetectorType.PHYSICAL, DetectorType.QC].includes(type)
                         && !DETECTORS_EXCLUDED_FROM_QC.includes(name)),
-=======
-                    .filter(({ type }) => [DetectorType.PHYSICAL, DetectorType.QC].includes(type))
-                    .sort((a, b) => {
-                        // If a or b is glo detector, put it at the start of the list
-                        if (a.name === NonPhysicalDetector.GLO) {
-                            return -1;
-                        }
-                        if (b.name === NonPhysicalDetector.GLO) {
-                            return 1;
-                        }
-
-                        // Locale compare a and b
-                        return a.name.localeCompare(b.name);
-                    }),
->>>>>>> b7dd02b8
             }))
             .build();
     }
