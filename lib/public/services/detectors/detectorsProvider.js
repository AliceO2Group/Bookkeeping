--- conflicted
+++ resolved
@@ -16,11 +16,8 @@
 import { DetectorType, DATA_TAKING_DETECTOR_TYPES } from '../../domain/enums/DetectorTypes.js';
 
 import { NonPhysicalDetector } from '../../domain/enums/detectorsNames.mjs';
-<<<<<<< HEAD
 
-=======
 import { RemoteDataProvider } from '../RemoteDataProvider.js';
->>>>>>> 26866275
 const DETECTORS_EXCLUDED_FROM_QC = [NonPhysicalDetector.GLO];
 
 /**
@@ -96,7 +93,7 @@
      * @return {Promise<Detector[]>} the list of QC detectors
      */
     async getQc() {
-        return getQcDetectorsFromAllDetectors(await this.getAll());
+        return getQcDetectorsFromAllDetectors(await this.getItems());
     }
 
     /**
