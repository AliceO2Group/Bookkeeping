html, body {
    scroll-behavior: smooth;
}

.cell-xs { max-width: 2rem; }
.cell-s { max-width: 4rem; }
.cell-m { max-width: 8rem; }
.cell-l { max-width: 16rem; }
.cell-xl { max-width: 32rem; }
.cell-f { width: 40%; }
.cell-fm { width: 20%; }

.overflow {
    height: 1.5rem;
    overflow: hidden;
    text-overflow: ellipsis;
    word-break: break-all;
}

.show-overflow {
    height: initial;
    word-break: normal;
}

.collapse-button {
    margin-left: 0.5rem;
}

/* last column fills space */
.cell-xs:last-child, .cell-s:last-child, .cell-m:last-child, .cell-l:last-child, .cell-xl:last-child { width: initial; }
.cell-xs:last-child .resizeWidth, .cell-s:last-child .resizeWidth, .cell-m:last-child .resizeWidth, .cell-l:last-child .resizeWidth, .cell-xl:last-child .resizeWidth { visibility: hidden; }

/* width scale */
.w-5   { width:   5%; }
.w-10  { width:  10%; }
.w-15  { width:  15%; }
.w-20  { width:  20%; }
.w-25  { width:  25%; }
.w-30  { width:  30%; }
.w-35  { width:  35%; }
.w-40  { width:  40%; }
.w-45  { width:  45%; }
.w-50  { width:  50%; }
.w-55  { width:  55%; }
.w-60  { width:  60%; }
.w-65  { width:  65%; }
.w-70  { width:  70%; }
.w-75  { width:  75%; }
.w-80  { width:  80%; }
.w-85  { width:  85%; }
.w-90  { width:  90%; }
.w-95  { width:  95%; }
.w-100 { width: 100%; }
.w-30rem { width: 30rem; }

/* specific margins */
.ml1 { margin-left: var(--space-xs); }
.ml2 { margin-left: var(--space-s); }
.ml3 { margin-left: var(--space-m); }
.ml4 { margin-left: var(--space-l); }
.mr1 { margin-right: var(--space-xs); }
.mr2 { margin-right: var(--space-s); }
.mr3 { margin-right: var(--space-m); }
.mr4 { margin-right: var(--space-l); }
.mt1 { margin-top: var(--space-xs); }
.mt2 { margin-top: var(--space-s); }
.mt3 { margin-top: var(--space-m); }
.mt4 { margin-top: var(--space-l); }
.mb1 { margin-bottom: var(--space-xs); }
.mb2 { margin-bottom: var(--space-s); }
.mb3 { margin-bottom: var(--space-m); }
.mb4 { margin-bottom: var(--space-l); }
.mlauto { margin-left: auto; }
.mrauto { margin-right: auto; }
.mtauto { margin-top: auto; }
.mbauto { margin-bottom: auto; }

.table {
    margin-bottom: 0px;
}

.table-hover tbody tr:hover {
    color: #212529;
    background-color: rgba(0, 0, 0, 0.075);
}

.alert {
    position: relative;
    padding: 0.75rem 1.25rem;
    margin-bottom: 1rem;
    border: 1px solid transparent;
    border-radius: 0.25rem;
}

.alert-danger {
    color: #721c24;
    background-color: #f8d7da;
    border-color: #f5c6cb;
}

.alert-danger hr {
    border-top-color: #f1b0b7;
}

.alert-danger .alert-link {
    color: #491217;
}

.form-group-header {
    margin-bottom: 0.25rem;
}

.clickable {
    cursor: pointer;
}

.nav {
    display: -ms-flexbox;
    display: flex;
    -ms-flex-wrap: wrap;
    flex-wrap: wrap;
    padding-left: 0;
    margin-bottom: 0;
    list-style: none;
}

.nav-link {
    display: block;
    padding: 0.5rem 1rem;
}

.nav-link:hover, .nav-link:focus {
    text-decoration: none;
}

.nav-link.disabled {
    color: #6c757d;
    pointer-events: none;
    cursor: default;
}

.nav-tabs {
    border-bottom: 1px solid #dee2e6;
}

.nav-tabs .nav-item {
    margin-bottom: -1px;
}

.nav-tabs .nav-link {
    border: 1px solid transparent;
    border-top-left-radius: 0.25rem;
    border-top-right-radius: 0.25rem;
}

.nav-tabs .nav-link:hover, .nav-tabs .nav-link:focus {
    border-color: #e9ecef #e9ecef #dee2e6;
}

.nav-tabs .nav-link.disabled {
    color: #6c757d;
    background-color: transparent;
    border-color: transparent;
}

.nav-tabs .nav-link.active,
.nav-tabs .nav-item.show .nav-link {
    color: #495057;
    background-color: #fff;
    border-color: #dee2e6 #dee2e6 #fff;
}

.nav-tabs .dropdown-menu {
    margin-top: -1px;
    border-top-left-radius: 0;
    border-top-right-radius: 0;
}

.tab-content > .tab-pane {
    display: none;
}

.tab-content > .active {
    display: block;
}

.navbar-dropdown {
    position: relative;
}

.navbar-dropdown .dropdown-menu {
    top: 100%;
    right: 0;
    left: auto;
    margin-top: 0.25rem;
    margin-right: 0.125rem;
}

.navbar-dropdown .dropdown-toggle::after {
    display: inline-block;
    margin-left: 0.255em;
    vertical-align: 0.255em;
    content: "";
}

.navbar-dropdown .dropdown-toggle::after {
    display: none;
}

.navbar-dropdown .dropdown-toggle::before {
    display: inline-block;
    margin-right: 0.255em;
    vertical-align: 0.255em;
    content: "";
    border-top: 0.3em solid transparent;
    border-right: 0.3em solid;
    border-bottom: 0.3em solid transparent;
}

.navbar-dropdown .dropdown-toggle:empty::after {
    margin-left: 0;
}

.navbar-dropdown .dropdown-toggle::before {
    vertical-align: 0;
}

.navbar-dropdown .dropdown-toggle-split::before {
    margin-right: 0;
}

.gray-dark {
    color: var(--color-gray-dark) !important;
}

<<<<<<< HEAD
.display-none {
    display: none;
}

.display-block {
    display: block;
}

.filters {
    z-index: 1000;
    background-color: white;
    height: fit-content;
    margin-bottom: 20px;
    margin-left: 20px;
    margin-right: 20px;
}

.header-container {
    max-height: 70px;
    align-items: baseline;
=======
.border-danger {
    border: 1px solid var(--color-danger) !important;
>>>>>>> 4646be00
}<|MERGE_RESOLUTION|>--- conflicted
+++ resolved
@@ -233,7 +233,6 @@
     color: var(--color-gray-dark) !important;
 }
 
-<<<<<<< HEAD
 .display-none {
     display: none;
 }
@@ -254,8 +253,7 @@
 .header-container {
     max-height: 70px;
     align-items: baseline;
-=======
+}
 .border-danger {
     border: 1px solid var(--color-danger) !important;
->>>>>>> 4646be00
 }