--- conflicted
+++ resolved
@@ -158,11 +158,7 @@
 
 .table-hover tbody tr:hover {
     color: #212529;
-<<<<<<< HEAD
-    --hover-background: rgb(185, 185, 185);
-=======
     --hover-background: rgb(235, 235, 235);
->>>>>>> 7aaa0f4e
     background-color: var(--hover-background);
 }
 
@@ -211,7 +207,6 @@
 }
 
 
-<<<<<<< HEAD
 /* Sticky table headers */
 .sticky-header thead tr {
     position: sticky;
@@ -231,8 +226,6 @@
 }
 
 
-=======
->>>>>>> 7aaa0f4e
 /* alerts */
 
 .alert {
