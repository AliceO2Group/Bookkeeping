--- conflicted
+++ resolved
@@ -200,13 +200,11 @@
             case 'qc-flags-for-simulation-pass':
                 this.qcFlags.loadForSimulationPassOverview(this.router.params);
                 break;
-<<<<<<< HEAD
-            case 'qc-flag-details':
-                this.qcFlags.loadDetails(this.router.params);
-=======
+            case 'qc-flag-details-for-data-pass':
+                this.qcFlags.loadDetailsForDataPass(this.router.params);
+                break;
             case 'qc-flag-creation-for-simulation-pass':
                 this.qcFlags.loadCreationForSimulationPass(this.router.params);
->>>>>>> 1546e19e
                 break;
             case 'anchored-simulation-passes-overview':
                 this.simulationPasses.loadAnchoredOverview(this.router.params);
