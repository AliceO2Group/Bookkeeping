/**
 * @license
 * Copyright CERN and copyright holders of ALICE O2. This software is
 * distributed under the terms of the GNU General Public License v3 (GPL
 * Version 3), copied verbatim in the file "COPYING".
 *
 * See http://alice-o2.web.cern.ch/license for full licensing information.
 *
 * In applying this license CERN does not waive the privileges and immunities
 * granted to it by virtue of its status as an Intergovernmental Organization
 * or submit itself to any jurisdiction.
 */

import { Loader, Observable, QueryRouter, sessionService } from '/js/src/index.js';

import { LogsModel } from './views/Logs/LogsModel.js';
import Tags from './views/Tags/Tags.js';
import { RunsModel } from './views/Runs/RunsModel.js';
import Subsystems from './views/Subsystems/Subsystems.js';
import Flps from './views/Flps/Flps.js';
import { EnvironmentModel } from './views/Environments/EnvironmentModel.js';
import LhcFills from './views/LhcFills/LhcFills.js';
import RunTypeModel from './views/RunTypes/RunTypeModel.js';
import { ModalModel } from './components/modal/ModalModel.js';
import { debounce, INPUT_DEBOUNCE_TIME } from './utilities/debounce.js';
import { userPreferencesStore } from './utilities/userPreferencesStore.js';
import { registerFrontLinkListener } from './components/common/navigation/frontLinkListener.js';
import { EosReportModel } from './views/EosReport/EosReportModel.js';
import { AboutModel } from './views/About/About.js';
import { StatisticsPageModel } from './views/Statistics/StatisticsPageModel.js';
import { LhcPeriodsModel } from './views/lhcPeriods/LhcPeriodsModel.js';
import { HomePageModel } from './views/Home/Overview/HomePageModel.js';

/**
 * Root of model tree
 * Handle global events: keyboard, websocket and router location change
 */
export default class Model extends Observable {
    /**
     * Load all sub-models and bind event handlers
     * @param {Object} window The window object from the HTML
     * @param {Object} document The document object
     */
    constructor(window, document) {
        super();
        // Bind window and document
        this.document = document;
        this.window = window;

        // Bind session
        this.session = sessionService.get();
        this.session.personid = parseInt(this.session.personid, 10);

        // Bind user preferences
        userPreferencesStore.bubbleTo(this);

        // Bind models
        this.loader = new Loader(this);
        this.loader.bubbleTo(this);

        this.modalModel = new ModalModel();
        this.modalModel.bubbleTo(this);

        // App's configuration
        this._appConfiguration$ = new Observable();
        this._inputDebounceTime = INPUT_DEBOUNCE_TIME;

        // Models

<<<<<<< HEAD
        /**
         * @type {LhcPeriodsModel}
         */
=======
        this.home = new HomePageModel(this);
        this.home.bubbleTo(this);

>>>>>>> ca7eaa25
        this.lhcPeriods = new LhcPeriodsModel(this);
        this.lhcPeriods.bubbleTo(this);

        this.logs = new LogsModel(this);
        this.logs.bubbleTo(this);

        /**
         * @type {EnvironmentModel}
         */
        this.envs = new EnvironmentModel(this);
        this.envs.bubbleTo(this);

        /**
         * @type {LhcFills}
         */
        this.lhcFills = new LhcFills(this);
        this.lhcFills.bubbleTo(this);

        this.runs = new RunsModel(this);
        this.runs.bubbleTo(this);

        this.subsystems = new Subsystems(this);
        this.subsystems.bubbleTo(this);

        this.statisticsModel = new StatisticsPageModel();
        this.statisticsModel.bubbleTo(this);

        /**
         * @type {TagModel}
         */
        this.tags = new Tags(this);
        this.tags.bubbleTo(this);

        /**
         * @type {Flps}
         */
        this.flps = new Flps(this);
        this.flps.bubbleTo(this);

        /**
         * @type {RunTypeModel}
         */
        this.runTypes = new RunTypeModel();
        this.runTypes.bubbleTo(this);

        /**
         * @type {EosReportModel}
         */
        this.eosReportModel = new EosReportModel(this);
        this.eosReportModel.bubbleTo(this);

        /**
         * @type {AboutModel}
         */
        this.aboutModel = new AboutModel();
        this.aboutModel.bubbleTo(this);

        // Setup router
        this.router = new QueryRouter();
        this.router.observe(this.handleLocationChange.bind(this));
        this.router.bubbleTo(this);
        registerFrontLinkListener((e) => this.router.handleLinkEvent(e));

        // Init pages
        this.handleLocationChange();
        this.window.addEventListener('resize', debounce(() => this.notify(), 100));

        // Navbar dropdown menus
        this.dropdownMenu = false;
    }

    /**
     * Delegates sub-model actions depending on new location of the page
     * @returns {vnode} The page to be loaded
     */
    async handleLocationChange() {
        // Reset infinite scroll to prevent scroll listening on pages where it is disabled or not needed
        window.onscroll = null;

        switch (this.router.params.page) {
            case 'home':
                // Setting the rows per page also collects all the runs and logs
<<<<<<< HEAD
                this.logs.fetchAllLogs();
                this.runs.loadOverview();
                this.lhcFills.loadStableOverview();
=======
                this.home.loadOverview();
>>>>>>> ca7eaa25
                break;
            case 'lhc-period-overview':
                this.lhcPeriods.loadOverview();
                break;
            case 'env-overview':
                this.envs.loadOverview();
                break;
            case 'env-details':
                this.envs.loadDetails(this.router.params);
                break;
            case 'lhc-fill-overview':
                this.lhcFills.loadOverview();
                break;
            case 'lhc-fill-details':
                this.lhcFills.loadDetails(this.router.params);
                break;
            case 'log-overview':
                // Prevent loading extra rows when it's not necessary
                this.logs.loadOverview();
                break;
            case 'log-detail':
                this.logs.loadTreeView(this.router.params.id);
                break;
            case 'log-create':
                this.logs.loadCreation(this.router.params);
                break;
            case 'run-overview':
                this.runs.loadOverview();
                break;
            case 'runs-per-lhc-period':
                this.runs.loadPerLhcPeriodOverview(this.router.params);
                break;
            case 'run-detail':
                this.runs.loadDetails(this.router.params);
                break;
            case 'statistics':
                this.statisticsModel.load(this.router.params);
                break;
            case 'tag-overview':
                break;
            case 'tag-detail':
                await this.tags.loadDetails(parseInt(this.router.params.id, 10), this.router.params.panel);
                break;
            case 'tag-create':
                break;
            case 'subsystem-overview':
                this.subsystems.fetchAllSubsystems();
                break;
            case 'subsystem-detail':
                if (this.router.params.panel) {
                    this.subsystems.fetchOneSubsystem(this.router.params.id);
                    switch (this.router.params.panel) {
                        case 'logs':
                            this.subsystems.fetchLogsOfSubsystem(this.router.params.id);
                            break;
                        default:
                            break;
                    }
                }
                break;
            case 'create-tag':
                break;
            case 'flp-overview':
                // Prevent loading extra rows when it's not necessary
                if (!this.flps.pagination.isInfiniteScrollEnabled) {
                    this.flps.fetchAllFlps();
                }
                break;
            case 'flp-detail':
                if (this.router.params.panel) {
                    this.flps.fetchOneFlp(this.router.params.id);
                }
                break;
            case 'about-overview':
                this.aboutModel.fetchAllServiceInfo();
                break;
            case 'eos-report-create':
                this.eosReportModel.loadCreation(this.router.params.shiftType);
                break;
            default:
                this.router.go('?page=home');
                break;
        }
    }

    /**
     * Toggle navbar dropdown
     * @param {string} key referencing dropdown to be toggled
     * @returns {void}
     */
    toggleDropdownMenu(key) {
        this.dropdownMenu = this.dropdownMenu === key ? null : key;
        this.notify();
    }

    /**
     * Clears all navbar dropdowns
     * @returns {void}
     */
    clearDropdownMenu() {
        this.dropdownMenu = null;
        this.notify();
    }

    /**
     * To decided whether dropdown (referenced by the key) should be displayed as opened
     * @param {string} key referencing dropdown
     * @returns {boolean} if true dropdown should be opened
     */
    isDropdownMenuOpened(key) {
        return this.dropdownMenu === key;
    }

    /**
     * Checks if the user is an admin user.
     * @returns {boolean} If the user has the admin role
     */
    isAdmin() {
        return this.session.access.includes('admin');
    }

    /**
     * Returns an observable notified once the app's configuration is modified
     */
    get appConfiguration$() {
        return this._appConfiguration$;
    }

    /**
     * Disable input debounce for the whole application
     * This is a test-purposed feature, it should not be used in actual browser
     *
     * @returns {void}
     */
    disableInputDebounce() {
        this._inputDebounceTime = 0;
        this._appConfiguration$.notify();
    }

    /**
     * Return the debounce time that should be applied to user inputs when it makes sense, such as text, number, ranage input
     *
     * @returns {number} the debounce time
     */
    get inputDebounceTime() {
        return this._inputDebounceTime;
    }
}<|MERGE_RESOLUTION|>--- conflicted
+++ resolved
@@ -67,15 +67,9 @@
 
         // Models
 
-<<<<<<< HEAD
-        /**
-         * @type {LhcPeriodsModel}
-         */
-=======
         this.home = new HomePageModel(this);
         this.home.bubbleTo(this);
 
->>>>>>> ca7eaa25
         this.lhcPeriods = new LhcPeriodsModel(this);
         this.lhcPeriods.bubbleTo(this);
 
@@ -158,13 +152,7 @@
         switch (this.router.params.page) {
             case 'home':
                 // Setting the rows per page also collects all the runs and logs
-<<<<<<< HEAD
-                this.logs.fetchAllLogs();
-                this.runs.loadOverview();
-                this.lhcFills.loadStableOverview();
-=======
                 this.home.loadOverview();
->>>>>>> ca7eaa25
                 break;
             case 'lhc-period-overview':
                 this.lhcPeriods.loadOverview();
