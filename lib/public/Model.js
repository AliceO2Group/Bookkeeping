--- conflicted
+++ resolved
@@ -106,13 +106,8 @@
         this.dataPasses = new DataPassesModel(this);
         this.dataPasses.bubbleTo(this);
 
-<<<<<<< HEAD
-        this.qcFlagsModel = new QualityControlFlagsModel();
-        this.qcFlagsModel.bubbleTo(this);
-=======
         this.qcFlags = new QcFlagsModel(this);
         this.qcFlags.bubbleTo(this);
->>>>>>> c6ba2632
 
         this.simulationPasses = new SimulationPassesModel(this);
         this.simulationPasses.bubbleTo(this);
@@ -219,10 +214,6 @@
             case 'qc-flag-type-creation':
                 this.qcFlagTypes.loadCreation();
                 break;
-<<<<<<< HEAD
-            case 'quality-control-flags':
-                this.qcFlagsModel.loadOverview(this.router.params);
-=======
             case 'qc-flags-for-data-pass':
                 this.qcFlags.loadForDataPassOverview(this.router.params);
                 break;
@@ -246,7 +237,6 @@
                 break;
             case 'gaq-flags':
                 this.qcFlags.loadGaqOverview(this.router.params);
->>>>>>> c6ba2632
                 break;
             case 'anchored-simulation-passes-overview':
                 this.simulationPasses.loadAnchoredOverview(this.router.params);
