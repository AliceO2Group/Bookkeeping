/**
 * @license
 * Copyright CERN and copyright holders of ALICE O2. This software is
 * distributed under the terms of the GNU General Public License v3 (GPL
 * Version 3), copied verbatim in the file "COPYING".
 *
 * See http://alice-o2.web.cern.ch/license for full licensing information.
 *
 * In applying this license CERN does not waive the privileges and immunities
 * granted to it by virtue of its status as an Intergovernmental Organization
 * or submit itself to any jurisdiction.
 */

import { Loader, Observable, QueryRouter, sessionService } from '/js/src/index.js';

import Logs from './views/Logs/Logs.js';
import Tags from './views/Tags/Tags.js';
import Runs from './views/Runs/Runs.js';
import Subsystems from './views/Subsystems/Subsystems.js';
import Flps from './views/Flps/Flps.js';
import Envs from './views/Envs/Envs.js';
import LhcFills from './views/LhcFills/LhcFills.js';
import RunTypes from './views/RunTypes/RunTypes.js';
import { ModalModel } from './components/modal/ModalModel.js';
import { registerFrontLinkListener } from './utilities/frontLink.js';
import { debounce } from './utilities/debounce.js';
import { estimateDisplayableRowsCount } from './utilities/estimateDisplayableRowsCount.js';
import { INFINITE_SCROLL_CHUNK_SIZE } from './components/Pagination/PaginationModel.js';

/**
 * Root of model tree
 * Handle global events: keyboard, websocket and router location change
 */
export default class Model extends Observable {
    /**
     * Load all sub-models and bind event handlers
     * @param {Object} HyperMD The hyperMD object passed from HTML code
     * @param {Object} window The window object from the HTML
     * @param {Object} document The document object
     * @param {Object} CompleteEmoji The CompleteEmoji object passed from HTML code
     */
    constructor(HyperMD, window, document, CompleteEmoji) {
        super();
        // Bind HyperMD, window and document
        this.HyperMD = HyperMD;
        this.document = document;
        this.window = window;
        this.CompleteEmoji = CompleteEmoji;

        // Bind session
        this.session = sessionService.get();
        this.session.personid = parseInt(this.session.personid, 10);

        // Bind models
        this.loader = new Loader(this);
        this.loader.bubbleTo(this);

        this.modalModel = new ModalModel();
        this.modalModel.bubbleTo(this);

        /**
         * @type {LogModel}
         */
        this.logs = new Logs(this);
        this.logs.bubbleTo(this);

        /**
<<<<<<< HEAD
         * @type {EnvironmentModel}
=======
         * @type {EnvModel}
>>>>>>> 4f83ee05
         */
        this.envs = new Envs(this);
        this.envs.bubbleTo(this);

        /**
<<<<<<< HEAD
         * @type {LhcFillModel}
=======
         * @type {LhcFills}
>>>>>>> 4f83ee05
         */
        this.lhcFills = new LhcFills(this);
        this.lhcFills.bubbleTo(this);

        /**
         * @type {RunModel}
         */
        this.runs = new Runs(this);
        this.runs.bubbleTo(this);

        this.subsystems = new Subsystems(this);
        this.subsystems.bubbleTo(this);

        this.tags = new Tags(this);
        this.tags.bubbleTo(this);

        /**
         * @type {Flps}
         */
        this.flps = new Flps(this);
        this.flps.bubbleTo(this);

        /**
         * @type {RunTypesModel}
         */
        this.runTypes = new RunTypes(this);
        this.runTypes.bubbleTo(this);

        // Setup router
        this.router = new QueryRouter();
        this.router.observe(this.handleLocationChange.bind(this));
        this.router.bubbleTo(this);
        registerFrontLinkListener((e) => this.router.handleLinkEvent(e));

        // Init pages
        this.handleLocationChange();
        this.window.addEventListener('resize', debounce(() => this.notify(), 100));

        // Navbar dropdown menus
        this.dropdownMenu = false;

        /**
         * Setup chunk size for Infinite scroll mode of overview pages
         * @type {number}
         * @deprecated {@see INFINITE_SCROLL_CHUNK_SIZE}
         */
        this.INFINITE_SCROLL_CHUNK_SIZE = INFINITE_SCROLL_CHUNK_SIZE;
    }

    /**
     * Delegates sub-model actions depending on new location of the page
     * @returns {vnode} The page to be loaded
     */
    async handleLocationChange() {
        // Reset infinite scroll to prevent scroll listening on pages where it is disabled or not needed
        window.onscroll = null;

        switch (this.router.params.page) {
            case 'home':
                // Setting the rows per page also collects all the runs and logs
                this.logs.fetchAllLogs();
                this.runs.fetchAllRuns();
                break;
            case 'env-overview':
                this.envs.fetchAllEnvs();
                break;
            case 'lhc-fill-overview':
                this.lhcFills.loadOverview();
                break;
            case 'lhc-fill-details':
                this.lhcFills.loadDetails(this.router.params.fillNumber);
                break;
            case 'log-overview':
                // Prevent loading extra rows when it's not necessary
                if (!this.logs.isInfiniteScrollEnabled()) {
                    this.logs.fetchAllLogs();
                    this.tags.fetchAllTags();
                    this.runs.fetchAllRuns();
                }
                break;
            case 'log-detail':
                this.logs.fetchOneLog(this.router.params.id);
                this.logs.infiniteScrollEnabled = false;
                break;
            case 'log-create':
                this.logs.setMarkdownBox('text', { location: 'logs', name: 'setText' });
                this.tags.fetchAllTags();
                break;
            case 'run-overview':
                // Prevent loading extra rows when it's not necessary
                if (!this.runs.isInfiniteScrollEnabled()) {
                    this.runs.fetchAllRuns();
                    this.tags.fetchAllTags();
                }
                break;
            case 'run-detail':
                if (this.router.params.panel) {
                    this.runs.clearAllEditors();
                    await this.runs.fetchOneRun(this.router.params.id);
                    await this.tags.fetchAllTags();
                    await this.runs.fetchReasonTypes();
                    switch (this.router.params.panel) {
                        case 'logs':
                            await this.runs.fetchLogsOfRun(this.router.params.id);
                            break;
                        case 'flps':
                            await this.runs.fetchFlpsOfRun(this.router.params.id);
                            break;
                        default:
                            break;
                    }
                }
                break;
            case 'tag-overview':
                this.tags.fetchAllTags();
                break;
            case 'tag-detail':
                if (this.router.params.panel) {
                    await this.tags.fetchOneTag(this.router.params.id);
                    switch (this.router.params.panel) {
                        case 'logs':
                            await this.tags.fetchLogsOfTag(this.router.params.id);
                            break;
                        default:
                            break;
                    }
                }
                break;
            case 'tag-create':
                break;
            case 'subsystem-overview':
                this.subsystems.fetchAllSubsystems();
                break;
            case 'subsystem-detail':
                if (this.router.params.panel) {
                    this.subsystems.fetchOneSubsystem(this.router.params.id);
                    switch (this.router.params.panel) {
                        case 'logs':
                            this.subsystems.fetchLogsOfSubsystem(this.router.params.id);
                            break;
                        default:
                            break;
                    }
                }
                break;
            case 'create-tag':
                break;
            case 'flp-overview':
                // Prevent loading extra rows when it's not necessary
                if (!this.flps.isInfiniteScrollEnabled()) {
                    this.flps.fetchAllFlps();
                }
                break;
            case 'flp-detail':
                if (this.router.params.panel) {
                    this.flps.fetchOneFlp(this.router.params.id);
                }
                break;
            case 'about-overview':
                break;
            default:
                this.router.go('?page=home');
                break;
        }
    }

    /**
     * Toggle navbar overview dropdown
     * @returns {undefined}
     */
    toggleOverviewDropdown() {
        this.dropdownMenu = this.dropdownMenu === 'overview' ? false : 'overview';
        this.notify();
    }

    /**
     * Toggle navbar account dropdown
     * @returns {undefined}
     */
    toggleAccountDropdown() {
        this.dropdownMenu = this.dropdownMenu === 'account' ? false : 'account';
        this.notify();
    }

    /**
     * Clears all navbar dropdowns
     * @returns {undefined}
     */
    clearDropdownMenu() {
        this.dropdownMenu = false;
        this.notify();
    }

    /**
     * Calculates the number of table rows that can be displayed on a page
     *
     * @param {number} rowHeight The height of each table row
     * @param {number} usedPageHeight The total height of every element in the page that is used
     *
     * @returns {number} The number of rows to be displayed with a minimum of 5 rows
     */
    calculateRowDisplayAmount(rowHeight, usedPageHeight) {
        return estimateDisplayableRowsCount(rowHeight, usedPageHeight);
    }

    /**
     * Checks if the user is an admin user.
     * @returns {Boolean} If the user has the admin role
     */
    isAdmin() {
        return this.session.access.includes('admin');
    }

    /**
     * Display a modal on the screen
     * @see ModalModel
     *
     * @param {Modal} modal the modal to display
     *
     * @return {void}
     */
    modal(modal) {
        this.modalModel.display(modal);
    }
}<|MERGE_RESOLUTION|>--- conflicted
+++ resolved
@@ -65,21 +65,13 @@
         this.logs.bubbleTo(this);
 
         /**
-<<<<<<< HEAD
-         * @type {EnvironmentModel}
-=======
          * @type {EnvModel}
->>>>>>> 4f83ee05
          */
         this.envs = new Envs(this);
         this.envs.bubbleTo(this);
 
         /**
-<<<<<<< HEAD
-         * @type {LhcFillModel}
-=======
          * @type {LhcFills}
->>>>>>> 4f83ee05
          */
         this.lhcFills = new LhcFills(this);
         this.lhcFills.bubbleTo(this);
