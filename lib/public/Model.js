/**
 * @license
 * Copyright CERN and copyright holders of ALICE O2. This software is
 * distributed under the terms of the GNU General Public License v3 (GPL
 * Version 3), copied verbatim in the file "COPYING".
 *
 * See http://alice-o2.web.cern.ch/license for full licensing information.
 *
 * In applying this license CERN does not waive the privileges and immunities
 * granted to it by virtue of its status as an Intergovernmental Organization
 * or submit itself to any jurisdiction.
 */

import { Loader, Observable, QueryRouter, sessionService } from '/js/src/index.js';

import { LogsModel } from './views/Logs/LogsModel.js';
import Tags from './views/Tags/Tags.js';
import { RunsModel } from './views/Runs/RunsModel.js';
import Subsystems from './views/Subsystems/Subsystems.js';
import Flps from './views/Flps/Flps.js';
import { EnvironmentModel } from './views/Environments/EnvironmentModel.js';
import LhcFills from './views/LhcFills/LhcFills.js';
import RunTypeModel from './views/RunTypes/RunTypeModel.js';
import { ModalModel } from './components/modal/ModalModel.js';
import { debounce, INPUT_DEBOUNCE_TIME } from './utilities/debounce.js';
import { userPreferencesStore } from './utilities/userPreferencesStore.js';
import { registerFrontLinkListener } from './components/common/navigation/frontLinkListener.js';
import { EosReportModel } from './views/EosReport/EosReportModel.js';
import { AboutModel } from './views/About/About.js';
import { StatisticsPageModel } from './views/Statistics/StatisticsPageModel.js';
import { LhcPeriodsModel } from './views/lhcPeriods/LhcPeriodsModel.js';
import { HomePageModel } from './views/Home/Overview/HomePageModel.js';
import { DataPassesModel } from './views/DataPasses/DataPassesModel.js';
import { SimulationPassesModel } from './views/SimulationPasses/SimulationPassesModel.js';
import { QCFlagTypesModel } from './views/QCFlagTypes/QCFlagTypesModel.js';

/**
 * Root of model tree
 * Handle global events: keyboard, websocket and router location change
 */
export default class Model extends Observable {
    /**
     * Load all sub-models and bind event handlers
     * @param {Object} window The window object from the HTML
     * @param {Object} document The document object
     */
    constructor(window, document) {
        super();
        // Bind window and document
        this.document = document;
        this.window = window;

        // Bind session
        this.session = sessionService.get();
        this.session.personid = parseInt(this.session.personid, 10);

        // Bind user preferences
        userPreferencesStore.bubbleTo(this);

        // Bind models
        this.loader = new Loader(this);
        this.loader.bubbleTo(this);

        this.modalModel = new ModalModel();
        this.modalModel.bubbleTo(this);

        // App's configuration
        this._appConfiguration$ = new Observable();
        this._inputDebounceTime = INPUT_DEBOUNCE_TIME;

        // Models

        this.home = new HomePageModel(this);
        this.home.bubbleTo(this);

        this.lhcPeriods = new LhcPeriodsModel(this);
        this.lhcPeriods.bubbleTo(this);

        this.dataPasses = new DataPassesModel(this);
        this.dataPasses.bubbleTo(this);

        this.simulationPasses = new SimulationPassesModel(this);
        this.simulationPasses.bubbleTo(this);

<<<<<<< HEAD
        this.qcFlagTypes = new QCFlagTypesModel(this);
        this.qcFlagTypes.bubbleTo(this);

=======
        /**
         * @type {LogsModel}
         */
>>>>>>> 445e0e86
        this.logs = new LogsModel(this);
        this.logs.bubbleTo(this);

        /**
         * @type {EnvironmentModel}
         */
        this.envs = new EnvironmentModel(this);
        this.envs.bubbleTo(this);

        /**
         * @type {LhcFills}
         */
        this.lhcFills = new LhcFills(this);
        this.lhcFills.bubbleTo(this);

        this.runs = new RunsModel(this);
        this.runs.bubbleTo(this);

        this.subsystems = new Subsystems(this);
        this.subsystems.bubbleTo(this);

        this.statisticsModel = new StatisticsPageModel();
        this.statisticsModel.bubbleTo(this);

        /**
         * @type {TagModel}
         */
        this.tags = new Tags(this);
        this.tags.bubbleTo(this);

        /**
         * @type {Flps}
         */
        this.flps = new Flps(this);
        this.flps.bubbleTo(this);

        /**
         * @type {RunTypeModel}
         */
        this.runTypes = new RunTypeModel();
        this.runTypes.bubbleTo(this);

        /**
         * @type {EosReportModel}
         */
        this.eosReportModel = new EosReportModel(this);
        this.eosReportModel.bubbleTo(this);

        /**
         * @type {AboutModel}
         */
        this.aboutModel = new AboutModel();
        this.aboutModel.bubbleTo(this);

        // Setup router
        this.router = new QueryRouter();
        this.router.observe(this.handleLocationChange.bind(this));
        this.router.bubbleTo(this);
        registerFrontLinkListener((e) => this.router.handleLinkEvent(e));

        // Init pages
        this.handleLocationChange();
        this.window.addEventListener('resize', debounce(() => this.notify(), 100));

        // Navbar dropdown menus
        this.dropdownMenu = false;
    }

    /**
     * Delegates sub-model actions depending on new location of the page
     * @returns {vnode} The page to be loaded
     */
    async handleLocationChange() {
        // Reset infinite scroll to prevent scroll listening on pages where it is disabled or not needed
        window.onscroll = null;

        switch (this.router.params.page) {
            case 'home':
                // Setting the rows per page also collects all the runs and logs
                this.home.loadOverview();
                break;
            case 'lhc-period-overview':
                this.lhcPeriods.loadOverview();
                break;
            case 'data-passes-per-lhc-period-overview':
                this.dataPasses.loadPerLhcPeriodOverview(this.router.params);
                break;
            case 'simulation-passes-per-lhc-period-overview':
                this.simulationPasses.loadPerLhcPeriodOverview(this.router.params);
                break;
<<<<<<< HEAD
            case 'qc-flag-types-overview':
                this.qcFlagTypes.loadOverview();
=======
            case 'anchored-simulation-passes-overview':
                this.simulationPasses.loadAnchoredOverview(this.router.params);
>>>>>>> 445e0e86
                break;
            case 'env-overview':
                this.envs.loadOverview();
                break;
            case 'env-details':
                this.envs.loadDetails(this.router.params);
                break;
            case 'lhc-fill-overview':
                this.lhcFills.loadOverview();
                break;
            case 'lhc-fill-details':
                this.lhcFills.loadDetails(this.router.params);
                break;
            case 'log-overview':
                // Prevent loading extra rows when it's not necessary
                this.logs.loadOverview();
                break;
            case 'log-detail':
                this.logs.loadTreeView(this.router.params.id);
                break;
            case 'log-create':
                this.logs.loadCreation(this.router.params);
                break;
            case 'log-reply':
                this.logs.loadReply(this.router.params);
                break;
            case 'run-overview':
                this.runs.loadOverview();
                break;
            case 'runs-per-lhc-period':
                this.runs.loadPerLhcPeriodOverview(this.router.params);
                break;
            case 'runs-per-data-pass':
                this.runs.loadPerDataPassOverview(this.router.params);
                break;
            case 'run-detail':
                this.runs.loadDetails(this.router.params);
                break;
            case 'statistics':
                this.statisticsModel.load(this.router.params);
                break;
            case 'tag-overview':
                break;
            case 'tag-detail':
                await this.tags.loadDetails(parseInt(this.router.params.id, 10), this.router.params.panel);
                break;
            case 'tag-create':
                break;
            case 'subsystem-overview':
                this.subsystems.fetchAllSubsystems();
                break;
            case 'subsystem-detail':
                if (this.router.params.panel) {
                    this.subsystems.fetchOneSubsystem(this.router.params.id);
                    switch (this.router.params.panel) {
                        case 'logs':
                            this.subsystems.fetchLogsOfSubsystem(this.router.params.id);
                            break;
                        default:
                            break;
                    }
                }
                break;
            case 'create-tag':
                break;
            case 'flp-overview':
                // Prevent loading extra rows when it's not necessary
                if (!this.flps.pagination.isInfiniteScrollEnabled) {
                    this.flps.fetchAllFlps();
                }
                break;
            case 'flp-detail':
                if (this.router.params.panel) {
                    this.flps.fetchOneFlp(this.router.params.id);
                }
                break;
            case 'about-overview':
                this.aboutModel.fetchAllServiceInfo();
                break;
            case 'eos-report-create':
                this.eosReportModel.loadCreation(this.router.params.shiftType);
                break;
            default:
                this.router.go('?page=home');
                break;
        }
    }

    /**
     * Toggle navbar dropdown
     * @param {string} key referencing dropdown to be toggled
     * @returns {void}
     */
    toggleDropdownMenu(key) {
        this.dropdownMenu = this.dropdownMenu === key ? null : key;
        this.notify();
    }

    /**
     * Clears all navbar dropdowns
     * @returns {void}
     */
    clearDropdownMenu() {
        this.dropdownMenu = null;
        this.notify();
    }

    /**
     * To decided whether dropdown (referenced by the key) should be displayed as opened
     * @param {string} key referencing dropdown
     * @returns {boolean} if true dropdown should be opened
     */
    isDropdownMenuOpened(key) {
        return this.dropdownMenu === key;
    }

    /**
     * Checks if the user is an admin user.
     * @returns {boolean} If the user has the admin role
     */
    isAdmin() {
        return this.session.access.includes('admin');
    }

    /**
     * Returns an observable notified once the app's configuration is modified
     */
    get appConfiguration$() {
        return this._appConfiguration$;
    }

    /**
     * Disable input debounce for the whole application
     * This is a test-purposed feature, it should not be used in actual browser
     *
     * @returns {void}
     */
    disableInputDebounce() {
        this._inputDebounceTime = 0;
        this._appConfiguration$.notify();
    }

    /**
     * Return the debounce time that should be applied to user inputs when it makes sense, such as text, number, ranage input
     *
     * @returns {number} the debounce time
     */
    get inputDebounceTime() {
        return this._inputDebounceTime;
    }
}<|MERGE_RESOLUTION|>--- conflicted
+++ resolved
@@ -82,15 +82,12 @@
         this.simulationPasses = new SimulationPassesModel(this);
         this.simulationPasses.bubbleTo(this);
 
-<<<<<<< HEAD
         this.qcFlagTypes = new QCFlagTypesModel(this);
         this.qcFlagTypes.bubbleTo(this);
 
-=======
         /**
          * @type {LogsModel}
          */
->>>>>>> 445e0e86
         this.logs = new LogsModel(this);
         this.logs.bubbleTo(this);
 
@@ -181,13 +178,11 @@
             case 'simulation-passes-per-lhc-period-overview':
                 this.simulationPasses.loadPerLhcPeriodOverview(this.router.params);
                 break;
-<<<<<<< HEAD
             case 'qc-flag-types-overview':
                 this.qcFlagTypes.loadOverview();
-=======
+                break;
             case 'anchored-simulation-passes-overview':
                 this.simulationPasses.loadAnchoredOverview(this.router.params);
->>>>>>> 445e0e86
                 break;
             case 'env-overview':
                 this.envs.loadOverview();
