/**
 * @license
 * Copyright CERN and copyright holders of ALICE O2. This software is
 * distributed under the terms of the GNU General Public License v3 (GPL
 * Version 3), copied verbatim in the file "COPYING".
 *
 * See http://alice-o2.web.cern.ch/license for full licensing information.
 *
 * In applying this license CERN does not waive the privileges and immunities
 * granted to it by virtue of its status as an Intergovernmental Organization
 * or submit itself to any jurisdiction.
 */

import { h } from '/js/src/index.js';

import { formatTimestamp } from '../../utilities/formatting/formatTimestamp.js';
import { detailsFrontLinks } from '../common/navigation/frontLinks.js';

import { logDetails } from './logDetails.js';
import { logLinkButton } from './logLinkButton.js';
import { logReplyButton } from './logReplyButton.js';
import { logText } from './logText.js';
import { primaryButton } from '../common/primaryButton.js';

/**
 * Provides formatting for each log field to display that field on the webpage
 * @param {string} authenticationToken token to authenticate api requests. Used for attachments
 * @return {Object} an object determining how each log field wil lbe displayed on the page
 */
const logFields = (authenticationToken) => ({
    author: {
        name: 'Source',
        format: (author) => author.name,
    },
    createdAt: {
        name: 'Created',
        format: (timestamp) => formatTimestamp(timestamp),
    },
    tags: {
        name: 'Tags',
        format: (tags) => h('div.flex-row.flex-wrap.g1', tags.map(({ text }) => h('div.badge.white.bg-gray-light.black', text))),
    },
    runs: {
        name: 'Runs',
        format: (runs) => detailsFrontLinks(runs, ({ runNumber, id }) => ({
            content: runNumber,
            page: 'run-detail',
            parameters: { id },
        })),
    },
<<<<<<< HEAD
    lhcFills: {
        name: 'LHC Fills',
        format: (lhcFills) => detailsFrontLinks(lhcFills, ({ fillNumber }) => ({
            content: fillNumber,
            page: 'lhc-fill-details',
            parameters: { fillNumber },
=======
    environments: {
        name: 'Environments',
        format: (environments) => detailsFrontLinks(environments, ({ id }) => ({
            content: id,
            page: 'env-details',
            parameters: { environmentId: id },
>>>>>>> 7b9910f2
        })),
    },
    attachments: {
        name: 'Attachments',
        visible: true,
        format: (attachments) => detailsFrontLinks(
            attachments,
            ({ fileName, originalName, id }) => ({
                content: originalName,
                href: `/api/attachments/${id}?token=${authenticationToken}`,
                attributes: { download: fileName, class: 'break-all' },
            }),
            { bypassRouter: true },
        ),
    },
});

<<<<<<< HEAD
const expandedLogFields = ['runs', 'attachments', 'lhcFills'];
=======
const expandedLogFields = ['runs', 'environments', 'attachments'];
>>>>>>> 7b9910f2

/**
 * Returns a card for the given log
 *
 * @param {Log} log all data related to the log
 * @param {boolean} highlight indicator if this log should be highlighted
 * @param {boolean} showLogTitle indicator if the title of this log should be visible
 * @param {boolean} isCollapsed indicator if the title of this log is collapsed
 * @param {boolean} showCopyUrlSuccessContent indicator as to whether to feedback to the user the log url was copied to the clipboard
 * @param {function} onCollapse function called when the log should be collapsed
 * @param {function} onExpand function called when the log should be expanded
 * @param {function} onCopyUrlSuccess function called when the url of the log has been copied to the clipboard
 * @param {string} authenticationToken token to authenticate the session with the api
 * @return {Component} the log's display component
 */
export const logComponent = (
    log,
    highlight,
    showLogTitle,
    isCollapsed,
    showCopyUrlSuccessContent,
    onCollapse,
    onExpand,
    onCopyUrlSuccess,
    authenticationToken,
) => {
    const { title = '', id = '' } = log;
    const fieldFormatting = logFields(authenticationToken);
    const logTitle = showLogTitle ? h(`h4#log-${id}-title`, title) : '';
    const displayedLogFields = isCollapsed ? [] : expandedLogFields;
    const logViewButton = isCollapsed
        ? primaryButton('Show', onExpand, `show-collapse-${id}`)
        : primaryButton('Collapse', onCollapse, `collapse-${id}`);

    return h(
        `#log-${id}.br2.m1.p3.shadow-level1.flex-column.g3${highlight ? '.b1.b-primary' : ''}`,
        h('div.flex-row.justify-between.', [
            h(`div.flex-column.g1.log-details-${isCollapsed ? 'collapsed' : 'expanded'}`, [
                logTitle,
                h(
                    '.flex-row.flex-wrap.g1',
                    h('em', `${fieldFormatting.author.format(log.author)} (${fieldFormatting.createdAt.format(log.createdAt)})`),
                ),
                fieldFormatting.tags.format(log.tags),
                logDetails(log, displayedLogFields, fieldFormatting),
            ]),
            h('div.flex-row.flex-shrink-0.flex-wrap.items-start.g1', [
                logLinkButton(log, showCopyUrlSuccessContent, onCopyUrlSuccess),
                logReplyButton(log),
                logViewButton,
            ]),
        ]),
        h('.bt1.b-gray-light'),
        logText(log, isCollapsed),
    );
};<|MERGE_RESOLUTION|>--- conflicted
+++ resolved
@@ -48,21 +48,20 @@
             parameters: { id },
         })),
     },
-<<<<<<< HEAD
+    environments: {
+        name: 'Environments',
+        format: (environments) => detailsFrontLinks(environments, ({ id }) => ({
+            content: id,
+            page: 'env-details',
+            parameters: { environmentId: id },
+        })),
+    },
     lhcFills: {
         name: 'LHC Fills',
         format: (lhcFills) => detailsFrontLinks(lhcFills, ({ fillNumber }) => ({
             content: fillNumber,
             page: 'lhc-fill-details',
             parameters: { fillNumber },
-=======
-    environments: {
-        name: 'Environments',
-        format: (environments) => detailsFrontLinks(environments, ({ id }) => ({
-            content: id,
-            page: 'env-details',
-            parameters: { environmentId: id },
->>>>>>> 7b9910f2
         })),
     },
     attachments: {
@@ -80,11 +79,7 @@
     },
 });
 
-<<<<<<< HEAD
-const expandedLogFields = ['runs', 'attachments', 'lhcFills'];
-=======
-const expandedLogFields = ['runs', 'environments', 'attachments'];
->>>>>>> 7b9910f2
+const expandedLogFields = ['runs', 'environments', 'lhcFills', 'attachments'];
 
 /**
  * Returns a card for the given log
