/**
 * @license
 * Copyright CERN and copyright holders of ALICE O2. This software is
 * distributed under the terms of the GNU General Public License v3 (GPL
 * Version 3), copied verbatim in the file "COPYING".
 *
 * See http://alice-o2.web.cern.ch/license for full licensing information.
 *
 * In applying this license CERN does not waive the privileges and immunities
 * granted to it by virtue of its status as an Intergovernmental Organization
 * or submit itself to any jurisdiction.
 */

import { h } from '/js/src/index.js';

/**
 * A singular detail page where fields can be given to create a page.
 *
 * @param {Object} postFields all the data fields that need to be shown.
 * @param {Object} post all data related to the post
 * @param {String} selectorName the name for the block selector
 * @param {String} [defaultEmtpy=''] Replacement when the value does not exists or is empty. It is ignored when having a format.
 * @return {vnode} Returns a post
 */
<<<<<<< HEAD
const format = (postFields, post, selectorName, defaultEmtpy = '') => h(`#${selectorName}`, Object.entries(postFields).map(([
    key, {
        name,
        format,
    },
]) => h(
    `.flex-row.justify-between#${selectorName}-${key}`,
    h('b', `${name}:`),
    (()=> {
        if (format) {
            return format(post[key]);
        } else if (post[key] !== null) {
            return post[key];
        }
        return defaultEmtpy;
    })(),
)));

=======
const format = (postFields, post, selectorName) => h(
    `#${selectorName}`,
    Object.entries(postFields).map(([key, { name, format }]) => h(
        `.flex-row.justify-between#${selectorName}-${key}`,
        h('b', `${name}:`),
        format ? format(post[key], post) : post[key],
    )),
);
>>>>>>> ac049d86
export default format;<|MERGE_RESOLUTION|>--- conflicted
+++ resolved
@@ -22,7 +22,6 @@
  * @param {String} [defaultEmtpy=''] Replacement when the value does not exists or is empty. It is ignored when having a format.
  * @return {vnode} Returns a post
  */
-<<<<<<< HEAD
 const format = (postFields, post, selectorName, defaultEmtpy = '') => h(`#${selectorName}`, Object.entries(postFields).map(([
     key, {
         name,
@@ -41,14 +40,4 @@
     })(),
 )));
 
-=======
-const format = (postFields, post, selectorName) => h(
-    `#${selectorName}`,
-    Object.entries(postFields).map(([key, { name, format }]) => h(
-        `.flex-row.justify-between#${selectorName}-${key}`,
-        h('b', `${name}:`),
-        format ? format(post[key], post) : post[key],
-    )),
-);
->>>>>>> ac049d86
 export default format;