--- conflicted
+++ resolved
@@ -58,15 +58,6 @@
      * @return {object} the normalized values
      */
     get normalized() {
-<<<<<<< HEAD
-        const result = {};
-        for (const [filterKey, filter] of Object.entries(this._filters)) {
-            if (filter && !filter.isEmpty) {
-                result[filterKey] = filter.normalized;
-            }
-        }
-        return expandQueryLikeNestedKey(result);
-=======
         const normalizedFilters = {};
         for (const [filterKey, filter] of Object.entries(this._filters)) {
             if (filter && !filter.isEmpty) {
@@ -75,7 +66,6 @@
         }
 
         return expandQueryLikeNestedKey(normalizedFilters);
->>>>>>> 64a14388
     }
 
     /**
