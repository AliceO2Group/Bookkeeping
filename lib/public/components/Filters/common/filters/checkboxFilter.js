--- conflicted
+++ resolved
@@ -41,27 +41,6 @@
     ])));
 
 /**
-<<<<<<< HEAD
- * A general component for generating checkboxes.
- * @param {SelectionModel} selectionModel fiter model
- * @param {Object} [additionalProperties] Additional options that can be given to the class.
- * @param {string} id fiter componenet id
- * @return {Componenet} filter componenet
- */
-export const modeledCheckboxFilter = (selectionModel, additionalProperties) =>
-    h('.flex-row.flex-wrap', selectionModel.options.map((option) => h('.form-check.flex-grow', [
-        h('input.form-check-input', {
-            id: `${additionalProperties?.id}-checkbox-${option.value}`,
-            type: 'checkbox',
-            checked: selectionModel.isSelected(option),
-            onchange: () => selectionModel.isSelected(option) ? selectionModel.deselect(option) : selectionModel.select(option),
-            ...additionalProperties || {},
-        }),
-        h('label.form-check-label', {
-            for: `${additionalProperties?.id}-checkbox-${option.value}`,
-        }, option.label || option.value),
-    ])));
-=======
  * Display a filter composed of checkbox listing pre-defined options
  * @param {SelectionModel} selectionModel fiter model
  * @param {Object} [additionalProperties = {}] additional options that can be given to checkboxes.
@@ -83,5 +62,4 @@
             for: `${selector}-checkbox-${option.value}`,
         }, option.label || option.value),
     ])));
-};
->>>>>>> 7e41d331
+};