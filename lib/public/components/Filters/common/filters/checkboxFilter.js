--- conflicted
+++ resolved
@@ -52,22 +52,14 @@
 
     return h('.flex-row.flex-wrap', selectionModel.options.map((option) => h('.form-check.flex-grow', [
         h('input.form-check-input', {
-<<<<<<< HEAD
-            id: `${additionalProperties?.id}-checkbox-${option.value}`,
-=======
             id: `${selector}-checkbox-${option.value}`,
->>>>>>> 354ff865
             type: 'checkbox',
             checked: selectionModel.isSelected(option),
             onchange: () => selectionModel.isSelected(option) ? selectionModel.deselect(option) : selectionModel.select(option),
             ...additionalProperties,
         }),
         h('label.form-check-label', {
-<<<<<<< HEAD
-            for: `${additionalProperties?.id}-checkbox-${option.value}`,
-=======
             for: `${selector}-checkbox-${option.value}`,
->>>>>>> 354ff865
         }, option.label || option.value),
     ])));
 };