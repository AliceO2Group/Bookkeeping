--- conflicted
+++ resolved
@@ -41,18 +41,6 @@
     ])));
 
 /**
-<<<<<<< HEAD
- * A general component for generating checkboxes.
- * @param {SelectionModel} selectionModel fiter model
- * @param {Object} [additionalProperties = {}] additional options that can be given to checkboxes.
- * @param {string} [additionalProperties.id] input identifers prefix
- * @return {Componenet} filter componenet
- */
-export const modeledCheckboxFilter = (selectionModel, additionalProperties = {}) =>
-    h('.flex-row.flex-wrap', selectionModel.options.map((option) => h('.form-check.flex-grow', [
-        h('input.form-check-input', {
-            id: `${additionalProperties.id}-checkbox-${option.value}`,
-=======
  * Display a filter composed of checkbox listing pre-defined options
  * @param {SelectionModel} selectionModel fiter model
  * @param {Object} [additionalProperties = {}] additional options that can be given to checkboxes.
@@ -65,20 +53,13 @@
     return h('.flex-row.flex-wrap', selectionModel.options.map((option) => h('.form-check.flex-grow', [
         h('input.form-check-input', {
             id: `${selector}-checkbox-${option.value}`,
->>>>>>> 96ae6d88
             type: 'checkbox',
             checked: selectionModel.isSelected(option),
             onchange: () => selectionModel.isSelected(option) ? selectionModel.deselect(option) : selectionModel.select(option),
             ...additionalProperties,
         }),
         h('label.form-check-label', {
-<<<<<<< HEAD
-            for: `${additionalProperties.id}-checkbox-${option.value}`,
-        }, option.label || option.value),
-    ])));
-=======
             for: `${selector}-checkbox-${option.value}`,
         }, option.label || option.value),
     ])));
-};
->>>>>>> 96ae6d88
+};