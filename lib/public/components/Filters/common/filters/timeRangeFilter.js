--- conflicted
+++ resolved
@@ -112,17 +112,10 @@
         ],
     ),
     h('.flex-row.time-range-selector', [
-<<<<<<< HEAD
-        timeRangeInput(timeRangeFilterModel, {
-            from: { label: [h('', 'From'), h('.gray-darker', '(Included)')] },
-            to: { label: [h('', 'To'), h('.gray-darker', '(Excluded)')] },
-        }),
-=======
         h('.p3', timeRangeInput(timeRangeFilterModel, {
             fromInputConfiguration: { label: [h('', 'From'), h('.gray-darker', '(Included)')] },
             toInputConfiguration: { label: [h('', 'To'), h('.gray-darker', '(Excluded)')] },
         })),
->>>>>>> 28fbcf30
         h(
             '.flex-column.dropdown-options.text-center',
             { style: { 'border-left': '1px solid var(--color-gray)' } },
