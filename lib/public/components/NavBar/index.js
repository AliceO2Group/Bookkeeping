/**
 * @license
 * Copyright CERN and copyright holders of ALICE O2. This software is
 * distributed under the terms of the GNU General Public License v3 (GPL
 * Version 3), copied verbatim in the file "COPYING".
 *
 * See http://alice-o2.web.cern.ch/license for full licensing information.
 *
 * In applying this license CERN does not waive the privileges and immunities
 * granted to it by virtue of its status as an Intergovernmental Organization
 * or submit itself to any jurisdiction.
 */

const { CONFIGURATION: { ALI_FLP_INDEX_URL } } = window;
import { h } from '/js/src/index.js';
import { iconPerson, iconPlus } from '/js/src/icons.js';
import { userPreferencesStore } from '../../utilities/userPreferencesStore.js';
import { frontLink } from '../common/navigation/frontLink.js';
import { absoluteFrontLink } from '../common/navigation/absoluteFrontLink.js';

let isChecked = true;

/**
 * Generic tab button for website navigation purposes
 * @param {string} page The internal page to navigate to
 * @param {string} content The text to display on the tab
 * @param {Function<Event, void>} onclick the html element onclick function
 * @param {boolean} isSelected if true component is styled as selected
 * @return {Component} The generated tab button
 */
const basePageTab = (page, content, onclick, isSelected = false) => frontLink(
    content,
    page,
    null,
    {
        id: page,
        class: ['btn', 'btn-tab', isSelected ? 'selected' : ''].join(' '),
        onclick,
    },
);

/**
 * Generic menu link button for website navigation purposes
 * @param {string} content The link to navigate to
 * @param {string} page The internal page to navigate to
 * @param {Function<Event, void>} onclick the html element onclick function
 * @param {boolean} isSelected if true component is styled as selected
 * @return {Component} The generated link tag
 */
const basePageMenuLink = (content, page, onclick, isSelected = false) => frontLink(
    content,
    page,
    null,
    {
        class: ['menu-item', isSelected ? 'selected' : ''].join(' '),
        onclick,
    },
);

/**
 * Generic menu link button for external navigation purposes
 * @param {string} content The link to navigate to
 * @param {string} href The text to display on the link
 * @param {Function<Event, void>} onclick the html element onclick function
 * @return {Component} The generated link tag
 */
const baseAbsoluteMenuLink = (content, href, onclick) => absoluteFrontLink(
    content,
    href,
    {
        class: 'menu-item',
        onclick,
    },
);

/**
 * Return a tab that, when clicked, opens new tab with ali-flp page
 * @param {String} [aliFlpIndexPageUrl] ali-flp index page url
 * @returns {vnode} tab
 */
const aliFlpLinkTab = (aliFlpIndexPageUrl) => absoluteFrontLink(
    'ALI FLP',
    aliFlpIndexPageUrl,
    {
        class: 'btn btn-tab',
        target: '_blank',
    },
);

const btnGroupsDelimiter = h('.mh1', { style: { 'border-left': '1px solid var(--color-gray-dark)' } });

/**
 * Build navigation bar dropdown menu
 * @param {string|icon} dropdownButtonContent content of button which openes dropdown menu
 * @param {boolean} isOpened if true dropdown will be opened
 * @param {Function<Event, void>} onclick the html element onclick function
 * @param {Component[]} entries entries of the menu
 * @param {object} [options.menuAttributes] attributes of dropdown menu
 * @param {boolean} [options.isSelected] informe whether dropdown should be styled as selected
 * @param {string} [options.id] id of the dropdown button
 * @return {Component} dropdown menu
 */
const dropdownSubMenu = (dropdownButtonContent, isOpened, onclick, entries, { menuAttributes, isSelected, id } = {}) =>
    h(`.navbar-dropdown ${isOpened ? '.dropdown-open' : ''}`, [
        h('button', {
            id,
            class: `btn btn-tab ${isSelected ? 'selected' : ''}`,
            onclick,
        }, dropdownButtonContent),
        h('.dropdown-menu', menuAttributes, entries),
    ]);

/**
 * Top header of the page
 * @param {Object} model Pass the model to access the defined functions
 * @return {vnode} Returns the navbar
 */
function navBar(model) {
    const { page: currentPage } = model.router.params;
    // eslint-disable-next-line require-jsdoc
    const pageTab = (page, content) => basePageTab(page, content, () => model.clearDropdownMenu(), currentPage === page);
    // eslint-disable-next-line require-jsdoc
    const pageMenuLink = (content, page) => basePageMenuLink(content, page, () => model.clearDropdownMenu(), currentPage === page);
    // eslint-disable-next-line require-jsdoc
    const absoluteMenuLink = (content, page) => baseAbsoluteMenuLink(content, page, () => model.clearDropdownMenu());

    return h('.flex-row.justify-between.items-center.p2.shadow-level2.level2.bg-gray-light', [
        h('.f4.gray-darker', 'Bookkeeping'),
        h('.btn-group', [
            aliFlpLinkTab(ALI_FLP_INDEX_URL),
            btnGroupsDelimiter,
            pageTab('home', 'Home'),
            pageTab('log-overview', 'Log Entries'),
            pageTab('env-overview', 'Environments'),
            dropdownSubMenu('LHC', model.isDropdownMenuOpened('LHC'), () => model.toggleDropdownMenu('LHC'), [
                pageMenuLink('LHC Fills', 'lhc-fill-overview'),
                pageMenuLink('LHC Periods', 'lhc-period-overview'),
            ], {
                menuAttributes: { style: 'width: max-content;' },
                isSelected: ['lhc-fill-overview', 'lhc-period-overview'].includes(currentPage),
            }),

            pageTab('run-overview', 'Runs'),
            dropdownSubMenu('Overview', model.isDropdownMenuOpened('overview'), () => model.toggleDropdownMenu('overview'), [
                pageMenuLink('Tag Overview', 'tag-overview'),
                pageMenuLink('Subsystem Overview', 'subsystem-overview'),
            ], {
                menuAttributes: { style: 'width: max-content;' },
                isSelected: ['tag-overview', 'subsystem-overview'].includes(currentPage),
            }),

            pageTab('about-overview', 'About'),
        ]),

        h('.flex-row.g2', [
            frontLink(h('.flex-row.items-center.g1', [h('small', iconPlus()), 'Log']), 'log-create', {}, {
                class: 'btn btn-primary',
                title: 'Create a new log',
            }),
            frontLink(h('.flex-row.items-center.g1', [h('small', iconPlus()), 'EoS report']), 'eos-report-create', {}, {
                class: 'btn',
                title: 'Create a new end of shift report',
            }),
<<<<<<< HEAD
            dropdownSubMenu(iconPerson(), model.isDropdownMenuOpened('account'), () => model.toggleDropdownMenu('account'), [
                h('p.mh3.text-ellipsis', `Welcome ${model.session.name}`),
                h('hr'),
                absoluteMenuLink('Jira', 'https://alice.its.cern.ch/jira/projects/O2B/summary'),
                absoluteMenuLink('GitHub', 'https://github.com/AliceO2Group/Bookkeeping'),
                absoluteMenuLink('Support Forum', 'https://alice-talk.web.cern.ch/c/o2/o2-bookkeeping/'),
                h('hr'),
                h('p.mh3.text-ellipsis', 'Preferences'),
                h('.gray-darker.flex-row.g3.ph3.pv1', [
                    h('input', {
                        id: 'preferences-raw-timestamps',
                        onclick: () => {
                            userPreferencesStore.rawTimestamps = !userPreferencesStore.rawTimestamps;
                        },
                        type: 'checkbox',
                        checked: userPreferencesStore.rawTimestamps,
                    }),
                    h('label', {
                        for: 'preferences-raw-timestamps',
                    }, 'Display raw timestamps'),
=======
            h('.navbar-dropdown', {
                id: '',
                title: 'User Actions',
                class: model.dropdownMenu === 'account' ? 'dropdown-open' : '',
            }, [
                h('button.btn', { onclick: () => model.toggleAccountDropdown() }, iconPerson()),
                h('.dropdown-menu', [
                    h('p.mh3.text-ellipsis', `Welcome ${model.session.name}`),
                    h('hr'),
                    pageLink(model, 'https://alice.its.cern.ch/jira/projects/O2B/summary', 'Jira'),
                    pageLink(model, 'https://github.com/AliceO2Group/Bookkeeping', 'GitHub'),
                    pageLink(model, 'https://alice-talk.web.cern.ch/c/o2/o2-bookkeeping/', 'Support Forum'),
                    h('hr'),
                    h('p.mh3.text-ellipsis', 'Preferences'),
                    h('.gray-darker.flex-row.g3.ph3.pv1', [
                        h('input', {
                            id: 'preferences-raw-timestamps',
                            onclick: () => {
                                userPreferencesStore.rawTimestamps = !userPreferencesStore.rawTimestamps;
                            },
                            type: 'checkbox',
                            checked: userPreferencesStore.rawTimestamps,
                        }),
                        h('label', {
                            for: 'preferences-raw-timestamps',
                        }, 'Display raw timestamps'),
                    ]),
                    h('hr'),
                    model.session.personid === 0 // Anonymous user has id 0
                        ? [
                            h('p', `user/admin slider \n privilages: ${isChecked ? 'admin' : 'user'}`),
                            h('label.switch', [
                                h('input', {
                                    onclick: () => {
                                        isChecked = !isChecked;
                                        model.session.access = isChecked ? ['admin'] : [];
                                        model.notify();
                                    },
                                    type: 'checkbox',
                                    checked: isChecked,
                                }),
                                h('span.slider.round'),
                            ]),
                            h('p.mh3.gray-darker', 'This instance of the application does not require authentication.'),
                        ]
                        : pageLink(model, 'https://auth.cern.ch/auth/realms/cern/protocol/openid-connect/logout', 'Logout'),
>>>>>>> a1087a1f
                ]),
                h('hr'),
                model.session.personid === 0 // Anonymous user has id 0
                    ? [
                        h('p', `user/admin slider \n privilages: ${isChecked ? 'admin' : 'user'}`),
                        h('label.switch', [
                            h('input', {
                                onclick: () => {
                                    isChecked = !isChecked;
                                    model.session.access = isChecked ? ['admin'] : [];
                                },
                                type: 'checkbox',
                                checked: isChecked,
                            }),
                            h('span.slider.round'),
                        ]),
                        h('p.mh3.gray-darker', 'This instance of the application does not require authentication.'),
                    ]
                    : absoluteMenuLink('Logout', 'https://auth.cern.ch/auth/realms/cern/protocol/openid-connect/logout'),
            ], { id: 'account-dropdown' }),
        ]),
    ]);
}

export default navBar;<|MERGE_RESOLUTION|>--- conflicted
+++ resolved
@@ -161,7 +161,6 @@
                 class: 'btn',
                 title: 'Create a new end of shift report',
             }),
-<<<<<<< HEAD
             dropdownSubMenu(iconPerson(), model.isDropdownMenuOpened('account'), () => model.toggleDropdownMenu('account'), [
                 h('p.mh3.text-ellipsis', `Welcome ${model.session.name}`),
                 h('hr'),
@@ -182,54 +181,6 @@
                     h('label', {
                         for: 'preferences-raw-timestamps',
                     }, 'Display raw timestamps'),
-=======
-            h('.navbar-dropdown', {
-                id: '',
-                title: 'User Actions',
-                class: model.dropdownMenu === 'account' ? 'dropdown-open' : '',
-            }, [
-                h('button.btn', { onclick: () => model.toggleAccountDropdown() }, iconPerson()),
-                h('.dropdown-menu', [
-                    h('p.mh3.text-ellipsis', `Welcome ${model.session.name}`),
-                    h('hr'),
-                    pageLink(model, 'https://alice.its.cern.ch/jira/projects/O2B/summary', 'Jira'),
-                    pageLink(model, 'https://github.com/AliceO2Group/Bookkeeping', 'GitHub'),
-                    pageLink(model, 'https://alice-talk.web.cern.ch/c/o2/o2-bookkeeping/', 'Support Forum'),
-                    h('hr'),
-                    h('p.mh3.text-ellipsis', 'Preferences'),
-                    h('.gray-darker.flex-row.g3.ph3.pv1', [
-                        h('input', {
-                            id: 'preferences-raw-timestamps',
-                            onclick: () => {
-                                userPreferencesStore.rawTimestamps = !userPreferencesStore.rawTimestamps;
-                            },
-                            type: 'checkbox',
-                            checked: userPreferencesStore.rawTimestamps,
-                        }),
-                        h('label', {
-                            for: 'preferences-raw-timestamps',
-                        }, 'Display raw timestamps'),
-                    ]),
-                    h('hr'),
-                    model.session.personid === 0 // Anonymous user has id 0
-                        ? [
-                            h('p', `user/admin slider \n privilages: ${isChecked ? 'admin' : 'user'}`),
-                            h('label.switch', [
-                                h('input', {
-                                    onclick: () => {
-                                        isChecked = !isChecked;
-                                        model.session.access = isChecked ? ['admin'] : [];
-                                        model.notify();
-                                    },
-                                    type: 'checkbox',
-                                    checked: isChecked,
-                                }),
-                                h('span.slider.round'),
-                            ]),
-                            h('p.mh3.gray-darker', 'This instance of the application does not require authentication.'),
-                        ]
-                        : pageLink(model, 'https://auth.cern.ch/auth/realms/cern/protocol/openid-connect/logout', 'Logout'),
->>>>>>> a1087a1f
                 ]),
                 h('hr'),
                 model.session.personid === 0 // Anonymous user has id 0
@@ -240,6 +191,7 @@
                                 onclick: () => {
                                     isChecked = !isChecked;
                                     model.session.access = isChecked ? ['admin'] : [];
+                                    model.notify();
                                 },
                                 type: 'checkbox',
                                 checked: isChecked,
