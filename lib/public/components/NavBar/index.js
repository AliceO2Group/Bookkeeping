/**
 * @license
 * Copyright CERN and copyright holders of ALICE O2. This software is
 * distributed under the terms of the GNU General Public License v3 (GPL
 * Version 3), copied verbatim in the file "COPYING".
 *
 * See http://alice-o2.web.cern.ch/license for full licensing information.
 *
 * In applying this license CERN does not waive the privileges and immunities
 * granted to it by virtue of its status as an Intergovernmental Organization
 * or submit itself to any jurisdiction.
 */

import { h } from '/js/src/index.js';
import { iconCog, iconPlus, iconPeople } from '/js/src/icons.js';
import { userPreferencesStore } from '../../utilities/userPreferencesStore.js';
import { frontLink } from '../common/navigation/frontLink.js';
import { absoluteFrontLink } from '../common/navigation/absoluteFrontLink.js';
<<<<<<< HEAD
import { linkOrDisabledOrNull } from '../../utilities/access/rbacReturnComponent.js';
import { BKP_ROLES } from '../../domain/enums/BkpRoles.js';
import { BkpRolesText } from '../../utilities/access/bkpRolesText.js';
import { permissions } from '../../utilities/access/rbac.js';
=======
import { BKP_ROLES } from '../../domain/enums/BkpRoles.js';
import { BkpRolesText } from '../../utilities/access/bkpRolesText.js';
>>>>>>> d1c22804

let showRolesInBar = true;

/**
 * Generic tab button for website navigation purposes
 * @param {Object} model Pass the model to access the defined functions
 * @param {String} id The internal page to navigate to
 * @param {String} text The text to display on the tab
 * @return {vnode} The generated tab button
 */
const pageTab = (model, id, text) => frontLink(text, id, null, {
    id,
    class: ['btn', 'btn-tab', model.router.params.page === id ? 'selected' : ''].join(' '),
    onclick: () => model.clearDropdownMenu(),
});

/**
 * Generic a tag for external and internal navigation purposes
 * @param {Object} model Pass the model to access the defined functions
 * @param {String} href The link to navigate to
 * @param {String} text The text to display on the link
 * @return {vnode} The generated link tag
 */
const pageLink = (model, href, text) => absoluteFrontLink(
    text,
    href,
    {
        class: 'menu-item',
        id: text.toLowerCase().replace(/ /g, '-'),
        onclick: () => model.clearDropdownMenu(),
    },
);

/**
 * Top header of the page
 * @param {Object} model Pass the model to access the defined functions
 * @return {vnode} Returns the navbar
 */
const navBar = (model) => {
    const { page } = model.router.params;
    return h('.flex-row.justify-between.items-center.p2.shadow-level2.level2.bg-gray-light', [
        h(
            '.f4.gray-darker',
            model.session.personid === 0 && showRolesInBar
                ? `Bookkeeping [as ${model.session.access.length > 0 ? model.session.access.join(', ') : 'none'}]`
                : 'Bookkeeping',
        ),
        h('.btn-group', [
            pageTab(model, 'home', 'Home'),
            pageTab(model, 'log-overview', 'Log Entries'),
            pageTab(model, 'env-overview', 'Environments'),
            pageTab(model, 'lhc-fill-overview', 'LHC Fills'),
            pageTab(model, 'run-overview', 'Runs'),
            h(`.navbar-dropdown${model.dropdownMenu === 'overview' ? '.dropdown-open' : ''}`, [
                h('button#overviews', {
                    class: `btn btn-tab ${page === 'tag-overview' || page === 'subsystem-overview' ? 'selected' : ''}`,
                    onclick: () => model.toggleOverviewDropdown(),
                }, 'Overview'),
                h('.dropdown-menu', { style: 'width: max-content;' }, [
                    pageLink(model, '?page=tag-overview', 'Tag Overview'),
                    pageLink(model, '?page=subsystem-overview', 'Subsystem Overview'),
                ]),
            ]),
            pageTab(model, 'about-overview', 'About'),
        ]),

        h('.flex-row.g2', [
<<<<<<< HEAD
            linkOrDisabledOrNull(
                model.session.access,
                permissions.create,
                h('.flex-row.items-center.g1', [h('small', iconPlus()), 'Log']),
                'log-create',
                {},
                {
                    class: 'btn btn-primary',
                },
            ),
            linkOrDisabledOrNull(
                model.session.access,
                permissions.create,
                h(
                    '.flex-row.items-center.g1',
                    [h('small', iconPlus()), 'EoS report'],
                ),
                'eos-report-create',
                {},
                {
                    class: 'btn bg-gray',
                },
            ),
=======
            frontLink(h('.flex-row.items-center.g1', [h('small', iconPlus()), 'Log']), 'log-create', {}, {
                class: 'btn btn-primary',
                title: 'Create a new log',
            }),
            frontLink(h('.flex-row.items-center.g1', [h('small', iconPlus()), 'EoS report']), 'eos-report-create', {}, {
                class: 'btn bg-gray',
                title: 'Create a new end of shift report',
            }),
>>>>>>> d1c22804
            h('.btn-group', [
                model.session.personid === 0 ? h(
                    'button.btn.bg-gray',
                    { onclick: () => model.toggleAccessDropdown(),
<<<<<<< HEAD
                        style: 'border-width: 1px; border-style: none inset none none' },
=======
                        style: 'border-width: 1px; border-style: none inset none none',
                        id: 'roles-menu' },
>>>>>>> d1c22804
                    h('.f4', iconPeople()),
                ) : null,
                h(
                    'button.btn.bg-gray',
<<<<<<< HEAD
                    { onclick: () => model.toggleAccountDropdown() },
=======
                    { onclick: () => model.toggleAccountDropdown(),
                        id: 'access-menu' },
>>>>>>> d1c22804
                    h('.f4', iconCog()),
                ),
            ]),
            h('.navbar-dropdown', {
                id: '',
                title: 'User Actions',
                class: model.dropdownMenu === 'account' ? 'dropdown-open' : '',
            }, h('.dropdown-menu', [
                h('p.mh3.text-ellipsis', `Welcome ${model.session.name}`),
                h('hr'),
                pageLink(model, 'https://alice.its.cern.ch/jira/projects/O2B/summary', 'Jira'),
                pageLink(model, 'https://github.com/AliceO2Group/Bookkeeping', 'GitHub'),
                pageLink(model, 'https://alice-talk.web.cern.ch/c/o2/o2-bookkeeping/', 'Support Forum'),
                h('hr'),
                h('p.mh3.text-ellipsis', 'Preferences'),
                h('.gray-darker.flex-row.g3.ph3.pv1', [
                    h('input', {
                        id: 'preferences-raw-timestamps',
                        onclick: () => {
                            userPreferencesStore.rawTimestamps = !userPreferencesStore.rawTimestamps;
                        },
                        type: 'checkbox',
                        checked: userPreferencesStore.rawTimestamps,
                        style: 'margin-top: 4%',
                    }),
                    h('label', {
                        for: 'preferences-raw-timestamps',
                    }, 'Display raw timestamps'),
                ]),
                h('hr'),
                model.session.personid === 0 // Anonymous user has id 0
                    ? h('p.mh3.gray-darker', 'This instance of the application does not require authentication.')
                    : pageLink(model, 'https://auth.cern.ch/auth/realms/cern/protocol/openid-connect/logout', 'Logout'),
            ])),
            model.session.personid === 0 ? h('.navbar-dropdown', {
                id: '',
                title: 'User Roles',
                class: model.dropdownMenu === 'access' ? 'dropdown-open' : '',
            }, h('.dropdown-menu', [
                h('p.mh3.text-ellipsis', `Welcome ${model.session.name}`),
                h('hr'),
                h('.mh3.mv2', [
                    h('fieldset', {
                        name: 'role',
                        id: 'select-role',
                        onchange: (e) => e.target.checked
                            ? model.session.access.push(e.target.value)
                            : model.session.access.splice(model.session.access.indexOf(e.target.value), 1),
                    }, [
                        h('legend.text-center.m2', 'Select roles:'),
                        BKP_ROLES.map((role) => h('', [
                            h('input', {
                                value: role,
                                name: role,
                                type: 'checkbox',
                                checked: model.session.access.includes(role),
                                id: `select-role-${role}`,
                            }, ''),
                            h('label.ml2.gray-darker', {
                                for: `select-role-${role}`,
                                style: 'display:inline-block',
                            }, BkpRolesText[role]),
                        ])),
                    ]),
                ]),
                h('button.btn.btn-primary.mh3.mv2', {
                    id: 'toggle-all-roles',
                    onclick: () => {
                        model.session.access.length === 0 ? model.session.access = BKP_ROLES : model.session.access = [];
                    },
                }, 'Toggle all on/off'),
                h('hr'),
                h('.mh3', [
                    h('input', {
                        type: 'checkbox',
                        id: 'show-roles-checkbox',
                        onclick: () => {
                            showRolesInBar = !showRolesInBar;
                        },
                        checked: showRolesInBar,
                    }, ''),
                    h('label.ml2', {
                        for: 'show-roles-checkbox',
                        style: 'display:inline-block',
                    }, 'Show roles in bar?'),
                ]),
            ])) : null,
        ]),
    ]);
};

export default navBar;<|MERGE_RESOLUTION|>--- conflicted
+++ resolved
@@ -16,15 +16,10 @@
 import { userPreferencesStore } from '../../utilities/userPreferencesStore.js';
 import { frontLink } from '../common/navigation/frontLink.js';
 import { absoluteFrontLink } from '../common/navigation/absoluteFrontLink.js';
-<<<<<<< HEAD
 import { linkOrDisabledOrNull } from '../../utilities/access/rbacReturnComponent.js';
 import { BKP_ROLES } from '../../domain/enums/BkpRoles.js';
 import { BkpRolesText } from '../../utilities/access/bkpRolesText.js';
 import { permissions } from '../../utilities/access/rbac.js';
-=======
-import { BKP_ROLES } from '../../domain/enums/BkpRoles.js';
-import { BkpRolesText } from '../../utilities/access/bkpRolesText.js';
->>>>>>> d1c22804
 
 let showRolesInBar = true;
 
@@ -92,7 +87,6 @@
         ]),
 
         h('.flex-row.g2', [
-<<<<<<< HEAD
             linkOrDisabledOrNull(
                 model.session.access,
                 permissions.create,
@@ -116,36 +110,18 @@
                     class: 'btn bg-gray',
                 },
             ),
-=======
-            frontLink(h('.flex-row.items-center.g1', [h('small', iconPlus()), 'Log']), 'log-create', {}, {
-                class: 'btn btn-primary',
-                title: 'Create a new log',
-            }),
-            frontLink(h('.flex-row.items-center.g1', [h('small', iconPlus()), 'EoS report']), 'eos-report-create', {}, {
-                class: 'btn bg-gray',
-                title: 'Create a new end of shift report',
-            }),
->>>>>>> d1c22804
             h('.btn-group', [
                 model.session.personid === 0 ? h(
                     'button.btn.bg-gray',
                     { onclick: () => model.toggleAccessDropdown(),
-<<<<<<< HEAD
-                        style: 'border-width: 1px; border-style: none inset none none' },
-=======
                         style: 'border-width: 1px; border-style: none inset none none',
                         id: 'roles-menu' },
->>>>>>> d1c22804
                     h('.f4', iconPeople()),
                 ) : null,
                 h(
                     'button.btn.bg-gray',
-<<<<<<< HEAD
-                    { onclick: () => model.toggleAccountDropdown() },
-=======
                     { onclick: () => model.toggleAccountDropdown(),
                         id: 'access-menu' },
->>>>>>> d1c22804
                     h('.f4', iconCog()),
                 ),
             ]),
