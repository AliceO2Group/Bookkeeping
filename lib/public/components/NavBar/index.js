--- conflicted
+++ resolved
@@ -191,11 +191,7 @@
                                 onclick: () => {
                                     isChecked = !isChecked;
                                     model.session.access = isChecked ? ['admin'] : [];
-<<<<<<< HEAD
-                                    this.notify();
-=======
                                     model.notify();
->>>>>>> 6c12081e
                                 },
                                 type: 'checkbox',
                                 checked: isChecked,
