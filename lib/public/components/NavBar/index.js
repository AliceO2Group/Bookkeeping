--- conflicted
+++ resolved
@@ -98,11 +98,7 @@
  * @param {object} options options of the dropdown menu
  * @param {object} [options.menuAttributes] attributes of dropdown menu
  * @param {boolean} [options.isSelected] inform whether dropdown should be styled as selected
-<<<<<<< HEAD
  * @param {string} [options.dropdownAttributes] attributes of dropdown button
-=======
- * @param {string} [options.id] id of the dropdown button
->>>>>>> 64fd0b9d
  * @return {Component} dropdown menu
  */
 const dropdownSubMenu = (dropdownButtonContent, isOpened, onclick, entries, { menuAttributes, isSelected, dropdownAttributes } = {}) =>
