--- conflicted
+++ resolved
@@ -16,11 +16,7 @@
 import { formatTimestamp } from '../../utilities/formatting/formatTimestamp.js';
 import { formatBoolean } from '../../utilities/formatting/formatBoolean.js';
 import { formatRunDuration } from '../../views/Runs/formatRunDuration.js';
-<<<<<<< HEAD
-import { tooltip } from '../../utilities/tooltip.js';
-=======
 import { formatRunType } from '../../utilities/formatting/formatRunType.js';
->>>>>>> 32bc10d0
 
 /**
  * Method to retrieve the information for a specific run
