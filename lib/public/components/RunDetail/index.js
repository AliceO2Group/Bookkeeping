/**
 * @license
 * Copyright CERN and copyright holders of ALICE O2. This software is
 * distributed under the terms of the GNU General Public License v3 (GPL
 * Version 3), copied verbatim in the file "COPYING".
 *
 * See http://alice-o2.web.cern.ch/license for full licensing information.
 *
 * In applying this license CERN does not waive the privileges and immunities
 * granted to it by virtue of its status as an Intergovernmental Organization
 * or submit itself to any jurisdiction.
 */

import format from '../Detail/index.js';
import { h, iconTrash, iconPlus } from '/js/src/index.js';
<<<<<<< HEAD
import { formatTimestamp, formatBoolean } from '../../utilities/formatTimestamp.js';
=======
import { formatTimestamp } from '../../utilities/formatTimestamp.js';
import { formatRunDuration } from '../../views/Runs/formatRunDuration.js';
>>>>>>> ac049d86

/**
 * Method to retrieve the information for a specific run
 * @param {Object} model Pass the model to access the defined functions.
 * @return {Object} A collection of data with parameters for the Run detail page.
 */
const activeFields = (model) => ({
    detectors: {
        name: 'Detectors',
        visible: true,
        size: 'cell-m',
        format: (detectors) => detectors && detectors.length > 0 ? `${detectors.toString()}` : '-',
    },
    tags: {
        name: 'Tags',
        visible: true,
        size: 'cell-l',
        format: (tags) => tags && tags.length > 0 ? tags.map(({ text }) => text).join(', ') : '-',
    },
    timeO2Start: {
        name: 'O2 Start',
        visible: true,
        size: 'cell-l',
        format: (timestamp) => formatTimestamp(timestamp),
    },
    timeO2End: {
        name: 'O2 Stop',
        visible: true,
        size: 'cell-l',
        format: (timestamp) => formatTimestamp(timestamp),
    },
    timeTrgStart: {
        name: 'TRG Start',
        visible: true,
        size: 'cell-l',
        format: (timestamp) => formatTimestamp(timestamp),
    },
    timeTrgEnd: {
        name: 'TRG Stop',
        visible: true,
        size: 'cell-l',
        format: (timestamp) => formatTimestamp(timestamp),
    },
    runDuration: {
        name: 'Run Duration',
        visible: true,
        size: 'cell-l',
        format: (_duration, run) => formatRunDuration(run),
    },
    environmentId: {
        name: 'Environment Id',
        visible: true,
        size: 'cell-m',
    },
    runQuality: {
        name: 'Run Quality',
        visible: true,
        size: 'cell-m',
        format: (runQuality) => model.runs.isEditModeEnabled ? [
            h('select.form-control.w-15#runQualitySelect', {
                onchange: ({ target }) => {
                    model.runs.runChanges = { key: 'runQuality', value: target.value };
                },
            }, [
                h('option#runQualityGood', {
                    value: 'good', selected: model.runs.run.payload.runQuality === 'good' }, 'good'),
                h('option#runQualityBad', {
                    value: 'bad', selected: model.runs.run.payload.runQuality === 'bad' }, 'bad'),
                h('option#runQualityTest', {
                    value: 'test', selected: model.runs.run.payload.runQuality === 'test' }, 'test'),
            ]),
        ] : runQuality ? h('.badge.white', {
            class: runQuality === 'good' ? 'bg-success' : runQuality === 'bad' ? 'bg-danger' : 'bg-gray-darker',
        }, runQuality) : '-',
    },
    nDetectors: {
        name: 'Number of Detectors',
        visible: true,
        size: 'cell-m',
    },
    nFlps: {
        name: 'Number of Flps',
        visible: true,
        size: 'cell-s',
    },
    trgGlobalRunEnabled: {
        name: 'Trigger Global Run Enabled',
        visible: true,
        format: (boolean) => formatBoolean(boolean),
    },
    trgEnabled: {
        name: 'Trigger Enabled',
        format: (boolean) => formatBoolean(boolean),
    },
    pdpConfigOption: {
        name: 'PDP Configuration Option',
        visible: true,
    },
    pdpTopologyDescriptionLibraryFile: {
        name: 'PDP Topology Description Library File',
    },
    tfbDdMode: {
        name: 'TFB DD Mode',
        visible: true,
    },

    /*
     * NEpns: {
     *     name: 'Number of Epns',
     *     visible: false,
     *     size: 'cell-s',
     * },
     * nSubtimeframes: {
     *     name: 'Number of STFs',
     *     visible: false,
     *     size: 'cell-s',
     * },
     * bytesReadOut: {
     *     name: 'Readout Data',
     *     visible: false,
     *     size: 'cell-m',
     * },
     */
    dd_flp: {
        name: 'Data Distribution (FLP)',
        visible: true,
        size: 'cell-s',
        format: (boolean) => formatBoolean(boolean),
    },
    dcs: {
        name: 'DCS',
        visible: true,
        size: 'cell-s',
        format: (boolean) => formatBoolean(boolean),
    },
    epn: {
        name: 'EPN',
        visible: true,
        size: 'cell-s',
        format: (boolean) => formatBoolean(boolean),
    },
    epnTopology: {
        name: 'EPN Topology',
        visible: true,
        size: 'cell-m',
    },
    eorReasons: {
        name: 'EOR Reasons',
        visible: true,
        size: 'cell-m',
        format: (eorReasons) => formatEorReasonsCell(model, eorReasons),
    },
});

/**
 * A singular detail page which provides information about a run
 *
 * @param {Object} model Pass the model to access the defined functions.
 * @param {Object} post all data related to the post
 * @return {vnode} Returns a post
 */
const entry = (model, post) => {
    const postFields = activeFields(model);
    return format(postFields, post, 'Run', '-');
};

/**
 * Build a table cell with formatted cells. If editMode is:
 * * enabled: build widgets to allow user to remove existing reasons or add new ones
 * * disabled: display current eorReasons
 * @param {Object} model Pass the model to access the defined functions
 * @param {Array<JSON>} eorReasons - List of eor reasons for a particular run
 * @returns {vnode} Return a formatted cell for eorReasons
 */
const formatEorReasonsCell = (model, eorReasons) => {
    if (!model.runs.isEditModeEnabled) {
        return h('.w-80.flex-column.items-end', [
            eorReasons.map(({ category, title, description }) => {
                const titleString = title ? ` - ${title}` : '';
                const descriptionString = description ? ` - ${description}` : '';
                return h('w-wrapped', `${category} ${titleString} ${descriptionString}`);
            }),
        ]);
    }
    const { reasonTypes } = model.runs;
    const reasonTypeCategories = [];
    if (reasonTypes.isSuccess()) {
        reasonTypes.payload.map((reason) => reason.category).forEach((category) => {
            if (!reasonTypeCategories.includes(category)) {
                reasonTypeCategories.push(category);
            }
        });
    }
    return h('.w-80.flex-column.items-end', [
        reasonTypes.isSuccess() && h('.flex-row', [
            h('select.w-30.form-control', {
                onchange: ({ target }) => {
                    model.runs.eorNewReason.category = target.value;
                    model.runs.eorNewReason.title = '';
                    model.runs.notify();
                },
            }, [
                h('option', { disabled: true, selected: model.runs.eorNewReason.category === '', value: '' }, '-'),
                reasonTypeCategories.map((category, index) => h(`option#eorCategory${index}`, {
                    value: category,
                }, category)),
            ]),
            h('select.w-30.form-control', {
                onchange: ({ target }) => {
                    model.runs.eorNewReason.title = target.value;
                    model.runs.notify();
                },
            }, [
                h('option', { disabled: true, selected: model.runs.eorNewReason.title === '', value: '' }, '-'),
                reasonTypes.payload.filter((reason) => reason.category === model.runs.eorNewReason.category)
                    .map((reason, index) => h(`option#eorTitle${index}`, {
                        value: reason.title,
                    }, reason.title || '(empty)')),
            ]),
            h('input.w-40.form-control', {
                placeholder: 'Description',
                type: 'text',
                oninput: ({ target }) => {
                    model.runs.eorNewReason.description = target.value;
                    model.runs.notify();
                },
            }),
            h('label.ph1.actionable-icon', {
                onclick: () => model.runs.addEorReasonChange(),
            }, iconPlus()),
        ]),
        eorReasons.map(({ id, category, title, description }) => {
            const titleString = title ? ` - ${title}` : '';
            const descriptionString = description ? ` - ${description}` : '';
            return h('.flex-row', [
                h('w-wrapped', `${category} ${titleString} ${descriptionString}`),
                h(`label.danger.ph1.actionable-icon#trashReason${id}`, {
                    onclick: () => {
                        const currentEorReasons = model.runs.runChanges.eorReasons;
                        const index = currentEorReasons.findIndex((eorReason) => eorReason.id === id);
                        currentEorReasons.splice(index, 1);
                        model.runs.runChanges = { key: 'eorReasons', value: currentEorReasons };
                        model.runs.notify();
                    },
                }, iconTrash()),
            ]);
        }),
    ]);
};

export default entry;<|MERGE_RESOLUTION|>--- conflicted
+++ resolved
@@ -13,12 +13,8 @@
 
 import format from '../Detail/index.js';
 import { h, iconTrash, iconPlus } from '/js/src/index.js';
-<<<<<<< HEAD
 import { formatTimestamp, formatBoolean } from '../../utilities/formatTimestamp.js';
-=======
-import { formatTimestamp } from '../../utilities/formatTimestamp.js';
 import { formatRunDuration } from '../../views/Runs/formatRunDuration.js';
->>>>>>> ac049d86
 
 /**
  * Method to retrieve the information for a specific run
