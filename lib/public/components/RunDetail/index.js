--- conflicted
+++ resolved
@@ -330,11 +330,7 @@
  * @return {Vnode | String} A box with a color corresponding to the quality or '-' when the runQuality is null
  */
 const formatRunQuality = (model, runQuality, run) => {
-<<<<<<< HEAD
-    if (model.runs.isEditModeEnabled && (run.timeTrgEnd || run.timeO2End)) {
-=======
     if (model.runs.detailsModel.isEditModeEnabled && (run.timeTrgEnd || run.timeO2End)) {
->>>>>>> 31b99dbc
         return [
             h('select.form-control.w-15#runQualitySelect', {
                 onchange: ({ target }) => {
