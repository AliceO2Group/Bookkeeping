--- conflicted
+++ resolved
@@ -84,11 +84,7 @@
         name: 'Run Quality',
         visible: true,
         size: 'cell-m',
-<<<<<<< HEAD
-        format: (runQuality) => formatRunQuality(model.runs.detailsModel, runQuality),
-=======
         format: (runQuality, run) => formatRunQuality(model, runQuality, run),
->>>>>>> d76333cf
     },
     definition: {
         name: 'Definition',
@@ -327,37 +323,28 @@
 
 /**
  * Formatting for the run quality.
-<<<<<<< HEAD
- * @param {RunDetailsModel} detailsModel The run details model object
-=======
  *
  * @param {Model} model The general model object
->>>>>>> d76333cf
  * @param {('good'| 'bad' | 'test' | null)} runQuality The quality of the run
  * @param {Run} run the run for which run quality must be updated
  * @return {Vnode | String} A box with a color corresponding to the quality or '-' when the runQuality is null
  */
-<<<<<<< HEAD
-const formatRunQuality = (detailsModel, runQuality) => {
-    if (detailsModel.isEditModeEnabled) {
-=======
 const formatRunQuality = (model, runQuality, run) => {
     if (model.runs.isEditModeEnabled && (run.timeTrgEnd || run.timeO2End)) {
->>>>>>> d76333cf
         return [
             h('select.form-control.w-15#runQualitySelect', {
                 onchange: ({ target }) => {
-                    detailsModel.runChanges = { key: 'runQuality', value: target.value };
+                    model.runs.detailsModel.runChanges = { key: 'runQuality', value: target.value };
                 },
             }, [
                 h('option#runQualityGood', {
-                    value: 'good', selected: detailsModel.run.payload.runQuality === 'good',
+                    value: 'good', selected: model.runs.detailsModel.run.payload.runQuality === 'good',
                 }, 'good'),
                 h('option#runQualityBad', {
-                    value: 'bad', selected: detailsModel.run.payload.runQuality === 'bad',
+                    value: 'bad', selected: model.runs.detailsModel.run.payload.runQuality === 'bad',
                 }, 'bad'),
                 h('option#runQualityTest', {
-                    value: 'test', selected: detailsModel.run.payload.runQuality === 'test',
+                    value: 'test', selected: model.runs.detailsModel.run.payload.runQuality === 'test',
                 }, 'test'),
             ]),
         ];
