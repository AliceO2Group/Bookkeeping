--- conflicted
+++ resolved
@@ -7,18 +7,11 @@
  * Render QC flag(-s) breadcrumbs
  *
  * @param {object} qcBreadcrumbsElements breadcrumbs elements
-<<<<<<< HEAD
- * @param {RemoteData<DataPass>} [qcBreadcrumbsElements.remoteDataPass] data pass remote data - exclusive with `remoteSimulationPass`
- * @param {RemoteData<SimulationPass>} [qcBreadcrumbsElements.remoteSimulationPass] simulation pass remote data - exclusive with `remotedataPass`
- * @param {RemoteData<Run>} qcBreadcrumbsElements.remoteRun run remote data
- * @param {RemoteData<DplDetector>} qcBreadcrumbsElements.remoteDplDetector dpl detector remote data
-=======
  * @param {DataPass} [qcBreadcrumbsElements.dataPass] data pass -- exclusive with `remoteSimulationPass`
  * @param {SimulationPass} [qcBreadcrumbsElements.simulationPass] simulation pass -- exclusive with `remoteDataPass`
  * @param {Run} qcBreadcrumbsElements.run run
  * @param {Detector} [qcBreadcrumbsElements.detector] dpl detector
  * @param {string} [header = 'QC'] header text
->>>>>>> 64fd0b9d
  * @return {Component} breadcrumbs
  */
 export const qcFlagsBreadcrumbs = ({ dataPass, simulationPass, run, detector }, header = 'QC') => {
