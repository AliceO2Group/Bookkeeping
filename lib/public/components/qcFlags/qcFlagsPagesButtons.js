--- conflicted
+++ resolved
@@ -11,37 +11,18 @@
  * or submit itself to any jurisdiction.
  */
 
-<<<<<<< HEAD
-import { BkpRoles } from '../../domain/enums/BkpRoles.js';
 import { RunQualities } from '../../domain/enums/RunQualities.js';
-import { dplDetectorsProvider } from '../../services/detectors/dplDetectorsProvider.js';
-import { getRoleForDetector } from '../../utilities/getRoleForDetector.js';
 import { frontLink } from '../common/navigation/frontLink.js';
 import { tooltip } from '../common/popover/tooltip.js';
 import { BAD_RUN_IN_ASYNC_QC_MESSAGE } from './badRunInAsyncQcMessage.js';
-import { h, iconPlus, sessionService, iconWarning } from '/js/src/index.js';
-
-/**
- * Render link to QC flag creation page
- * @param {object} production id of the production
- * @param {number} [production.dataPassId] data pass id - exclusive with simulationPassId parameter
- * @param {number} [production.simulationPassId] simulation pass id - exclusive with dataPassId parameter
- * @param {RemoteData<Run>} remoteRun a run
- * @param {number} dplDetectorId id of the detector
- * @return {Component} link
- */
-export const qcFlagCreationPanelLink = ({ dataPassId, simulationPassId }, remoteRun, dplDetectorId) => {
-=======
-import { frontLink } from '../common/navigation/frontLink.js';
-import { tooltip } from '../common/popover/tooltip.js';
-import { h, iconPlus } from '/js/src/index.js';
+import { h, iconPlus, iconWarning } from '/js/src/index.js';
 
 /**
  * Render link to QC flag creation page
  * @param {object} production object with dataPassId or simulationPassId
  * @param {number} [production.dataPassId] data pass id - exclusive with simulationPassId parameter
  * @param {number} [production.simulationPassId] simulation pass id - exclusive with dataPassId parameter
- * @param {number} runNumber run number
+ * @param {RemoteData<Run>} remoteRun a run
  * @param {number} dplDetectorId DPL detector id
  * @param {RemoteData<DplDetector[]>} remoteUserDplDetectors dpl detectors list remote data
  * @param {objcet} [options] display options
@@ -50,12 +31,11 @@
  */
 export const qcFlagCreationPanelLink = (
     { dataPassId, simulationPassId },
-    runNumber,
+    remoteRun,
     dplDetectorId,
     remoteUserDplDetectors,
     { noPermissionContent = null } = {},
 ) => {
->>>>>>> 2712638e
     const content = h('.flex-row.items-center.g1', [h('small', iconPlus()), 'QC']);
     let options = {};
     let pageName = '';
@@ -69,11 +49,7 @@
         return null;
     }
 
-<<<<<<< HEAD
-    return dplDetectorsProvider.physical$.getCurrent().match({
-=======
     return remoteUserDplDetectors.match({
->>>>>>> 2712638e
         NotAsked: () => null,
         Loading: () => null,
         Failure: () => tooltip(
@@ -81,10 +57,8 @@
             `An error has occurred. Unable to determine permissions on detector with id ${dplDetectorId}`,
         ),
         Success: (detectors) => {
-<<<<<<< HEAD
-            const detector = detectors.find(({ id }) => id === dplDetectorId);
-            if (sessionService.session?.access?.includes(BkpRoles.ADMIN)
-                || detector && sessionService.session?.access?.includes(getRoleForDetector(detector.name))) {
+            const userDetectors = detectors.find(({ id }) => id === dplDetectorId);
+            if (userDetectors) {
                 return remoteRun.match({
                     NotAsked: () => null,
                     Loading: () => null,
@@ -105,19 +79,6 @@
                                 },
                             ),
                 });
-=======
-            const userDetectors = detectors.find(({ id }) => id === dplDetectorId);
-            if (userDetectors) {
-                return frontLink(
-                    content,
-                    pageName,
-                    { runNumber, dplDetectorId, ...options },
-                    {
-                        class: 'btn btn-primary',
-                        title: 'Create a QC flag',
-                    },
-                );
->>>>>>> 2712638e
             } else {
                 return noPermissionContent;
             }
