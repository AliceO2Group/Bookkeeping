/**
 * @license
 * Copyright CERN and copyright holders of ALICE O2. This software is
 * distributed under the terms of the GNU General Public License v3 (GPL
 * Version 3), copied verbatim in the file "COPYING".
 *
 * See http://alice-o2.web.cern.ch/license for full licensing information.
 *
 * In applying this license CERN does not waive the privileges and immunities
 * granted to it by virtue of its status as an Intergovernmental Organization
 * or submit itself to any jurisdiction.
 */

import { SelectionDropdownModel } from '../common/selection/dropdown/SelectionDropdownModel.js';
import { RemoteData } from '/js/src/index.js';
import { qcFlagTypesProvider } from '../../services/qcFlags/qcFlagTypesProvider.js';
import { qcFlagTypeColoredBadge } from '../../views/QcFlags/common/qcFlagTypeColoredBadge.js';

/**
 * Model storing state of a selection of QC flag types picked from the list of all the existing types
 */
export class QcFlagTypesSelectionDropdownModel extends SelectionDropdownModel {
    // eslint-disable-next-line valid-jsdoc
    /**
     * @inheritDoc
     */
    constructor(configuration) {
        super({
            availableOptions: RemoteData.notAsked(),
            ...configuration,
        });
    }

    // eslint-disable-next-line valid-jsdoc
    /**
     * @inheritDoc
     */
    _initialize() {
        /**
         * Update dropdown model options with QC flag types provider remote data
         * @return {void}
         */
        const update = () => this.setAvailableOptions(qcFlagTypesProvider.notArchived$.getCurrent().apply({
            Success: (qcFlagTypes) => qcFlagTypes.map((qcFlagType) => ({
                value: qcFlagType.id,
                label: qcFlagTypeColoredBadge(qcFlagType),
<<<<<<< HEAD
=======
                rawLabel: qcFlagType.name,
>>>>>>> c04ca281
            })),
        }));
        qcFlagTypesProvider.notArchived$.observe(update);
        update();
    }
}<|MERGE_RESOLUTION|>--- conflicted
+++ resolved
@@ -44,10 +44,7 @@
             Success: (qcFlagTypes) => qcFlagTypes.map((qcFlagType) => ({
                 value: qcFlagType.id,
                 label: qcFlagTypeColoredBadge(qcFlagType),
-<<<<<<< HEAD
-=======
                 rawLabel: qcFlagType.name,
->>>>>>> c04ca281
             })),
         }));
         qcFlagTypesProvider.notArchived$.observe(update);
