/**
 * @license
 * Copyright CERN and copyright holders of ALICE O2. This software is
 * distributed under the terms of the GNU General Public License v3 (GPL
 * Version 3), copied verbatim in the file "COPYING".
 *
 * See http://alice-o2.web.cern.ch/license for full licensing information.
 *
 * In applying this license CERN does not waive the privileges and immunities
 * granted to it by virtue of its status as an Intergovernmental Organization
 * or submit itself to any jurisdiction.
 */

import { h } from '/js/src/index.js';
import { iconCaretTop } from '/js/src/icons.js';

/**
 * Based on controllers limits
 */
const PER_PAGE_LIMITS = {
    min: 1,
    max: 100,
};

/**
 * Validate if given amount is in per page limits bounds
 * @see PER_PAGE_LIMITS
 * @param {number} amount Per page amount
 * @returns {boolean} The validity of given amount
 */
function isPerPageAmountValid(amount) {
    return amount >= PER_PAGE_LIMITS.min && amount <= PER_PAGE_LIMITS.max;
}

/**
 * Amount input component
 * @param {Function} onblur The method to be triggered when an input is blurred
 * @param {Object} model Providing page model to save custom per page value in it
 * @returns {vnode} The view of input
 */
const perPageAmountInputComponent = (onblur, model) => h('input[type=number][placeholder=Custom]', {
    style: { marginBottom: '4px' },
    class: `form-control ${!isPerPageAmountValid(model.customPerPage) && 'border-danger danger'}`,
    title: `from ${PER_PAGE_LIMITS.min} to ${PER_PAGE_LIMITS.max}`,
    max: PER_PAGE_LIMITS.max,
    min: PER_PAGE_LIMITS.min,
    oninput: ({ target }) => {
        model.setCustomPerPage(target.value);
        model.notify();
    },
    onblur: ({ target }) => isPerPageAmountValid(target.value) && onblur(target.value),
});

/**
 * Returns a collection of buttons for the available amounts within the dropdown
 * @param {Function} onclick The method to be triggered when an item is clicked
 * @param {Array} amounts The numerical options available
 * @param {Object} model Providing page model for perPageAmountInputComponent
 * @return {Array} The individual items in the dropdown
 */
const mapAmounts = (onclick, amounts, model) => [
    ...amounts.map((amount) => h('.menu-item', { onclick: () => onclick(amount) }, amount)),
    h('.menu-item', {
        onclick: () => onclick(Infinity),
        title: 'Not recommended for huge amounts of rows (>1000)',
    }, 'Infinite'),
    h('.ph3', perPageAmountInputComponent(onclick, model)),
];

/**
 * Returns the amount selector dropdown
 * @param {Function} onclickDropdown The method to be triggered when the dropdown is clicked
 * @param {Function} onclickAmount The method to be triggered when an item in the dropdown is clicked
 * @param {Boolean} dropdownVisible Whether the dropdown menu is expanded or not
 * @param {Array} amounts The numerical options available in the dropdown menu
 * @param {Number} itemsPerPage The currently set amount of items per page for pagination
 * @param {Object} model Providing page model for perPageAmountInputComponent
 * @return {vnode} The full dropdown including all options and a display of currently set amount
 */
const amountSelector = (onclickDropdown, onclickAmount, dropdownVisible, amounts, itemsPerPage, model) =>
<<<<<<< HEAD
    h('#amountSelector', {
        class: model.infiniteScrollEnabled ? `dropup shadow-level3 ${dropdownVisible ? 'dropup-open' : ''}` :
            `dropdown ${dropdownVisible ? 'dropdown-open' : ''}`,
        style: model.infiniteScrollEnabled ? {
            position: 'fixed',
            bottom: '16px',
            zIndex: 100,
        } : null,
    }, [
        h('button.btn', { onclick: onclickDropdown }, `Rows per page: ${model.infiniteScrollEnabled ?
            'Infinite' : itemsPerPage} `, iconCaretBottom()),
        h('', {
            class: model.infiniteScrollEnabled ? 'dropup-menu' : 'dropdown-menu',
        }, mapAmounts(onclickAmount, amounts, model)),
=======
    h(`.dropup${dropdownVisible ? '.dropup-open' : ''}#amountSelector`, [
        h('button.btn', { onclick: onclickDropdown }, `Rows per page: ${itemsPerPage} `, iconCaretTop()),
        h('.dropup-menu', mapAmounts(onclickAmount, amounts, model)),
>>>>>>> 396a5bf2
    ]);

export default amountSelector;<|MERGE_RESOLUTION|>--- conflicted
+++ resolved
@@ -78,10 +78,8 @@
  * @return {vnode} The full dropdown including all options and a display of currently set amount
  */
 const amountSelector = (onclickDropdown, onclickAmount, dropdownVisible, amounts, itemsPerPage, model) =>
-<<<<<<< HEAD
     h('#amountSelector', {
-        class: model.infiniteScrollEnabled ? `dropup shadow-level3 ${dropdownVisible ? 'dropup-open' : ''}` :
-            `dropdown ${dropdownVisible ? 'dropdown-open' : ''}`,
+        class: `dropup ${model.infiniteScrollEnabled && 'shadow-level3'} ${dropdownVisible && 'dropup-open'}`,
         style: model.infiniteScrollEnabled ? {
             position: 'fixed',
             bottom: '16px',
@@ -89,15 +87,10 @@
         } : null,
     }, [
         h('button.btn', { onclick: onclickDropdown }, `Rows per page: ${model.infiniteScrollEnabled ?
-            'Infinite' : itemsPerPage} `, iconCaretBottom()),
+            'Infinite' : itemsPerPage} `, iconCaretTop()),
         h('', {
             class: model.infiniteScrollEnabled ? 'dropup-menu' : 'dropdown-menu',
         }, mapAmounts(onclickAmount, amounts, model)),
-=======
-    h(`.dropup${dropdownVisible ? '.dropup-open' : ''}#amountSelector`, [
-        h('button.btn', { onclick: onclickDropdown }, `Rows per page: ${itemsPerPage} `, iconCaretTop()),
-        h('.dropup-menu', mapAmounts(onclickAmount, amounts, model)),
->>>>>>> 396a5bf2
     ]);
 
 export default amountSelector;