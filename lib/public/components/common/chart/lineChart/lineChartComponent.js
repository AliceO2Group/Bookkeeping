--- conflicted
+++ resolved
@@ -60,13 +60,8 @@
         window.addEventListener('mousemove', this.handleMouseMove);
     }
 
-<<<<<<< HEAD
     // eslint-disable-next-line jsdoc/require-jsdoc
     onupdate({ attrs: { points, configuration } }) {
-=======
-    // eslint-disable-next-line require-jsdoc
-    onupdate({ attrs: { data, configuration } }) {
->>>>>>> 64fd0b9d
         this.configuration = configuration;
 
         this._chartRenderer = new LineChartRenderer(configuration.chartConfiguration, data);
