/**
 *  @license
 *  Copyright CERN and copyright holders of ALICE O2. This software is
 *  distributed under the terms of the GNU General Public License v3 (GPL
 *  Version 3), copied verbatim in the file "COPYING".
 *
 *  See http://alice-o2.web.cern.ch/license for full licensing information.
 *
 *  In applying this license CERN does not waive the privileges and immunities
 *  granted to it by virtue of its status as an Intergovernmental Organization
 *  or submit itself to any jurisdiction.
 */

import { select, scaleLinear, scaleBand, scalePoint } from '/assets/d3.min.js';
import { BottomAxisRenderer } from './axis/BottomAxisRenderer.js';
import { LeftAxisRenderer } from './axis/LeftAxisRenderer.js';
import { renderHorizontalGrid } from './grid/renderHorizontalGrid.js';

const DEFAULT_CHART_MARGIN = {
    left: 15,
    top: 15,
    right: 15,
    bottom: 15,
};

/**
 * @template T
 * @typedef ChartConfiguration
 *
 * @property {T|T[]} dataset datasets configuration
 * @property {{left?: number, top?: number, right?: number, bottom?: number}} [chartMargins] the margins of the chart relative to the svg
 *     borders
 * @property {object} axis the axis configuration
 * @property {AxisConfiguration} axis.x the horizontal axis configuration
 * @property {AxisConfiguration} axis.y the horizontal axis configuration
 */

/**
 * @callback PointProjector
 * @template T
 * @param {Point} point the point to project
 * @return {T} the point's projection
 */

export const X_AXIS_NAME = 'x';
export const Y_AXIS_NAME = 'y';

/**
 * Base class for any chart rendering class
 */
export class ChartRenderer {
    /**
     * Constructor
     * @template T
     *
     * @param {ChartConfiguration<T>} configuration the chart's configuration
     * @param {(DrawableData[])} data the data to draw.
     * If datasets configuration is an array:
     * - and if index axis is 'x' then each point is expected to have an array as y value, one per dataset
     * - and if index axis is 'y', 'x' must contain an array in the same manner
     */
    constructor(configuration, data) {
        if (!data?.length) {
            throw new Error('The data list can not be empty');
        }
        this._data = data;

        const {
            chartMargins: configurationChartMargins = {},
            forceZero = false,
            axis = {},
            indexAxis = X_AXIS_NAME,
            renderGrid = true,
            datasets: configurationDatasets = {},
        } = configuration;

        if (indexAxis !== X_AXIS_NAME && indexAxis !== Y_AXIS_NAME) {
            throw new Error(`Index axis can be only '${X_AXIS_NAME}' or '${Y_AXIS_NAME}'` +
                `, it cannot be '${this._indexAxis}'`);
        }
        this._indexAxis = indexAxis;

        this._renderGrid = renderGrid;

        // Configuration

        this._chartMargins = {
            left: !isNaN(configurationChartMargins.left) ? configurationChartMargins.left : DEFAULT_CHART_MARGIN.left,
            top: !isNaN(configurationChartMargins.top) ? configurationChartMargins.top : DEFAULT_CHART_MARGIN.top,
            right: !isNaN(configurationChartMargins.right) ? configurationChartMargins.right : DEFAULT_CHART_MARGIN.right,
            bottom: !isNaN(configurationChartMargins.bottom) ? configurationChartMargins.bottom : DEFAULT_CHART_MARGIN.bottom,
        };

        this._forceZero = forceZero;
        this._stackedValues = Array.isArray(configurationDatasets);
        this._datasets = this._stackedValues ? configurationDatasets : [configurationDatasets];

        this._axis = axis;

        // Set-up

        /**
         * @type {BoundingBox}
         */
        this._chartDrawingZone = {
            left: 0,
            top: 0,
            width: 0,
            height: 0,
        };

        const valueAxis = this.isXIndexAxis ? Y_AXIS_NAME : X_AXIS_NAME;
        const { [valueAxis]: {
            min: valueAxisMin,
            max: valueAxisMax,
        } } = this.getAxisConfiguration();

        const indexAxisScaleFactory = new EnumerableBasedScaleFactory({ point: this.isPoint });
        const valueAxisScaleFactoryConfiguration = { forceRange: { min: valueAxisMin, max: valueAxisMax } };
        if (this._forceZero) {
            valueAxisScaleFactoryConfiguration.minimalRange = { min: 0, max: 0 };
        }
        const valueAxisScaleFactory = new RangeBasedScaleFactory(valueAxisScaleFactoryConfiguration);

        for (const point of data) {
            indexAxisScaleFactory.processValue?.(point[indexAxis]);

            if (Array.isArray(point[valueAxis])) {
                for (const value of point[valueAxis]) {
                    valueAxisScaleFactory.processValue?.(value);
                }
            } else {
                valueAxisScaleFactory.processValue?.(point[valueAxis]);
            }
        }

        if (this.isXIndexAxis) {
            this._xAxisScaleFactory = indexAxisScaleFactory;
            this._yAxisScaleFactory = valueAxisScaleFactory;
        } else {
            this._xAxisScaleFactory = valueAxisScaleFactory;
            this._yAxisScaleFactory = indexAxisScaleFactory;
        }

        this._refreshScales();
    }

    /**
     * Render the given histogram
     *
     * @param {SVGElement} svg the svg in which graph should be displayed
     * @return {void}
     */
    render(svg) {
        // Reset the SVG
        svg.innerHTML = '';

        const d3Svg = select(svg);

        const width = svg.clientWidth;
        const height = svg.clientHeight;

        // Adapt SVG view to the dom element
        d3Svg.attr('width', width)
            .attr('height', height);

        this.updateChartDrawingZone({
            left: this._chartMargins.left,
            top: this._chartMargins.top,
            width: width - this._chartMargins.left - this._chartMargins.right,
            height: height - this._chartMargins.top - this._chartMargins.bottom,
        });

        const { x: xAxisConfiguration, y: yAxisConfiguration } = this.getAxisConfiguration();

        const xAxisRenderer = new BottomAxisRenderer(svg, 'x-axis', xAxisConfiguration);
        const yAxisRenderer = new LeftAxisRenderer(svg, 'y-axis', yAxisConfiguration);

        // Display axis

        // Render the vertical axis a first time, to compute its width
        {
            const { width } = yAxisRenderer.render(this.yScale, this._chartDrawingZone);

            // Update the chart drawing zone considering the vertical axis width
            this.updateChartDrawingZone({
                left: this._chartDrawingZone.left + width,
                width: this._chartDrawingZone.width - width,
            });
        }

        // Render the horizontal axis
        {
            const { height } = xAxisRenderer.render(this.xScale, this._chartDrawingZone);

            // Update the chart drawing zone considering the horizontal axis height
            this.updateChartDrawingZone({ height: this._chartDrawingZone.height - height });
        }

        for (let datasetIndex = 0; datasetIndex < this._datasets.length; datasetIndex++) {
            this.renderDataset(datasetIndex, svg);
        }

        xAxisRenderer.render(this.xScale, this._chartDrawingZone);
        yAxisRenderer.render(this.yScale, this._chartDrawingZone);

        // Render the horizontal grid
        if (this._renderGrid) {
            renderHorizontalGrid(yAxisRenderer.getCurrentAxis(), this._chartDrawingZone.width);
        }

        this.registerEvents(svg);
    }

    /**
     * Update the chart drawing zone
     *
     * @param {Partial<BoundingBox>} patch the patch to apply to the chart drawing zone
     * @return {void}
     */
    updateChartDrawingZone(patch) {
        this._chartDrawingZone = {
            ...this._chartDrawingZone,
            ...patch,
        };
        this._refreshScales();
    }

    /**
     * Return the scale factory for the x-axis
     *
     * @return {EnumerableBasedScaleFactory|RangeBasedScaleFactory} the scale factory - enumerable scale if x is index axis, range otherwise
     */
    get xAxisScaleFactory() {
        return this._xAxisScaleFactory;
    }

    /**
     * Return the scale factory for the y-axis
     *
     * @return {RangeBasedScaleFactory|EnumerableBasedScaleFactory} the scale factory - range scale if y is value axis, enumerable otherwise
     */
    get yAxisScaleFactory() {
        return this._yAxisScaleFactory;
    }

    /**
<<<<<<< HEAD
     * States if the points are rendered as points or bars
=======
     * States if the data are rendered as points or bars
     * @return {boolean} true if points
>>>>>>> 64fd0b9d
     */
    get isPoint() {
        throw new Error('Abstract function call');
    }

    /**
     * Render the given dataset
     *
     * @param {number} datasetIndex the index of the dataset being rendered
     * @param {SVGElement} svg the SVG in which the element should be rendered
     * @return {void}
     * @abstract
     */
    renderDataset(datasetIndex, svg) {// eslint-disable-line no-unused-vars
        throw new Error('Abstract function call');
    }

    /**
     * Register all the SVG events
     *
     * @param {SVGElement} svg the svg in which chart is being rendered
     * @return {void}
     */
    registerEvents(svg) {// eslint-disable-line no-unused-vars
        // By default, do nothing
    }

    /**
     * Returns the axis configuration
     *
     * @return {{x: AxisConfiguration, y: AxisConfiguration}} the axis configurations
     */
    getAxisConfiguration() {
        return this._axis;
    }

    /**
     * Returns the current x-axis scale
     *
     * @return {d3.AxisScale} the scale
     */
    get xScale() {
        return this._xScale;
    }

    /**
     * Returns the current y-axis scale
     *
     * @return {d3.AxisScale} the scale
     */
    get yScale() {
        return this._yScale;
    }

    /**
     * Returns the current index-axis scale
     *
     * @return {d3.AxisScale} the scale
     */
    get indexAxisScale() {
        return this.isXIndexAxis ? this._xScale : this._yScale;
    }

    /**
     * States whether x is index variable
     *
     * @return {boolean} true if x is index axis, false otherwise
     */
    get isXIndexAxis() {
        return this._indexAxis === X_AXIS_NAME;
    }

    /**
     * Recompute the scales with the current chart drawing zone
     *
     * @return {void}
     * @protected
     */
    _refreshScales() {
        this._xScale = this.xAxisScaleFactory.getScale([
            this._chartDrawingZone.left,
            this._chartDrawingZone.width + this._chartDrawingZone.left,
        ]);

        this._yScale = this.yAxisScaleFactory.getScale([
            this._chartDrawingZone.height + this._chartDrawingZone.top,
            this._chartDrawingZone.top,
        ]);
    }
}

/**
 * Class storing an axis defined by a range (a min and a max value)
 */
class RangeBasedScaleFactory {
    /**
     * Constructor
     * @param {Object} [configuration] the scale factory configuration
     * @param {NumericRange} [configuration.minimalRange] if specified, scale domain is forced to these values
     * @param {NumericRange} [configuration.forceRange] if specified, scale domain will at least include those two values
     */
    constructor(configuration) {
        const { forceRange = {}, minimalRange = {} } = configuration || {};
        this.processValue = null;

        if (forceRange.min !== undefined && forceRange.max !== undefined) {
            this._min = forceRange.min;
            this._max = forceRange.max;
        } else if (forceRange.min !== undefined) {
            this._min = forceRange.min;
            this._max = minimalRange.max === undefined ? -Infinity : minimalRange.max;
            this.processValue = (value) => {
                this._max = Math.max(this._max, value);
            };
        } else if (forceRange.max !== undefined) {
            this._min = minimalRange.min === undefined ? Infinity : minimalRange.min;
            this._max = forceRange.max;
            this.processValue = (value) => {
                this._min = Math.min(this._min, value);
            };
        } else {
            this._min = minimalRange.min === undefined ? Infinity : minimalRange.min;
            this._max = minimalRange.max === undefined ? -Infinity : minimalRange.max;
            this.processValue = (value) => {
                this._min = Math.min(this._min, value);
                this._max = Math.max(this._max, value);
            };
        }
    }

    /**
     * Return the scale adapted to the given range
     * @param {[number, number]} range the destination range
     * @return {d3.AxisScale} the scale
     */
    getScale(range) {
        return scaleLinear([this._min, this._max], range);
    }
}

/**
 * Class storing an axis representing a list of distinct points
 */
class EnumerableBasedScaleFactory {
    /**
     * Constructor
     * @param {object} [configuration] the scale factory configuration
     * @param {boolean} [configuration.point] if true, scale will represent a list of points, else it will represent a range
     */
    constructor(configuration) {
        const { point } = configuration || [];
        this._scaleAsPoint = Boolean(point);
        this._values = [];
        this.processValue = (value) => {
            this._values.push(value);
        };
    }

    /**
     * Return the scale adapted to the given range
     * @param {[number, number]} range the destination range
     * @return {d3.AxisScale} the scale
     */
    getScale(range) {
        return this._scaleAsPoint ? scalePoint(this._values, range) : scaleBand(this._values, range);
    }
}<|MERGE_RESOLUTION|>--- conflicted
+++ resolved
@@ -245,12 +245,7 @@
     }
 
     /**
-<<<<<<< HEAD
      * States if the points are rendered as points or bars
-=======
-     * States if the data are rendered as points or bars
-     * @return {boolean} true if points
->>>>>>> 64fd0b9d
      */
     get isPoint() {
         throw new Error('Abstract function call');
