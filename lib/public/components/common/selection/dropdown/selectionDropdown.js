/**
 * @license
 * Copyright CERN and copyright holders of ALICE O2. This software is
 * distributed under the terms of the GNU General Public License v3 (GPL
 * Version 3), copied verbatim in the file "COPYING".
 *
 * See http://alice-o2.web.cern.ch/license for full licensing information.
 *
 * In applying this license CERN does not waive the privileges and immunities
 * granted to it by virtue of its status as an Intergovernmental Organization
 * or submit itself to any jurisdiction.
 */

import { DropdownComponent, h, Observable, RemoteData } from '/js/src/index.js';
import spinner from '../../spinner.js';
import { cleanPrefix } from '../../../../utilities/cleanPrefix.js';

/**
 * @callback DisplayDropdownOption
 *
 * @param {SelectionOption} option the option to display
 * @param {boolean} checked the current state of the option
 * @param {function} onChange function called with the option and its new state when the option's state change
 * @param {string} [selectorPrefix] prefix used to generate DOM selectors for the component
 * @return {Component} the option's view
 */

/**
 * @callback DisplaySelectionItem
 *
 * @param {SelectionOption} option the selected option to display
 * @return {Component} the item's view
 */

/**
 * Display the dropdown options component containing the search input ahd the available options
 *
 * @param {SelectionDropdownModel} dropdownModel the dropdown model
 * @param {string} selectorPrefix the prefix used to generate DOM selectors
 * @param {DisplayDropdownOption} displayOption function used to display a given option
 * @param {Observable} openingObservable observable notified when the options list is opened
<<<<<<< HEAD
 * @return {Component} the dropdown options component
 */
const dropdownOptions = (dropdownModel, selectorPrefix, displayOption, openingObservable) => {
=======
 * @param {boolean} searchEnabled if true, options' search input is enabled
 * @return {Component} the dropdown options component
 */
const dropdownOptions = (dropdownModel, selectorPrefix, displayOption, openingObservable, searchEnabled) => {
    // eslint-disable-next-line require-jsdoc
>>>>>>> 64fd0b9d
    const onSelectionChange = (option, state) => {
        state ? dropdownModel.select(option) : dropdownModel.deselect(option);
    };

    /**
     * Displays the list of available options
     *
     * @param {SelectionOption[]} availableOptions the list of all the available options
     * @param {function} onChange callback to handle an option state change
     * @return {Component} the options list
     */
    const optionsList = (availableOptions, onChange) => {
        if (availableOptions.length === 0) {
            return h('.ph2.pv1', h('em', 'No options'));
        }

        return availableOptions.map((option) => displayOption(
            option,
            dropdownModel.isSelected(option),
            onChange,
            selectorPrefix,
        ));
    };

    return [
        h(
            '.dropdown-head.p1',
            searchEnabled && h(
                `input.form-control.dropdown-search#${selectorPrefix}dropdown-search-input`,
                {
                    type: 'search',
                    placeHolder: 'Search',
                    value: dropdownModel.searchInputContent,
                    oninput: (e) => {
                        dropdownModel.searchInputContent = e.target.value;
                    },

                    oncreate: function({ dom }) {
                        this.onOpen = () => dom.focus();
                        openingObservable.observe(this.onOpen);
                    },

                    onupdate: function({ dom }) {
                        openingObservable.unobserve(this.onOpen);
                        this.onOpen = () => dom.focus();
                        openingObservable.observe(this.onOpen);
                    },

                    onremove: function() {
                        openingObservable.unobserve(this.onOpen);
                        delete this.onOpen;
                    },
                },
            ),
        ),
        h('.dropdown-options', dropdownModel.options instanceof RemoteData
            ? dropdownModel.options.match({
                NotAsked: () => null,
                Loading: () => spinner({ size: 2, absolute: false }),
                Success: (availableOptions) => optionsList(availableOptions, onSelectionChange),
                Failure: () => null,
            })
            : optionsList(dropdownModel.options, onSelectionChange)),
    ];
};

/**
 * Display a selection component composed of a view of current selection plus a dropdown displaying available options
 *
 * @param {SelectionDropdownModel} selectionDropdownModel the model storing the state of the dropdown
 * @param {Object} [configuration] the component's configuration
 * @param {string} [configuration.selectorPrefix=''] a selector prefix used to generate DOM selectors
 * @param {Component} [configuration.placeholder='-'] component used as trigger content when no option are selected
 * @param {DisplayDropdownOption} [configuration.displayOption=null] function used to generate the option's view
 * @param {DisplaySelectionItem} [configuration.displaySelectionItem=null] function called with the selected option to generate the current
 *     selection's items
 * @param {'left'|'right'} [configuration.alignment='left'] defines the alignment of the dropdown
 * @param {boolean} [configuration.searchEnabled] if true, options' search input is enabled
 * @return {Component} the dropdown component
 */
export const selectionDropdown = (selectionDropdownModel, configuration) => {
    let { displayOption = null, displaySelectionItem = null } = configuration || {};
    const { searchEnabled = true, placeholder = '-' } = configuration || {};

    const selectorPrefix = cleanPrefix(configuration.selectorPrefix);

    if (displayOption === null) {
        displayOption = (option, checked, onChange, selectorPrefix) => {
            const key = option.selector ?? option.value;

            return h(
                'label.dropdown-option.form-check-label.flex-row.g2.ph2.pv1',
                { key },
                [
                    h(
                        `input#${selectorPrefix}dropdown-option-${key}`,
                        {
                            type: selectionDropdownModel.multiple || selectionDropdownModel.allowEmpty ? 'checkbox' : 'radio',
                            name: `${selectorPrefix}dropdown-option-${selectionDropdownModel.multiple ? key : 'group'}`,
                            checked,
                            onchange: (e) => onChange(option, e.target.checked),
                        },
                    ),
                    option.label || option.value,
                ],
            );
        };
    }

    if (displaySelectionItem === null) {
        displaySelectionItem = ({ label, value }) => h('small.badge.bg-gray-light', { key: value }, label || value);
    }

    const selectedPills = h(
        '.flex-row.flex-wrap.dropdown-selection.g2',
        selectionDropdownModel.selectedOptions.length > 0
            ? selectionDropdownModel.selectedOptions.map(displaySelectionItem)
            : h('small.badge', placeholder),
    );

    // Create an observable notified any time the dropdown is opened
    const openingObservable = new Observable();

    return DropdownComponent(
        h(
            '.dropdown-trigger.form-control',
            [
                h('.flex-grow', selectedPills),
                h('.dropdown-trigger-symbol', ''),
            ],
        ),
        dropdownOptions(selectionDropdownModel, selectorPrefix, displayOption, openingObservable, searchEnabled),
        {
            selectorPrefix,
            alignment: configuration.alignment,
            onVisibilityChange: (visibility) => {
                if (visibility) {
                    openingObservable.notify();
                }
            },
        },
    );
};<|MERGE_RESOLUTION|>--- conflicted
+++ resolved
@@ -39,17 +39,11 @@
  * @param {string} selectorPrefix the prefix used to generate DOM selectors
  * @param {DisplayDropdownOption} displayOption function used to display a given option
  * @param {Observable} openingObservable observable notified when the options list is opened
-<<<<<<< HEAD
- * @return {Component} the dropdown options component
- */
-const dropdownOptions = (dropdownModel, selectorPrefix, displayOption, openingObservable) => {
-=======
  * @param {boolean} searchEnabled if true, options' search input is enabled
  * @return {Component} the dropdown options component
  */
 const dropdownOptions = (dropdownModel, selectorPrefix, displayOption, openingObservable, searchEnabled) => {
     // eslint-disable-next-line require-jsdoc
->>>>>>> 64fd0b9d
     const onSelectionChange = (option, state) => {
         state ? dropdownModel.select(option) : dropdownModel.deselect(option);
     };
