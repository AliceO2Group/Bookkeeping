/**
 * @license
 * Copyright CERN and copyright holders of ALICE O2. This software is
 * distributed under the terms of the GNU General Public License v3 (GPL
 * Version 3), copied verbatim in the file "COPYING".
 *
 * See http://alice-o2.web.cern.ch/license for full licensing information.
 *
 * In applying this license CERN does not waive the privileges and immunities
 * granted to it by virtue of its status as an Intergovernmental Organization
 * or submit itself to any jurisdiction.
 */

const {
    GRID_USER_CERTIFICATE_PATH,
    GRID_USER_CERTIFICATE_PASSPHRASE,
    MONALISA_CERTIFICATE_PATH, // DEPRECATED
    MONALISA_CERTIFICATE_PASSPHRASE, // DEPRECATED
    DATA_PASSES_YEAR_LOWER_LIMIT,
    MONALISA_DATA_PASSES_URL,
    MONALISA_DATA_PASS_DETAILS_URL,
    MONALISA_SIMULATION_PASSES_URL,
    MONALISA_ENABLE_SYNCHRONIZATION,
    MONALISA_SYNCHRONIZATION_PERIOD,
    CCDB_ENABLE_SYNCHRONIZATION,
    CCDB_SYNCHRONIZATION_PERIOD,
    CCDB_RUN_INFO_URL,
} = process.env ?? {};

exports.services = {
<<<<<<< HEAD
    enableHousekeeping: process.env?.ENABLE_HOUSEKEEPING ?? false,
    gridUserCertificate: {
        path: GRID_USER_CERTIFICATE_PATH ?? MONALISA_CERTIFICATE_PATH,
        passphrase: GRID_USER_CERTIFICATE_PASSPHRASE ?? MONALISA_CERTIFICATE_PASSPHRASE,
    },
=======
    enableHousekeeping: process.env?.ENABLE_HOUSEKEEPING?.toLowerCase() === 'true',
>>>>>>> 6d2c9c97
    aliEcsGui: {
        url: process.env?.ALI_ECS_GUI_URL || null,
        token: process.env?.ALI_ECS_GUI_TOKEN || null,
    },
    infologger: {
        flp: {
            url: process.env?.FLP_INFOLOGGER_URL || null,
        },
        epn: {
            url: process.env?.EPN_INFOLOGGER_URL || null,
        },
    },
    qcGui: {
        url: process.env?.QC_GUI_URL || null,
    },
    aliFlpIndex: {
        url: process.env?.ALI_FLP_INDEX_URL || null,
    },
    monalisa: {
        dataPassesYearLowerLimit: Number(DATA_PASSES_YEAR_LOWER_LIMIT) || 2022,

        dataPassesUrl: MONALISA_DATA_PASSES_URL,
        dataPassDetailsUrl: MONALISA_DATA_PASS_DETAILS_URL,

        simulationPassesUrl: MONALISA_SIMULATION_PASSES_URL,

        enableSynchronization: MONALISA_ENABLE_SYNCHRONIZATION?.toLowerCase() === 'true',
        synchronizationPeriod: Number(MONALISA_SYNCHRONIZATION_PERIOD) || 60 * 60 * 1000, //  1h in millisecond
    },

    ccdb: {
        enableSynchronization: CCDB_ENABLE_SYNCHRONIZATION?.toLowerCase() === 'true',
        synchronizationPeriod: Number(CCDB_SYNCHRONIZATION_PERIOD) || 24 * 60 * 60 * 1000, // 1h in milliseconds
        runInfoUrl: CCDB_RUN_INFO_URL,
    },
};<|MERGE_RESOLUTION|>--- conflicted
+++ resolved
@@ -28,15 +28,11 @@
 } = process.env ?? {};
 
 exports.services = {
-<<<<<<< HEAD
-    enableHousekeeping: process.env?.ENABLE_HOUSEKEEPING ?? false,
+    enableHousekeeping: process.env?.ENABLE_HOUSEKEEPING?.toLowerCase() === 'true',
     gridUserCertificate: {
         path: GRID_USER_CERTIFICATE_PATH ?? MONALISA_CERTIFICATE_PATH,
         passphrase: GRID_USER_CERTIFICATE_PASSPHRASE ?? MONALISA_CERTIFICATE_PASSPHRASE,
     },
-=======
-    enableHousekeeping: process.env?.ENABLE_HOUSEKEEPING?.toLowerCase() === 'true',
->>>>>>> 6d2c9c97
     aliEcsGui: {
         url: process.env?.ALI_ECS_GUI_URL || null,
         token: process.env?.ALI_ECS_GUI_TOKEN || null,
