# Changelog

All notable changes to this project will be documented in this file. See [standard-version](https://github.com/conventional-changelog/standard-version) for commit guidelines.

<<<<<<< HEAD
## [0.42.0](https://github.com/AliceO2Group/Bookkeeping/releases/tag/%40aliceo2%2Fbookkeeping%400.40.0)
* Notable changes for users:
  * Added exta run fields for ccdb in the run details
* Notable changes for develops:
  * Runs API:
    * `GET`
      * `startOfDataTransfer`, `endOfDataTransfer`, `ctf, tf, other` file size/count are added to the run object.
    * `PATCH`
      * `startOfDataTransfer`, `endOfDataTransfer`, `ctf, tf, other` file size/count are added to update run by run number.
=======
## [0.41.0](https://github.com/AliceO2Group/Bookkeeping/releases/tag/%40aliceo2%2Fbookkeeping%400.41.0)
* Notable changes for users:
  * Efficiency per detector and Time between runs are now displayed on LHC fill details
  * UX improvements on displaying and calculating `run_duration` based on `o2 time/date` values when `trigger time/date` values are missing
  * Replying to a log will inherit the log's tags, run numbers and title
  * Filling filters for log overview will not automatically remove whitespaces on typing
  * A toggle in user actions is present to display timestamps as unix timestamps instead of local dates
  * Accents are now handled in file names

>>>>>>> 16d6cdcf
## [0.40.0](https://github.com/AliceO2Group/Bookkeeping/releases/tag/%40aliceo2%2Fbookkeeping%400.40.0)
* Notable changes for users:
  * Fix synthetic run definition computation
  * Fix fill efficiency on LHC fill overview
  * Run definition is now displayed on run details page
  * Detectors can be filled in any order in run overview filters
  * Visual improvements to log creation page
  * Run types are now added and can be filtered. The type for a run is shown in the details page.
  * `Runs`
    * Run duration values:
      * Is based on the trigger when it exists
      * Is based on o2 start/stop when trigger does not exist and is displayed with an Asterisk
      * Is based on o2_stop - o2_trigger_start when there is a trigger start but there is no trigger_end; this is displayed with 2 Asterisks;
* Notable changes for developers:
  * Balloon system is now a global popover system, not limited to content overflow
  * Runs API:
    * `GET` Runs API
      * `runDuration` New logic to generating a time stamp:
        * Is based on the trigger when it exists;
        * Is based on o2 start/stop when trigger does not exist;
        * Is based on o2_stop - o2_trigger_start when there is a trigger start but there is no trigger_end;
      * `runTypes` Run types can be fetched by id or overall.
      * `runTypes` Run types are added to a run, this can be an id or object depending on how the endpoint is set.
    * `POST`
      * `runType` A run type in a string can now be given when starting a run or updating a run.
    * `PATCH`
      * `runType` A run type can be given to a run to update it. A new type will be generated if it does not exist.

## [0.39.0](https://github.com/AliceO2Group/Bookkeeping/releases/tag/%40aliceo2%2Fbookkeeping%400.39.0)
* Notable changes for users:
  * Environment overview page now loads in a normal time
  * Only administrators as defined in CERN Application portal can create and edit tags 
  * `definition` is now available in run overview's table and filtering
  * Fixed table bug when row ids of multiple tables were the same and in the same order
  * Fixed log creation display bug when doing log creation => any page => log creation
  * LHC fills runs list are limited to physics runs only
  * Fixed LHC fill detail page cleanup
  * Fix the environment overview switch to infinite mode when changing page
  * Fixed log detail page cleanup
* Notable changes for developers:
  * Runs API:
    * `GET`
      * `definition` Can now be fetched in runs and a specific run.
  * Table system:
    * Table systems now support profiles, which allows to:
      * Display columns only under a specific profile or one of the listed specific profiles
      * Override column configuration under a specific profile
      * Apply one profile to a table

## [0.38.0](https://github.com/AliceO2Group/Bookkeeping/releases/tag/%40aliceo2%2Fbookkeeping%400.38.0)
* Notable changes for users:
  * `pdpWorkflowParameters, pdpBeamType, readoutCfgUri` field added to the runs detail page and can be exported.
  * Time after last run and corresponding loss has been added to fill statistics
  * Fix bug where some LHC fills had a negative time before first run (and associated loss)
  * Fix log notification not sent with logs created automatically
  * Fix bug where hovering log columns reset page to 1
* Notable changes for developers:
  * Runs API:
  * `GET`
    * `pdpWorkflowParameters, pdpBeamType, readoutCfgUri` Can now be fetched in runs and a specific run.
  * `PATCH`
    * `pdpWorkflowParameters, pdpBeamType, readoutCfgUri` Can now be updated when updating a run.

## [0.37.0](https://github.com/AliceO2Group/Bookkeeping/releases/tag/%40aliceo2%2Fbookkeeping%400.37.0)
* Notable changes for users:
  * Tags with a length of 2 characters are now allowed
  * A notification is sent any time a log is created, not only when a log is created from the log creation page (for example auto-generated logs)
  * Main links now have a complete link behavior, such as ctrl+click to open in a new tab
  * Changing run quality will automatically create a log with the following tags: `DPG` and `RC`
  * `pdpWorkflowParameters, pdpBeamType, readoutCfgUri` field added to the runs detail page and can be exported.
* Notable changes for developers:
  * Any log creation using `CreateLogUseCase` will send a notification, not only logs created from logs controller
  * Runs API:
  * `GET`
    * `pdpWorkflowParameters, pdpBeamType, readoutCfgUri` Can now be fetched in runs and a specific run.
  * `PATCH`
    * `pdpWorkflowParameters, pdpBeamType, readoutCfgUri` Can now be updated when updating a run.

## [0.36.0](https://github.com/AliceO2Group/Bookkeeping/releases/tag/%40aliceo2%2Fbookkeeping%400.36.0)
* Notable changes for users:
  * `odcTopologyFullname` field added to the runs detail page and can be exported.
  * A detail page has been created for LHC fills and is accessible from LHC fills overview, run details and runs overview. This page contains statistics about:
    * Fill efficiency 
      * The fill efficiency, calculated based on the percent of time we had ongoing RUNS compared to the FILL duration during a stable beam
      * The time elapsed between the stable beam start and the start of the first run, and the percentage that this time represents compared to the total SB duration (loss)
      * The mean run duration
      * The total run duration
    * Related runs
      * Total runs count
      * Amount of runs above/under 2 minutes of duration
      * Runs count grouped by quality
      * Runs count grouped by detectors
* Notable changes for developers:
  * Runs API:
    * `GET`
      * `odcTopologyFullname` Can now be fetched in runs and a specific run.
    * `POST`
      * `odcTopologyFullname` Can now be created when creating/starting a run.
    * `PATCH`
      * `odcTopologyFullname` Can now be updated when updating a run.

## [0.35.0](https://github.com/AliceO2Group/Bookkeeping/releases/tag/%40aliceo2%2Fbookkeeping%400.35.0)
* Notable changes for users:
  * Fixes a bug in which updating EOR reasons for a run, would change the `RunQuality` back to default;
  * Run LHC period, number of EPNs are now shown in the run details and can be exported via the export runs tab;
  * `trgEnabled` + `trgGlobalRunEnabled` are now shown as `triggerValue` and has the values `OFF or LTU or CTP`;
  * Notification service will now include `runNumbers` when used together with creating a log;
* Notable changes for developers:
  * `GET` Runs API:
    * `lhcPeriods` Runs can now be filtered by using the `lhcPeriods` field. Multiple values can be used with comma seperation;
    * `nEpns` Runs can now be filtered by using an operator and number;
    * `triggerValue` Runs can now be filtered by using the `triggerValues` field. These values can be a string array of this enum: `OFF, LTU, CTP`;
  * `PATCH` Runs API:
    * `lhcPeriod` is added to `endRun` endpoint and for the GO openAPI the `updateRun` function;

## [0.34.0](https://github.com/AliceO2Group/Bookkeeping/releases/tag/%40aliceo2%2Fbookkeeping%400.34.0)
* Notable changes for users:
  * Run tags update is now integrated in the global run update
  * LHC Fill overview's run lists are now hyperlinks to the corresponding run detail page
  * A spinner is displayed in each table when data is loading
* Notable changes for developers:
  * `GET` RUNS API:
    * `tag` filter do not exist anymore, it is replaced by `tags` which is the list of tags texts to filter on
  * `PUT` RUNS API:
    * `tags` can be provided to update the tags linked to the run, as a list of tag texts
  * `POST` RUNS TAGS API:
    * Route has been deleted
  * `GET` LOGS API:
    * `tag` filter do not exist anymore, it is replaced by `tags` which is the list of tags texts to filter on
  * `POST` LOGS API:
    * tags list is now the list of tag text and no tags ids

## [0.33.0](https://github.com/AliceO2Group/Bookkeeping/releases/tag/%40aliceo2%2Fbookkeeping%400.33.0)
* Notable changes for users:
  * Displays `UNKNOWN` for run duration above 48 hours, else `RUNNING`
  * Add fill number information on run overview page and in its filtering
* Notable changes for developers:
  * `GET` RUNS API:
    * `fillNumbers` is a new optional filter

## [0.32.0](https://github.com/AliceO2Group/Bookkeeping/releases/tag/%40aliceo2%2Fbookkeeping%400.32.0) 
* Notable changes for users:
  * Adds new fields for Run-Details
  * Fixes a bug in which infinite scrolling would not apply filters on runs & logs pages
  * Runs older than 48 hours and without a trigger end timestamp will be displayed as UNKNOWN
* Notable changes for developers:
  * `POST` RUNS API:
    * `timeTrgStart` and `timeO2Start` fields are not required anymore
  * `PATCH` RUNS API:
    * `timeO2Start`, `timeTrgStart`, `trgGlobalRunEnabled`, `trgEnabled`, `pdpConfigOption`, `pdpTopologyDescriptionLibraryFile`, `tfbDdMode` are now added and optional fields.

## [0.31.0](https://github.com/AliceO2Group/Bookkeeping/releases/tag/%40aliceo2%2Fbookkeeping%400.31.0) 
* Notable changes for users:
  * Adds `RunDuration` for Run-Overview, Run-Details and Run-Filters
  * Adds option to export the currently filtered runs from Run-Overview Page
  * Adds `aliceL3Polarity` and `aliceDipolePolarity` to Run-Details
* Notable changes for developers:
  * `GET` RUNS API:
    * `runDuration` added as a virtual column with sequalize

## [0.30.0](https://github.com/AliceO2Group/Bookkeeping/releases/tag/%40aliceo2%2Fbookkeeping%400.30.0) 
* Notable changes for users:
  * Improvements on RunFilters:
    * Numerical input now accepts operators (<, <=, =, =>, >);
    * Text inputs accept list of strings separated by commas;
    * RunQuality filter is now represented with checkboxes;
  * Tags UX improvements:
    * Tags are sorted alphabetically across the platform;
    * Tags selection is now uniform across the platform;
  * Fixes a bug in which a run entry could duplicate a runNumber;
  * Improves UX for table cells which are wider than space allows;
* Notable changes for developers:
  * `GET` RUNS API:
    * `nDetectors` and `nFLPS` filter needs to provide both operator and limit for the values;
    * `environmentId` is now `environmentIds` allowing for multiple values separated by comma;
    * `runQuality` is now `runQualities` allowing for multiple values separated by comma;
  
## [0.29.0](https://github.com/AliceO2Group/Bookkeeping/releases/tag/%40aliceo2%2Fbookkeeping%400.29.0) 
* Notable changes for users:
  * Improves Run-Overview page to better display information;
  * Improves usability of LHC Fills page;
  * Bug fixes for systems with no tags;

## [0.28.0](https://github.com/AliceO2Group/Bookkeeping/releases/tag/%40aliceo2%2Fbookkeeping%400.28.0) 
* Notable changes for users:
  * Introduces support for AliECS - End Of Run - Reason;
  * Introduces support for LHC Fills Data;
* Notable changes for developers:
  * Adds new `eor_reasons` and `reason_types` SQL tables and migration scripts;
  * Adds new lhc_fills SQL Table and migration scripts;
  * Adds API routes to retrieve lhc fills data individually or collectively; 
  * Adds API routes to retrieve eor reasons data individually or collectively; 

## [0.27.0](https://github.com/AliceO2Group/Bookkeeping/releases/tag/%40aliceo2%2Fbookkeeping%400.27.0) 
* Notable changes for users:
  * Introduces support for AliECS environments;
* Notable changes for developers:
  * Adds new Env SQL Table and migration scripts
  * Adds a new page to display all environments
  * `GET /api/environments` && `GET /api/environments/:envId` - Adds API routes to retrieve environments data
  * `POST /api/environments` && `PUT /api/environments/:envId` - Adds API routes to store environment data
  * Generates new OpenAPI GO plugin to include environments manipulation methods

## [0.26.1](https://github.com/AliceO2Group/Bookkeeping/releases/tag/%40aliceo2%2Fbookkeeping%400.26.1) 
* Notable changes for users:
  * Improves UX when users would input negative filter values;

## [0.26.0](https://github.com/AliceO2Group/Bookkeeping/releases/tag/%40aliceo2%2Fbookkeeping%400.26.0) 
* Notable changes for users:
  * Fixes a bug in which filters would not work due to cached date on server side;
  * Admin users can specify emails and mattermost channels at TAG creation time;
  * Fixes a bug in which admin users were not correctly identified;
* Notable changes for developers:
  * `POST /api/tags/` - Add emails and mattermost channels for a tag if user has admin privileges;

## [0.25.0](https://github.com/AliceO2Group/Bookkeeping/releases/tag/%40aliceo2%2Fbookkeeping%400.25.0) 
* Notable changes for users:
  * RUN Filters Improvements:
    * Allow users to specify start and stop filters with time;
  * Admin users can edit tags by adding emails and mattermost channels;
  * Fixes a bug in which infinite mode would display duplicated data;
  * Opens log details if log tree contains one log only;
* Notable changes for developers:
  * `PUT /api/tags/:id` - Update the emails and mattermost channels for a tag if user has admin privileges;
  * `GET /api/tags/name` - Expects a query parameter `name` to return one tag with specified name;

## [0.24.0](https://github.com/AliceO2Group/Bookkeeping/releases/tag/%40aliceo2%2Fbookkeeping%400.24.0) 
* Notable changes for users:
  * RUN Filters Improvements:
    * Allows users to filter by DD, DCS, EPN with ON,OFF or ANY
  * RUN Exports:
    * [FIXED] - exporting a list of runs by their runNumber would not retrieve the whole list;
    * `o2TimeStart`, `o2TimeStop`, `o2TrgStart`, `o2TrgStop` converts timestamps to user friendly date formats;
  * LOG Creation:
    * [FIXED] - removes duplicated `runNumbers` when creating a log entry instead of throwing error;
  * TAGS Page:
    * Displays new tag information: `email` and `mattermost` groups;
* Notable changes for developers:
  * `/api/runs` - listRuns - accepts multiple `runNumbers` for filtering;
  * `/api/runs` - listRuns - improves filtering for `dcs`, `dd_flp`, `epn`;
  * `/api/tags` - listTags - accepts multiple `ids`, `texts`, `emails` and/or `mattermosts` as filters;

## [0.23.0](https://github.com/AliceO2Group/Bookkeeping/releases/tag/%40aliceo2%2Fbookkeeping%400.23.0) 
* Notable changes for developers:
  * Add as new feature the option to send email and mattermost log creation notification;

## [0.22.0](https://github.com/AliceO2Group/Bookkeeping/releases/tag/%40aliceo2%2Fbookkeeping%400.22.0) 
* Notable changes for developers:
  * Path for storing attachments of logs is now configurable via ATTACHMENT_PATH env;

## [0.21.1](https://github.com/AliceO2Group/Bookkeeping/releases/tag/%40aliceo2%2Fbookkeeping%400.21.1) 
* Notable changes for developers:
  * Adds `run_quality` back to validation of `EndRun` request to ensure backwards compatibility;

## [0.21.0](https://github.com/AliceO2Group/Bookkeeping/releases/tag/%40aliceo2%2Fbookkeeping%400.21.0) 
* Notable changes for users:
  * Run Quality is now displayed in both `Run-Statistics` and `Run-Details` pages;
  * Users are now able to update the quality of a run (`good`, `test`, `bad`);
  * Users can filter `Run-Statistics` table by run quality;
  * Bug fixed in which a page would not load if a run was missing properties;
* Notable changes for developers:
  * CPP API:
    * Adds validation of URL and API token;
    * Adds `/status` path;
    * Improved error and exception handling;
    * Fixed CMake config;
  * Adds migration file for `run_quality` column so that enum accepts `test` as well;

## [0.20.0](https://github.com/AliceO2Group/Bookkeeping/releases/tag/%40aliceo2%2Fbookkeeping%400.20.0) 
* Notable changes for users:
  * All tables were refactored and are now fixed in width, reducing the text displayed if it is longer than the space;
  * Tables take into consideration the user's screen space and adapt accordingly on first load;
  * New log creation button placed on top of the navigation bar so that it can be accessed from any page;
  * Users are allowed to copy the content of a log;
  * "Reply logs" with no title will inherit the title of the parent log;
* Notable changes for developers:
  * `ca-certificates` dependency in docker updated
  
## [0.19.0](https://github.com/AliceO2Group/Bookkeeping/releases/tag/%40aliceo2%2Fbookkeeping%400.19.0) 
* Notable changes for users:
  * Tables from `Logs`, `Runs` and `Home` pages benefit of a new button `More`, making the tables not actionable anymore; This will allows the users to easily copy table values;
  * Fixes a bug in which users were not able to download attachments;
  * In case of no tags in the system, run filter box will now inform the user about it;
* Notable changes for developers:
  * New API route added: status for providing information on bookkeeping and database;
  * Adds new GitHub workflow to improve release & deployment procedures;
  * Server will boot up even if database is not up and running;
  * Refactors configuration loading files;
  * Updates dependencies versions to avoid security flaws;
  
## [0.18.0] 
* Updates dependencies versions to avoid security flaws
* Updates Dockerfile and fixes lint issues
* Allow users to insert replies to logs without having to specify a title
* Updates Run Details page to make use of the unused space and display logs for the run by default
* Updates Tag Details page to show logs for the tag by default
* Run Filters will inform users if there are no tags created
* Fixes a bug in which updating the tags of a run would hide the logs for the run

## [0.17.12]
* Added run filter to run-overview table [#433]https://github.com/AliceO2Group/Bookkeeping/pull/433
* Changed verification of Title [#432]https://github.com/AliceO2Group/Bookkeeping/pull/432

## [0.17.11]
* Changes made to the database and go-api-bindings[#420]https://github.com/AliceO2Group/Bookkeeping/pull/420
    * New field to be added to the RUNS table.
        - name: detectors
            - type: SET 
                - ALTER TABLE runs ADD detectors SET('CPV', 'EMC', 'FDD', 'FT0', 'FV0', 'HMP', 'ITS', 'MCH', 'MFT', 'MID', 'PHS', 'TOF', 'TPC', 'TRD', 'TST', 'ZDC');
                - ALTER TABLE runs modify detectors SET('CPV', 'EMC', 'FDD', 'FT0', 'FV0', 'HMP', 'ITS', 'MCH', 'MFT', 'MID', 'PHS', 'TOF', 'TPC', 'TRD', 'TST', 'ZDC');
                
## [0.17.10]
* Make /logs, /flps and /attachment routes private again [#419] https://github.com/AliceO2Group/Bookkeeping/pull/419

## [0.17.9]
* Added optional chaining to usecases.

## [0.17.8]
* updated dockerfile from version node:12.18.1-alpine3.12 to node:16.9.1-alpine3.12
* Made api/log and api/flp public [#415] (https://github.com/AliceO2Group/Bookkeeping/pull/415)
* log-overview changed id to runNumber [#416] (https://github.com/AliceO2Group/Bookkeeping/pull/416)

## [0.17.7]
* Added the field epn_topology. [#411] (https://github.com/AliceO2Group/Bookkeeping/pull/411)
* Changes made to the database. Changes are registerd in the CHANGELOG.md file in the database folder.

    * New fields to be added to the RUNS table:
        - epn_topology
            - type: string 

## [0.17.6]
* Add more information to run entries. [#406] (https://github.com/AliceO2Group/Bookkeeping/pull/406)
* Hide/change existing Run Statistics fields. [#408] (https://github.com/AliceO2Group/Bookkeeping/pull/408)
* Changes made to the database and go-api-bindings. Changes are registerd in the CHANGELOG.md file in the database folder.

    * New fields to be added to the RUNS table:
        - dd_flp
            - type: boolean 
        - dcs
            - type: boolean 
        - epn
            - type: boolean 

    * Changed a field to another name in the RUNS table:
        - activity_id is changed to environment_id

## [0.17.4]

* Added text and made the UI more clear. Log create and run detail was unclear on how the tags were implemented. [#398](https://github.com/AliceO2Group/Bookkeeping/pull/398)
* There was a unique error that when occured it made the title repeated in create log. This was prevented with changing the create tag file. [#397](https://github.com/AliceO2Group/Bookkeeping/pull/397)
* Added an extra function that grabs all tags for the log creation page [#395] (https://github.com/AliceO2Group/Bookkeeping/pull/395)
* When the log encouters an error and the user goes back to the page. Some fields were not reset. now all fields will be reset so the user have a blank slate to create a new log. [#394](https://github.com/AliceO2Group/Bookkeeping/pull/394)

## [0.17.3]

* Bumped patch version to 0.17.3

## [0.17.2]

* O2B-410 CPP-api-client can now be updated with the unqiue combination of flpName and runNumber instead of a auto incrementend integer. [$388] (https://github.com/AliceO2Group/Bookkeeping/pull/388)
* O2B-419 Fixed an issue where the log creation got a bug when both tag and attachment was selected. The issue was with multiform data and the way it accepts array data. [#386](https://github.com/AliceO2Group/Bookkeeping/pull/386)

## [0.17.1] 

* Updated @aliceo2/web-ui version from 1.15.1 to 1.18.2. A bug fix that adds a name to JWT token for the bookkeeping team. https://github.com/AliceO2Group/WebUi/releases/tag/%40aliceo2%2Fweb-ui%401.18.2

* O2B-399 Add message in tags select box([#369](https://github.com/AliceO2Group/Bookkeeping/pull/369])
* O2B-398 Improve display of Main tab in Run Details page ([#364]https://github.com/AliceO2Group/Bookkeeping/pull/364])
* O2B-400 Update tags are fixed ([#370]https://github.com/AliceO2Group/Bookkeeping/pull/370)]

## [0.17.0] 

* Reverted ibm-openapi-validator to version 0.44.0 in the bookkeeping/.github/workflows/openapi.yml file. Version 0.46.0 has problems with invalid configuration with validaterc. The GitHub checks for OpenApi / validate pull request would fail with version 0.46.0. However version 0.44.0 does not have this problem and the checks will pass, ready for the pull request to be merged with the master. This is a temporary solution and we should later try to fix the OpenApi/validate with the newest version 0.46.0.

## [0.14.0](https://github.com/AliceO2Group/Bookkeeping/compare/v0.13.0...v0.14.0) (2020-09-18)


### Features

* Anonymous logs are now possible ([#194](https://github.com/AliceO2Group/Bookkeeping/issues/194)) ([93d983b](https://github.com/AliceO2Group/Bookkeeping/commit/93d983b25c090b5f96f62904e9f5880025f2ab6f))
* Associated tags now visible on log detail screen ([#193](https://github.com/AliceO2Group/Bookkeeping/issues/193)) ([0eec605](https://github.com/AliceO2Group/Bookkeeping/commit/0eec605a0a519b13bc12065140b893acbe6338a3))

## [0.13.0](https://github.com/AliceO2Group/Bookkeeping/compare/v0.6.0...v0.13.0) (2020-09-08)


### Features

* Add functionality to filter by author name ([b358524](https://github.com/AliceO2Group/Bookkeeping/commit/b3585246de0325a73d495b77e9b882e152f96c62))
* Add functionality to filter by creation date ([274174d](https://github.com/AliceO2Group/Bookkeeping/commit/274174d3feadf65da75e69dcc64dd3663a021b92))
* Add functionality to filter by title ([4e0c52e](https://github.com/AliceO2Group/Bookkeeping/commit/4e0c52ec16e8310a73e25095c7ae728a1540f1ff))
* added displaying logs by subsystem ([fa78705](https://github.com/AliceO2Group/Bookkeeping/commit/fa787051bdd20c6e3fbdd200790a99069f038818))
* added overview and detail screen for subsystem ([9ede071](https://github.com/AliceO2Group/Bookkeeping/commit/9ede0716df6d955b20804d8fe29e91be001074d4))
* Added Support Forum link to profile dropdown ([7c1bcd6](https://github.com/AliceO2Group/Bookkeeping/commit/7c1bcd6f0a0d62e611227732062d801152b4a4bd))
* added test files for subsystem-overview ([5399a6f](https://github.com/AliceO2Group/Bookkeeping/commit/5399a6f528b3bde45a1aff5dfcc032a35c08fb67))
* Rebuilt filter components to support multiple filter types through dropdowns ([d251f5d](https://github.com/AliceO2Group/Bookkeeping/commit/d251f5d07edd6ef4f9fc619d3790151cd57c224f))


### Bug Fixes

* added jsdoc return descriptions ([b9ba9c3](https://github.com/AliceO2Group/Bookkeeping/commit/b9ba9c31a2954d9e31cd9625f82f52b789cdec65))
* added log-subsystems seed ([38af419](https://github.com/AliceO2Group/Bookkeeping/commit/38af419983bbf6a139c6979cab4f6bd9f3098c43))
* added LogsBySubsystem to the index file ([8aef110](https://github.com/AliceO2Group/Bookkeeping/commit/8aef1104afd6eb999431e3619da98270f113f030))
* added subsystems to log API-source ([71de72b](https://github.com/AliceO2Group/Bookkeeping/commit/71de72bf0b2821c1340b32fe3ea30041fdee46f6))
* added subsystems to the logdetail view ([213adff](https://github.com/AliceO2Group/Bookkeeping/commit/213adffd84157dfe72e97dfd324328f544526227))
* added various syntax fixes ([2f19404](https://github.com/AliceO2Group/Bookkeeping/commit/2f194048e134b84ce00ad32be548305516a52bb7))
* fixed import issue on LogRepository ([e54391d](https://github.com/AliceO2Group/Bookkeeping/commit/e54391d0d953c45fe7b8403024128d911e12dfa1))
* fixed syntax in testsuite subsystems ([dfb937a](https://github.com/AliceO2Group/Bookkeeping/commit/dfb937ad33b34269156e9e9e2e8f3c685abcaeb4))
* Long attachment names are now wrapped, minor CSS improvements ([#180](https://github.com/AliceO2Group/Bookkeeping/issues/180)) ([4ee7ed4](https://github.com/AliceO2Group/Bookkeeping/commit/4ee7ed45a7d14cc6a117a8bae8dd05dc09f4e1a5))
* Pagination values no longer reset when navigating away from logs overview ([0c84a09](https://github.com/AliceO2Group/Bookkeeping/commit/0c84a0933aaac3b43672bb611dd948779d9c71d5))
* Prevented run numbers overflowing beyond the log details table ([#176](https://github.com/AliceO2Group/Bookkeeping/issues/176)) ([a822b84](https://github.com/AliceO2Group/Bookkeeping/commit/a822b84b1d122b10f4846c4d0691d8c8b25cf077))
* Restored row ids ([6ee1a3b](https://github.com/AliceO2Group/Bookkeeping/commit/6ee1a3b88ebeac32301bb10fc08eed6bb5d8f941))
* **docker:** unsatisfiable constraints ([cf02a6f](https://github.com/AliceO2Group/Bookkeeping/commit/cf02a6f05948a95ccbd73b90dff64bc8aa9c29e0))
* **ui:** HyperMD editor not properly removed ([ded9d7c](https://github.com/AliceO2Group/Bookkeeping/commit/ded9d7c628a4ff4ea45907a9979c9f44398e6dfa))

## [0.6.0](https://github.com/AliceO2Group/Bookkeeping/compare/v0.5.0...v0.6.0) (2020-06-26)


### Features

* added and updated controllers, routers, middleware and utils in server for attachments ([096c27c](https://github.com/AliceO2Group/Bookkeeping/commit/096c27c6c932fba5785c26a3472e9762aa8bfe52))
* Added attachment Adapter and repository ([782cb00](https://github.com/AliceO2Group/Bookkeeping/commit/782cb00356d9208aea53d7450b5121d2442f5a61))
* Added attachment dtos ([002155d](https://github.com/AliceO2Group/Bookkeeping/commit/002155d57dabd29103f780ba0800686418b7d914))
* added Attachment model ([cf0d3c4](https://github.com/AliceO2Group/Bookkeeping/commit/cf0d3c44b184ffac35694541e7d1716ccf926fcc))
* Added Attachment related DTOs and entities ([ca394a9](https://github.com/AliceO2Group/Bookkeeping/commit/ca394a94d98552e45b9231fe68af4288381ef39f))
* Added attachment related use cases ([bae2677](https://github.com/AliceO2Group/Bookkeeping/commit/bae267757f4fe0e8ae28155504af1b3979849f64))
* added attachments to openapi ([f1caee7](https://github.com/AliceO2Group/Bookkeeping/commit/f1caee79e39d4ec66599036e6ed48a2d30679b20))
* added collapse feature in generic table component ([0993678](https://github.com/AliceO2Group/Bookkeeping/commit/0993678a29ce4eae517ffb20fde699dac96eedea))
* added file and files to dtovalidator ([b2da043](https://github.com/AliceO2Group/Bookkeeping/commit/b2da04306edac271f146068cf5e0993ae83c19c0))
* Added file uploading ([8fc1b8f](https://github.com/AliceO2Group/Bookkeeping/commit/8fc1b8f31c700fbd7a81266109879dc13fbbd0bd))
* added index on Attachment mime type ([10c539c](https://github.com/AliceO2Group/Bookkeeping/commit/10c539c5ec70644da03df94310f0dbd49a78b713))
* Added middleware ([60833c4](https://github.com/AliceO2Group/Bookkeeping/commit/60833c482b9e7119c89243c1de2217eb6a5a8839))
* added middleware possibility to route builder ([099ae3c](https://github.com/AliceO2Group/Bookkeeping/commit/099ae3c6f4fe942bfe76c838da20619c289537f7))
* added OpenID integration ([267e8fe](https://github.com/AliceO2Group/Bookkeeping/commit/267e8fe8df49b9643c6f591aeefe08616c70d97d))
* added startsWith and endsWith filter in QueryBuilder ([47b3abc](https://github.com/AliceO2Group/Bookkeeping/commit/47b3abc9471526a50ffd2bdf1be1a85a251b6840))
* Added tests ([bf5e660](https://github.com/AliceO2Group/Bookkeeping/commit/bf5e66082c94755fb9f5bd7e353a148c3069ae9b))
* Added tests and test assets ([a29555b](https://github.com/AliceO2Group/Bookkeeping/commit/a29555b59825c4cdd57a0cb46ae151cd6a50a433))
* Updated and added use cases needed for attachments ([1a9fd72](https://github.com/AliceO2Group/Bookkeeping/commit/1a9fd727cb1252e1e879facee5eb4fbc0d531f13))
* Updated attachment database adapter and repo ([ff03b92](https://github.com/AliceO2Group/Bookkeeping/commit/ff03b9213dcfe26bb376e5cf1169cd3feecd1203))
* updated attachment related routers and controllers ([3bbcf99](https://github.com/AliceO2Group/Bookkeeping/commit/3bbcf99e12f56849eda82b66a2dcdfcea2542f79))
* **ui:** added Emoji hint and autocomplete ([498f8de](https://github.com/AliceO2Group/Bookkeeping/commit/498f8de363cb6cf8354a927551d7ca0e2fc2b277))
* **ui:** added links to Jira and GitHub in profile dropdown ([be4fca8](https://github.com/AliceO2Group/Bookkeeping/commit/be4fca84528bbff87909e76b09bf7b52c705903d))
* use OpenID data to link user to created logs ([00afc71](https://github.com/AliceO2Group/Bookkeeping/commit/00afc71bb0d742c6fc67caa78613158c50554cc0))


### Bug Fixes

* cleanup ([55980aa](https://github.com/AliceO2Group/Bookkeeping/commit/55980aab944b982b8291cd4bfad00abf23cba552))
* cleanup of attachmentAdapter ([90a1502](https://github.com/AliceO2Group/Bookkeeping/commit/90a15022848bf9e8d9be80df4a1792e34c830508))
* CreateTagDto can have a token in the query ([9785e7d](https://github.com/AliceO2Group/Bookkeeping/commit/9785e7d3e4aad86daba13ba0412077390efa44e4))
* Fixed some problems ([3888955](https://github.com/AliceO2Group/Bookkeeping/commit/3888955bbb62a8151e0f4ef191538bdb046d887e))
* Removed useless filename from DTO ([9bf91bb](https://github.com/AliceO2Group/Bookkeeping/commit/9bf91bb1e699d0fa048592fdddc8166b5769311b))
* **docker:** updated unsatisfiable constraints ([ee3b6ee](https://github.com/AliceO2Group/Bookkeeping/commit/ee3b6ee06e480c44f1ed8d824a2e4657adefe51a))
* **ui:** RemoteData failure can be a Framework error which are not JSON:API conform ([0ecec06](https://github.com/AliceO2Group/Bookkeeping/commit/0ecec06cd71ca60519a18259535adb86fd6522c0))
* **ui:** set column width during loading of Log overview to prevent resizing ([5d9f7bf](https://github.com/AliceO2Group/Bookkeeping/commit/5d9f7bf684abbb81f3596a3412a8091c9e48ff07))
* tag list of a log incomplete when filtering based tags ([3ad21f3](https://github.com/AliceO2Group/Bookkeeping/commit/3ad21f39deae93d2a3be79841c112158c86e280f))

## [0.5.0](https://github.com/AliceO2Group/Bookkeeping/compare/v0.4.0...v0.5.0) (2020-06-12)


### Features

* **ui:** added tag filtering with AND/OR operators to the filters component ([cf96571](https://github.com/AliceO2Group/Bookkeeping/commit/cf96571327ad2145c1d9f8f93f15c20c070c2c58))
* added between option for WhereQueryBuilder ([d37ad45](https://github.com/AliceO2Group/Bookkeeping/commit/d37ad45db4df420e05b7fdb3eb38f9038c7b434e))
* added DELETE /api/subsystems/subsystemId endpoint ([0dd0c35](https://github.com/AliceO2Group/Bookkeeping/commit/0dd0c35f32e757b9f84668b953911911612e0c0e))
* added GET /api/subsystems/subsystemId endpoint ([8e7544c](https://github.com/AliceO2Group/Bookkeeping/commit/8e7544c810d762d25152ed176c101ede9705954e))
* added GET /api/subystems endpoint ([986e7a3](https://github.com/AliceO2Group/Bookkeeping/commit/986e7a34db88f5c039ed1efbb52abd441955587f))
* added JWT configuration ([96cf435](https://github.com/AliceO2Group/Bookkeeping/commit/96cf4350b647a33049b22cb47038fd6220c5e8db))
* added markdown preview in the detail view ([fe5d9d5](https://github.com/AliceO2Group/Bookkeeping/commit/fe5d9d51ce1a987f2d8ebbcf25f9a59a4f937008))
* added not option for WhereQueryBuilder ([c11c37a](https://github.com/AliceO2Group/Bookkeeping/commit/c11c37a23b6f4339e9cb54c2654055454230eb83))
* added oneOf and allOf options for WhereQueryBuilder ([a9fbb7f](https://github.com/AliceO2Group/Bookkeeping/commit/a9fbb7f4d95ed119c79c65a1cc24d30d018f5f9d))
* added POST /api/subsystems endpoint ([ec08049](https://github.com/AliceO2Group/Bookkeeping/commit/ec080492284f80c9a2bf3770be96a082ef4fb1dc))
* allow AND/OR filtering by tag id on the logs endpoint ([3733ae2](https://github.com/AliceO2Group/Bookkeeping/commit/3733ae2e76cff6b73e46726968c677f885c0a340))
* allow deepmerging multiple objects ([3495484](https://github.com/AliceO2Group/Bookkeeping/commit/3495484122b739b4ada075ea0aeb7e022ab79d97))
* allow users to reply on other logs ([035c0bb](https://github.com/AliceO2Group/Bookkeeping/commit/035c0bb904e524a6f3d3dd943dbde1ea660b86de))
* **markdown:** Added the HyperMD lib locally and added a Markdown box instead of a generic textarea to the create screen ([faca6e1](https://github.com/AliceO2Group/Bookkeeping/commit/faca6e152ff6905ce6bc45bbc65a5c995a80f611))
* **ui:** added Alice O2 favicon ([a17b09b](https://github.com/AliceO2Group/Bookkeeping/commit/a17b09b7843b23b049df1743ed92902433493034))
* **ui:** added table-hover class ([da23191](https://github.com/AliceO2Group/Bookkeeping/commit/da23191dc8017712a4da8487d72e8bf6acfa412f))
* **ui:** added Tag detail view screen ([e508f28](https://github.com/AliceO2Group/Bookkeeping/commit/e508f28194b42879db9732f5e02c1dd3fb265744))
* **ui:** added Tag overview screen ([85c3057](https://github.com/AliceO2Group/Bookkeeping/commit/85c30570d1ea311a63fce2ab3d0c488a3038ed31))
* **ui:** include comma separated tags on the Log table view ([aee65d7](https://github.com/AliceO2Group/Bookkeeping/commit/aee65d77cea8e8bc7eb20a336749185774a0042f))
* **ui:** redirect to overview if no tag id is provided ([53d6a6f](https://github.com/AliceO2Group/Bookkeeping/commit/53d6a6ff0e513ff6a5e891b88546bd9fc7848dae))
* **ui:** scroll to the selected Log entry on detail view ([7e1cb32](https://github.com/AliceO2Group/Bookkeeping/commit/7e1cb32c5e8291ebf0e2ab2ad603221ba4189549))


### Bug Fixes

* **docker:** added bash to all targets ([7db5ad8](https://github.com/AliceO2Group/Bookkeeping/commit/7db5ad862c0d27ff23fe873685ee523c3cb6e2c4))
* **docker:** bump ca-certificates from 20191127-r1 to 20191127-r2 ([727cea4](https://github.com/AliceO2Group/Bookkeeping/commit/727cea43dedd827413882f104f770ea2e635b07c))
* **docker:** updated unsatisfiable constraints ([003c2f6](https://github.com/AliceO2Group/Bookkeeping/commit/003c2f67eb18e7b96080475507f666a9c3dc3294))
* **ui:** autoscrolling not completely going down on long Log threads ([035b455](https://github.com/AliceO2Group/Bookkeeping/commit/035b45553c01577295558fc60a7941be452e2ad7))
* **ui:** trigger scrollTo on both create and update ([59c6ebc](https://github.com/AliceO2Group/Bookkeeping/commit/59c6ebc2826482502f5fbb9da2901bed7ecbac29))
* **ui:** use ternary instead of boolean expression as an expression wil result in a false text ([e9ab282](https://github.com/AliceO2Group/Bookkeeping/commit/e9ab2824a681768c89740013fc35fcd0fe09fd43))
* **ui:** width of Markdown box when creating an entry should be 100% ([2271219](https://github.com/AliceO2Group/Bookkeeping/commit/2271219de3e212f7f6ffe5e2851c8f79024df5f4))
* do not call process.exit in test modus as this affects mocha ([9ad965b](https://github.com/AliceO2Group/Bookkeeping/commit/9ad965b60109267b3052a729031d024b7c30646c))
* resolved issues ([eb4c1a4](https://github.com/AliceO2Group/Bookkeeping/commit/eb4c1a4aea0ac624ae8b143e8736abe7c149ef7a))
* toTreeView should traverse all children ([677377b](https://github.com/AliceO2Group/Bookkeeping/commit/677377b6c72293ed5cfae3dd6a7198b4b0b0c399))
* use 201 for Created instead of 301, naming of variables ([b2477d9](https://github.com/AliceO2Group/Bookkeeping/commit/b2477d96efe810ab42685b0eb743062df4543822))

## [0.4.0](https://github.com/AliceO2Group/Bookkeeping/compare/v0.3.0...v0.4.0) (2020-05-29)


### Features

* Added association execution on models ([e2faf43](https://github.com/AliceO2Group/Bookkeeping/commit/e2faf43b7be5cde7255f3d70d4da47c149ac3e09))
* added associations on log, run and user ([ea979d3](https://github.com/AliceO2Group/Bookkeeping/commit/ea979d35503c65df4c8f579f6bbff4c1fa1ef3c1))
* Added automatic timestamps ([3953877](https://github.com/AliceO2Group/Bookkeeping/commit/3953877ea3a72b02ca02e16e8330b6639eb661d3))
* Added create log screen ([8b0ff45](https://github.com/AliceO2Group/Bookkeeping/commit/8b0ff456c956ae83f5826f21317db5d65710b3cc))
* added DELETE /api/tags/:tagId endpoint ([b9aa839](https://github.com/AliceO2Group/Bookkeeping/commit/b9aa839a2342f407ec18115ea2e6add362ade110))
* Added epn role model and migration ([7a83ee3](https://github.com/AliceO2Group/Bookkeeping/commit/7a83ee3bcd30b0efce2723aa18c49f87dc6a234a))
* added Epn, FLp, Log, Run, Tag and User models ([322b739](https://github.com/AliceO2Group/Bookkeeping/commit/322b739637d44fdeb5dc17cbef93feef3c360440))
* Added flp role model and migration ([56c2608](https://github.com/AliceO2Group/Bookkeeping/commit/56c2608a0e27ab026b9b010215e73a7615a4edf2))
* added GET /api/logs/{logId}/tree endpoint ([031899e](https://github.com/AliceO2Group/Bookkeeping/commit/031899e0a4e1dd70a961741fa84e86b6d546cd3b))
* added GET /api/tags endpoint ([784c17d](https://github.com/AliceO2Group/Bookkeeping/commit/784c17d8027ed8e80fded23a30f031e0de9dd75b))
* added GET /api/tags endpoint ([7911fcf](https://github.com/AliceO2Group/Bookkeeping/commit/7911fcf9618822c0a56b5127ace5d7fa1199a215))
* added GET /api/tags/{tagId} endpoint ([b2d5f62](https://github.com/AliceO2Group/Bookkeeping/commit/b2d5f628b66ff6f79d5fe2a5d04df993da634733))
* added GET /api/tags/{tagId}/logs endpoint ([f6d4918](https://github.com/AliceO2Group/Bookkeeping/commit/f6d4918d34b4801c0f45389a71f9861ab2163740))
* added GET /logs/{logId}/tags endpoint ([b15508e](https://github.com/AliceO2Group/Bookkeeping/commit/b15508eb74c49c7393fd927be7532e10908613b2))
* added GET /logs/{logId}/tags endpoint ([e9699d4](https://github.com/AliceO2Group/Bookkeeping/commit/e9699d4713586a947b6d22ed6dc3b5636e7a38f6))
* added indexes on Log ([e804ebb](https://github.com/AliceO2Group/Bookkeeping/commit/e804ebb24a9c740453c273a7da87dc0034d7d638))
* added indexes on the subtype and origin of Log ([85d82c5](https://github.com/AliceO2Group/Bookkeeping/commit/85d82c52fae16d327dd855df74a2d48563a94c7f))
* Added log model and migration ([801aaf6](https://github.com/AliceO2Group/Bookkeeping/commit/801aaf626c8937a011a48a5322c7e50f6cd64538))
* Added logruns and add associations migration ([bf208e8](https://github.com/AliceO2Group/Bookkeeping/commit/bf208e8c09ee936d38940b0a58ceb2ea72ba0e9a))
* added meta section to GET /api/logs ([b50cc92](https://github.com/AliceO2Group/Bookkeeping/commit/b50cc92f4586a01d4ee372d2d25ad73ff6f353e1))
* Added more models to index ([1fc6549](https://github.com/AliceO2Group/Bookkeeping/commit/1fc65498a735d38f633fee314114bf63f9432efa))
* added multiple /tags endpoints ([09d8c83](https://github.com/AliceO2Group/Bookkeeping/commit/09d8c8373c791c0a87547680290ce2d91c6489e6))
* added OpenAPI converter ([0614c25](https://github.com/AliceO2Group/Bookkeeping/commit/0614c25098e620525d7ff97814c04fbe07da40e1))
* added option to configure database port ([2df0905](https://github.com/AliceO2Group/Bookkeeping/commit/2df09056d6b27ef8fa344fdc7f37df066ad84726))
* added origin filtering on /api/logs ([8496133](https://github.com/AliceO2Group/Bookkeeping/commit/8496133b4eedb052ed5ce02468ebcd1f7c7fb2f2))
* added POST /api/tags endpoint ([dd4fbca](https://github.com/AliceO2Group/Bookkeeping/commit/dd4fbca8453bef49187f8452cecc32e69bede144))
* added Subsystem model ([91708ee](https://github.com/AliceO2Group/Bookkeeping/commit/91708eec017cb3b8ca8bb119c8e518578014786f))
* added Swagger UI integration ([679b153](https://github.com/AliceO2Group/Bookkeeping/commit/679b15321b310a25606912edbaf8cc6eebaf15d8))
* added tags ([bce046f](https://github.com/AliceO2Group/Bookkeeping/commit/bce046fc8aca794211b09831f1304309e5b2548c))
* Added working log pagination (with hardcoded logs per page) ([2cc3f1d](https://github.com/AliceO2Group/Bookkeeping/commit/2cc3f1d95e74783a626e4c6f8429021b02c6e94e))
* allow filtering by parent log id ([31b7ad9](https://github.com/AliceO2Group/Bookkeeping/commit/31b7ad9f12f4fd20107e2e36106cf1e15d4da585))
* allow filtering by root log id ([9b031f6](https://github.com/AliceO2Group/Bookkeeping/commit/9b031f650c6846b709c53a44244142d4516ae545))
* Allowed user to select amount of logs per page ([ba3440f](https://github.com/AliceO2Group/Bookkeeping/commit/ba3440fcfc39f924d4a86d8f6785f6b16f1dca10))
* overview pagination ([0f0c2b9](https://github.com/AliceO2Group/Bookkeeping/commit/0f0c2b9ef71dfe0f28cf93dd0340742fdce44b89))
* **openapi:** added default response UnexpectedError ([d9b525e](https://github.com/AliceO2Group/Bookkeeping/commit/d9b525e832f13975dfb50499dc760f0111d4df05))
* **openapi:** added IBM OpenAPI validator ([3c66898](https://github.com/AliceO2Group/Bookkeeping/commit/3c6689865bfa86f0f07deac16c596ee6d3e45f01))
* **openapi:** added security scheme ([21d8e76](https://github.com/AliceO2Group/Bookkeeping/commit/21d8e76c0aa8482712628d3521a12a4df59fa014))
* **ui:** added loading spinner ([a56ae58](https://github.com/AliceO2Group/Bookkeeping/commit/a56ae58e8aeb629361e3781142f22f45d7505474))
* Added run model and migration ([a9a3daa](https://github.com/AliceO2Group/Bookkeeping/commit/a9a3daac291460a9fb9b8acdc64a1e07f16ee009))
* Added tags association ([8055798](https://github.com/AliceO2Group/Bookkeeping/commit/80557983ffd432423cbfef384f2781096e80fa70))
* allow pagination on /api/logs ([b7a3e5a](https://github.com/AliceO2Group/Bookkeeping/commit/b7a3e5a25ecfbf433247cae6b8f5b80e2230a06a))
* allow sorting on /api/logs ([3b574d9](https://github.com/AliceO2Group/Bookkeeping/commit/3b574d9d1a9ff053f55c6809cd10fca2bc246776))
* detail view of a Log should use the tree format ([183f058](https://github.com/AliceO2Group/Bookkeeping/commit/183f058019c722be4a3130844f573309ce48087a))
* **ui:** added width steps of 5% ([2d20784](https://github.com/AliceO2Group/Bookkeeping/commit/2d20784622611d7827000823db19f20b3bceb743))
* Added tag model and migration ([eecf12e](https://github.com/AliceO2Group/Bookkeeping/commit/eecf12eaceac8416e5a7cd6ae1022bb26eab25b5))
* added timezone config ([3d85e16](https://github.com/AliceO2Group/Bookkeeping/commit/3d85e16ba6526fb4c8f6337898fc368a1ed01aa8))
* Added user model and migration ([3403a4f](https://github.com/AliceO2Group/Bookkeeping/commit/3403a4fa56145a0d6dd7ca25be9485c975a638a9))
* dedicated Docker Compose for staging ([3dec5cf](https://github.com/AliceO2Group/Bookkeeping/commit/3dec5cff73c4ae62b33ba00dec9607a500af39ff))
* filtering on GET /api/logs ([f20dcb0](https://github.com/AliceO2Group/Bookkeeping/commit/f20dcb07bdfdd67ad7905cbd216a649823391f82))
* Implemented a generic object-to-table mapper ([7dbce76](https://github.com/AliceO2Group/Bookkeeping/commit/7dbce765e8e9ef0538ea5d1cb1647c4865d61ede))


### Bug Fixes

* count should not include associations ([d08d92c](https://github.com/AliceO2Group/Bookkeeping/commit/d08d92cd2983c51efc5c336566e112a7b225806d))
* DTO validation should not abort early ([d3f5b31](https://github.com/AliceO2Group/Bookkeeping/commit/d3f5b31f0ea3932caf802aa800712300ba0750b2))
* methods of QueryBuilder should return the instance ([656a009](https://github.com/AliceO2Group/Bookkeeping/commit/656a009e340cba94e6b28c230b35715e4cccc7c6))
* **database:** include charset and collate in database creation ([03ce9c6](https://github.com/AliceO2Group/Bookkeeping/commit/03ce9c6b00eee8a9e6048f70155c6a8b5b677f1a))
* **database:** removed unnecessary foreign key specification ([3d657bf](https://github.com/AliceO2Group/Bookkeeping/commit/3d657bf66c1f5d3f5c43f91fd4902b62714cc358))
* **database:** set migrationStorageTableName value in the configuration ([d1e1c7c](https://github.com/AliceO2Group/Bookkeeping/commit/d1e1c7c3179c8114de90c5ccb97cb66687f1fb28))
* **docker:** include spec directory ([12bf56c](https://github.com/AliceO2Group/Bookkeeping/commit/12bf56c6b69f385026e6629823008e0c58f1026b))
* **license:** added missing file headers ([a5d7961](https://github.com/AliceO2Group/Bookkeeping/commit/a5d79619e255f6b008c8faf22882b6bf1344aa9d))
* **openapi:** 404 response should not be a Bad Request ([c885e52](https://github.com/AliceO2Group/Bookkeeping/commit/c885e527a443b56784811907699224dae6e2ee7c))
* **openapi:** added missing request bodies ([c95fb31](https://github.com/AliceO2Group/Bookkeeping/commit/c95fb3172e4ae7bbf52d12aef21c4d0255b09f0a))
* **openapi:** added missing request body for POST /api/logs ([400d6ec](https://github.com/AliceO2Group/Bookkeeping/commit/400d6ece6426706b61288f8aafcdb4840a2275f0))
* **openapi:** added missing request body for POST /api/tags ([490c944](https://github.com/AliceO2Group/Bookkeeping/commit/490c944a60fed69f7e4dfc09b0f166b8e75f274a))
* **openapi:** an entity id must be atleast 1 ([8035efe](https://github.com/AliceO2Group/Bookkeeping/commit/8035efecaa7d73bc313f13d42382a2ddc02f7df1))
* **openapi:** query parameters should have style deepObject ([e2e240f](https://github.com/AliceO2Group/Bookkeeping/commit/e2e240fc77f31e2a4deab83a7d1938c9ce030920))
* **openapi:** switched description of LogText and LogTitle ([057a3f3](https://github.com/AliceO2Group/Bookkeeping/commit/057a3f3ed8b439590c09a937b895502b83c692ca))
* **openapi:** use $ref requesty bodies schema's ([c996044](https://github.com/AliceO2Group/Bookkeeping/commit/c99604432069a89efa002c5ff6029d8a3fbd1f28))
* **ui:** added viewport meta tag ([2980584](https://github.com/AliceO2Group/Bookkeeping/commit/29805842cc47e6a0025a668af4c9cc358ec49ad9))
* **ui:** filter limiting now working properly ([e139aef](https://github.com/AliceO2Group/Bookkeeping/commit/e139aef6c66595f6fe20017fa85c7b98fe50a1bc))
* **ui:** removed bottom margin of table ([e11543b](https://github.com/AliceO2Group/Bookkeeping/commit/e11543b815230b7aea46ee8d95ecb4d227ee2da4))
* **ui:** table should have a header and body group ([101a0fa](https://github.com/AliceO2Group/Bookkeeping/commit/101a0faa738d537e13d24ff940cb93179b186ad0))
* added missing fields ([ac9b3ba](https://github.com/AliceO2Group/Bookkeeping/commit/ac9b3ba400a420860acfed53c7a1e1d797f7a735))
* Added mount of scripts directory in the container ([a6b7f74](https://github.com/AliceO2Group/Bookkeeping/commit/a6b7f744bd223aa1a3ff96ffb13d7b5bec1f1afb))
* Added some options to user log association ([0705aae](https://github.com/AliceO2Group/Bookkeeping/commit/0705aae287981d06de805acd3c361f39dbf7ab99))
* Added user seeder ([c867114](https://github.com/AliceO2Group/Bookkeeping/commit/c867114b8eb6cc4508475f15a8805f0af5d7f1b4))
* changed capitalized drop table names to lowercase ([32f3347](https://github.com/AliceO2Group/Bookkeeping/commit/32f334739a09db86f9325f5dc3779dd1474ab645))
* changed user 0 to 1 ([5b3ff32](https://github.com/AliceO2Group/Bookkeeping/commit/5b3ff32f83b8f342f844e924158a716d92e2f4c6))
* Cleaned seeders ([8a19a44](https://github.com/AliceO2Group/Bookkeeping/commit/8a19a4415064512bae63b09fb5c5db428eb5b5f8))
* Get the headers dynamically and filter out the field not needed for the table ([99a31f4](https://github.com/AliceO2Group/Bookkeeping/commit/99a31f4592b5104cc6594645fff7ae3a1fe46bb9))
* Log detail no longer shows error on refresh ([2194aca](https://github.com/AliceO2Group/Bookkeeping/commit/2194aca52e0c4c4e4060d268c5fd2cfbe4e74c96))
* overview table column mapping ([ba04766](https://github.com/AliceO2Group/Bookkeeping/commit/ba04766c8ea22601e38461035d4a02273981b674))
* removed id ([e80d1d0](https://github.com/AliceO2Group/Bookkeeping/commit/e80d1d09d41629d5a2e032b34cf90c24549359e3))
* removed migration skeleton ([f03a595](https://github.com/AliceO2Group/Bookkeeping/commit/f03a5957ed72171cc25f7fa428881eea75a038b9))
* Renamed Log.js to log.js ([5b3a78f](https://github.com/AliceO2Group/Bookkeeping/commit/5b3a78f433f37fd606245dfd87d2c75b7b0b9365))
* Restored filtering functionality ([0df675a](https://github.com/AliceO2Group/Bookkeeping/commit/0df675ac2207cc9b98390655bb15f1c8cde89a65))
* **ui:** removed bottom margin of table ([8e2cfc7](https://github.com/AliceO2Group/Bookkeeping/commit/8e2cfc757be3e0d7a35ba5f9b04443f3ab41b436))
* **ui:** table should have a header and body group ([0ae99f8](https://github.com/AliceO2Group/Bookkeeping/commit/0ae99f8ecd1775b8f9c424977f49a6b9c6177e6e))
* log user relation ([ddd0d2e](https://github.com/AliceO2Group/Bookkeeping/commit/ddd0d2ee99dbeb2fcf8356009b86d7ab95eab1c2))
* re-create database in the test environment ([0aad7ea](https://github.com/AliceO2Group/Bookkeeping/commit/0aad7ea960607fc69de0ef72321b5b43e70325ea))
* renamed model flproles to flprole ([f135ee7](https://github.com/AliceO2Group/Bookkeeping/commit/f135ee72be509d0769c8dd64c88fbb5e710897d7))
* renamed runs tablename ([71d6a93](https://github.com/AliceO2Group/Bookkeeping/commit/71d6a93553aff06800a2e2963fda775a256f2678))
* restored original casing of userid in the Log adapter ([4430ee1](https://github.com/AliceO2Group/Bookkeeping/commit/4430ee1898405e5b51d4d865dfeaa90f16105adf))
* snake_cased table names ([97d1a26](https://github.com/AliceO2Group/Bookkeeping/commit/97d1a26846cac8ba751278dca511242a726435f8))
* user_id cant be 0 ([830f1b3](https://github.com/AliceO2Group/Bookkeeping/commit/830f1b3b8aa2f21ae0c7aa23b521c40111430321))
* wrong arg use ([6963305](https://github.com/AliceO2Group/Bookkeeping/commit/6963305837cc7553323c87ce68754c18e9b994ac))

# [0.3.0](https://github.com/AliceO2Group/Bookkeeping/compare/v0.2.0...v0.3.0) (2020-05-08)


### Bug Fixes

* Added executable permission on docker build script ([2299c2d](https://github.com/AliceO2Group/Bookkeeping/commit/2299c2de9f11929e30b0d7a3f189bd2448bf5fd7))
* addressed bug that brought down code coverage ([9d6608f](https://github.com/AliceO2Group/Bookkeeping/commit/9d6608f7aeb798bcf744b72827c67d33267efcdf))
* Addressed bug which would cause log detail page to fetch every log entry ([2a87b58](https://github.com/AliceO2Group/Bookkeeping/commit/2a87b5824f0fcea2b2e3e8a42c5eee88eb5892f1))
* database should use UTF-8 encoding ([344c1c9](https://github.com/AliceO2Group/Bookkeeping/commit/344c1c9ddab572da314dc07fcdbf0173a0699cf5))
* Fix the mapping error (x is undefined)  in the detail view ([60eda29](https://github.com/AliceO2Group/Bookkeeping/commit/60eda293793dab1947845900b335052688d9b9a1))
* route error handler should distinguish between async and regular functions ([5bbd025](https://github.com/AliceO2Group/Bookkeeping/commit/5bbd025a28d33bf3746a5b0e8e0bd76677daa197))
* use try catch to return instead of Promise catch ([7373267](https://github.com/AliceO2Group/Bookkeeping/commit/7373267b9f8363353161bf21c5b3a0d3183f5117))
* **docker:** added missing node_modules volume ([cce1233](https://github.com/AliceO2Group/Bookkeeping/commit/cce123384c7e945ffb2bde9405b44184ce40982e))
* **docker:** production compose should expose port 80 ([302c745](https://github.com/AliceO2Group/Bookkeeping/commit/302c745ae7e601bb5c1e211968ffd16514255c47))
* **docker:** wait for database to be up ([c6c3fd7](https://github.com/AliceO2Group/Bookkeeping/commit/c6c3fd79a8be8ec57818f5e9255228ed201c6f22))
* **spec:** use relative instead of absolute server url ([90d7cb8](https://github.com/AliceO2Group/Bookkeeping/commit/90d7cb86eca90a44df5daa0c5e7656d8336e3d6d))
* **test:** test should only start the application once ([df16d2d](https://github.com/AliceO2Group/Bookkeeping/commit/df16d2de56ed46eec1a09ad9077309ee15896bda))


### Features

* added Application interface ([3c3b488](https://github.com/AliceO2Group/Bookkeeping/commit/3c3b488c3fe315d309da980445d50cd795153b70))
* added Configuration ([57655be](https://github.com/AliceO2Group/Bookkeeping/commit/57655be667cd6828449123468b2738ff4bc2a3dd))
* added count method to Repository ([d8319b5](https://github.com/AliceO2Group/Bookkeeping/commit/d8319b55bee85c0c57b7a429ab2b6f6da4b0ef6e))
* added CreateLogUseCase ([5e24f73](https://github.com/AliceO2Group/Bookkeeping/commit/5e24f73fdb436f01bf9e9eaad3f13ab3ea1ab14b))
* added Database interface ([fdf97e2](https://github.com/AliceO2Group/Bookkeeping/commit/fdf97e2e8c6a3b8b1ed9c5efec1dd85870014324))
* added dedicated test database ([0e905a5](https://github.com/AliceO2Group/Bookkeeping/commit/0e905a584a6d4e9862f74776a4df4d319fdf924e))
* added GetDeployInformationUseCase ([eac217f](https://github.com/AliceO2Group/Bookkeeping/commit/eac217fe49bdc193cf637772af21e933683e9e97))
* added isInTestMode method to Application ([e56c70d](https://github.com/AliceO2Group/Bookkeeping/commit/e56c70dd72b514c2f9193a59f1ed03c7556bf4d5))
* added Log adapter ([fed335a](https://github.com/AliceO2Group/Bookkeeping/commit/fed335a73dae483b9be3794b90e448154dcf1031))
* added Log model and repository implementation ([be96df7](https://github.com/AliceO2Group/Bookkeeping/commit/be96df7188ac6d0396738d4404952b9883ee8526))
* added Logger interface and implementation ([015859b](https://github.com/AliceO2Group/Bookkeeping/commit/015859b1a3460fc78cfaf56193bd2d7eddf4df3f))
* added population sql ([cc1d9b5](https://github.com/AliceO2Group/Bookkeeping/commit/cc1d9b5054b6e5ae1bf78870e1811c70bddeae2d))
* added Sequelize CLI ([d45658b](https://github.com/AliceO2Group/Bookkeeping/commit/d45658bdb8a66383a6ad29c674a04d86cf0da56f))
* added Sequelize database ([a5d80b8](https://github.com/AliceO2Group/Bookkeeping/commit/a5d80b87dc349401d6df3fd22498c1ffa9f43d45))
* added Sequelize migration ([bcdfb40](https://github.com/AliceO2Group/Bookkeeping/commit/bcdfb40940795e5e96d70e0efe7d7ca75b64ffb2))
* added Sequelize seeder ([b3301c7](https://github.com/AliceO2Group/Bookkeeping/commit/b3301c7ba2332f117ece3d2194da7ad03882403c))
* added Structure package ([ca7dcc6](https://github.com/AliceO2Group/Bookkeeping/commit/ca7dcc657b6d0e5a20ee6715f54aa7579cf0040d))
* added TransactionHelper ([4649722](https://github.com/AliceO2Group/Bookkeeping/commit/4649722160b94408c546bde6e0154e0f77ce002b))
* implemented graceful shutdown process ([0088052](https://github.com/AliceO2Group/Bookkeeping/commit/0088052b74dce052231efe87e401658ccf0c3687))
* mount MariaDB data directory on host ([11f0e56](https://github.com/AliceO2Group/Bookkeeping/commit/11f0e567535933d3c669d965e5a811f8cf805172))



# [0.2.0](https://github.com/AliceO2Group/Bookkeeping/compare/v0.1.0...v0.2.0) (2020-04-24)


### Bug Fixes

* **docker:** production compose should expose port 80 ([302c745](https://github.com/AliceO2Group/Bookkeeping/commit/302c745ae7e601bb5c1e211968ffd16514255c47))
* **docs:** markdown depth ([a30cbb6](https://github.com/AliceO2Group/Bookkeeping/commit/a30cbb617a27fddfed2436358c838e8a290d621e))
* Added code for coverage compatibility in the tests ([8301188](https://github.com/AliceO2Group/Bookkeeping/commit/8301188b08f97ca779dd833d5256b7e0715d1460))
* Added licenses ([fd0a064](https://github.com/AliceO2Group/Bookkeeping/commit/fd0a0644c734cd117347d9a6cd4d0785bc192198))
* Adjusted in indent in Model.js ([e80ae57](https://github.com/AliceO2Group/Bookkeeping/commit/e80ae5702e5fb8ba872e07ba1943e58aebbc40a5))
* Changed the structure of the tests and added an empty line between methods in Overview.js ([ce16582](https://github.com/AliceO2Group/Bookkeeping/commit/ce16582c1b0418a62a73fb652992b9d0a2a07933))
* Extended timeout on the filter test ([2ae6781](https://github.com/AliceO2Group/Bookkeeping/commit/2ae67812d188d3d01d99c240ed6ef92593e8830a))
* Fixed appendPath utility and its test ([334d4c2](https://github.com/AliceO2Group/Bookkeeping/commit/334d4c2a688a29ccf70d7b01e6a2738df504144e))
* Fixed deepmerge in appendPath utility ([2d51a70](https://github.com/AliceO2Group/Bookkeeping/commit/2d51a70899bb34ab630f74affa88c3e9e6cf90dd))
* Fixed indentation ([4fc26d6](https://github.com/AliceO2Group/Bookkeeping/commit/4fc26d61c3d801f491afc23df537ae235d7cd088))
* Fixed jdoc in controllers and routes ([ca86375](https://github.com/AliceO2Group/Bookkeeping/commit/ca8637565bd94c6a29fe0ad46c84802de13914d1))
* Fixed linting erros ([d201276](https://github.com/AliceO2Group/Bookkeeping/commit/d20127685c87484730cfcf45662e9f52333b6814))
* Fixed route argument inheritance issue ([a8134fd](https://github.com/AliceO2Group/Bookkeeping/commit/a8134fd3fe92808782a4b969870a8b905b78dd72))
* Fixed the compatiblity issue with Firefox ([70b7d1a](https://github.com/AliceO2Group/Bookkeeping/commit/70b7d1a07e88487468b3129f22649639511d81f2))
* NGINX does not yet have a production configuration ([94955e1](https://github.com/AliceO2Group/Bookkeeping/commit/94955e13d71556ae41d2b29cbc7dbcd4ab4f7ca3))
* Removed the tags header, added comment in the start-dev script for its purpose ([2424e0b](https://github.com/AliceO2Group/Bookkeeping/commit/2424e0b0b8d9b735ba1af59f41ac45a75ab99123))
* Renamed tag and user controller to be a bit more verbose ([b0de0c6](https://github.com/AliceO2Group/Bookkeeping/commit/b0de0c62f285f916035bbc9e2205f2532d1f7fb3))
* route /tag is not plural ([efecacd](https://github.com/AliceO2Group/Bookkeeping/commit/efecacd73316fe40de2c687c73e666fa92d39ed8))
* starting the application via NPM not Node ([860b5ab](https://github.com/AliceO2Group/Bookkeeping/commit/860b5aba8b161002bc41e24ada520a5457aa34a5))
* starting the application via NPM not Node ([8d444a9](https://github.com/AliceO2Group/Bookkeeping/commit/8d444a91f32358972628bbdb7f3f6328bf392b44))


### Features

* Added appendPath to route builder ([d3d3ebd](https://github.com/AliceO2Group/Bookkeeping/commit/d3d3ebd7a8db7454e6d40bb2b5a9458f58980e7d))
* added appendPath utility ([9a740ad](https://github.com/AliceO2Group/Bookkeeping/commit/9a740ad4d3bbe7d31857e72c9099012e62ea9704))
* Added attachment endpoint ([dfba079](https://github.com/AliceO2Group/Bookkeeping/commit/dfba079de104e199c70d10311be468ed3fad8f77))
* Added auth endpoints ([39066f8](https://github.com/AliceO2Group/Bookkeeping/commit/39066f836ed10374a052f62ef5e348299d5886f6))
* Added createpdf endpoint ([724f854](https://github.com/AliceO2Group/Bookkeeping/commit/724f85462f11f4adf9adb685e0cddd67ff28de61))
* Added deepmerge dependency ([e854ac3](https://github.com/AliceO2Group/Bookkeeping/commit/e854ac3ca4538538746d7e19ff413e4edc5ee215))
* Added deepmerge wrapper ([0e1ea71](https://github.com/AliceO2Group/Bookkeeping/commit/0e1ea719c46e25c75e843c0437d8205c5fa9d9e8))
* Added detail screen ([e0bc9e3](https://github.com/AliceO2Group/Bookkeeping/commit/e0bc9e30b701cae19014c7c0a6c83fb87de93c6c))
* Added flp endpoint ([6f0c890](https://github.com/AliceO2Group/Bookkeeping/commit/6f0c8907af9efaffc6df22069e4d88468b257901))
* added GetAllLogsUseCase ([64eeb62](https://github.com/AliceO2Group/Bookkeeping/commit/64eeb62c00f833a0bf6202c2ab29a4964e7c2fb2))
* added GetServerInformationUseCase ([c368b20](https://github.com/AliceO2Group/Bookkeeping/commit/c368b2019a3d388e11d3f69779347f8f21fd5a9e))
* Added logs endpoint ([dc85779](https://github.com/AliceO2Group/Bookkeeping/commit/dc85779ddd7b3bf6c08cc84043962277de62da9a))
* added Nginx integration ([0d7868a](https://github.com/AliceO2Group/Bookkeeping/commit/0d7868a05ff4dc794b8f3d9a0387b7814a095d10))
* Added overviews endpoint ([57b64bb](https://github.com/AliceO2Group/Bookkeeping/commit/57b64bb5f0e0d16ac577932872c7fd1194de1b96))
* Added reusable table components and start on the mock table with static data ([e899de4](https://github.com/AliceO2Group/Bookkeeping/commit/e899de4cc8f437a813ae3a58e5adac3c5d240cce))
* Added routerBuilder ([995f8a1](https://github.com/AliceO2Group/Bookkeeping/commit/995f8a1532367798fba175cb7855cb6f22c827b5))
* Added runs endpoint ([8e1c15a](https://github.com/AliceO2Group/Bookkeeping/commit/8e1c15a4873656c08df23ef8a750c7e1a34da800))
* Added settings endpoint ([1b03bf7](https://github.com/AliceO2Group/Bookkeeping/commit/1b03bf70e42d295e4b48490e3cd87ff73120a377))
* Added subsystem controller ([7564524](https://github.com/AliceO2Group/Bookkeeping/commit/7564524e6e99c069f6534836b186dae91b432db6))
* Added subsystems router ([521c828](https://github.com/AliceO2Group/Bookkeeping/commit/521c8282b0e302d6bfe8093372959da638d0737d))
* Added tags controller and route ([00866d1](https://github.com/AliceO2Group/Bookkeeping/commit/00866d1339bf1ca6b9122f915bdd043af6eac0e5))
* Added tests ([a7e1047](https://github.com/AliceO2Group/Bookkeeping/commit/a7e1047b3b42418024ae453d3cc2142f1b89b895))
* Added user controller ([c0a5f75](https://github.com/AliceO2Group/Bookkeeping/commit/c0a5f75111287de5ebf7292e8234d21d0d69f4ac))
* Added user route ([4b3506d](https://github.com/AliceO2Group/Bookkeeping/commit/4b3506d1655c46132669c32f6483bee099c8db22))
* Added utils index ([8cffbbd](https://github.com/AliceO2Group/Bookkeeping/commit/8cffbbd6854d210a70818dc62606970447f00107))
* allow Framework to override interfaces ([623181d](https://github.com/AliceO2Group/Bookkeeping/commit/623181d9191190e4ce3d27782d82f12589cc39b5))
* Codecov integration for backend ([032ea1c](https://github.com/AliceO2Group/Bookkeeping/commit/032ea1c29ff5f6253ba0a9103118d485d3384e3b))
* ESLint integration ([c86b116](https://github.com/AliceO2Group/Bookkeeping/commit/c86b1166f558839c920c267ea86b58f72b2b89df))
* GitHub actions integrations for backend ([db06cb3](https://github.com/AliceO2Group/Bookkeeping/commit/db06cb396081227e4a9e493ace7f10f92beb5c0f))
* GitHub actions integrations for frontend ([d5dd04f](https://github.com/AliceO2Group/Bookkeeping/commit/d5dd04f773f8f0f40091ebb15e6e99894c41684a))
* GitHub actions integrations for spec ([db62696](https://github.com/AliceO2Group/Bookkeeping/commit/db62696bcd167fda789b92ae6cd01922d2babece))
* Got filtering working, reflects on the actual table now ([5b56dcc](https://github.com/AliceO2Group/Bookkeeping/commit/5b56dcc511a468666688a046138fdc92fa0afcff))
* Upgraded appendPath utility ([40f366b](https://github.com/AliceO2Group/Bookkeeping/commit/40f366b1964536c87de6efdbdc3f081d0e45c9b8))

# [0.1.0](https://github.com/AliceO2Group/Bookkeeping/compare/v0.0.0...v0.1.0) (2020-03-03)


### Features

* added Nginx integration ([fb27bef](https://github.com/AliceO2Group/Bookkeeping/commit/fb27befe2b55800c3666aab501a0834d7bf0ed96))
* added Nginx integration ([0d7868a](https://github.com/AliceO2Group/Bookkeeping/commit/0d7868a05ff4dc794b8f3d9a0387b7814a095d10))
* Code coverage reporting to Codecov ([42ebcee](https://github.com/AliceO2Group/Bookkeeping/commit/42ebcee817ee1581d2b2f60a7c5a990b6b8732a6))
* Codecov integration for backend ([032ea1c](https://github.com/AliceO2Group/Bookkeeping/commit/032ea1c29ff5f6253ba0a9103118d485d3384e3b))
* Continuous Integration using GitHub actions ([9939709](https://github.com/AliceO2Group/Bookkeeping/commit/993970923bf2be95469043057e02f84f1cc953b4))
* ESLint integration ([9ce0624](https://github.com/AliceO2Group/Bookkeeping/commit/9ce06241103f9b5891ca56ff2e771002cb245cd6))
* ESLint integration ([c86b116](https://github.com/AliceO2Group/Bookkeeping/commit/c86b1166f558839c920c267ea86b58f72b2b89df))
* GitHub actions integrations for backend ([db06cb3](https://github.com/AliceO2Group/Bookkeeping/commit/db06cb396081227e4a9e493ace7f10f92beb5c0f))
* GitHub actions integrations for frontend ([d5dd04f](https://github.com/AliceO2Group/Bookkeeping/commit/d5dd04f773f8f0f40091ebb15e6e99894c41684a))
* GitHub actions integrations for spec ([db62696](https://github.com/AliceO2Group/Bookkeeping/commit/db62696bcd167fda789b92ae6cd01922d2babece))<|MERGE_RESOLUTION|>--- conflicted
+++ resolved
@@ -2,7 +2,6 @@
 
 All notable changes to this project will be documented in this file. See [standard-version](https://github.com/conventional-changelog/standard-version) for commit guidelines.
 
-<<<<<<< HEAD
 ## [0.42.0](https://github.com/AliceO2Group/Bookkeeping/releases/tag/%40aliceo2%2Fbookkeeping%400.40.0)
 * Notable changes for users:
   * Added exta run fields for ccdb in the run details
@@ -12,7 +11,7 @@
       * `startOfDataTransfer`, `endOfDataTransfer`, `ctf, tf, other` file size/count are added to the run object.
     * `PATCH`
       * `startOfDataTransfer`, `endOfDataTransfer`, `ctf, tf, other` file size/count are added to update run by run number.
-=======
+
 ## [0.41.0](https://github.com/AliceO2Group/Bookkeeping/releases/tag/%40aliceo2%2Fbookkeeping%400.41.0)
 * Notable changes for users:
   * Efficiency per detector and Time between runs are now displayed on LHC fill details
@@ -22,7 +21,6 @@
   * A toggle in user actions is present to display timestamps as unix timestamps instead of local dates
   * Accents are now handled in file names
 
->>>>>>> 16d6cdcf
 ## [0.40.0](https://github.com/AliceO2Group/Bookkeeping/releases/tag/%40aliceo2%2Fbookkeeping%400.40.0)
 * Notable changes for users:
   * Fix synthetic run definition computation
