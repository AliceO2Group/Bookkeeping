--- conflicted
+++ resolved
@@ -4,11 +4,8 @@
 
 ## [0.41.0](https://github.com/AliceO2Group/Bookkeeping/releases/tag/%40aliceo2%2Fbookkeeping%400.41.0)
 * Notable changes for users:
-<<<<<<< HEAD
   * Efficiency per detector is now displayed on LHC fill details
-=======
   * Accent are now handled in file names
->>>>>>> f6c3ccd3
 
 ## [0.40.0](https://github.com/AliceO2Group/Bookkeeping/releases/tag/%40aliceo2%2Fbookkeeping%400.40.0)
 * Notable changes for users:
