# Changelog

All notable changes to this project will be documented in this file. See [standard-version](https://github.com/conventional-changelog/standard-version) for commit guidelines.

## [0.39.0](https://github.com/AliceO2Group/Bookkeeping/releases/tag/%40aliceo2%2Fbookkeeping%400.39.0)
* Notable changes for users:
  * Environment overview page now loads in a normal time
<<<<<<< HEAD
* Notable changes for developers:
  * Table system:
    * Table systems now support profiles, which allows to:
      * Display columns only under a specific profile or one of the listed specific profiles
      * Override column configuration under a specific profile
      * Apply one profile to a table
=======
  * Only administrators as defined in CERN Application portal can create and edit tags 
>>>>>>> 4f83ee05

## [0.38.0](https://github.com/AliceO2Group/Bookkeeping/releases/tag/%40aliceo2%2Fbookkeeping%400.38.0)
* Notable changes for users:
  * `pdpWorkflowParameters, pdpBeamType, readoutCfgUri` field added to the runs detail page and can be exported.
  * Time after last run and corresponding loss has been added to fill statistics
  * Fix bug where some LHC fills had a negative time before first run (and associated loss)
  * Fix log notification not sent with logs created automatically
  * Fix bug where hovering log columns reset page to 1
* Notable changes for developers:
  * Runs API:
  * `GET`
    * `pdpWorkflowParameters, pdpBeamType, readoutCfgUri` Can now be fetched in runs and a specific run.
  * `PATCH`
    * `pdpWorkflowParameters, pdpBeamType, readoutCfgUri` Can now be updated when updating a run.


## [0.37.0](https://github.com/AliceO2Group/Bookkeeping/releases/tag/%40aliceo2%2Fbookkeeping%400.37.0)
* Notable changes for users:
  * Tags with a length of 2 characters are now allowed
  * A notification is sent any time a log is created, not only when a log is created from the log creation page (for example auto-generated logs)
  * Main links now have a complete link behavior, such as ctrl+click to open in a new tab
  * Changing run quality will automatically create a log with the following tags: `DPG` and `RC`
  * `pdpWorkflowParameters, pdpBeamType, readoutCfgUri` field added to the runs detail page and can be exported.
* Notable changes for developers:
  * Any log creation using `CreateLogUseCase` will send a notification, not only logs created from logs controller
  * Runs API:
  * `GET`
    * `pdpWorkflowParameters, pdpBeamType, readoutCfgUri` Can now be fetched in runs and a specific run.
  * `PATCH`
    * `pdpWorkflowParameters, pdpBeamType, readoutCfgUri` Can now be updated when updating a run.

## [0.36.0](https://github.com/AliceO2Group/Bookkeeping/releases/tag/%40aliceo2%2Fbookkeeping%400.36.0)
* Notable changes for users:
  * `odcTopologyFullname` field added to the runs detail page and can be exported.
  * A detail page has been created for LHC fills and is accessible from LHC fills overview, run details and runs overview. This page contains statistics about:
    * Fill efficiency 
      * The fill efficiency, calculated based on the percent of time we had ongoing RUNS compared to the FILL duration during a stable beam
      * The time elapsed between the stable beam start and the start of the first run, and the percentage that this time represents compared to the total SB duration (loss)
      * The mean run duration
      * The total run duration
    * Related runs
      * Total runs count
      * Amount of runs above/under 2 minutes of duration
      * Runs count grouped by quality
      * Runs count grouped by detectors
* Notable changes for developers:
  * Runs API:
    * `GET`
      * `odcTopologyFullname` Can now be fetched in runs and a specific run.
    * `POST`
      * `odcTopologyFullname` Can now be created when creating/starting a run.
    * `PATCH`
      * `odcTopologyFullname` Can now be updated when updating a run.

## [0.35.0](https://github.com/AliceO2Group/Bookkeeping/releases/tag/%40aliceo2%2Fbookkeeping%400.35.0)
* Notable changes for users:
  * Fixes a bug in which updating EOR reasons for a run, would change the `RunQuality` back to default;
  * Run LHC period, number of EPNs are now shown in the run details and can be exported via the export runs tab;
  * `trgEnabled` + `trgGlobalRunEnabled` are now shown as `triggerValue` and has the values `OFF or LTU or CTP`;
  * Notification service will now include `runNumbers` when used together with creating a log;
* Notable changes for developers:
  * `GET` Runs API:
    * `lhcPeriods` Runs can now be filtered by using the `lhcPeriods` field. Multiple values can be used with comma seperation;
    * `nEpns` Runs can now be filtered by using an operator and number;
    * `triggerValue` Runs can now be filtered by using the `triggerValues` field. These values can be a string array of this enum: `OFF, LTU, CTP`;
  * `PATCH` Runs API:
    * `lhcPeriod` is added to `endRun` endpoint and for the GO openAPI the `updateRun` function;

## [0.34.0](https://github.com/AliceO2Group/Bookkeeping/releases/tag/%40aliceo2%2Fbookkeeping%400.34.0)
* Notable changes for users:
  * Run tags update is now integrated in the global run update
  * LHC Fill overview's run lists are now hyperlinks to the corresponding run detail page
  * A spinner is displayed in each table when data is loading
* Notable changes for developers:
  * `GET` RUNS API:
    * `tag` filter do not exist anymore, it is replaced by `tags` which is the list of tags texts to filter on
  * `PUT` RUNS API:
    * `tags` can be provided to update the tags linked to the run, as a list of tag texts
  * `POST` RUNS TAGS API:
    * Route has been deleted
  * `GET` LOGS API:
    * `tag` filter do not exist anymore, it is replaced by `tags` which is the list of tags texts to filter on
  * `POST` LOGS API:
    * tags list is now the list of tag text and no tags ids

## [0.33.0](https://github.com/AliceO2Group/Bookkeeping/releases/tag/%40aliceo2%2Fbookkeeping%400.33.0)
* Notable changes for users:
  * Displays `UNKNOWN` for run duration above 48 hours, else `RUNNING`
  * Add fill number information on run overview page and in its filtering
* Notable changes for developers:
  * `GET` RUNS API:
    * `fillNumbers` is a new optional filter

## [0.32.0](https://github.com/AliceO2Group/Bookkeeping/releases/tag/%40aliceo2%2Fbookkeeping%400.32.0) 
* Notable changes for users:
  * Adds new fields for Run-Details
  * Fixes a bug in which infinite scrolling would not apply filters on runs & logs pages
  * Runs older than 48 hours and without a trigger end timestamp will be displayed as UNKNOWN
* Notable changes for developers:
  * `POST` RUNS API:
    * `timeTrgStart` and `timeO2Start` fields are not required anymore
  * `PATCH` RUNS API:
    * `timeO2Start`, `timeTrgStart`, `trgGlobalRunEnabled`, `trgEnabled`, `pdpConfigOption`, `pdpTopologyDescriptionLibraryFile`, `tfbDdMode` are now added and optional fields.

## [0.31.0](https://github.com/AliceO2Group/Bookkeeping/releases/tag/%40aliceo2%2Fbookkeeping%400.31.0) 
* Notable changes for users:
  * Adds `RunDuration` for Run-Overview, Run-Details and Run-Filters
  * Adds option to export the currently filtered runs from Run-Overview Page
  * Adds `aliceL3Polarity` and `aliceDipolePolarity` to Run-Details
* Notable changes for developers:
  * `GET` RUNS API:
    * `runDuration` added as a virtual column with sequalize

## [0.30.0](https://github.com/AliceO2Group/Bookkeeping/releases/tag/%40aliceo2%2Fbookkeeping%400.30.0) 
* Notable changes for users:
  * Improvements on RunFilters:
    * Numerical input now accepts operators (<, <=, =, =>, >);
    * Text inputs accept list of strings separated by commas;
    * RunQuality filter is now represented with checkboxes;
  * Tags UX improvements:
    * Tags are sorted alphabetically across the platform;
    * Tags selection is now uniform across the platform;
  * Fixes a bug in which a run entry could duplicate a runNumber;
  * Improves UX for table cells which are wider than space allows;
* Notable changes for developers:
  * `GET` RUNS API:
    * `nDetectors` and `nFLPS` filter needs to provide both operator and limit for the values;
    * `environmentId` is now `environmentIds` allowing for multiple values separated by comma;
    * `runQuality` is now `runQualities` allowing for multiple values separated by comma;
  
## [0.29.0](https://github.com/AliceO2Group/Bookkeeping/releases/tag/%40aliceo2%2Fbookkeeping%400.29.0) 
* Notable changes for users:
  * Improves Run-Overview page to better display information;
  * Improves usability of LHC Fills page;
  * Bug fixes for systems with no tags;

## [0.28.0](https://github.com/AliceO2Group/Bookkeeping/releases/tag/%40aliceo2%2Fbookkeeping%400.28.0) 
* Notable changes for users:
  * Introduces support for AliECS - End Of Run - Reason;
  * Introduces support for LHC Fills Data;
* Notable changes for developers:
  * Adds new `eor_reasons` and `reason_types` SQL tables and migration scripts;
  * Adds new lhc_fills SQL Table and migration scripts;
  * Adds API routes to retrieve lhc fills data individually or collectively; 
  * Adds API routes to retrieve eor reasons data individually or collectively; 

## [0.27.0](https://github.com/AliceO2Group/Bookkeeping/releases/tag/%40aliceo2%2Fbookkeeping%400.27.0) 
* Notable changes for users:
  * Introduces support for AliECS environments;
* Notable changes for developers:
  * Adds new Env SQL Table and migration scripts
  * Adds a new page to display all environments
  * `GET /api/environments` && `GET /api/environments/:envId` - Adds API routes to retrieve environments data
  * `POST /api/environments` && `PUT /api/environments/:envId` - Adds API routes to store environment data
  * Generates new OpenAPI GO plugin to include environments manipulation methods

## [0.26.1](https://github.com/AliceO2Group/Bookkeeping/releases/tag/%40aliceo2%2Fbookkeeping%400.26.1) 
* Notable changes for users:
  * Improves UX when users would input negative filter values;

## [0.26.0](https://github.com/AliceO2Group/Bookkeeping/releases/tag/%40aliceo2%2Fbookkeeping%400.26.0) 
* Notable changes for users:
  * Fixes a bug in which filters would not work due to cached date on server side;
  * Admin users can specify emails and mattermost channels at TAG creation time;
  * Fixes a bug in which admin users were not correctly identified;
* Notable changes for developers:
  * `POST /api/tags/` - Add emails and mattermost channels for a tag if user has admin privileges;

## [0.25.0](https://github.com/AliceO2Group/Bookkeeping/releases/tag/%40aliceo2%2Fbookkeeping%400.25.0) 
* Notable changes for users:
  * RUN Filters Improvements:
    * Allow users to specify start and stop filters with time;
  * Admin users can edit tags by adding emails and mattermost channels;
  * Fixes a bug in which infinite mode would display duplicated data;
  * Opens log details if log tree contains one log only;
* Notable changes for developers:
  * `PUT /api/tags/:id` - Update the emails and mattermost channels for a tag if user has admin privileges;
  * `GET /api/tags/name` - Expects a query parameter `name` to return one tag with specified name;

## [0.24.0](https://github.com/AliceO2Group/Bookkeeping/releases/tag/%40aliceo2%2Fbookkeeping%400.24.0) 
* Notable changes for users:
  * RUN Filters Improvements:
    * Allows users to filter by DD, DCS, EPN with ON,OFF or ANY
  * RUN Exports:
    * [FIXED] - exporting a list of runs by their runNumber would not retrieve the whole list;
    * `o2TimeStart`, `o2TimeStop`, `o2TrgStart`, `o2TrgStop` converts timestamps to user friendly date formats;
  * LOG Creation:
    * [FIXED] - removes duplicated `runNumbers` when creating a log entry instead of throwing error;
  * TAGS Page:
    * Displays new tag information: `email` and `mattermost` groups;
* Notable changes for developers:
  * `/api/runs` - listRuns - accepts multiple `runNumbers` for filtering;
  * `/api/runs` - listRuns - improves filtering for `dcs`, `dd_flp`, `epn`;
  * `/api/tags` - listTags - accepts multiple `ids`, `texts`, `emails` and/or `mattermosts` as filters;

## [0.23.0](https://github.com/AliceO2Group/Bookkeeping/releases/tag/%40aliceo2%2Fbookkeeping%400.23.0) 
* Notable changes for developers:
  * Add as new feature the option to send email and mattermost log creation notification;

## [0.22.0](https://github.com/AliceO2Group/Bookkeeping/releases/tag/%40aliceo2%2Fbookkeeping%400.22.0) 
* Notable changes for developers:
  * Path for storing attachments of logs is now configurable via ATTACHMENT_PATH env;

## [0.21.1](https://github.com/AliceO2Group/Bookkeeping/releases/tag/%40aliceo2%2Fbookkeeping%400.21.1) 
* Notable changes for developers:
  * Adds `run_quality` back to validation of `EndRun` request to ensure backwards compatibility;

## [0.21.0](https://github.com/AliceO2Group/Bookkeeping/releases/tag/%40aliceo2%2Fbookkeeping%400.21.0) 
* Notable changes for users:
  * Run Quality is now displayed in both `Run-Statistics` and `Run-Details` pages;
  * Users are now able to update the quality of a run (`good`, `test`, `bad`);
  * Users can filter `Run-Statistics` table by run quality;
  * Bug fixed in which a page would not load if a run was missing properties;
* Notable changes for developers:
  * CPP API:
    * Adds validation of URL and API token;
    * Adds `/status` path;
    * Improved error and exception handling;
    * Fixed CMake config;
  * Adds migration file for `run_quality` column so that enum accepts `test` as well;

## [0.20.0](https://github.com/AliceO2Group/Bookkeeping/releases/tag/%40aliceo2%2Fbookkeeping%400.20.0) 
* Notable changes for users:
  * All tables were refactored and are now fixed in width, reducing the text displayed if it is longer than the space;
  * Tables take into consideration the user's screen space and adapt accordingly on first load;
  * New log creation button placed on top of the navigation bar so that it can be accessed from any page;
  * Users are allowed to copy the content of a log;
  * "Reply logs" with no title will inherit the title of the parent log;
* Notable changes for developers:
  * `ca-certificates` dependency in docker updated
  
## [0.19.0](https://github.com/AliceO2Group/Bookkeeping/releases/tag/%40aliceo2%2Fbookkeeping%400.19.0) 
* Notable changes for users:
  * Tables from `Logs`, `Runs` and `Home` pages benefit of a new button `More`, making the tables not actionable anymore; This will allows the users to easily copy table values;
  * Fixes a bug in which users were not able to download attachments;
  * In case of no tags in the system, run filter box will now inform the user about it;
* Notable changes for developers:
  * New API route added: status for providing information on bookkeeping and database;
  * Adds new GitHub workflow to improve release & deployment procedures;
  * Server will boot up even if database is not up and running;
  * Refactors configuration loading files;
  * Updates dependencies versions to avoid security flaws;
  
## [0.18.0] 
* Updates dependencies versions to avoid security flaws
* Updates Dockerfile and fixes lint issues
* Allow users to insert replies to logs without having to specify a title
* Updates Run Details page to make use of the unused space and display logs for the run by default
* Updates Tag Details page to show logs for the tag by default
* Run Filters will inform users if there are no tags created
* Fixes a bug in which updating the tags of a run would hide the logs for the run

## [0.17.12]
* Added run filter to run-overview table [#433]https://github.com/AliceO2Group/Bookkeeping/pull/433
* Changed verification of Title [#432]https://github.com/AliceO2Group/Bookkeeping/pull/432

## [0.17.11]
* Changes made to the database and go-api-bindings[#420]https://github.com/AliceO2Group/Bookkeeping/pull/420
    * New field to be added to the RUNS table.
        - name: detectors
            - type: SET 
                - ALTER TABLE runs ADD detectors SET('CPV', 'EMC', 'FDD', 'FT0', 'FV0', 'HMP', 'ITS', 'MCH', 'MFT', 'MID', 'PHS', 'TOF', 'TPC', 'TRD', 'TST', 'ZDC');
                - ALTER TABLE runs modify detectors SET('CPV', 'EMC', 'FDD', 'FT0', 'FV0', 'HMP', 'ITS', 'MCH', 'MFT', 'MID', 'PHS', 'TOF', 'TPC', 'TRD', 'TST', 'ZDC');
                
## [0.17.10]
* Make /logs, /flps and /attachment routes private again [#419] https://github.com/AliceO2Group/Bookkeeping/pull/419

## [0.17.9]
* Added optional chaining to usecases.

## [0.17.8]
* updated dockerfile from version node:12.18.1-alpine3.12 to node:16.9.1-alpine3.12
* Made api/log and api/flp public [#415] (https://github.com/AliceO2Group/Bookkeeping/pull/415)
* log-overview changed id to runNumber [#416] (https://github.com/AliceO2Group/Bookkeeping/pull/416)

## [0.17.7]
* Added the field epn_topology. [#411] (https://github.com/AliceO2Group/Bookkeeping/pull/411)
* Changes made to the database. Changes are registerd in the CHANGELOG.md file in the database folder.

    * New fields to be added to the RUNS table:
        - epn_topology
            - type: string 

## [0.17.6]
* Add more information to run entries. [#406] (https://github.com/AliceO2Group/Bookkeeping/pull/406)
* Hide/change existing Run Statistics fields. [#408] (https://github.com/AliceO2Group/Bookkeeping/pull/408)
* Changes made to the database and go-api-bindings. Changes are registerd in the CHANGELOG.md file in the database folder.

    * New fields to be added to the RUNS table:
        - dd_flp
            - type: boolean 
        - dcs
            - type: boolean 
        - epn
            - type: boolean 

    * Changed a field to another name in the RUNS table:
        - activity_id is changed to environment_id

## [0.17.4]

* Added text and made the UI more clear. Log create and run detail was unclear on how the tags were implemented. [#398](https://github.com/AliceO2Group/Bookkeeping/pull/398)
* There was a unique error that when occured it made the title repeated in create log. This was prevented with changing the create tag file. [#397](https://github.com/AliceO2Group/Bookkeeping/pull/397)
* Added an extra function that grabs all tags for the log creation page [#395] (https://github.com/AliceO2Group/Bookkeeping/pull/395)
* When the log encouters an error and the user goes back to the page. Some fields were not reset. now all fields will be reset so the user have a blank slate to create a new log. [#394](https://github.com/AliceO2Group/Bookkeeping/pull/394)

## [0.17.3]

* Bumped patch version to 0.17.3

## [0.17.2]

* O2B-410 CPP-api-client can now be updated with the unqiue combination of flpName and runNumber instead of a auto incrementend integer. [$388] (https://github.com/AliceO2Group/Bookkeeping/pull/388)
* O2B-419 Fixed an issue where the log creation got a bug when both tag and attachment was selected. The issue was with multiform data and the way it accepts array data. [#386](https://github.com/AliceO2Group/Bookkeeping/pull/386)

## [0.17.1] 

* Updated @aliceo2/web-ui version from 1.15.1 to 1.18.2. A bug fix that adds a name to JWT token for the bookkeeping team. https://github.com/AliceO2Group/WebUi/releases/tag/%40aliceo2%2Fweb-ui%401.18.2

* O2B-399 Add message in tags select box([#369](https://github.com/AliceO2Group/Bookkeeping/pull/369])
* O2B-398 Improve display of Main tab in Run Details page ([#364]https://github.com/AliceO2Group/Bookkeeping/pull/364])
* O2B-400 Update tags are fixed ([#370]https://github.com/AliceO2Group/Bookkeeping/pull/370)]

## [0.17.0] 

* Reverted ibm-openapi-validator to version 0.44.0 in the bookkeeping/.github/workflows/openapi.yml file. Version 0.46.0 has problems with invalid configuration with validaterc. The GitHub checks for OpenApi / validate pull request would fail with version 0.46.0. However version 0.44.0 does not have this problem and the checks will pass, ready for the pull request to be merged with the master. This is a temporary solution and we should later try to fix the OpenApi/validate with the newest version 0.46.0.

## [0.14.0](https://github.com/AliceO2Group/Bookkeeping/compare/v0.13.0...v0.14.0) (2020-09-18)


### Features

* Anonymous logs are now possible ([#194](https://github.com/AliceO2Group/Bookkeeping/issues/194)) ([93d983b](https://github.com/AliceO2Group/Bookkeeping/commit/93d983b25c090b5f96f62904e9f5880025f2ab6f))
* Associated tags now visible on log detail screen ([#193](https://github.com/AliceO2Group/Bookkeeping/issues/193)) ([0eec605](https://github.com/AliceO2Group/Bookkeeping/commit/0eec605a0a519b13bc12065140b893acbe6338a3))

## [0.13.0](https://github.com/AliceO2Group/Bookkeeping/compare/v0.6.0...v0.13.0) (2020-09-08)


### Features

* Add functionality to filter by author name ([b358524](https://github.com/AliceO2Group/Bookkeeping/commit/b3585246de0325a73d495b77e9b882e152f96c62))
* Add functionality to filter by creation date ([274174d](https://github.com/AliceO2Group/Bookkeeping/commit/274174d3feadf65da75e69dcc64dd3663a021b92))
* Add functionality to filter by title ([4e0c52e](https://github.com/AliceO2Group/Bookkeeping/commit/4e0c52ec16e8310a73e25095c7ae728a1540f1ff))
* added displaying logs by subsystem ([fa78705](https://github.com/AliceO2Group/Bookkeeping/commit/fa787051bdd20c6e3fbdd200790a99069f038818))
* added overview and detail screen for subsystem ([9ede071](https://github.com/AliceO2Group/Bookkeeping/commit/9ede0716df6d955b20804d8fe29e91be001074d4))
* Added Support Forum link to profile dropdown ([7c1bcd6](https://github.com/AliceO2Group/Bookkeeping/commit/7c1bcd6f0a0d62e611227732062d801152b4a4bd))
* added test files for subsystem-overview ([5399a6f](https://github.com/AliceO2Group/Bookkeeping/commit/5399a6f528b3bde45a1aff5dfcc032a35c08fb67))
* Rebuilt filter components to support multiple filter types through dropdowns ([d251f5d](https://github.com/AliceO2Group/Bookkeeping/commit/d251f5d07edd6ef4f9fc619d3790151cd57c224f))


### Bug Fixes

* added jsdoc return descriptions ([b9ba9c3](https://github.com/AliceO2Group/Bookkeeping/commit/b9ba9c31a2954d9e31cd9625f82f52b789cdec65))
* added log-subsystems seed ([38af419](https://github.com/AliceO2Group/Bookkeeping/commit/38af419983bbf6a139c6979cab4f6bd9f3098c43))
* added LogsBySubsystem to the index file ([8aef110](https://github.com/AliceO2Group/Bookkeeping/commit/8aef1104afd6eb999431e3619da98270f113f030))
* added subsystems to log API-source ([71de72b](https://github.com/AliceO2Group/Bookkeeping/commit/71de72bf0b2821c1340b32fe3ea30041fdee46f6))
* added subsystems to the logdetail view ([213adff](https://github.com/AliceO2Group/Bookkeeping/commit/213adffd84157dfe72e97dfd324328f544526227))
* added various syntax fixes ([2f19404](https://github.com/AliceO2Group/Bookkeeping/commit/2f194048e134b84ce00ad32be548305516a52bb7))
* fixed import issue on LogRepository ([e54391d](https://github.com/AliceO2Group/Bookkeeping/commit/e54391d0d953c45fe7b8403024128d911e12dfa1))
* fixed syntax in testsuite subsystems ([dfb937a](https://github.com/AliceO2Group/Bookkeeping/commit/dfb937ad33b34269156e9e9e2e8f3c685abcaeb4))
* Long attachment names are now wrapped, minor CSS improvements ([#180](https://github.com/AliceO2Group/Bookkeeping/issues/180)) ([4ee7ed4](https://github.com/AliceO2Group/Bookkeeping/commit/4ee7ed45a7d14cc6a117a8bae8dd05dc09f4e1a5))
* Pagination values no longer reset when navigating away from logs overview ([0c84a09](https://github.com/AliceO2Group/Bookkeeping/commit/0c84a0933aaac3b43672bb611dd948779d9c71d5))
* Prevented run numbers overflowing beyond the log details table ([#176](https://github.com/AliceO2Group/Bookkeeping/issues/176)) ([a822b84](https://github.com/AliceO2Group/Bookkeeping/commit/a822b84b1d122b10f4846c4d0691d8c8b25cf077))
* Restored row ids ([6ee1a3b](https://github.com/AliceO2Group/Bookkeeping/commit/6ee1a3b88ebeac32301bb10fc08eed6bb5d8f941))
* **docker:** unsatisfiable constraints ([cf02a6f](https://github.com/AliceO2Group/Bookkeeping/commit/cf02a6f05948a95ccbd73b90dff64bc8aa9c29e0))
* **ui:** HyperMD editor not properly removed ([ded9d7c](https://github.com/AliceO2Group/Bookkeeping/commit/ded9d7c628a4ff4ea45907a9979c9f44398e6dfa))

## [0.6.0](https://github.com/AliceO2Group/Bookkeeping/compare/v0.5.0...v0.6.0) (2020-06-26)


### Features

* added and updated controllers, routers, middleware and utils in server for attachments ([096c27c](https://github.com/AliceO2Group/Bookkeeping/commit/096c27c6c932fba5785c26a3472e9762aa8bfe52))
* Added attachment Adapter and repository ([782cb00](https://github.com/AliceO2Group/Bookkeeping/commit/782cb00356d9208aea53d7450b5121d2442f5a61))
* Added attachment dtos ([002155d](https://github.com/AliceO2Group/Bookkeeping/commit/002155d57dabd29103f780ba0800686418b7d914))
* added Attachment model ([cf0d3c4](https://github.com/AliceO2Group/Bookkeeping/commit/cf0d3c44b184ffac35694541e7d1716ccf926fcc))
* Added Attachment related DTOs and entities ([ca394a9](https://github.com/AliceO2Group/Bookkeeping/commit/ca394a94d98552e45b9231fe68af4288381ef39f))
* Added attachment related use cases ([bae2677](https://github.com/AliceO2Group/Bookkeeping/commit/bae267757f4fe0e8ae28155504af1b3979849f64))
* added attachments to openapi ([f1caee7](https://github.com/AliceO2Group/Bookkeeping/commit/f1caee79e39d4ec66599036e6ed48a2d30679b20))
* added collapse feature in generic table component ([0993678](https://github.com/AliceO2Group/Bookkeeping/commit/0993678a29ce4eae517ffb20fde699dac96eedea))
* added file and files to dtovalidator ([b2da043](https://github.com/AliceO2Group/Bookkeeping/commit/b2da04306edac271f146068cf5e0993ae83c19c0))
* Added file uploading ([8fc1b8f](https://github.com/AliceO2Group/Bookkeeping/commit/8fc1b8f31c700fbd7a81266109879dc13fbbd0bd))
* added index on Attachment mime type ([10c539c](https://github.com/AliceO2Group/Bookkeeping/commit/10c539c5ec70644da03df94310f0dbd49a78b713))
* Added middleware ([60833c4](https://github.com/AliceO2Group/Bookkeeping/commit/60833c482b9e7119c89243c1de2217eb6a5a8839))
* added middleware possibility to route builder ([099ae3c](https://github.com/AliceO2Group/Bookkeeping/commit/099ae3c6f4fe942bfe76c838da20619c289537f7))
* added OpenID integration ([267e8fe](https://github.com/AliceO2Group/Bookkeeping/commit/267e8fe8df49b9643c6f591aeefe08616c70d97d))
* added startsWith and endsWith filter in QueryBuilder ([47b3abc](https://github.com/AliceO2Group/Bookkeeping/commit/47b3abc9471526a50ffd2bdf1be1a85a251b6840))
* Added tests ([bf5e660](https://github.com/AliceO2Group/Bookkeeping/commit/bf5e66082c94755fb9f5bd7e353a148c3069ae9b))
* Added tests and test assets ([a29555b](https://github.com/AliceO2Group/Bookkeeping/commit/a29555b59825c4cdd57a0cb46ae151cd6a50a433))
* Updated and added use cases needed for attachments ([1a9fd72](https://github.com/AliceO2Group/Bookkeeping/commit/1a9fd727cb1252e1e879facee5eb4fbc0d531f13))
* Updated attachment database adapter and repo ([ff03b92](https://github.com/AliceO2Group/Bookkeeping/commit/ff03b9213dcfe26bb376e5cf1169cd3feecd1203))
* updated attachment related routers and controllers ([3bbcf99](https://github.com/AliceO2Group/Bookkeeping/commit/3bbcf99e12f56849eda82b66a2dcdfcea2542f79))
* **ui:** added Emoji hint and autocomplete ([498f8de](https://github.com/AliceO2Group/Bookkeeping/commit/498f8de363cb6cf8354a927551d7ca0e2fc2b277))
* **ui:** added links to Jira and GitHub in profile dropdown ([be4fca8](https://github.com/AliceO2Group/Bookkeeping/commit/be4fca84528bbff87909e76b09bf7b52c705903d))
* use OpenID data to link user to created logs ([00afc71](https://github.com/AliceO2Group/Bookkeeping/commit/00afc71bb0d742c6fc67caa78613158c50554cc0))


### Bug Fixes

* cleanup ([55980aa](https://github.com/AliceO2Group/Bookkeeping/commit/55980aab944b982b8291cd4bfad00abf23cba552))
* cleanup of attachmentAdapter ([90a1502](https://github.com/AliceO2Group/Bookkeeping/commit/90a15022848bf9e8d9be80df4a1792e34c830508))
* CreateTagDto can have a token in the query ([9785e7d](https://github.com/AliceO2Group/Bookkeeping/commit/9785e7d3e4aad86daba13ba0412077390efa44e4))
* Fixed some problems ([3888955](https://github.com/AliceO2Group/Bookkeeping/commit/3888955bbb62a8151e0f4ef191538bdb046d887e))
* Removed useless filename from DTO ([9bf91bb](https://github.com/AliceO2Group/Bookkeeping/commit/9bf91bb1e699d0fa048592fdddc8166b5769311b))
* **docker:** updated unsatisfiable constraints ([ee3b6ee](https://github.com/AliceO2Group/Bookkeeping/commit/ee3b6ee06e480c44f1ed8d824a2e4657adefe51a))
* **ui:** RemoteData failure can be a Framework error which are not JSON:API conform ([0ecec06](https://github.com/AliceO2Group/Bookkeeping/commit/0ecec06cd71ca60519a18259535adb86fd6522c0))
* **ui:** set column width during loading of Log overview to prevent resizing ([5d9f7bf](https://github.com/AliceO2Group/Bookkeeping/commit/5d9f7bf684abbb81f3596a3412a8091c9e48ff07))
* tag list of a log incomplete when filtering based tags ([3ad21f3](https://github.com/AliceO2Group/Bookkeeping/commit/3ad21f39deae93d2a3be79841c112158c86e280f))

## [0.5.0](https://github.com/AliceO2Group/Bookkeeping/compare/v0.4.0...v0.5.0) (2020-06-12)


### Features

* **ui:** added tag filtering with AND/OR operators to the filters component ([cf96571](https://github.com/AliceO2Group/Bookkeeping/commit/cf96571327ad2145c1d9f8f93f15c20c070c2c58))
* added between option for WhereQueryBuilder ([d37ad45](https://github.com/AliceO2Group/Bookkeeping/commit/d37ad45db4df420e05b7fdb3eb38f9038c7b434e))
* added DELETE /api/subsystems/subsystemId endpoint ([0dd0c35](https://github.com/AliceO2Group/Bookkeeping/commit/0dd0c35f32e757b9f84668b953911911612e0c0e))
* added GET /api/subsystems/subsystemId endpoint ([8e7544c](https://github.com/AliceO2Group/Bookkeeping/commit/8e7544c810d762d25152ed176c101ede9705954e))
* added GET /api/subystems endpoint ([986e7a3](https://github.com/AliceO2Group/Bookkeeping/commit/986e7a34db88f5c039ed1efbb52abd441955587f))
* added JWT configuration ([96cf435](https://github.com/AliceO2Group/Bookkeeping/commit/96cf4350b647a33049b22cb47038fd6220c5e8db))
* added markdown preview in the detail view ([fe5d9d5](https://github.com/AliceO2Group/Bookkeeping/commit/fe5d9d51ce1a987f2d8ebbcf25f9a59a4f937008))
* added not option for WhereQueryBuilder ([c11c37a](https://github.com/AliceO2Group/Bookkeeping/commit/c11c37a23b6f4339e9cb54c2654055454230eb83))
* added oneOf and allOf options for WhereQueryBuilder ([a9fbb7f](https://github.com/AliceO2Group/Bookkeeping/commit/a9fbb7f4d95ed119c79c65a1cc24d30d018f5f9d))
* added POST /api/subsystems endpoint ([ec08049](https://github.com/AliceO2Group/Bookkeeping/commit/ec080492284f80c9a2bf3770be96a082ef4fb1dc))
* allow AND/OR filtering by tag id on the logs endpoint ([3733ae2](https://github.com/AliceO2Group/Bookkeeping/commit/3733ae2e76cff6b73e46726968c677f885c0a340))
* allow deepmerging multiple objects ([3495484](https://github.com/AliceO2Group/Bookkeeping/commit/3495484122b739b4ada075ea0aeb7e022ab79d97))
* allow users to reply on other logs ([035c0bb](https://github.com/AliceO2Group/Bookkeeping/commit/035c0bb904e524a6f3d3dd943dbde1ea660b86de))
* **markdown:** Added the HyperMD lib locally and added a Markdown box instead of a generic textarea to the create screen ([faca6e1](https://github.com/AliceO2Group/Bookkeeping/commit/faca6e152ff6905ce6bc45bbc65a5c995a80f611))
* **ui:** added Alice O2 favicon ([a17b09b](https://github.com/AliceO2Group/Bookkeeping/commit/a17b09b7843b23b049df1743ed92902433493034))
* **ui:** added table-hover class ([da23191](https://github.com/AliceO2Group/Bookkeeping/commit/da23191dc8017712a4da8487d72e8bf6acfa412f))
* **ui:** added Tag detail view screen ([e508f28](https://github.com/AliceO2Group/Bookkeeping/commit/e508f28194b42879db9732f5e02c1dd3fb265744))
* **ui:** added Tag overview screen ([85c3057](https://github.com/AliceO2Group/Bookkeeping/commit/85c30570d1ea311a63fce2ab3d0c488a3038ed31))
* **ui:** include comma separated tags on the Log table view ([aee65d7](https://github.com/AliceO2Group/Bookkeeping/commit/aee65d77cea8e8bc7eb20a336749185774a0042f))
* **ui:** redirect to overview if no tag id is provided ([53d6a6f](https://github.com/AliceO2Group/Bookkeeping/commit/53d6a6ff0e513ff6a5e891b88546bd9fc7848dae))
* **ui:** scroll to the selected Log entry on detail view ([7e1cb32](https://github.com/AliceO2Group/Bookkeeping/commit/7e1cb32c5e8291ebf0e2ab2ad603221ba4189549))


### Bug Fixes

* **docker:** added bash to all targets ([7db5ad8](https://github.com/AliceO2Group/Bookkeeping/commit/7db5ad862c0d27ff23fe873685ee523c3cb6e2c4))
* **docker:** bump ca-certificates from 20191127-r1 to 20191127-r2 ([727cea4](https://github.com/AliceO2Group/Bookkeeping/commit/727cea43dedd827413882f104f770ea2e635b07c))
* **docker:** updated unsatisfiable constraints ([003c2f6](https://github.com/AliceO2Group/Bookkeeping/commit/003c2f67eb18e7b96080475507f666a9c3dc3294))
* **ui:** autoscrolling not completely going down on long Log threads ([035b455](https://github.com/AliceO2Group/Bookkeeping/commit/035b45553c01577295558fc60a7941be452e2ad7))
* **ui:** trigger scrollTo on both create and update ([59c6ebc](https://github.com/AliceO2Group/Bookkeeping/commit/59c6ebc2826482502f5fbb9da2901bed7ecbac29))
* **ui:** use ternary instead of boolean expression as an expression wil result in a false text ([e9ab282](https://github.com/AliceO2Group/Bookkeeping/commit/e9ab2824a681768c89740013fc35fcd0fe09fd43))
* **ui:** width of Markdown box when creating an entry should be 100% ([2271219](https://github.com/AliceO2Group/Bookkeeping/commit/2271219de3e212f7f6ffe5e2851c8f79024df5f4))
* do not call process.exit in test modus as this affects mocha ([9ad965b](https://github.com/AliceO2Group/Bookkeeping/commit/9ad965b60109267b3052a729031d024b7c30646c))
* resolved issues ([eb4c1a4](https://github.com/AliceO2Group/Bookkeeping/commit/eb4c1a4aea0ac624ae8b143e8736abe7c149ef7a))
* toTreeView should traverse all children ([677377b](https://github.com/AliceO2Group/Bookkeeping/commit/677377b6c72293ed5cfae3dd6a7198b4b0b0c399))
* use 201 for Created instead of 301, naming of variables ([b2477d9](https://github.com/AliceO2Group/Bookkeeping/commit/b2477d96efe810ab42685b0eb743062df4543822))

## [0.4.0](https://github.com/AliceO2Group/Bookkeeping/compare/v0.3.0...v0.4.0) (2020-05-29)


### Features

* Added association execution on models ([e2faf43](https://github.com/AliceO2Group/Bookkeeping/commit/e2faf43b7be5cde7255f3d70d4da47c149ac3e09))
* added associations on log, run and user ([ea979d3](https://github.com/AliceO2Group/Bookkeeping/commit/ea979d35503c65df4c8f579f6bbff4c1fa1ef3c1))
* Added automatic timestamps ([3953877](https://github.com/AliceO2Group/Bookkeeping/commit/3953877ea3a72b02ca02e16e8330b6639eb661d3))
* Added create log screen ([8b0ff45](https://github.com/AliceO2Group/Bookkeeping/commit/8b0ff456c956ae83f5826f21317db5d65710b3cc))
* added DELETE /api/tags/:tagId endpoint ([b9aa839](https://github.com/AliceO2Group/Bookkeeping/commit/b9aa839a2342f407ec18115ea2e6add362ade110))
* Added epn role model and migration ([7a83ee3](https://github.com/AliceO2Group/Bookkeeping/commit/7a83ee3bcd30b0efce2723aa18c49f87dc6a234a))
* added Epn, FLp, Log, Run, Tag and User models ([322b739](https://github.com/AliceO2Group/Bookkeeping/commit/322b739637d44fdeb5dc17cbef93feef3c360440))
* Added flp role model and migration ([56c2608](https://github.com/AliceO2Group/Bookkeeping/commit/56c2608a0e27ab026b9b010215e73a7615a4edf2))
* added GET /api/logs/{logId}/tree endpoint ([031899e](https://github.com/AliceO2Group/Bookkeeping/commit/031899e0a4e1dd70a961741fa84e86b6d546cd3b))
* added GET /api/tags endpoint ([784c17d](https://github.com/AliceO2Group/Bookkeeping/commit/784c17d8027ed8e80fded23a30f031e0de9dd75b))
* added GET /api/tags endpoint ([7911fcf](https://github.com/AliceO2Group/Bookkeeping/commit/7911fcf9618822c0a56b5127ace5d7fa1199a215))
* added GET /api/tags/{tagId} endpoint ([b2d5f62](https://github.com/AliceO2Group/Bookkeeping/commit/b2d5f628b66ff6f79d5fe2a5d04df993da634733))
* added GET /api/tags/{tagId}/logs endpoint ([f6d4918](https://github.com/AliceO2Group/Bookkeeping/commit/f6d4918d34b4801c0f45389a71f9861ab2163740))
* added GET /logs/{logId}/tags endpoint ([b15508e](https://github.com/AliceO2Group/Bookkeeping/commit/b15508eb74c49c7393fd927be7532e10908613b2))
* added GET /logs/{logId}/tags endpoint ([e9699d4](https://github.com/AliceO2Group/Bookkeeping/commit/e9699d4713586a947b6d22ed6dc3b5636e7a38f6))
* added indexes on Log ([e804ebb](https://github.com/AliceO2Group/Bookkeeping/commit/e804ebb24a9c740453c273a7da87dc0034d7d638))
* added indexes on the subtype and origin of Log ([85d82c5](https://github.com/AliceO2Group/Bookkeeping/commit/85d82c52fae16d327dd855df74a2d48563a94c7f))
* Added log model and migration ([801aaf6](https://github.com/AliceO2Group/Bookkeeping/commit/801aaf626c8937a011a48a5322c7e50f6cd64538))
* Added logruns and add associations migration ([bf208e8](https://github.com/AliceO2Group/Bookkeeping/commit/bf208e8c09ee936d38940b0a58ceb2ea72ba0e9a))
* added meta section to GET /api/logs ([b50cc92](https://github.com/AliceO2Group/Bookkeeping/commit/b50cc92f4586a01d4ee372d2d25ad73ff6f353e1))
* Added more models to index ([1fc6549](https://github.com/AliceO2Group/Bookkeeping/commit/1fc65498a735d38f633fee314114bf63f9432efa))
* added multiple /tags endpoints ([09d8c83](https://github.com/AliceO2Group/Bookkeeping/commit/09d8c8373c791c0a87547680290ce2d91c6489e6))
* added OpenAPI converter ([0614c25](https://github.com/AliceO2Group/Bookkeeping/commit/0614c25098e620525d7ff97814c04fbe07da40e1))
* added option to configure database port ([2df0905](https://github.com/AliceO2Group/Bookkeeping/commit/2df09056d6b27ef8fa344fdc7f37df066ad84726))
* added origin filtering on /api/logs ([8496133](https://github.com/AliceO2Group/Bookkeeping/commit/8496133b4eedb052ed5ce02468ebcd1f7c7fb2f2))
* added POST /api/tags endpoint ([dd4fbca](https://github.com/AliceO2Group/Bookkeeping/commit/dd4fbca8453bef49187f8452cecc32e69bede144))
* added Subsystem model ([91708ee](https://github.com/AliceO2Group/Bookkeeping/commit/91708eec017cb3b8ca8bb119c8e518578014786f))
* added Swagger UI integration ([679b153](https://github.com/AliceO2Group/Bookkeeping/commit/679b15321b310a25606912edbaf8cc6eebaf15d8))
* added tags ([bce046f](https://github.com/AliceO2Group/Bookkeeping/commit/bce046fc8aca794211b09831f1304309e5b2548c))
* Added working log pagination (with hardcoded logs per page) ([2cc3f1d](https://github.com/AliceO2Group/Bookkeeping/commit/2cc3f1d95e74783a626e4c6f8429021b02c6e94e))
* allow filtering by parent log id ([31b7ad9](https://github.com/AliceO2Group/Bookkeeping/commit/31b7ad9f12f4fd20107e2e36106cf1e15d4da585))
* allow filtering by root log id ([9b031f6](https://github.com/AliceO2Group/Bookkeeping/commit/9b031f650c6846b709c53a44244142d4516ae545))
* Allowed user to select amount of logs per page ([ba3440f](https://github.com/AliceO2Group/Bookkeeping/commit/ba3440fcfc39f924d4a86d8f6785f6b16f1dca10))
* overview pagination ([0f0c2b9](https://github.com/AliceO2Group/Bookkeeping/commit/0f0c2b9ef71dfe0f28cf93dd0340742fdce44b89))
* **openapi:** added default response UnexpectedError ([d9b525e](https://github.com/AliceO2Group/Bookkeeping/commit/d9b525e832f13975dfb50499dc760f0111d4df05))
* **openapi:** added IBM OpenAPI validator ([3c66898](https://github.com/AliceO2Group/Bookkeeping/commit/3c6689865bfa86f0f07deac16c596ee6d3e45f01))
* **openapi:** added security scheme ([21d8e76](https://github.com/AliceO2Group/Bookkeeping/commit/21d8e76c0aa8482712628d3521a12a4df59fa014))
* **ui:** added loading spinner ([a56ae58](https://github.com/AliceO2Group/Bookkeeping/commit/a56ae58e8aeb629361e3781142f22f45d7505474))
* Added run model and migration ([a9a3daa](https://github.com/AliceO2Group/Bookkeeping/commit/a9a3daac291460a9fb9b8acdc64a1e07f16ee009))
* Added tags association ([8055798](https://github.com/AliceO2Group/Bookkeeping/commit/80557983ffd432423cbfef384f2781096e80fa70))
* allow pagination on /api/logs ([b7a3e5a](https://github.com/AliceO2Group/Bookkeeping/commit/b7a3e5a25ecfbf433247cae6b8f5b80e2230a06a))
* allow sorting on /api/logs ([3b574d9](https://github.com/AliceO2Group/Bookkeeping/commit/3b574d9d1a9ff053f55c6809cd10fca2bc246776))
* detail view of a Log should use the tree format ([183f058](https://github.com/AliceO2Group/Bookkeeping/commit/183f058019c722be4a3130844f573309ce48087a))
* **ui:** added width steps of 5% ([2d20784](https://github.com/AliceO2Group/Bookkeeping/commit/2d20784622611d7827000823db19f20b3bceb743))
* Added tag model and migration ([eecf12e](https://github.com/AliceO2Group/Bookkeeping/commit/eecf12eaceac8416e5a7cd6ae1022bb26eab25b5))
* added timezone config ([3d85e16](https://github.com/AliceO2Group/Bookkeeping/commit/3d85e16ba6526fb4c8f6337898fc368a1ed01aa8))
* Added user model and migration ([3403a4f](https://github.com/AliceO2Group/Bookkeeping/commit/3403a4fa56145a0d6dd7ca25be9485c975a638a9))
* dedicated Docker Compose for staging ([3dec5cf](https://github.com/AliceO2Group/Bookkeeping/commit/3dec5cff73c4ae62b33ba00dec9607a500af39ff))
* filtering on GET /api/logs ([f20dcb0](https://github.com/AliceO2Group/Bookkeeping/commit/f20dcb07bdfdd67ad7905cbd216a649823391f82))
* Implemented a generic object-to-table mapper ([7dbce76](https://github.com/AliceO2Group/Bookkeeping/commit/7dbce765e8e9ef0538ea5d1cb1647c4865d61ede))


### Bug Fixes

* count should not include associations ([d08d92c](https://github.com/AliceO2Group/Bookkeeping/commit/d08d92cd2983c51efc5c336566e112a7b225806d))
* DTO validation should not abort early ([d3f5b31](https://github.com/AliceO2Group/Bookkeeping/commit/d3f5b31f0ea3932caf802aa800712300ba0750b2))
* methods of QueryBuilder should return the instance ([656a009](https://github.com/AliceO2Group/Bookkeeping/commit/656a009e340cba94e6b28c230b35715e4cccc7c6))
* **database:** include charset and collate in database creation ([03ce9c6](https://github.com/AliceO2Group/Bookkeeping/commit/03ce9c6b00eee8a9e6048f70155c6a8b5b677f1a))
* **database:** removed unnecessary foreign key specification ([3d657bf](https://github.com/AliceO2Group/Bookkeeping/commit/3d657bf66c1f5d3f5c43f91fd4902b62714cc358))
* **database:** set migrationStorageTableName value in the configuration ([d1e1c7c](https://github.com/AliceO2Group/Bookkeeping/commit/d1e1c7c3179c8114de90c5ccb97cb66687f1fb28))
* **docker:** include spec directory ([12bf56c](https://github.com/AliceO2Group/Bookkeeping/commit/12bf56c6b69f385026e6629823008e0c58f1026b))
* **license:** added missing file headers ([a5d7961](https://github.com/AliceO2Group/Bookkeeping/commit/a5d79619e255f6b008c8faf22882b6bf1344aa9d))
* **openapi:** 404 response should not be a Bad Request ([c885e52](https://github.com/AliceO2Group/Bookkeeping/commit/c885e527a443b56784811907699224dae6e2ee7c))
* **openapi:** added missing request bodies ([c95fb31](https://github.com/AliceO2Group/Bookkeeping/commit/c95fb3172e4ae7bbf52d12aef21c4d0255b09f0a))
* **openapi:** added missing request body for POST /api/logs ([400d6ec](https://github.com/AliceO2Group/Bookkeeping/commit/400d6ece6426706b61288f8aafcdb4840a2275f0))
* **openapi:** added missing request body for POST /api/tags ([490c944](https://github.com/AliceO2Group/Bookkeeping/commit/490c944a60fed69f7e4dfc09b0f166b8e75f274a))
* **openapi:** an entity id must be atleast 1 ([8035efe](https://github.com/AliceO2Group/Bookkeeping/commit/8035efecaa7d73bc313f13d42382a2ddc02f7df1))
* **openapi:** query parameters should have style deepObject ([e2e240f](https://github.com/AliceO2Group/Bookkeeping/commit/e2e240fc77f31e2a4deab83a7d1938c9ce030920))
* **openapi:** switched description of LogText and LogTitle ([057a3f3](https://github.com/AliceO2Group/Bookkeeping/commit/057a3f3ed8b439590c09a937b895502b83c692ca))
* **openapi:** use $ref requesty bodies schema's ([c996044](https://github.com/AliceO2Group/Bookkeeping/commit/c99604432069a89efa002c5ff6029d8a3fbd1f28))
* **ui:** added viewport meta tag ([2980584](https://github.com/AliceO2Group/Bookkeeping/commit/29805842cc47e6a0025a668af4c9cc358ec49ad9))
* **ui:** filter limiting now working properly ([e139aef](https://github.com/AliceO2Group/Bookkeeping/commit/e139aef6c66595f6fe20017fa85c7b98fe50a1bc))
* **ui:** removed bottom margin of table ([e11543b](https://github.com/AliceO2Group/Bookkeeping/commit/e11543b815230b7aea46ee8d95ecb4d227ee2da4))
* **ui:** table should have a header and body group ([101a0fa](https://github.com/AliceO2Group/Bookkeeping/commit/101a0faa738d537e13d24ff940cb93179b186ad0))
* added missing fields ([ac9b3ba](https://github.com/AliceO2Group/Bookkeeping/commit/ac9b3ba400a420860acfed53c7a1e1d797f7a735))
* Added mount of scripts directory in the container ([a6b7f74](https://github.com/AliceO2Group/Bookkeeping/commit/a6b7f744bd223aa1a3ff96ffb13d7b5bec1f1afb))
* Added some options to user log association ([0705aae](https://github.com/AliceO2Group/Bookkeeping/commit/0705aae287981d06de805acd3c361f39dbf7ab99))
* Added user seeder ([c867114](https://github.com/AliceO2Group/Bookkeeping/commit/c867114b8eb6cc4508475f15a8805f0af5d7f1b4))
* changed capitalized drop table names to lowercase ([32f3347](https://github.com/AliceO2Group/Bookkeeping/commit/32f334739a09db86f9325f5dc3779dd1474ab645))
* changed user 0 to 1 ([5b3ff32](https://github.com/AliceO2Group/Bookkeeping/commit/5b3ff32f83b8f342f844e924158a716d92e2f4c6))
* Cleaned seeders ([8a19a44](https://github.com/AliceO2Group/Bookkeeping/commit/8a19a4415064512bae63b09fb5c5db428eb5b5f8))
* Get the headers dynamically and filter out the field not needed for the table ([99a31f4](https://github.com/AliceO2Group/Bookkeeping/commit/99a31f4592b5104cc6594645fff7ae3a1fe46bb9))
* Log detail no longer shows error on refresh ([2194aca](https://github.com/AliceO2Group/Bookkeeping/commit/2194aca52e0c4c4e4060d268c5fd2cfbe4e74c96))
* overview table column mapping ([ba04766](https://github.com/AliceO2Group/Bookkeeping/commit/ba04766c8ea22601e38461035d4a02273981b674))
* removed id ([e80d1d0](https://github.com/AliceO2Group/Bookkeeping/commit/e80d1d09d41629d5a2e032b34cf90c24549359e3))
* removed migration skeleton ([f03a595](https://github.com/AliceO2Group/Bookkeeping/commit/f03a5957ed72171cc25f7fa428881eea75a038b9))
* Renamed Log.js to log.js ([5b3a78f](https://github.com/AliceO2Group/Bookkeeping/commit/5b3a78f433f37fd606245dfd87d2c75b7b0b9365))
* Restored filtering functionality ([0df675a](https://github.com/AliceO2Group/Bookkeeping/commit/0df675ac2207cc9b98390655bb15f1c8cde89a65))
* **ui:** removed bottom margin of table ([8e2cfc7](https://github.com/AliceO2Group/Bookkeeping/commit/8e2cfc757be3e0d7a35ba5f9b04443f3ab41b436))
* **ui:** table should have a header and body group ([0ae99f8](https://github.com/AliceO2Group/Bookkeeping/commit/0ae99f8ecd1775b8f9c424977f49a6b9c6177e6e))
* log user relation ([ddd0d2e](https://github.com/AliceO2Group/Bookkeeping/commit/ddd0d2ee99dbeb2fcf8356009b86d7ab95eab1c2))
* re-create database in the test environment ([0aad7ea](https://github.com/AliceO2Group/Bookkeeping/commit/0aad7ea960607fc69de0ef72321b5b43e70325ea))
* renamed model flproles to flprole ([f135ee7](https://github.com/AliceO2Group/Bookkeeping/commit/f135ee72be509d0769c8dd64c88fbb5e710897d7))
* renamed runs tablename ([71d6a93](https://github.com/AliceO2Group/Bookkeeping/commit/71d6a93553aff06800a2e2963fda775a256f2678))
* restored original casing of userid in the Log adapter ([4430ee1](https://github.com/AliceO2Group/Bookkeeping/commit/4430ee1898405e5b51d4d865dfeaa90f16105adf))
* snake_cased table names ([97d1a26](https://github.com/AliceO2Group/Bookkeeping/commit/97d1a26846cac8ba751278dca511242a726435f8))
* user_id cant be 0 ([830f1b3](https://github.com/AliceO2Group/Bookkeeping/commit/830f1b3b8aa2f21ae0c7aa23b521c40111430321))
* wrong arg use ([6963305](https://github.com/AliceO2Group/Bookkeeping/commit/6963305837cc7553323c87ce68754c18e9b994ac))

# [0.3.0](https://github.com/AliceO2Group/Bookkeeping/compare/v0.2.0...v0.3.0) (2020-05-08)


### Bug Fixes

* Added executable permission on docker build script ([2299c2d](https://github.com/AliceO2Group/Bookkeeping/commit/2299c2de9f11929e30b0d7a3f189bd2448bf5fd7))
* addressed bug that brought down code coverage ([9d6608f](https://github.com/AliceO2Group/Bookkeeping/commit/9d6608f7aeb798bcf744b72827c67d33267efcdf))
* Addressed bug which would cause log detail page to fetch every log entry ([2a87b58](https://github.com/AliceO2Group/Bookkeeping/commit/2a87b5824f0fcea2b2e3e8a42c5eee88eb5892f1))
* database should use UTF-8 encoding ([344c1c9](https://github.com/AliceO2Group/Bookkeeping/commit/344c1c9ddab572da314dc07fcdbf0173a0699cf5))
* Fix the mapping error (x is undefined)  in the detail view ([60eda29](https://github.com/AliceO2Group/Bookkeeping/commit/60eda293793dab1947845900b335052688d9b9a1))
* route error handler should distinguish between async and regular functions ([5bbd025](https://github.com/AliceO2Group/Bookkeeping/commit/5bbd025a28d33bf3746a5b0e8e0bd76677daa197))
* use try catch to return instead of Promise catch ([7373267](https://github.com/AliceO2Group/Bookkeeping/commit/7373267b9f8363353161bf21c5b3a0d3183f5117))
* **docker:** added missing node_modules volume ([cce1233](https://github.com/AliceO2Group/Bookkeeping/commit/cce123384c7e945ffb2bde9405b44184ce40982e))
* **docker:** production compose should expose port 80 ([302c745](https://github.com/AliceO2Group/Bookkeeping/commit/302c745ae7e601bb5c1e211968ffd16514255c47))
* **docker:** wait for database to be up ([c6c3fd7](https://github.com/AliceO2Group/Bookkeeping/commit/c6c3fd79a8be8ec57818f5e9255228ed201c6f22))
* **spec:** use relative instead of absolute server url ([90d7cb8](https://github.com/AliceO2Group/Bookkeeping/commit/90d7cb86eca90a44df5daa0c5e7656d8336e3d6d))
* **test:** test should only start the application once ([df16d2d](https://github.com/AliceO2Group/Bookkeeping/commit/df16d2de56ed46eec1a09ad9077309ee15896bda))


### Features

* added Application interface ([3c3b488](https://github.com/AliceO2Group/Bookkeeping/commit/3c3b488c3fe315d309da980445d50cd795153b70))
* added Configuration ([57655be](https://github.com/AliceO2Group/Bookkeeping/commit/57655be667cd6828449123468b2738ff4bc2a3dd))
* added count method to Repository ([d8319b5](https://github.com/AliceO2Group/Bookkeeping/commit/d8319b55bee85c0c57b7a429ab2b6f6da4b0ef6e))
* added CreateLogUseCase ([5e24f73](https://github.com/AliceO2Group/Bookkeeping/commit/5e24f73fdb436f01bf9e9eaad3f13ab3ea1ab14b))
* added Database interface ([fdf97e2](https://github.com/AliceO2Group/Bookkeeping/commit/fdf97e2e8c6a3b8b1ed9c5efec1dd85870014324))
* added dedicated test database ([0e905a5](https://github.com/AliceO2Group/Bookkeeping/commit/0e905a584a6d4e9862f74776a4df4d319fdf924e))
* added GetDeployInformationUseCase ([eac217f](https://github.com/AliceO2Group/Bookkeeping/commit/eac217fe49bdc193cf637772af21e933683e9e97))
* added isInTestMode method to Application ([e56c70d](https://github.com/AliceO2Group/Bookkeeping/commit/e56c70dd72b514c2f9193a59f1ed03c7556bf4d5))
* added Log adapter ([fed335a](https://github.com/AliceO2Group/Bookkeeping/commit/fed335a73dae483b9be3794b90e448154dcf1031))
* added Log model and repository implementation ([be96df7](https://github.com/AliceO2Group/Bookkeeping/commit/be96df7188ac6d0396738d4404952b9883ee8526))
* added Logger interface and implementation ([015859b](https://github.com/AliceO2Group/Bookkeeping/commit/015859b1a3460fc78cfaf56193bd2d7eddf4df3f))
* added population sql ([cc1d9b5](https://github.com/AliceO2Group/Bookkeeping/commit/cc1d9b5054b6e5ae1bf78870e1811c70bddeae2d))
* added Sequelize CLI ([d45658b](https://github.com/AliceO2Group/Bookkeeping/commit/d45658bdb8a66383a6ad29c674a04d86cf0da56f))
* added Sequelize database ([a5d80b8](https://github.com/AliceO2Group/Bookkeeping/commit/a5d80b87dc349401d6df3fd22498c1ffa9f43d45))
* added Sequelize migration ([bcdfb40](https://github.com/AliceO2Group/Bookkeeping/commit/bcdfb40940795e5e96d70e0efe7d7ca75b64ffb2))
* added Sequelize seeder ([b3301c7](https://github.com/AliceO2Group/Bookkeeping/commit/b3301c7ba2332f117ece3d2194da7ad03882403c))
* added Structure package ([ca7dcc6](https://github.com/AliceO2Group/Bookkeeping/commit/ca7dcc657b6d0e5a20ee6715f54aa7579cf0040d))
* added TransactionHelper ([4649722](https://github.com/AliceO2Group/Bookkeeping/commit/4649722160b94408c546bde6e0154e0f77ce002b))
* implemented graceful shutdown process ([0088052](https://github.com/AliceO2Group/Bookkeeping/commit/0088052b74dce052231efe87e401658ccf0c3687))
* mount MariaDB data directory on host ([11f0e56](https://github.com/AliceO2Group/Bookkeeping/commit/11f0e567535933d3c669d965e5a811f8cf805172))



# [0.2.0](https://github.com/AliceO2Group/Bookkeeping/compare/v0.1.0...v0.2.0) (2020-04-24)


### Bug Fixes

* **docker:** production compose should expose port 80 ([302c745](https://github.com/AliceO2Group/Bookkeeping/commit/302c745ae7e601bb5c1e211968ffd16514255c47))
* **docs:** markdown depth ([a30cbb6](https://github.com/AliceO2Group/Bookkeeping/commit/a30cbb617a27fddfed2436358c838e8a290d621e))
* Added code for coverage compatibility in the tests ([8301188](https://github.com/AliceO2Group/Bookkeeping/commit/8301188b08f97ca779dd833d5256b7e0715d1460))
* Added licenses ([fd0a064](https://github.com/AliceO2Group/Bookkeeping/commit/fd0a0644c734cd117347d9a6cd4d0785bc192198))
* Adjusted in indent in Model.js ([e80ae57](https://github.com/AliceO2Group/Bookkeeping/commit/e80ae5702e5fb8ba872e07ba1943e58aebbc40a5))
* Changed the structure of the tests and added an empty line between methods in Overview.js ([ce16582](https://github.com/AliceO2Group/Bookkeeping/commit/ce16582c1b0418a62a73fb652992b9d0a2a07933))
* Extended timeout on the filter test ([2ae6781](https://github.com/AliceO2Group/Bookkeeping/commit/2ae67812d188d3d01d99c240ed6ef92593e8830a))
* Fixed appendPath utility and its test ([334d4c2](https://github.com/AliceO2Group/Bookkeeping/commit/334d4c2a688a29ccf70d7b01e6a2738df504144e))
* Fixed deepmerge in appendPath utility ([2d51a70](https://github.com/AliceO2Group/Bookkeeping/commit/2d51a70899bb34ab630f74affa88c3e9e6cf90dd))
* Fixed indentation ([4fc26d6](https://github.com/AliceO2Group/Bookkeeping/commit/4fc26d61c3d801f491afc23df537ae235d7cd088))
* Fixed jdoc in controllers and routes ([ca86375](https://github.com/AliceO2Group/Bookkeeping/commit/ca8637565bd94c6a29fe0ad46c84802de13914d1))
* Fixed linting erros ([d201276](https://github.com/AliceO2Group/Bookkeeping/commit/d20127685c87484730cfcf45662e9f52333b6814))
* Fixed route argument inheritance issue ([a8134fd](https://github.com/AliceO2Group/Bookkeeping/commit/a8134fd3fe92808782a4b969870a8b905b78dd72))
* Fixed the compatiblity issue with Firefox ([70b7d1a](https://github.com/AliceO2Group/Bookkeeping/commit/70b7d1a07e88487468b3129f22649639511d81f2))
* NGINX does not yet have a production configuration ([94955e1](https://github.com/AliceO2Group/Bookkeeping/commit/94955e13d71556ae41d2b29cbc7dbcd4ab4f7ca3))
* Removed the tags header, added comment in the start-dev script for its purpose ([2424e0b](https://github.com/AliceO2Group/Bookkeeping/commit/2424e0b0b8d9b735ba1af59f41ac45a75ab99123))
* Renamed tag and user controller to be a bit more verbose ([b0de0c6](https://github.com/AliceO2Group/Bookkeeping/commit/b0de0c62f285f916035bbc9e2205f2532d1f7fb3))
* route /tag is not plural ([efecacd](https://github.com/AliceO2Group/Bookkeeping/commit/efecacd73316fe40de2c687c73e666fa92d39ed8))
* starting the application via NPM not Node ([860b5ab](https://github.com/AliceO2Group/Bookkeeping/commit/860b5aba8b161002bc41e24ada520a5457aa34a5))
* starting the application via NPM not Node ([8d444a9](https://github.com/AliceO2Group/Bookkeeping/commit/8d444a91f32358972628bbdb7f3f6328bf392b44))


### Features

* Added appendPath to route builder ([d3d3ebd](https://github.com/AliceO2Group/Bookkeeping/commit/d3d3ebd7a8db7454e6d40bb2b5a9458f58980e7d))
* added appendPath utility ([9a740ad](https://github.com/AliceO2Group/Bookkeeping/commit/9a740ad4d3bbe7d31857e72c9099012e62ea9704))
* Added attachment endpoint ([dfba079](https://github.com/AliceO2Group/Bookkeeping/commit/dfba079de104e199c70d10311be468ed3fad8f77))
* Added auth endpoints ([39066f8](https://github.com/AliceO2Group/Bookkeeping/commit/39066f836ed10374a052f62ef5e348299d5886f6))
* Added createpdf endpoint ([724f854](https://github.com/AliceO2Group/Bookkeeping/commit/724f85462f11f4adf9adb685e0cddd67ff28de61))
* Added deepmerge dependency ([e854ac3](https://github.com/AliceO2Group/Bookkeeping/commit/e854ac3ca4538538746d7e19ff413e4edc5ee215))
* Added deepmerge wrapper ([0e1ea71](https://github.com/AliceO2Group/Bookkeeping/commit/0e1ea719c46e25c75e843c0437d8205c5fa9d9e8))
* Added detail screen ([e0bc9e3](https://github.com/AliceO2Group/Bookkeeping/commit/e0bc9e30b701cae19014c7c0a6c83fb87de93c6c))
* Added flp endpoint ([6f0c890](https://github.com/AliceO2Group/Bookkeeping/commit/6f0c8907af9efaffc6df22069e4d88468b257901))
* added GetAllLogsUseCase ([64eeb62](https://github.com/AliceO2Group/Bookkeeping/commit/64eeb62c00f833a0bf6202c2ab29a4964e7c2fb2))
* added GetServerInformationUseCase ([c368b20](https://github.com/AliceO2Group/Bookkeeping/commit/c368b2019a3d388e11d3f69779347f8f21fd5a9e))
* Added logs endpoint ([dc85779](https://github.com/AliceO2Group/Bookkeeping/commit/dc85779ddd7b3bf6c08cc84043962277de62da9a))
* added Nginx integration ([0d7868a](https://github.com/AliceO2Group/Bookkeeping/commit/0d7868a05ff4dc794b8f3d9a0387b7814a095d10))
* Added overviews endpoint ([57b64bb](https://github.com/AliceO2Group/Bookkeeping/commit/57b64bb5f0e0d16ac577932872c7fd1194de1b96))
* Added reusable table components and start on the mock table with static data ([e899de4](https://github.com/AliceO2Group/Bookkeeping/commit/e899de4cc8f437a813ae3a58e5adac3c5d240cce))
* Added routerBuilder ([995f8a1](https://github.com/AliceO2Group/Bookkeeping/commit/995f8a1532367798fba175cb7855cb6f22c827b5))
* Added runs endpoint ([8e1c15a](https://github.com/AliceO2Group/Bookkeeping/commit/8e1c15a4873656c08df23ef8a750c7e1a34da800))
* Added settings endpoint ([1b03bf7](https://github.com/AliceO2Group/Bookkeeping/commit/1b03bf70e42d295e4b48490e3cd87ff73120a377))
* Added subsystem controller ([7564524](https://github.com/AliceO2Group/Bookkeeping/commit/7564524e6e99c069f6534836b186dae91b432db6))
* Added subsystems router ([521c828](https://github.com/AliceO2Group/Bookkeeping/commit/521c8282b0e302d6bfe8093372959da638d0737d))
* Added tags controller and route ([00866d1](https://github.com/AliceO2Group/Bookkeeping/commit/00866d1339bf1ca6b9122f915bdd043af6eac0e5))
* Added tests ([a7e1047](https://github.com/AliceO2Group/Bookkeeping/commit/a7e1047b3b42418024ae453d3cc2142f1b89b895))
* Added user controller ([c0a5f75](https://github.com/AliceO2Group/Bookkeeping/commit/c0a5f75111287de5ebf7292e8234d21d0d69f4ac))
* Added user route ([4b3506d](https://github.com/AliceO2Group/Bookkeeping/commit/4b3506d1655c46132669c32f6483bee099c8db22))
* Added utils index ([8cffbbd](https://github.com/AliceO2Group/Bookkeeping/commit/8cffbbd6854d210a70818dc62606970447f00107))
* allow Framework to override interfaces ([623181d](https://github.com/AliceO2Group/Bookkeeping/commit/623181d9191190e4ce3d27782d82f12589cc39b5))
* Codecov integration for backend ([032ea1c](https://github.com/AliceO2Group/Bookkeeping/commit/032ea1c29ff5f6253ba0a9103118d485d3384e3b))
* ESLint integration ([c86b116](https://github.com/AliceO2Group/Bookkeeping/commit/c86b1166f558839c920c267ea86b58f72b2b89df))
* GitHub actions integrations for backend ([db06cb3](https://github.com/AliceO2Group/Bookkeeping/commit/db06cb396081227e4a9e493ace7f10f92beb5c0f))
* GitHub actions integrations for frontend ([d5dd04f](https://github.com/AliceO2Group/Bookkeeping/commit/d5dd04f773f8f0f40091ebb15e6e99894c41684a))
* GitHub actions integrations for spec ([db62696](https://github.com/AliceO2Group/Bookkeeping/commit/db62696bcd167fda789b92ae6cd01922d2babece))
* Got filtering working, reflects on the actual table now ([5b56dcc](https://github.com/AliceO2Group/Bookkeeping/commit/5b56dcc511a468666688a046138fdc92fa0afcff))
* Upgraded appendPath utility ([40f366b](https://github.com/AliceO2Group/Bookkeeping/commit/40f366b1964536c87de6efdbdc3f081d0e45c9b8))

# [0.1.0](https://github.com/AliceO2Group/Bookkeeping/compare/v0.0.0...v0.1.0) (2020-03-03)


### Features

* added Nginx integration ([fb27bef](https://github.com/AliceO2Group/Bookkeeping/commit/fb27befe2b55800c3666aab501a0834d7bf0ed96))
* added Nginx integration ([0d7868a](https://github.com/AliceO2Group/Bookkeeping/commit/0d7868a05ff4dc794b8f3d9a0387b7814a095d10))
* Code coverage reporting to Codecov ([42ebcee](https://github.com/AliceO2Group/Bookkeeping/commit/42ebcee817ee1581d2b2f60a7c5a990b6b8732a6))
* Codecov integration for backend ([032ea1c](https://github.com/AliceO2Group/Bookkeeping/commit/032ea1c29ff5f6253ba0a9103118d485d3384e3b))
* Continuous Integration using GitHub actions ([9939709](https://github.com/AliceO2Group/Bookkeeping/commit/993970923bf2be95469043057e02f84f1cc953b4))
* ESLint integration ([9ce0624](https://github.com/AliceO2Group/Bookkeeping/commit/9ce06241103f9b5891ca56ff2e771002cb245cd6))
* ESLint integration ([c86b116](https://github.com/AliceO2Group/Bookkeeping/commit/c86b1166f558839c920c267ea86b58f72b2b89df))
* GitHub actions integrations for backend ([db06cb3](https://github.com/AliceO2Group/Bookkeeping/commit/db06cb396081227e4a9e493ace7f10f92beb5c0f))
* GitHub actions integrations for frontend ([d5dd04f](https://github.com/AliceO2Group/Bookkeeping/commit/d5dd04f773f8f0f40091ebb15e6e99894c41684a))
* GitHub actions integrations for spec ([db62696](https://github.com/AliceO2Group/Bookkeeping/commit/db62696bcd167fda789b92ae6cd01922d2babece))<|MERGE_RESOLUTION|>--- conflicted
+++ resolved
@@ -5,16 +5,13 @@
 ## [0.39.0](https://github.com/AliceO2Group/Bookkeeping/releases/tag/%40aliceo2%2Fbookkeeping%400.39.0)
 * Notable changes for users:
   * Environment overview page now loads in a normal time
-<<<<<<< HEAD
+  * Only administrators as defined in CERN Application portal can create and edit tags 
 * Notable changes for developers:
   * Table system:
     * Table systems now support profiles, which allows to:
       * Display columns only under a specific profile or one of the listed specific profiles
       * Override column configuration under a specific profile
       * Apply one profile to a table
-=======
-  * Only administrators as defined in CERN Application portal can create and edit tags 
->>>>>>> 4f83ee05
 
 ## [0.38.0](https://github.com/AliceO2Group/Bookkeeping/releases/tag/%40aliceo2%2Fbookkeeping%400.38.0)
 * Notable changes for users:
