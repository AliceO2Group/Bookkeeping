# Changelog

All notable changes to this project will be documented in this file. See [standard-version](https://github.com/conventional-changelog/standard-version) for commit guidelines.

## [0.42.0](https://github.com/AliceO2Group/Bookkeeping/releases/tag/%40aliceo2%2Fbookkeeping%400.42.0)
* Notable changes for users:
<<<<<<< HEAD
  * Add CALIBRATION run definition
=======
  * Added a loading icon when log overview is loading
  * Fixed infinite requests when moving to homepage from logs/runs overview
  * Fixed Trigger Value displayed as active filter if any filter is active on run overview page
  * Run start/stop on the home screen is now consistent with the run overview page.
* Notable changes for developers:
  * Some entities and sequelize models have typedefs to help autocompletion, code navigation and refactoring
>>>>>>> b9043992

## [0.41.0](https://github.com/AliceO2Group/Bookkeeping/releases/tag/%40aliceo2%2Fbookkeeping%400.41.0)
* Notable changes for users:
  * Efficiency per detector and Time between runs are now displayed on LHC fill details
  * UX improvements on displaying and calculating `run_duration` based on `o2 time/date` values when `trigger time/date` values are missing
  * Replying to a log will inherit the log's tags, run numbers and title
  * Filling filters for log overview will not automatically remove whitespaces on typing
  * A toggle in user actions is present to display timestamps as unix timestamps instead of local dates
  * Accents are now handled in file names

## [0.40.0](https://github.com/AliceO2Group/Bookkeeping/releases/tag/%40aliceo2%2Fbookkeeping%400.40.0)
* Notable changes for users:
  * Fix synthetic run definition computation
  * Fix fill efficiency on LHC fill overview
  * Run definition is now displayed on run details page
  * Detectors can be filled in any order in run overview filters
  * Visual improvements to log creation page
  * Run types are now added and can be filtered. The type for a run is shown in the details page.
  * `Runs`
    * Run duration values:
      * Is based on the trigger when it exists
      * Is based on o2 start/stop when trigger does not exist and is displayed with an Asterisk
      * Is based on o2_stop - o2_trigger_start when there is a trigger start but there is no trigger_end; this is displayed with 2 Asterisks;
* Notable changes for developers:
  * Balloon system is now a global popover system, not limited to content overflow
  * Runs API:
    * `GET` Runs API
      * `runDuration` New logic to generating a time stamp:
        * Is based on the trigger when it exists;
        * Is based on o2 start/stop when trigger does not exist;
        * Is based on o2_stop - o2_trigger_start when there is a trigger start but there is no trigger_end;
      * `runTypes` Run types can be fetched by id or overall.
      * `runTypes` Run types are added to a run, this can be an id or object depending on how the endpoint is set.
    * `POST`
      * `runType` A run type in a string can now be given when starting a run or updating a run.
    * `PATCH`
      * `runType` A run type can be given to a run to update it. A new type will be generated if it does not exist.

## [0.39.0](https://github.com/AliceO2Group/Bookkeeping/releases/tag/%40aliceo2%2Fbookkeeping%400.39.0)
* Notable changes for users:
  * Environment overview page now loads in a normal time
  * Only administrators as defined in CERN Application portal can create and edit tags 
  * `definition` is now available in run overview's table and filtering
  * Fixed table bug when row ids of multiple tables were the same and in the same order
  * Fixed log creation display bug when doing log creation => any page => log creation
  * LHC fills runs list are limited to physics runs only
  * Fixed LHC fill detail page cleanup
  * Fix the environment overview switch to infinite mode when changing page
  * Fixed log detail page cleanup
* Notable changes for developers:
  * Runs API:
    * `GET`
      * `definition` Can now be fetched in runs and a specific run.
  * Table system:
    * Table systems now support profiles, which allows to:
      * Display columns only under a specific profile or one of the listed specific profiles
      * Override column configuration under a specific profile
      * Apply one profile to a table

## [0.38.0](https://github.com/AliceO2Group/Bookkeeping/releases/tag/%40aliceo2%2Fbookkeeping%400.38.0)
* Notable changes for users:
  * `pdpWorkflowParameters, pdpBeamType, readoutCfgUri` field added to the runs detail page and can be exported.
  * Time after last run and corresponding loss has been added to fill statistics
  * Fix bug where some LHC fills had a negative time before first run (and associated loss)
  * Fix log notification not sent with logs created automatically
  * Fix bug where hovering log columns reset page to 1
* Notable changes for developers:
  * Runs API:
  * `GET`
    * `pdpWorkflowParameters, pdpBeamType, readoutCfgUri` Can now be fetched in runs and a specific run.
  * `PATCH`
    * `pdpWorkflowParameters, pdpBeamType, readoutCfgUri` Can now be updated when updating a run.

## [0.37.0](https://github.com/AliceO2Group/Bookkeeping/releases/tag/%40aliceo2%2Fbookkeeping%400.37.0)
* Notable changes for users:
  * Tags with a length of 2 characters are now allowed
  * A notification is sent any time a log is created, not only when a log is created from the log creation page (for example auto-generated logs)
  * Main links now have a complete link behavior, such as ctrl+click to open in a new tab
  * Changing run quality will automatically create a log with the following tags: `DPG` and `RC`
  * `pdpWorkflowParameters, pdpBeamType, readoutCfgUri` field added to the runs detail page and can be exported.
* Notable changes for developers:
  * Any log creation using `CreateLogUseCase` will send a notification, not only logs created from logs controller
  * Runs API:
  * `GET`
    * `pdpWorkflowParameters, pdpBeamType, readoutCfgUri` Can now be fetched in runs and a specific run.
  * `PATCH`
    * `pdpWorkflowParameters, pdpBeamType, readoutCfgUri` Can now be updated when updating a run.

## [0.36.0](https://github.com/AliceO2Group/Bookkeeping/releases/tag/%40aliceo2%2Fbookkeeping%400.36.0)
* Notable changes for users:
  * `odcTopologyFullname` field added to the runs detail page and can be exported.
  * A detail page has been created for LHC fills and is accessible from LHC fills overview, run details and runs overview. This page contains statistics about:
    * Fill efficiency 
      * The fill efficiency, calculated based on the percent of time we had ongoing RUNS compared to the FILL duration during a stable beam
      * The time elapsed between the stable beam start and the start of the first run, and the percentage that this time represents compared to the total SB duration (loss)
      * The mean run duration
      * The total run duration
    * Related runs
      * Total runs count
      * Amount of runs above/under 2 minutes of duration
      * Runs count grouped by quality
      * Runs count grouped by detectors
* Notable changes for developers:
  * Runs API:
    * `GET`
      * `odcTopologyFullname` Can now be fetched in runs and a specific run.
    * `POST`
      * `odcTopologyFullname` Can now be created when creating/starting a run.
    * `PATCH`
      * `odcTopologyFullname` Can now be updated when updating a run.

## [0.35.0](https://github.com/AliceO2Group/Bookkeeping/releases/tag/%40aliceo2%2Fbookkeeping%400.35.0)
* Notable changes for users:
  * Fixes a bug in which updating EOR reasons for a run, would change the `RunQuality` back to default;
  * Run LHC period, number of EPNs are now shown in the run details and can be exported via the export runs tab;
  * `trgEnabled` + `trgGlobalRunEnabled` are now shown as `triggerValue` and has the values `OFF or LTU or CTP`;
  * Notification service will now include `runNumbers` when used together with creating a log;
* Notable changes for developers:
  * `GET` Runs API:
    * `lhcPeriods` Runs can now be filtered by using the `lhcPeriods` field. Multiple values can be used with comma seperation;
    * `nEpns` Runs can now be filtered by using an operator and number;
    * `triggerValue` Runs can now be filtered by using the `triggerValues` field. These values can be a string array of this enum: `OFF, LTU, CTP`;
  * `PATCH` Runs API:
    * `lhcPeriod` is added to `endRun` endpoint and for the GO openAPI the `updateRun` function;

## [0.34.0](https://github.com/AliceO2Group/Bookkeeping/releases/tag/%40aliceo2%2Fbookkeeping%400.34.0)
* Notable changes for users:
  * Run tags update is now integrated in the global run update
  * LHC Fill overview's run lists are now hyperlinks to the corresponding run detail page
  * A spinner is displayed in each table when data is loading
* Notable changes for developers:
  * `GET` RUNS API:
    * `tag` filter do not exist anymore, it is replaced by `tags` which is the list of tags texts to filter on
  * `PUT` RUNS API:
    * `tags` can be provided to update the tags linked to the run, as a list of tag texts
  * `POST` RUNS TAGS API:
    * Route has been deleted
  * `GET` LOGS API:
    * `tag` filter do not exist anymore, it is replaced by `tags` which is the list of tags texts to filter on
  * `POST` LOGS API:
    * tags list is now the list of tag text and no tags ids

## [0.33.0](https://github.com/AliceO2Group/Bookkeeping/releases/tag/%40aliceo2%2Fbookkeeping%400.33.0)
* Notable changes for users:
  * Displays `UNKNOWN` for run duration above 48 hours, else `RUNNING`
  * Add fill number information on run overview page and in its filtering
* Notable changes for developers:
  * `GET` RUNS API:
    * `fillNumbers` is a new optional filter

## [0.32.0](https://github.com/AliceO2Group/Bookkeeping/releases/tag/%40aliceo2%2Fbookkeeping%400.32.0) 
* Notable changes for users:
  * Adds new fields for Run-Details
  * Fixes a bug in which infinite scrolling would not apply filters on runs & logs pages
  * Runs older than 48 hours and without a trigger end timestamp will be displayed as UNKNOWN
* Notable changes for developers:
  * `POST` RUNS API:
    * `timeTrgStart` and `timeO2Start` fields are not required anymore
  * `PATCH` RUNS API:
    * `timeO2Start`, `timeTrgStart`, `trgGlobalRunEnabled`, `trgEnabled`, `pdpConfigOption`, `pdpTopologyDescriptionLibraryFile`, `tfbDdMode` are now added and optional fields.

## [0.31.0](https://github.com/AliceO2Group/Bookkeeping/releases/tag/%40aliceo2%2Fbookkeeping%400.31.0) 
* Notable changes for users:
  * Adds `RunDuration` for Run-Overview, Run-Details and Run-Filters
  * Adds option to export the currently filtered runs from Run-Overview Page
  * Adds `aliceL3Polarity` and `aliceDipolePolarity` to Run-Details
* Notable changes for developers:
  * `GET` RUNS API:
    * `runDuration` added as a virtual column with sequalize

## [0.30.0](https://github.com/AliceO2Group/Bookkeeping/releases/tag/%40aliceo2%2Fbookkeeping%400.30.0) 
* Notable changes for users:
  * Improvements on RunFilters:
    * Numerical input now accepts operators (<, <=, =, =>, >);
    * Text inputs accept list of strings separated by commas;
    * RunQuality filter is now represented with checkboxes;
  * Tags UX improvements:
    * Tags are sorted alphabetically across the platform;
    * Tags selection is now uniform across the platform;
  * Fixes a bug in which a run entry could duplicate a runNumber;
  * Improves UX for table cells which are wider than space allows;
* Notable changes for developers:
  * `GET` RUNS API:
    * `nDetectors` and `nFLPS` filter needs to provide both operator and limit for the values;
    * `environmentId` is now `environmentIds` allowing for multiple values separated by comma;
    * `runQuality` is now `runQualities` allowing for multiple values separated by comma;
  
## [0.29.0](https://github.com/AliceO2Group/Bookkeeping/releases/tag/%40aliceo2%2Fbookkeeping%400.29.0) 
* Notable changes for users:
  * Improves Run-Overview page to better display information;
  * Improves usability of LHC Fills page;
  * Bug fixes for systems with no tags;

## [0.28.0](https://github.com/AliceO2Group/Bookkeeping/releases/tag/%40aliceo2%2Fbookkeeping%400.28.0) 
* Notable changes for users:
  * Introduces support for AliECS - End Of Run - Reason;
  * Introduces support for LHC Fills Data;
* Notable changes for developers:
  * Adds new `eor_reasons` and `reason_types` SQL tables and migration scripts;
  * Adds new lhc_fills SQL Table and migration scripts;
  * Adds API routes to retrieve lhc fills data individually or collectively; 
  * Adds API routes to retrieve eor reasons data individually or collectively; 

## [0.27.0](https://github.com/AliceO2Group/Bookkeeping/releases/tag/%40aliceo2%2Fbookkeeping%400.27.0) 
* Notable changes for users:
  * Introduces support for AliECS environments;
* Notable changes for developers:
  * Adds new Env SQL Table and migration scripts
  * Adds a new page to display all environments
  * `GET /api/environments` && `GET /api/environments/:envId` - Adds API routes to retrieve environments data
  * `POST /api/environments` && `PUT /api/environments/:envId` - Adds API routes to store environment data
  * Generates new OpenAPI GO plugin to include environments manipulation methods

## [0.26.1](https://github.com/AliceO2Group/Bookkeeping/releases/tag/%40aliceo2%2Fbookkeeping%400.26.1) 
* Notable changes for users:
  * Improves UX when users would input negative filter values;

## [0.26.0](https://github.com/AliceO2Group/Bookkeeping/releases/tag/%40aliceo2%2Fbookkeeping%400.26.0) 
* Notable changes for users:
  * Fixes a bug in which filters would not work due to cached date on server side;
  * Admin users can specify emails and mattermost channels at TAG creation time;
  * Fixes a bug in which admin users were not correctly identified;
* Notable changes for developers:
  * `POST /api/tags/` - Add emails and mattermost channels for a tag if user has admin privileges;

## [0.25.0](https://github.com/AliceO2Group/Bookkeeping/releases/tag/%40aliceo2%2Fbookkeeping%400.25.0) 
* Notable changes for users:
  * RUN Filters Improvements:
    * Allow users to specify start and stop filters with time;
  * Admin users can edit tags by adding emails and mattermost channels;
  * Fixes a bug in which infinite mode would display duplicated data;
  * Opens log details if log tree contains one log only;
* Notable changes for developers:
  * `PUT /api/tags/:id` - Update the emails and mattermost channels for a tag if user has admin privileges;
  * `GET /api/tags/name` - Expects a query parameter `name` to return one tag with specified name;

## [0.24.0](https://github.com/AliceO2Group/Bookkeeping/releases/tag/%40aliceo2%2Fbookkeeping%400.24.0) 
* Notable changes for users:
  * RUN Filters Improvements:
    * Allows users to filter by DD, DCS, EPN with ON,OFF or ANY
  * RUN Exports:
    * [FIXED] - exporting a list of runs by their runNumber would not retrieve the whole list;
    * `o2TimeStart`, `o2TimeStop`, `o2TrgStart`, `o2TrgStop` converts timestamps to user friendly date formats;
  * LOG Creation:
    * [FIXED] - removes duplicated `runNumbers` when creating a log entry instead of throwing error;
  * TAGS Page:
    * Displays new tag information: `email` and `mattermost` groups;
* Notable changes for developers:
  * `/api/runs` - listRuns - accepts multiple `runNumbers` for filtering;
  * `/api/runs` - listRuns - improves filtering for `dcs`, `dd_flp`, `epn`;
  * `/api/tags` - listTags - accepts multiple `ids`, `texts`, `emails` and/or `mattermosts` as filters;

## [0.23.0](https://github.com/AliceO2Group/Bookkeeping/releases/tag/%40aliceo2%2Fbookkeeping%400.23.0) 
* Notable changes for developers:
  * Add as new feature the option to send email and mattermost log creation notification;

## [0.22.0](https://github.com/AliceO2Group/Bookkeeping/releases/tag/%40aliceo2%2Fbookkeeping%400.22.0) 
* Notable changes for developers:
  * Path for storing attachments of logs is now configurable via ATTACHMENT_PATH env;

## [0.21.1](https://github.com/AliceO2Group/Bookkeeping/releases/tag/%40aliceo2%2Fbookkeeping%400.21.1) 
* Notable changes for developers:
  * Adds `run_quality` back to validation of `EndRun` request to ensure backwards compatibility;

## [0.21.0](https://github.com/AliceO2Group/Bookkeeping/releases/tag/%40aliceo2%2Fbookkeeping%400.21.0) 
* Notable changes for users:
  * Run Quality is now displayed in both `Run-Statistics` and `Run-Details` pages;
  * Users are now able to update the quality of a run (`good`, `test`, `bad`);
  * Users can filter `Run-Statistics` table by run quality;
  * Bug fixed in which a page would not load if a run was missing properties;
* Notable changes for developers:
  * CPP API:
    * Adds validation of URL and API token;
    * Adds `/status` path;
    * Improved error and exception handling;
    * Fixed CMake config;
  * Adds migration file for `run_quality` column so that enum accepts `test` as well;

## [0.20.0](https://github.com/AliceO2Group/Bookkeeping/releases/tag/%40aliceo2%2Fbookkeeping%400.20.0) 
* Notable changes for users:
  * All tables were refactored and are now fixed in width, reducing the text displayed if it is longer than the space;
  * Tables take into consideration the user's screen space and adapt accordingly on first load;
  * New log creation button placed on top of the navigation bar so that it can be accessed from any page;
  * Users are allowed to copy the content of a log;
  * "Reply logs" with no title will inherit the title of the parent log;
* Notable changes for developers:
  * `ca-certificates` dependency in docker updated
  
## [0.19.0](https://github.com/AliceO2Group/Bookkeeping/releases/tag/%40aliceo2%2Fbookkeeping%400.19.0) 
* Notable changes for users:
  * Tables from `Logs`, `Runs` and `Home` pages benefit of a new button `More`, making the tables not actionable anymore; This will allows the users to easily copy table values;
  * Fixes a bug in which users were not able to download attachments;
  * In case of no tags in the system, run filter box will now inform the user about it;
* Notable changes for developers:
  * New API route added: status for providing information on bookkeeping and database;
  * Adds new GitHub workflow to improve release & deployment procedures;
  * Server will boot up even if database is not up and running;
  * Refactors configuration loading files;
  * Updates dependencies versions to avoid security flaws;
  
## [0.18.0] 
* Updates dependencies versions to avoid security flaws
* Updates Dockerfile and fixes lint issues
* Allow users to insert replies to logs without having to specify a title
* Updates Run Details page to make use of the unused space and display logs for the run by default
* Updates Tag Details page to show logs for the tag by default
* Run Filters will inform users if there are no tags created
* Fixes a bug in which updating the tags of a run would hide the logs for the run

## [0.17.12]
* Added run filter to run-overview table [#433]https://github.com/AliceO2Group/Bookkeeping/pull/433
* Changed verification of Title [#432]https://github.com/AliceO2Group/Bookkeeping/pull/432

## [0.17.11]
* Changes made to the database and go-api-bindings[#420]https://github.com/AliceO2Group/Bookkeeping/pull/420
    * New field to be added to the RUNS table.
        - name: detectors
            - type: SET 
                - ALTER TABLE runs ADD detectors SET('CPV', 'EMC', 'FDD', 'FT0', 'FV0', 'HMP', 'ITS', 'MCH', 'MFT', 'MID', 'PHS', 'TOF', 'TPC', 'TRD', 'TST', 'ZDC');
                - ALTER TABLE runs modify detectors SET('CPV', 'EMC', 'FDD', 'FT0', 'FV0', 'HMP', 'ITS', 'MCH', 'MFT', 'MID', 'PHS', 'TOF', 'TPC', 'TRD', 'TST', 'ZDC');
                
## [0.17.10]
* Make /logs, /flps and /attachment routes private again [#419] https://github.com/AliceO2Group/Bookkeeping/pull/419

## [0.17.9]
* Added optional chaining to usecases.

## [0.17.8]
* updated dockerfile from version node:12.18.1-alpine3.12 to node:16.9.1-alpine3.12
* Made api/log and api/flp public [#415] (https://github.com/AliceO2Group/Bookkeeping/pull/415)
* log-overview changed id to runNumber [#416] (https://github.com/AliceO2Group/Bookkeeping/pull/416)

## [0.17.7]
* Added the field epn_topology. [#411] (https://github.com/AliceO2Group/Bookkeeping/pull/411)
* Changes made to the database. Changes are registerd in the CHANGELOG.md file in the database folder.

    * New fields to be added to the RUNS table:
        - epn_topology
            - type: string 

## [0.17.6]
* Add more information to run entries. [#406] (https://github.com/AliceO2Group/Bookkeeping/pull/406)
* Hide/change existing Run Statistics fields. [#408] (https://github.com/AliceO2Group/Bookkeeping/pull/408)
* Changes made to the database and go-api-bindings. Changes are registerd in the CHANGELOG.md file in the database folder.

    * New fields to be added to the RUNS table:
        - dd_flp
            - type: boolean 
        - dcs
            - type: boolean 
        - epn
            - type: boolean 

    * Changed a field to another name in the RUNS table:
        - activity_id is changed to environment_id

## [0.17.4]

* Added text and made the UI more clear. Log create and run detail was unclear on how the tags were implemented. [#398](https://github.com/AliceO2Group/Bookkeeping/pull/398)
* There was a unique error that when occured it made the title repeated in create log. This was prevented with changing the create tag file. [#397](https://github.com/AliceO2Group/Bookkeeping/pull/397)
* Added an extra function that grabs all tags for the log creation page [#395] (https://github.com/AliceO2Group/Bookkeeping/pull/395)
* When the log encouters an error and the user goes back to the page. Some fields were not reset. now all fields will be reset so the user have a blank slate to create a new log. [#394](https://github.com/AliceO2Group/Bookkeeping/pull/394)

## [0.17.3]

* Bumped patch version to 0.17.3

## [0.17.2]

* O2B-410 CPP-api-client can now be updated with the unqiue combination of flpName and runNumber instead of a auto incrementend integer. [$388] (https://github.com/AliceO2Group/Bookkeeping/pull/388)
* O2B-419 Fixed an issue where the log creation got a bug when both tag and attachment was selected. The issue was with multiform data and the way it accepts array data. [#386](https://github.com/AliceO2Group/Bookkeeping/pull/386)

## [0.17.1] 

* Updated @aliceo2/web-ui version from 1.15.1 to 1.18.2. A bug fix that adds a name to JWT token for the bookkeeping team. https://github.com/AliceO2Group/WebUi/releases/tag/%40aliceo2%2Fweb-ui%401.18.2

* O2B-399 Add message in tags select box([#369](https://github.com/AliceO2Group/Bookkeeping/pull/369])
* O2B-398 Improve display of Main tab in Run Details page ([#364]https://github.com/AliceO2Group/Bookkeeping/pull/364])
* O2B-400 Update tags are fixed ([#370]https://github.com/AliceO2Group/Bookkeeping/pull/370)]

## [0.17.0] 

* Reverted ibm-openapi-validator to version 0.44.0 in the bookkeeping/.github/workflows/openapi.yml file. Version 0.46.0 has problems with invalid configuration with validaterc. The GitHub checks for OpenApi / validate pull request would fail with version 0.46.0. However version 0.44.0 does not have this problem and the checks will pass, ready for the pull request to be merged with the master. This is a temporary solution and we should later try to fix the OpenApi/validate with the newest version 0.46.0.

## [0.14.0](https://github.com/AliceO2Group/Bookkeeping/compare/v0.13.0...v0.14.0) (2020-09-18)


### Features

* Anonymous logs are now possible ([#194](https://github.com/AliceO2Group/Bookkeeping/issues/194)) ([93d983b](https://github.com/AliceO2Group/Bookkeeping/commit/93d983b25c090b5f96f62904e9f5880025f2ab6f))
* Associated tags now visible on log detail screen ([#193](https://github.com/AliceO2Group/Bookkeeping/issues/193)) ([0eec605](https://github.com/AliceO2Group/Bookkeeping/commit/0eec605a0a519b13bc12065140b893acbe6338a3))

## [0.13.0](https://github.com/AliceO2Group/Bookkeeping/compare/v0.6.0...v0.13.0) (2020-09-08)


### Features

* Add functionality to filter by author name ([b358524](https://github.com/AliceO2Group/Bookkeeping/commit/b3585246de0325a73d495b77e9b882e152f96c62))
* Add functionality to filter by creation date ([274174d](https://github.com/AliceO2Group/Bookkeeping/commit/274174d3feadf65da75e69dcc64dd3663a021b92))
* Add functionality to filter by title ([4e0c52e](https://github.com/AliceO2Group/Bookkeeping/commit/4e0c52ec16e8310a73e25095c7ae728a1540f1ff))
* added displaying logs by subsystem ([fa78705](https://github.com/AliceO2Group/Bookkeeping/commit/fa787051bdd20c6e3fbdd200790a99069f038818))
* added overview and detail screen for subsystem ([9ede071](https://github.com/AliceO2Group/Bookkeeping/commit/9ede0716df6d955b20804d8fe29e91be001074d4))
* Added Support Forum link to profile dropdown ([7c1bcd6](https://github.com/AliceO2Group/Bookkeeping/commit/7c1bcd6f0a0d62e611227732062d801152b4a4bd))
* added test files for subsystem-overview ([5399a6f](https://github.com/AliceO2Group/Bookkeeping/commit/5399a6f528b3bde45a1aff5dfcc032a35c08fb67))
* Rebuilt filter components to support multiple filter types through dropdowns ([d251f5d](https://github.com/AliceO2Group/Bookkeeping/commit/d251f5d07edd6ef4f9fc619d3790151cd57c224f))


### Bug Fixes

* added jsdoc return descriptions ([b9ba9c3](https://github.com/AliceO2Group/Bookkeeping/commit/b9ba9c31a2954d9e31cd9625f82f52b789cdec65))
* added log-subsystems seed ([38af419](https://github.com/AliceO2Group/Bookkeeping/commit/38af419983bbf6a139c6979cab4f6bd9f3098c43))
* added LogsBySubsystem to the index file ([8aef110](https://github.com/AliceO2Group/Bookkeeping/commit/8aef1104afd6eb999431e3619da98270f113f030))
* added subsystems to log API-source ([71de72b](https://github.com/AliceO2Group/Bookkeeping/commit/71de72bf0b2821c1340b32fe3ea30041fdee46f6))
* added subsystems to the logdetail view ([213adff](https://github.com/AliceO2Group/Bookkeeping/commit/213adffd84157dfe72e97dfd324328f544526227))
* added various syntax fixes ([2f19404](https://github.com/AliceO2Group/Bookkeeping/commit/2f194048e134b84ce00ad32be548305516a52bb7))
* fixed import issue on LogRepository ([e54391d](https://github.com/AliceO2Group/Bookkeeping/commit/e54391d0d953c45fe7b8403024128d911e12dfa1))
* fixed syntax in testsuite subsystems ([dfb937a](https://github.com/AliceO2Group/Bookkeeping/commit/dfb937ad33b34269156e9e9e2e8f3c685abcaeb4))
* Long attachment names are now wrapped, minor CSS improvements ([#180](https://github.com/AliceO2Group/Bookkeeping/issues/180)) ([4ee7ed4](https://github.com/AliceO2Group/Bookkeeping/commit/4ee7ed45a7d14cc6a117a8bae8dd05dc09f4e1a5))
* Pagination values no longer reset when navigating away from logs overview ([0c84a09](https://github.com/AliceO2Group/Bookkeeping/commit/0c84a0933aaac3b43672bb611dd948779d9c71d5))
* Prevented run numbers overflowing beyond the log details table ([#176](https://github.com/AliceO2Group/Bookkeeping/issues/176)) ([a822b84](https://github.com/AliceO2Group/Bookkeeping/commit/a822b84b1d122b10f4846c4d0691d8c8b25cf077))
* Restored row ids ([6ee1a3b](https://github.com/AliceO2Group/Bookkeeping/commit/6ee1a3b88ebeac32301bb10fc08eed6bb5d8f941))
* **docker:** unsatisfiable constraints ([cf02a6f](https://github.com/AliceO2Group/Bookkeeping/commit/cf02a6f05948a95ccbd73b90dff64bc8aa9c29e0))
* **ui:** HyperMD editor not properly removed ([ded9d7c](https://github.com/AliceO2Group/Bookkeeping/commit/ded9d7c628a4ff4ea45907a9979c9f44398e6dfa))

## [0.6.0](https://github.com/AliceO2Group/Bookkeeping/compare/v0.5.0...v0.6.0) (2020-06-26)


### Features

* added and updated controllers, routers, middleware and utils in server for attachments ([096c27c](https://github.com/AliceO2Group/Bookkeeping/commit/096c27c6c932fba5785c26a3472e9762aa8bfe52))
* Added attachment Adapter and repository ([782cb00](https://github.com/AliceO2Group/Bookkeeping/commit/782cb00356d9208aea53d7450b5121d2442f5a61))
* Added attachment dtos ([002155d](https://github.com/AliceO2Group/Bookkeeping/commit/002155d57dabd29103f780ba0800686418b7d914))
* added Attachment model ([cf0d3c4](https://github.com/AliceO2Group/Bookkeeping/commit/cf0d3c44b184ffac35694541e7d1716ccf926fcc))
* Added Attachment related DTOs and entities ([ca394a9](https://github.com/AliceO2Group/Bookkeeping/commit/ca394a94d98552e45b9231fe68af4288381ef39f))
* Added attachment related use cases ([bae2677](https://github.com/AliceO2Group/Bookkeeping/commit/bae267757f4fe0e8ae28155504af1b3979849f64))
* added attachments to openapi ([f1caee7](https://github.com/AliceO2Group/Bookkeeping/commit/f1caee79e39d4ec66599036e6ed48a2d30679b20))
* added collapse feature in generic table component ([0993678](https://github.com/AliceO2Group/Bookkeeping/commit/0993678a29ce4eae517ffb20fde699dac96eedea))
* added file and files to dtovalidator ([b2da043](https://github.com/AliceO2Group/Bookkeeping/commit/b2da04306edac271f146068cf5e0993ae83c19c0))
* Added file uploading ([8fc1b8f](https://github.com/AliceO2Group/Bookkeeping/commit/8fc1b8f31c700fbd7a81266109879dc13fbbd0bd))
* added index on Attachment mime type ([10c539c](https://github.com/AliceO2Group/Bookkeeping/commit/10c539c5ec70644da03df94310f0dbd49a78b713))
* Added middleware ([60833c4](https://github.com/AliceO2Group/Bookkeeping/commit/60833c482b9e7119c89243c1de2217eb6a5a8839))
* added middleware possibility to route builder ([099ae3c](https://github.com/AliceO2Group/Bookkeeping/commit/099ae3c6f4fe942bfe76c838da20619c289537f7))
* added OpenID integration ([267e8fe](https://github.com/AliceO2Group/Bookkeeping/commit/267e8fe8df49b9643c6f591aeefe08616c70d97d))
* added startsWith and endsWith filter in QueryBuilder ([47b3abc](https://github.com/AliceO2Group/Bookkeeping/commit/47b3abc9471526a50ffd2bdf1be1a85a251b6840))
* Added tests ([bf5e660](https://github.com/AliceO2Group/Bookkeeping/commit/bf5e66082c94755fb9f5bd7e353a148c3069ae9b))
* Added tests and test assets ([a29555b](https://github.com/AliceO2Group/Bookkeeping/commit/a29555b59825c4cdd57a0cb46ae151cd6a50a433))
* Updated and added use cases needed for attachments ([1a9fd72](https://github.com/AliceO2Group/Bookkeeping/commit/1a9fd727cb1252e1e879facee5eb4fbc0d531f13))
* Updated attachment database adapter and repo ([ff03b92](https://github.com/AliceO2Group/Bookkeeping/commit/ff03b9213dcfe26bb376e5cf1169cd3feecd1203))
* updated attachment related routers and controllers ([3bbcf99](https://github.com/AliceO2Group/Bookkeeping/commit/3bbcf99e12f56849eda82b66a2dcdfcea2542f79))
* **ui:** added Emoji hint and autocomplete ([498f8de](https://github.com/AliceO2Group/Bookkeeping/commit/498f8de363cb6cf8354a927551d7ca0e2fc2b277))
* **ui:** added links to Jira and GitHub in profile dropdown ([be4fca8](https://github.com/AliceO2Group/Bookkeeping/commit/be4fca84528bbff87909e76b09bf7b52c705903d))
* use OpenID data to link user to created logs ([00afc71](https://github.com/AliceO2Group/Bookkeeping/commit/00afc71bb0d742c6fc67caa78613158c50554cc0))


### Bug Fixes

* cleanup ([55980aa](https://github.com/AliceO2Group/Bookkeeping/commit/55980aab944b982b8291cd4bfad00abf23cba552))
* cleanup of attachmentAdapter ([90a1502](https://github.com/AliceO2Group/Bookkeeping/commit/90a15022848bf9e8d9be80df4a1792e34c830508))
* CreateTagDto can have a token in the query ([9785e7d](https://github.com/AliceO2Group/Bookkeeping/commit/9785e7d3e4aad86daba13ba0412077390efa44e4))
* Fixed some problems ([3888955](https://github.com/AliceO2Group/Bookkeeping/commit/3888955bbb62a8151e0f4ef191538bdb046d887e))
* Removed useless filename from DTO ([9bf91bb](https://github.com/AliceO2Group/Bookkeeping/commit/9bf91bb1e699d0fa048592fdddc8166b5769311b))
* **docker:** updated unsatisfiable constraints ([ee3b6ee](https://github.com/AliceO2Group/Bookkeeping/commit/ee3b6ee06e480c44f1ed8d824a2e4657adefe51a))
* **ui:** RemoteData failure can be a Framework error which are not JSON:API conform ([0ecec06](https://github.com/AliceO2Group/Bookkeeping/commit/0ecec06cd71ca60519a18259535adb86fd6522c0))
* **ui:** set column width during loading of Log overview to prevent resizing ([5d9f7bf](https://github.com/AliceO2Group/Bookkeeping/commit/5d9f7bf684abbb81f3596a3412a8091c9e48ff07))
* tag list of a log incomplete when filtering based tags ([3ad21f3](https://github.com/AliceO2Group/Bookkeeping/commit/3ad21f39deae93d2a3be79841c112158c86e280f))

## [0.5.0](https://github.com/AliceO2Group/Bookkeeping/compare/v0.4.0...v0.5.0) (2020-06-12)


### Features

* **ui:** added tag filtering with AND/OR operators to the filters component ([cf96571](https://github.com/AliceO2Group/Bookkeeping/commit/cf96571327ad2145c1d9f8f93f15c20c070c2c58))
* added between option for WhereQueryBuilder ([d37ad45](https://github.com/AliceO2Group/Bookkeeping/commit/d37ad45db4df420e05b7fdb3eb38f9038c7b434e))
* added DELETE /api/subsystems/subsystemId endpoint ([0dd0c35](https://github.com/AliceO2Group/Bookkeeping/commit/0dd0c35f32e757b9f84668b953911911612e0c0e))
* added GET /api/subsystems/subsystemId endpoint ([8e7544c](https://github.com/AliceO2Group/Bookkeeping/commit/8e7544c810d762d25152ed176c101ede9705954e))
* added GET /api/subystems endpoint ([986e7a3](https://github.com/AliceO2Group/Bookkeeping/commit/986e7a34db88f5c039ed1efbb52abd441955587f))
* added JWT configuration ([96cf435](https://github.com/AliceO2Group/Bookkeeping/commit/96cf4350b647a33049b22cb47038fd6220c5e8db))
* added markdown preview in the detail view ([fe5d9d5](https://github.com/AliceO2Group/Bookkeeping/commit/fe5d9d51ce1a987f2d8ebbcf25f9a59a4f937008))
* added not option for WhereQueryBuilder ([c11c37a](https://github.com/AliceO2Group/Bookkeeping/commit/c11c37a23b6f4339e9cb54c2654055454230eb83))
* added oneOf and allOf options for WhereQueryBuilder ([a9fbb7f](https://github.com/AliceO2Group/Bookkeeping/commit/a9fbb7f4d95ed119c79c65a1cc24d30d018f5f9d))
* added POST /api/subsystems endpoint ([ec08049](https://github.com/AliceO2Group/Bookkeeping/commit/ec080492284f80c9a2bf3770be96a082ef4fb1dc))
* allow AND/OR filtering by tag id on the logs endpoint ([3733ae2](https://github.com/AliceO2Group/Bookkeeping/commit/3733ae2e76cff6b73e46726968c677f885c0a340))
* allow deepmerging multiple objects ([3495484](https://github.com/AliceO2Group/Bookkeeping/commit/3495484122b739b4ada075ea0aeb7e022ab79d97))
* allow users to reply on other logs ([035c0bb](https://github.com/AliceO2Group/Bookkeeping/commit/035c0bb904e524a6f3d3dd943dbde1ea660b86de))
* **markdown:** Added the HyperMD lib locally and added a Markdown box instead of a generic textarea to the create screen ([faca6e1](https://github.com/AliceO2Group/Bookkeeping/commit/faca6e152ff6905ce6bc45bbc65a5c995a80f611))
* **ui:** added Alice O2 favicon ([a17b09b](https://github.com/AliceO2Group/Bookkeeping/commit/a17b09b7843b23b049df1743ed92902433493034))
* **ui:** added table-hover class ([da23191](https://github.com/AliceO2Group/Bookkeeping/commit/da23191dc8017712a4da8487d72e8bf6acfa412f))
* **ui:** added Tag detail view screen ([e508f28](https://github.com/AliceO2Group/Bookkeeping/commit/e508f28194b42879db9732f5e02c1dd3fb265744))
* **ui:** added Tag overview screen ([85c3057](https://github.com/AliceO2Group/Bookkeeping/commit/85c30570d1ea311a63fce2ab3d0c488a3038ed31))
* **ui:** include comma separated tags on the Log table view ([aee65d7](https://github.com/AliceO2Group/Bookkeeping/commit/aee65d77cea8e8bc7eb20a336749185774a0042f))
* **ui:** redirect to overview if no tag id is provided ([53d6a6f](https://github.com/AliceO2Group/Bookkeeping/commit/53d6a6ff0e513ff6a5e891b88546bd9fc7848dae))
* **ui:** scroll to the selected Log entry on detail view ([7e1cb32](https://github.com/AliceO2Group/Bookkeeping/commit/7e1cb32c5e8291ebf0e2ab2ad603221ba4189549))


### Bug Fixes

* **docker:** added bash to all targets ([7db5ad8](https://github.com/AliceO2Group/Bookkeeping/commit/7db5ad862c0d27ff23fe873685ee523c3cb6e2c4))
* **docker:** bump ca-certificates from 20191127-r1 to 20191127-r2 ([727cea4](https://github.com/AliceO2Group/Bookkeeping/commit/727cea43dedd827413882f104f770ea2e635b07c))
* **docker:** updated unsatisfiable constraints ([003c2f6](https://github.com/AliceO2Group/Bookkeeping/commit/003c2f67eb18e7b96080475507f666a9c3dc3294))
* **ui:** autoscrolling not completely going down on long Log threads ([035b455](https://github.com/AliceO2Group/Bookkeeping/commit/035b45553c01577295558fc60a7941be452e2ad7))
* **ui:** trigger scrollTo on both create and update ([59c6ebc](https://github.com/AliceO2Group/Bookkeeping/commit/59c6ebc2826482502f5fbb9da2901bed7ecbac29))
* **ui:** use ternary instead of boolean expression as an expression wil result in a false text ([e9ab282](https://github.com/AliceO2Group/Bookkeeping/commit/e9ab2824a681768c89740013fc35fcd0fe09fd43))
* **ui:** width of Markdown box when creating an entry should be 100% ([2271219](https://github.com/AliceO2Group/Bookkeeping/commit/2271219de3e212f7f6ffe5e2851c8f79024df5f4))
* do not call process.exit in test modus as this affects mocha ([9ad965b](https://github.com/AliceO2Group/Bookkeeping/commit/9ad965b60109267b3052a729031d024b7c30646c))
* resolved issues ([eb4c1a4](https://github.com/AliceO2Group/Bookkeeping/commit/eb4c1a4aea0ac624ae8b143e8736abe7c149ef7a))
* toTreeView should traverse all children ([677377b](https://github.com/AliceO2Group/Bookkeeping/commit/677377b6c72293ed5cfae3dd6a7198b4b0b0c399))
* use 201 for Created instead of 301, naming of variables ([b2477d9](https://github.com/AliceO2Group/Bookkeeping/commit/b2477d96efe810ab42685b0eb743062df4543822))

## [0.4.0](https://github.com/AliceO2Group/Bookkeeping/compare/v0.3.0...v0.4.0) (2020-05-29)


### Features

* Added association execution on models ([e2faf43](https://github.com/AliceO2Group/Bookkeeping/commit/e2faf43b7be5cde7255f3d70d4da47c149ac3e09))
* added associations on log, run and user ([ea979d3](https://github.com/AliceO2Group/Bookkeeping/commit/ea979d35503c65df4c8f579f6bbff4c1fa1ef3c1))
* Added automatic timestamps ([3953877](https://github.com/AliceO2Group/Bookkeeping/commit/3953877ea3a72b02ca02e16e8330b6639eb661d3))
* Added create log screen ([8b0ff45](https://github.com/AliceO2Group/Bookkeeping/commit/8b0ff456c956ae83f5826f21317db5d65710b3cc))
* added DELETE /api/tags/:tagId endpoint ([b9aa839](https://github.com/AliceO2Group/Bookkeeping/commit/b9aa839a2342f407ec18115ea2e6add362ade110))
* Added epn role model and migration ([7a83ee3](https://github.com/AliceO2Group/Bookkeeping/commit/7a83ee3bcd30b0efce2723aa18c49f87dc6a234a))
* added Epn, FLp, Log, Run, Tag and User models ([322b739](https://github.com/AliceO2Group/Bookkeeping/commit/322b739637d44fdeb5dc17cbef93feef3c360440))
* Added flp role model and migration ([56c2608](https://github.com/AliceO2Group/Bookkeeping/commit/56c2608a0e27ab026b9b010215e73a7615a4edf2))
* added GET /api/logs/{logId}/tree endpoint ([031899e](https://github.com/AliceO2Group/Bookkeeping/commit/031899e0a4e1dd70a961741fa84e86b6d546cd3b))
* added GET /api/tags endpoint ([784c17d](https://github.com/AliceO2Group/Bookkeeping/commit/784c17d8027ed8e80fded23a30f031e0de9dd75b))
* added GET /api/tags endpoint ([7911fcf](https://github.com/AliceO2Group/Bookkeeping/commit/7911fcf9618822c0a56b5127ace5d7fa1199a215))
* added GET /api/tags/{tagId} endpoint ([b2d5f62](https://github.com/AliceO2Group/Bookkeeping/commit/b2d5f628b66ff6f79d5fe2a5d04df993da634733))
* added GET /api/tags/{tagId}/logs endpoint ([f6d4918](https://github.com/AliceO2Group/Bookkeeping/commit/f6d4918d34b4801c0f45389a71f9861ab2163740))
* added GET /logs/{logId}/tags endpoint ([b15508e](https://github.com/AliceO2Group/Bookkeeping/commit/b15508eb74c49c7393fd927be7532e10908613b2))
* added GET /logs/{logId}/tags endpoint ([e9699d4](https://github.com/AliceO2Group/Bookkeeping/commit/e9699d4713586a947b6d22ed6dc3b5636e7a38f6))
* added indexes on Log ([e804ebb](https://github.com/AliceO2Group/Bookkeeping/commit/e804ebb24a9c740453c273a7da87dc0034d7d638))
* added indexes on the subtype and origin of Log ([85d82c5](https://github.com/AliceO2Group/Bookkeeping/commit/85d82c52fae16d327dd855df74a2d48563a94c7f))
* Added log model and migration ([801aaf6](https://github.com/AliceO2Group/Bookkeeping/commit/801aaf626c8937a011a48a5322c7e50f6cd64538))
* Added logruns and add associations migration ([bf208e8](https://github.com/AliceO2Group/Bookkeeping/commit/bf208e8c09ee936d38940b0a58ceb2ea72ba0e9a))
* added meta section to GET /api/logs ([b50cc92](https://github.com/AliceO2Group/Bookkeeping/commit/b50cc92f4586a01d4ee372d2d25ad73ff6f353e1))
* Added more models to index ([1fc6549](https://github.com/AliceO2Group/Bookkeeping/commit/1fc65498a735d38f633fee314114bf63f9432efa))
* added multiple /tags endpoints ([09d8c83](https://github.com/AliceO2Group/Bookkeeping/commit/09d8c8373c791c0a87547680290ce2d91c6489e6))
* added OpenAPI converter ([0614c25](https://github.com/AliceO2Group/Bookkeeping/commit/0614c25098e620525d7ff97814c04fbe07da40e1))
* added option to configure database port ([2df0905](https://github.com/AliceO2Group/Bookkeeping/commit/2df09056d6b27ef8fa344fdc7f37df066ad84726))
* added origin filtering on /api/logs ([8496133](https://github.com/AliceO2Group/Bookkeeping/commit/8496133b4eedb052ed5ce02468ebcd1f7c7fb2f2))
* added POST /api/tags endpoint ([dd4fbca](https://github.com/AliceO2Group/Bookkeeping/commit/dd4fbca8453bef49187f8452cecc32e69bede144))
* added Subsystem model ([91708ee](https://github.com/AliceO2Group/Bookkeeping/commit/91708eec017cb3b8ca8bb119c8e518578014786f))
* added Swagger UI integration ([679b153](https://github.com/AliceO2Group/Bookkeeping/commit/679b15321b310a25606912edbaf8cc6eebaf15d8))
* added tags ([bce046f](https://github.com/AliceO2Group/Bookkeeping/commit/bce046fc8aca794211b09831f1304309e5b2548c))
* Added working log pagination (with hardcoded logs per page) ([2cc3f1d](https://github.com/AliceO2Group/Bookkeeping/commit/2cc3f1d95e74783a626e4c6f8429021b02c6e94e))
* allow filtering by parent log id ([31b7ad9](https://github.com/AliceO2Group/Bookkeeping/commit/31b7ad9f12f4fd20107e2e36106cf1e15d4da585))
* allow filtering by root log id ([9b031f6](https://github.com/AliceO2Group/Bookkeeping/commit/9b031f650c6846b709c53a44244142d4516ae545))
* Allowed user to select amount of logs per page ([ba3440f](https://github.com/AliceO2Group/Bookkeeping/commit/ba3440fcfc39f924d4a86d8f6785f6b16f1dca10))
* overview pagination ([0f0c2b9](https://github.com/AliceO2Group/Bookkeeping/commit/0f0c2b9ef71dfe0f28cf93dd0340742fdce44b89))
* **openapi:** added default response UnexpectedError ([d9b525e](https://github.com/AliceO2Group/Bookkeeping/commit/d9b525e832f13975dfb50499dc760f0111d4df05))
* **openapi:** added IBM OpenAPI validator ([3c66898](https://github.com/AliceO2Group/Bookkeeping/commit/3c6689865bfa86f0f07deac16c596ee6d3e45f01))
* **openapi:** added security scheme ([21d8e76](https://github.com/AliceO2Group/Bookkeeping/commit/21d8e76c0aa8482712628d3521a12a4df59fa014))
* **ui:** added loading spinner ([a56ae58](https://github.com/AliceO2Group/Bookkeeping/commit/a56ae58e8aeb629361e3781142f22f45d7505474))
* Added run model and migration ([a9a3daa](https://github.com/AliceO2Group/Bookkeeping/commit/a9a3daac291460a9fb9b8acdc64a1e07f16ee009))
* Added tags association ([8055798](https://github.com/AliceO2Group/Bookkeeping/commit/80557983ffd432423cbfef384f2781096e80fa70))
* allow pagination on /api/logs ([b7a3e5a](https://github.com/AliceO2Group/Bookkeeping/commit/b7a3e5a25ecfbf433247cae6b8f5b80e2230a06a))
* allow sorting on /api/logs ([3b574d9](https://github.com/AliceO2Group/Bookkeeping/commit/3b574d9d1a9ff053f55c6809cd10fca2bc246776))
* detail view of a Log should use the tree format ([183f058](https://github.com/AliceO2Group/Bookkeeping/commit/183f058019c722be4a3130844f573309ce48087a))
* **ui:** added width steps of 5% ([2d20784](https://github.com/AliceO2Group/Bookkeeping/commit/2d20784622611d7827000823db19f20b3bceb743))
* Added tag model and migration ([eecf12e](https://github.com/AliceO2Group/Bookkeeping/commit/eecf12eaceac8416e5a7cd6ae1022bb26eab25b5))
* added timezone config ([3d85e16](https://github.com/AliceO2Group/Bookkeeping/commit/3d85e16ba6526fb4c8f6337898fc368a1ed01aa8))
* Added user model and migration ([3403a4f](https://github.com/AliceO2Group/Bookkeeping/commit/3403a4fa56145a0d6dd7ca25be9485c975a638a9))
* dedicated Docker Compose for staging ([3dec5cf](https://github.com/AliceO2Group/Bookkeeping/commit/3dec5cff73c4ae62b33ba00dec9607a500af39ff))
* filtering on GET /api/logs ([f20dcb0](https://github.com/AliceO2Group/Bookkeeping/commit/f20dcb07bdfdd67ad7905cbd216a649823391f82))
* Implemented a generic object-to-table mapper ([7dbce76](https://github.com/AliceO2Group/Bookkeeping/commit/7dbce765e8e9ef0538ea5d1cb1647c4865d61ede))


### Bug Fixes

* count should not include associations ([d08d92c](https://github.com/AliceO2Group/Bookkeeping/commit/d08d92cd2983c51efc5c336566e112a7b225806d))
* DTO validation should not abort early ([d3f5b31](https://github.com/AliceO2Group/Bookkeeping/commit/d3f5b31f0ea3932caf802aa800712300ba0750b2))
* methods of QueryBuilder should return the instance ([656a009](https://github.com/AliceO2Group/Bookkeeping/commit/656a009e340cba94e6b28c230b35715e4cccc7c6))
* **database:** include charset and collate in database creation ([03ce9c6](https://github.com/AliceO2Group/Bookkeeping/commit/03ce9c6b00eee8a9e6048f70155c6a8b5b677f1a))
* **database:** removed unnecessary foreign key specification ([3d657bf](https://github.com/AliceO2Group/Bookkeeping/commit/3d657bf66c1f5d3f5c43f91fd4902b62714cc358))
* **database:** set migrationStorageTableName value in the configuration ([d1e1c7c](https://github.com/AliceO2Group/Bookkeeping/commit/d1e1c7c3179c8114de90c5ccb97cb66687f1fb28))
* **docker:** include spec directory ([12bf56c](https://github.com/AliceO2Group/Bookkeeping/commit/12bf56c6b69f385026e6629823008e0c58f1026b))
* **license:** added missing file headers ([a5d7961](https://github.com/AliceO2Group/Bookkeeping/commit/a5d79619e255f6b008c8faf22882b6bf1344aa9d))
* **openapi:** 404 response should not be a Bad Request ([c885e52](https://github.com/AliceO2Group/Bookkeeping/commit/c885e527a443b56784811907699224dae6e2ee7c))
* **openapi:** added missing request bodies ([c95fb31](https://github.com/AliceO2Group/Bookkeeping/commit/c95fb3172e4ae7bbf52d12aef21c4d0255b09f0a))
* **openapi:** added missing request body for POST /api/logs ([400d6ec](https://github.com/AliceO2Group/Bookkeeping/commit/400d6ece6426706b61288f8aafcdb4840a2275f0))
* **openapi:** added missing request body for POST /api/tags ([490c944](https://github.com/AliceO2Group/Bookkeeping/commit/490c944a60fed69f7e4dfc09b0f166b8e75f274a))
* **openapi:** an entity id must be atleast 1 ([8035efe](https://github.com/AliceO2Group/Bookkeeping/commit/8035efecaa7d73bc313f13d42382a2ddc02f7df1))
* **openapi:** query parameters should have style deepObject ([e2e240f](https://github.com/AliceO2Group/Bookkeeping/commit/e2e240fc77f31e2a4deab83a7d1938c9ce030920))
* **openapi:** switched description of LogText and LogTitle ([057a3f3](https://github.com/AliceO2Group/Bookkeeping/commit/057a3f3ed8b439590c09a937b895502b83c692ca))
* **openapi:** use $ref requesty bodies schema's ([c996044](https://github.com/AliceO2Group/Bookkeeping/commit/c99604432069a89efa002c5ff6029d8a3fbd1f28))
* **ui:** added viewport meta tag ([2980584](https://github.com/AliceO2Group/Bookkeeping/commit/29805842cc47e6a0025a668af4c9cc358ec49ad9))
* **ui:** filter limiting now working properly ([e139aef](https://github.com/AliceO2Group/Bookkeeping/commit/e139aef6c66595f6fe20017fa85c7b98fe50a1bc))
* **ui:** removed bottom margin of table ([e11543b](https://github.com/AliceO2Group/Bookkeeping/commit/e11543b815230b7aea46ee8d95ecb4d227ee2da4))
* **ui:** table should have a header and body group ([101a0fa](https://github.com/AliceO2Group/Bookkeeping/commit/101a0faa738d537e13d24ff940cb93179b186ad0))
* added missing fields ([ac9b3ba](https://github.com/AliceO2Group/Bookkeeping/commit/ac9b3ba400a420860acfed53c7a1e1d797f7a735))
* Added mount of scripts directory in the container ([a6b7f74](https://github.com/AliceO2Group/Bookkeeping/commit/a6b7f744bd223aa1a3ff96ffb13d7b5bec1f1afb))
* Added some options to user log association ([0705aae](https://github.com/AliceO2Group/Bookkeeping/commit/0705aae287981d06de805acd3c361f39dbf7ab99))
* Added user seeder ([c867114](https://github.com/AliceO2Group/Bookkeeping/commit/c867114b8eb6cc4508475f15a8805f0af5d7f1b4))
* changed capitalized drop table names to lowercase ([32f3347](https://github.com/AliceO2Group/Bookkeeping/commit/32f334739a09db86f9325f5dc3779dd1474ab645))
* changed user 0 to 1 ([5b3ff32](https://github.com/AliceO2Group/Bookkeeping/commit/5b3ff32f83b8f342f844e924158a716d92e2f4c6))
* Cleaned seeders ([8a19a44](https://github.com/AliceO2Group/Bookkeeping/commit/8a19a4415064512bae63b09fb5c5db428eb5b5f8))
* Get the headers dynamically and filter out the field not needed for the table ([99a31f4](https://github.com/AliceO2Group/Bookkeeping/commit/99a31f4592b5104cc6594645fff7ae3a1fe46bb9))
* Log detail no longer shows error on refresh ([2194aca](https://github.com/AliceO2Group/Bookkeeping/commit/2194aca52e0c4c4e4060d268c5fd2cfbe4e74c96))
* overview table column mapping ([ba04766](https://github.com/AliceO2Group/Bookkeeping/commit/ba04766c8ea22601e38461035d4a02273981b674))
* removed id ([e80d1d0](https://github.com/AliceO2Group/Bookkeeping/commit/e80d1d09d41629d5a2e032b34cf90c24549359e3))
* removed migration skeleton ([f03a595](https://github.com/AliceO2Group/Bookkeeping/commit/f03a5957ed72171cc25f7fa428881eea75a038b9))
* Renamed Log.js to log.js ([5b3a78f](https://github.com/AliceO2Group/Bookkeeping/commit/5b3a78f433f37fd606245dfd87d2c75b7b0b9365))
* Restored filtering functionality ([0df675a](https://github.com/AliceO2Group/Bookkeeping/commit/0df675ac2207cc9b98390655bb15f1c8cde89a65))
* **ui:** removed bottom margin of table ([8e2cfc7](https://github.com/AliceO2Group/Bookkeeping/commit/8e2cfc757be3e0d7a35ba5f9b04443f3ab41b436))
* **ui:** table should have a header and body group ([0ae99f8](https://github.com/AliceO2Group/Bookkeeping/commit/0ae99f8ecd1775b8f9c424977f49a6b9c6177e6e))
* log user relation ([ddd0d2e](https://github.com/AliceO2Group/Bookkeeping/commit/ddd0d2ee99dbeb2fcf8356009b86d7ab95eab1c2))
* re-create database in the test environment ([0aad7ea](https://github.com/AliceO2Group/Bookkeeping/commit/0aad7ea960607fc69de0ef72321b5b43e70325ea))
* renamed model flproles to flprole ([f135ee7](https://github.com/AliceO2Group/Bookkeeping/commit/f135ee72be509d0769c8dd64c88fbb5e710897d7))
* renamed runs tablename ([71d6a93](https://github.com/AliceO2Group/Bookkeeping/commit/71d6a93553aff06800a2e2963fda775a256f2678))
* restored original casing of userid in the Log adapter ([4430ee1](https://github.com/AliceO2Group/Bookkeeping/commit/4430ee1898405e5b51d4d865dfeaa90f16105adf))
* snake_cased table names ([97d1a26](https://github.com/AliceO2Group/Bookkeeping/commit/97d1a26846cac8ba751278dca511242a726435f8))
* user_id cant be 0 ([830f1b3](https://github.com/AliceO2Group/Bookkeeping/commit/830f1b3b8aa2f21ae0c7aa23b521c40111430321))
* wrong arg use ([6963305](https://github.com/AliceO2Group/Bookkeeping/commit/6963305837cc7553323c87ce68754c18e9b994ac))

# [0.3.0](https://github.com/AliceO2Group/Bookkeeping/compare/v0.2.0...v0.3.0) (2020-05-08)


### Bug Fixes

* Added executable permission on docker build script ([2299c2d](https://github.com/AliceO2Group/Bookkeeping/commit/2299c2de9f11929e30b0d7a3f189bd2448bf5fd7))
* addressed bug that brought down code coverage ([9d6608f](https://github.com/AliceO2Group/Bookkeeping/commit/9d6608f7aeb798bcf744b72827c67d33267efcdf))
* Addressed bug which would cause log detail page to fetch every log entry ([2a87b58](https://github.com/AliceO2Group/Bookkeeping/commit/2a87b5824f0fcea2b2e3e8a42c5eee88eb5892f1))
* database should use UTF-8 encoding ([344c1c9](https://github.com/AliceO2Group/Bookkeeping/commit/344c1c9ddab572da314dc07fcdbf0173a0699cf5))
* Fix the mapping error (x is undefined)  in the detail view ([60eda29](https://github.com/AliceO2Group/Bookkeeping/commit/60eda293793dab1947845900b335052688d9b9a1))
* route error handler should distinguish between async and regular functions ([5bbd025](https://github.com/AliceO2Group/Bookkeeping/commit/5bbd025a28d33bf3746a5b0e8e0bd76677daa197))
* use try catch to return instead of Promise catch ([7373267](https://github.com/AliceO2Group/Bookkeeping/commit/7373267b9f8363353161bf21c5b3a0d3183f5117))
* **docker:** added missing node_modules volume ([cce1233](https://github.com/AliceO2Group/Bookkeeping/commit/cce123384c7e945ffb2bde9405b44184ce40982e))
* **docker:** production compose should expose port 80 ([302c745](https://github.com/AliceO2Group/Bookkeeping/commit/302c745ae7e601bb5c1e211968ffd16514255c47))
* **docker:** wait for database to be up ([c6c3fd7](https://github.com/AliceO2Group/Bookkeeping/commit/c6c3fd79a8be8ec57818f5e9255228ed201c6f22))
* **spec:** use relative instead of absolute server url ([90d7cb8](https://github.com/AliceO2Group/Bookkeeping/commit/90d7cb86eca90a44df5daa0c5e7656d8336e3d6d))
* **test:** test should only start the application once ([df16d2d](https://github.com/AliceO2Group/Bookkeeping/commit/df16d2de56ed46eec1a09ad9077309ee15896bda))


### Features

* added Application interface ([3c3b488](https://github.com/AliceO2Group/Bookkeeping/commit/3c3b488c3fe315d309da980445d50cd795153b70))
* added Configuration ([57655be](https://github.com/AliceO2Group/Bookkeeping/commit/57655be667cd6828449123468b2738ff4bc2a3dd))
* added count method to Repository ([d8319b5](https://github.com/AliceO2Group/Bookkeeping/commit/d8319b55bee85c0c57b7a429ab2b6f6da4b0ef6e))
* added CreateLogUseCase ([5e24f73](https://github.com/AliceO2Group/Bookkeeping/commit/5e24f73fdb436f01bf9e9eaad3f13ab3ea1ab14b))
* added Database interface ([fdf97e2](https://github.com/AliceO2Group/Bookkeeping/commit/fdf97e2e8c6a3b8b1ed9c5efec1dd85870014324))
* added dedicated test database ([0e905a5](https://github.com/AliceO2Group/Bookkeeping/commit/0e905a584a6d4e9862f74776a4df4d319fdf924e))
* added GetDeployInformationUseCase ([eac217f](https://github.com/AliceO2Group/Bookkeeping/commit/eac217fe49bdc193cf637772af21e933683e9e97))
* added isInTestMode method to Application ([e56c70d](https://github.com/AliceO2Group/Bookkeeping/commit/e56c70dd72b514c2f9193a59f1ed03c7556bf4d5))
* added Log adapter ([fed335a](https://github.com/AliceO2Group/Bookkeeping/commit/fed335a73dae483b9be3794b90e448154dcf1031))
* added Log model and repository implementation ([be96df7](https://github.com/AliceO2Group/Bookkeeping/commit/be96df7188ac6d0396738d4404952b9883ee8526))
* added Logger interface and implementation ([015859b](https://github.com/AliceO2Group/Bookkeeping/commit/015859b1a3460fc78cfaf56193bd2d7eddf4df3f))
* added population sql ([cc1d9b5](https://github.com/AliceO2Group/Bookkeeping/commit/cc1d9b5054b6e5ae1bf78870e1811c70bddeae2d))
* added Sequelize CLI ([d45658b](https://github.com/AliceO2Group/Bookkeeping/commit/d45658bdb8a66383a6ad29c674a04d86cf0da56f))
* added Sequelize database ([a5d80b8](https://github.com/AliceO2Group/Bookkeeping/commit/a5d80b87dc349401d6df3fd22498c1ffa9f43d45))
* added Sequelize migration ([bcdfb40](https://github.com/AliceO2Group/Bookkeeping/commit/bcdfb40940795e5e96d70e0efe7d7ca75b64ffb2))
* added Sequelize seeder ([b3301c7](https://github.com/AliceO2Group/Bookkeeping/commit/b3301c7ba2332f117ece3d2194da7ad03882403c))
* added Structure package ([ca7dcc6](https://github.com/AliceO2Group/Bookkeeping/commit/ca7dcc657b6d0e5a20ee6715f54aa7579cf0040d))
* added TransactionHelper ([4649722](https://github.com/AliceO2Group/Bookkeeping/commit/4649722160b94408c546bde6e0154e0f77ce002b))
* implemented graceful shutdown process ([0088052](https://github.com/AliceO2Group/Bookkeeping/commit/0088052b74dce052231efe87e401658ccf0c3687))
* mount MariaDB data directory on host ([11f0e56](https://github.com/AliceO2Group/Bookkeeping/commit/11f0e567535933d3c669d965e5a811f8cf805172))



# [0.2.0](https://github.com/AliceO2Group/Bookkeeping/compare/v0.1.0...v0.2.0) (2020-04-24)


### Bug Fixes

* **docker:** production compose should expose port 80 ([302c745](https://github.com/AliceO2Group/Bookkeeping/commit/302c745ae7e601bb5c1e211968ffd16514255c47))
* **docs:** markdown depth ([a30cbb6](https://github.com/AliceO2Group/Bookkeeping/commit/a30cbb617a27fddfed2436358c838e8a290d621e))
* Added code for coverage compatibility in the tests ([8301188](https://github.com/AliceO2Group/Bookkeeping/commit/8301188b08f97ca779dd833d5256b7e0715d1460))
* Added licenses ([fd0a064](https://github.com/AliceO2Group/Bookkeeping/commit/fd0a0644c734cd117347d9a6cd4d0785bc192198))
* Adjusted in indent in Model.js ([e80ae57](https://github.com/AliceO2Group/Bookkeeping/commit/e80ae5702e5fb8ba872e07ba1943e58aebbc40a5))
* Changed the structure of the tests and added an empty line between methods in Overview.js ([ce16582](https://github.com/AliceO2Group/Bookkeeping/commit/ce16582c1b0418a62a73fb652992b9d0a2a07933))
* Extended timeout on the filter test ([2ae6781](https://github.com/AliceO2Group/Bookkeeping/commit/2ae67812d188d3d01d99c240ed6ef92593e8830a))
* Fixed appendPath utility and its test ([334d4c2](https://github.com/AliceO2Group/Bookkeeping/commit/334d4c2a688a29ccf70d7b01e6a2738df504144e))
* Fixed deepmerge in appendPath utility ([2d51a70](https://github.com/AliceO2Group/Bookkeeping/commit/2d51a70899bb34ab630f74affa88c3e9e6cf90dd))
* Fixed indentation ([4fc26d6](https://github.com/AliceO2Group/Bookkeeping/commit/4fc26d61c3d801f491afc23df537ae235d7cd088))
* Fixed jdoc in controllers and routes ([ca86375](https://github.com/AliceO2Group/Bookkeeping/commit/ca8637565bd94c6a29fe0ad46c84802de13914d1))
* Fixed linting erros ([d201276](https://github.com/AliceO2Group/Bookkeeping/commit/d20127685c87484730cfcf45662e9f52333b6814))
* Fixed route argument inheritance issue ([a8134fd](https://github.com/AliceO2Group/Bookkeeping/commit/a8134fd3fe92808782a4b969870a8b905b78dd72))
* Fixed the compatiblity issue with Firefox ([70b7d1a](https://github.com/AliceO2Group/Bookkeeping/commit/70b7d1a07e88487468b3129f22649639511d81f2))
* NGINX does not yet have a production configuration ([94955e1](https://github.com/AliceO2Group/Bookkeeping/commit/94955e13d71556ae41d2b29cbc7dbcd4ab4f7ca3))
* Removed the tags header, added comment in the start-dev script for its purpose ([2424e0b](https://github.com/AliceO2Group/Bookkeeping/commit/2424e0b0b8d9b735ba1af59f41ac45a75ab99123))
* Renamed tag and user controller to be a bit more verbose ([b0de0c6](https://github.com/AliceO2Group/Bookkeeping/commit/b0de0c62f285f916035bbc9e2205f2532d1f7fb3))
* route /tag is not plural ([efecacd](https://github.com/AliceO2Group/Bookkeeping/commit/efecacd73316fe40de2c687c73e666fa92d39ed8))
* starting the application via NPM not Node ([860b5ab](https://github.com/AliceO2Group/Bookkeeping/commit/860b5aba8b161002bc41e24ada520a5457aa34a5))
* starting the application via NPM not Node ([8d444a9](https://github.com/AliceO2Group/Bookkeeping/commit/8d444a91f32358972628bbdb7f3f6328bf392b44))


### Features

* Added appendPath to route builder ([d3d3ebd](https://github.com/AliceO2Group/Bookkeeping/commit/d3d3ebd7a8db7454e6d40bb2b5a9458f58980e7d))
* added appendPath utility ([9a740ad](https://github.com/AliceO2Group/Bookkeeping/commit/9a740ad4d3bbe7d31857e72c9099012e62ea9704))
* Added attachment endpoint ([dfba079](https://github.com/AliceO2Group/Bookkeeping/commit/dfba079de104e199c70d10311be468ed3fad8f77))
* Added auth endpoints ([39066f8](https://github.com/AliceO2Group/Bookkeeping/commit/39066f836ed10374a052f62ef5e348299d5886f6))
* Added createpdf endpoint ([724f854](https://github.com/AliceO2Group/Bookkeeping/commit/724f85462f11f4adf9adb685e0cddd67ff28de61))
* Added deepmerge dependency ([e854ac3](https://github.com/AliceO2Group/Bookkeeping/commit/e854ac3ca4538538746d7e19ff413e4edc5ee215))
* Added deepmerge wrapper ([0e1ea71](https://github.com/AliceO2Group/Bookkeeping/commit/0e1ea719c46e25c75e843c0437d8205c5fa9d9e8))
* Added detail screen ([e0bc9e3](https://github.com/AliceO2Group/Bookkeeping/commit/e0bc9e30b701cae19014c7c0a6c83fb87de93c6c))
* Added flp endpoint ([6f0c890](https://github.com/AliceO2Group/Bookkeeping/commit/6f0c8907af9efaffc6df22069e4d88468b257901))
* added GetAllLogsUseCase ([64eeb62](https://github.com/AliceO2Group/Bookkeeping/commit/64eeb62c00f833a0bf6202c2ab29a4964e7c2fb2))
* added GetServerInformationUseCase ([c368b20](https://github.com/AliceO2Group/Bookkeeping/commit/c368b2019a3d388e11d3f69779347f8f21fd5a9e))
* Added logs endpoint ([dc85779](https://github.com/AliceO2Group/Bookkeeping/commit/dc85779ddd7b3bf6c08cc84043962277de62da9a))
* added Nginx integration ([0d7868a](https://github.com/AliceO2Group/Bookkeeping/commit/0d7868a05ff4dc794b8f3d9a0387b7814a095d10))
* Added overviews endpoint ([57b64bb](https://github.com/AliceO2Group/Bookkeeping/commit/57b64bb5f0e0d16ac577932872c7fd1194de1b96))
* Added reusable table components and start on the mock table with static data ([e899de4](https://github.com/AliceO2Group/Bookkeeping/commit/e899de4cc8f437a813ae3a58e5adac3c5d240cce))
* Added routerBuilder ([995f8a1](https://github.com/AliceO2Group/Bookkeeping/commit/995f8a1532367798fba175cb7855cb6f22c827b5))
* Added runs endpoint ([8e1c15a](https://github.com/AliceO2Group/Bookkeeping/commit/8e1c15a4873656c08df23ef8a750c7e1a34da800))
* Added settings endpoint ([1b03bf7](https://github.com/AliceO2Group/Bookkeeping/commit/1b03bf70e42d295e4b48490e3cd87ff73120a377))
* Added subsystem controller ([7564524](https://github.com/AliceO2Group/Bookkeeping/commit/7564524e6e99c069f6534836b186dae91b432db6))
* Added subsystems router ([521c828](https://github.com/AliceO2Group/Bookkeeping/commit/521c8282b0e302d6bfe8093372959da638d0737d))
* Added tags controller and route ([00866d1](https://github.com/AliceO2Group/Bookkeeping/commit/00866d1339bf1ca6b9122f915bdd043af6eac0e5))
* Added tests ([a7e1047](https://github.com/AliceO2Group/Bookkeeping/commit/a7e1047b3b42418024ae453d3cc2142f1b89b895))
* Added user controller ([c0a5f75](https://github.com/AliceO2Group/Bookkeeping/commit/c0a5f75111287de5ebf7292e8234d21d0d69f4ac))
* Added user route ([4b3506d](https://github.com/AliceO2Group/Bookkeeping/commit/4b3506d1655c46132669c32f6483bee099c8db22))
* Added utils index ([8cffbbd](https://github.com/AliceO2Group/Bookkeeping/commit/8cffbbd6854d210a70818dc62606970447f00107))
* allow Framework to override interfaces ([623181d](https://github.com/AliceO2Group/Bookkeeping/commit/623181d9191190e4ce3d27782d82f12589cc39b5))
* Codecov integration for backend ([032ea1c](https://github.com/AliceO2Group/Bookkeeping/commit/032ea1c29ff5f6253ba0a9103118d485d3384e3b))
* ESLint integration ([c86b116](https://github.com/AliceO2Group/Bookkeeping/commit/c86b1166f558839c920c267ea86b58f72b2b89df))
* GitHub actions integrations for backend ([db06cb3](https://github.com/AliceO2Group/Bookkeeping/commit/db06cb396081227e4a9e493ace7f10f92beb5c0f))
* GitHub actions integrations for frontend ([d5dd04f](https://github.com/AliceO2Group/Bookkeeping/commit/d5dd04f773f8f0f40091ebb15e6e99894c41684a))
* GitHub actions integrations for spec ([db62696](https://github.com/AliceO2Group/Bookkeeping/commit/db62696bcd167fda789b92ae6cd01922d2babece))
* Got filtering working, reflects on the actual table now ([5b56dcc](https://github.com/AliceO2Group/Bookkeeping/commit/5b56dcc511a468666688a046138fdc92fa0afcff))
* Upgraded appendPath utility ([40f366b](https://github.com/AliceO2Group/Bookkeeping/commit/40f366b1964536c87de6efdbdc3f081d0e45c9b8))

# [0.1.0](https://github.com/AliceO2Group/Bookkeeping/compare/v0.0.0...v0.1.0) (2020-03-03)


### Features

* added Nginx integration ([fb27bef](https://github.com/AliceO2Group/Bookkeeping/commit/fb27befe2b55800c3666aab501a0834d7bf0ed96))
* added Nginx integration ([0d7868a](https://github.com/AliceO2Group/Bookkeeping/commit/0d7868a05ff4dc794b8f3d9a0387b7814a095d10))
* Code coverage reporting to Codecov ([42ebcee](https://github.com/AliceO2Group/Bookkeeping/commit/42ebcee817ee1581d2b2f60a7c5a990b6b8732a6))
* Codecov integration for backend ([032ea1c](https://github.com/AliceO2Group/Bookkeeping/commit/032ea1c29ff5f6253ba0a9103118d485d3384e3b))
* Continuous Integration using GitHub actions ([9939709](https://github.com/AliceO2Group/Bookkeeping/commit/993970923bf2be95469043057e02f84f1cc953b4))
* ESLint integration ([9ce0624](https://github.com/AliceO2Group/Bookkeeping/commit/9ce06241103f9b5891ca56ff2e771002cb245cd6))
* ESLint integration ([c86b116](https://github.com/AliceO2Group/Bookkeeping/commit/c86b1166f558839c920c267ea86b58f72b2b89df))
* GitHub actions integrations for backend ([db06cb3](https://github.com/AliceO2Group/Bookkeeping/commit/db06cb396081227e4a9e493ace7f10f92beb5c0f))
* GitHub actions integrations for frontend ([d5dd04f](https://github.com/AliceO2Group/Bookkeeping/commit/d5dd04f773f8f0f40091ebb15e6e99894c41684a))
* GitHub actions integrations for spec ([db62696](https://github.com/AliceO2Group/Bookkeeping/commit/db62696bcd167fda789b92ae6cd01922d2babece))<|MERGE_RESOLUTION|>--- conflicted
+++ resolved
@@ -4,16 +4,13 @@
 
 ## [0.42.0](https://github.com/AliceO2Group/Bookkeeping/releases/tag/%40aliceo2%2Fbookkeeping%400.42.0)
 * Notable changes for users:
-<<<<<<< HEAD
-  * Add CALIBRATION run definition
-=======
   * Added a loading icon when log overview is loading
   * Fixed infinite requests when moving to homepage from logs/runs overview
   * Fixed Trigger Value displayed as active filter if any filter is active on run overview page
   * Run start/stop on the home screen is now consistent with the run overview page.
+  * Add CALIBRATION run definition
 * Notable changes for developers:
   * Some entities and sequelize models have typedefs to help autocompletion, code navigation and refactoring
->>>>>>> b9043992
 
 ## [0.41.0](https://github.com/AliceO2Group/Bookkeeping/releases/tag/%40aliceo2%2Fbookkeeping%400.41.0)
 * Notable changes for users:
