--- conflicted
+++ resolved
@@ -4,11 +4,8 @@
 
 ## [0.41.0](https://github.com/AliceO2Group/Bookkeeping/releases/tag/%40aliceo2%2Fbookkeeping%400.41.0)
 * Notable changes for users:
-<<<<<<< HEAD
+  * Efficiency per detector is now displayed on LHC fill details
   * A toggle in user actions is present to display timestamps as unix timestamps instead of local dates
-=======
-  * Efficiency per detector is now displayed on LHC fill details
->>>>>>> aeb6bc7e
   * Accent are now handled in file names
 
 ## [0.40.0](https://github.com/AliceO2Group/Bookkeeping/releases/tag/%40aliceo2%2Fbookkeeping%400.40.0)
