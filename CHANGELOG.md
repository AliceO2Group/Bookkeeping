# Changelog

All notable changes to this project will be documented in this file. See [standard-version](https://github.com/conventional-changelog/standard-version) for commit guidelines.

## [0.38.0](https://github.com/AliceO2Group/Bookkeeping/releases/tag/%40aliceo2%2Fbookkeeping%400.38.0)
* Notable changes for users:
  * `pdpWorkflowParameters, pdpBeamType, readoutCfgUri` field added to the runs detail page and can be exported.
  * Time after last run and corresponding loss has been added to fill statistics
<<<<<<< HEAD
  * `definition` is now available in run overview's table and filtering
=======
  * Fix bug where some LHC fills had a negative time before first run (and associated loss)
  * Fix log notification not sent with logs created automatically
  * Fix bug where hovering log columns reset page to 1
>>>>>>> d6c62f0e
* Notable changes for developers:
  * Runs API:
  * `GET`
    * `pdpWorkflowParameters, pdpBeamType, readoutCfgUri` Can now be fetched in runs and a specific run.
    * `definition` Can now be fetched in runs and a specific run.
  * `PATCH`
    * `pdpWorkflowParameters, pdpBeamType, readoutCfgUri` Can now be updated when updating a run.


## [0.37.0](https://github.com/AliceO2Group/Bookkeeping/releases/tag/%40aliceo2%2Fbookkeeping%400.37.0)
* Notable changes for users:
  * Tags with a length of 2 characters are now allowed
  * A notification is sent any time a log is created, not only when a log is created from the log creation page (for example auto-generated logs)
  * Main links now have a complete link behavior, such as ctrl+click to open in a new tab
  * Changing run quality will automatically create a log with the following tags: `DPG` and `RC`
  * `pdpWorkflowParameters, pdpBeamType, readoutCfgUri` field added to the runs detail page and can be exported.
* Notable changes for developers:
  * Any log creation using `CreateLogUseCase` will send a notification, not only logs created from logs controller
  * Runs API:
  * `GET`
    * `pdpWorkflowParameters, pdpBeamType, readoutCfgUri` Can now be fetched in runs and a specific run.
  * `PATCH`
    * `pdpWorkflowParameters, pdpBeamType, readoutCfgUri` Can now be updated when updating a run.

## [0.36.0](https://github.com/AliceO2Group/Bookkeeping/releases/tag/%40aliceo2%2Fbookkeeping%400.36.0)
* Notable changes for users:
  * `odcTopologyFullname` field added to the runs detail page and can be exported.
  * A detail page has been created for LHC fills and is accessible from LHC fills overview, run details and runs overview. This page contains statistics about:
    * Fill efficiency 
      * The fill efficiency, calculated based on the percent of time we had ongoing RUNS compared to the FILL duration during a stable beam
      * The time elapsed between the stable beam start and the start of the first run, and the percentage that this time represents compared to the total SB duration (loss)
      * The mean run duration
      * The total run duration
    * Related runs
      * Total runs count
      * Amount of runs above/under 2 minutes of duration
      * Runs count grouped by quality
      * Runs count grouped by detectors
* Notable changes for developers:
  * Runs API:
    * `GET`
      * `odcTopologyFullname` Can now be fetched in runs and a specific run.
    * `POST`
      * `odcTopologyFullname` Can now be created when creating/starting a run.
    * `PATCH`
      * `odcTopologyFullname` Can now be updated when updating a run.

## [0.35.0](https://github.com/AliceO2Group/Bookkeeping/releases/tag/%40aliceo2%2Fbookkeeping%400.35.0)
* Notable changes for users:
  * Fixes a bug in which updating EOR reasons for a run, would change the `RunQuality` back to default;
  * Run LHC period, number of EPNs are now shown in the run details and can be exported via the export runs tab;
  * `trgEnabled` + `trgGlobalRunEnabled` are now shown as `triggerValue` and has the values `OFF or LTU or CTP`;
  * Notification service will now include `runNumbers` when used together with creating a log;
* Notable changes for developers:
  * `GET` Runs API:
    * `lhcPeriods` Runs can now be filtered by using the `lhcPeriods` field. Multiple values can be used with comma seperation;
    * `nEpns` Runs can now be filtered by using an operator and number;
    * `triggerValue` Runs can now be filtered by using the `triggerValues` field. These values can be a string array of this enum: `OFF, LTU, CTP`;
  * `PATCH` Runs API:
    * `lhcPeriod` is added to `endRun` endpoint and for the GO openAPI the `updateRun` function;

## [0.34.0](https://github.com/AliceO2Group/Bookkeeping/releases/tag/%40aliceo2%2Fbookkeeping%400.34.0)
* Notable changes for users:
  * Run tags update is now integrated in the global run update
  * LHC Fill overview's run lists are now hyperlinks to the corresponding run detail page
  * A spinner is displayed in each table when data is loading
* Notable changes for developers:
  * `GET` RUNS API:
    * `tag` filter do not exist anymore, it is replaced by `tags` which is the list of tags texts to filter on
  * `PUT` RUNS API:
    * `tags` can be provided to update the tags linked to the run, as a list of tag texts
  * `POST` RUNS TAGS API:
    * Route has been deleted
  * `GET` LOGS API:
    * `tag` filter do not exist anymore, it is replaced by `tags` which is the list of tags texts to filter on
  * `POST` LOGS API:
    * tags list is now the list of tag text and no tags ids

## [0.33.0](https://github.com/AliceO2Group/Bookkeeping/releases/tag/%40aliceo2%2Fbookkeeping%400.33.0)
* Notable changes for users:
  * Displays `UNKNOWN` for run duration above 48 hours, else `RUNNING`
  * Add fill number information on run overview page and in its filtering
* Notable changes for developers:
  * `GET` RUNS API:
    * `fillNumbers` is a new optional filter

## [0.32.0](https://github.com/AliceO2Group/Bookkeeping/releases/tag/%40aliceo2%2Fbookkeeping%400.32.0) 
* Notable changes for users:
  * Adds new fields for Run-Details
  * Fixes a bug in which infinite scrolling would not apply filters on runs & logs pages
  * Runs older than 48 hours and without a trigger end timestamp will be displayed as UNKNOWN
* Notable changes for developers:
  * `POST` RUNS API:
    * `timeTrgStart` and `timeO2Start` fields are not required anymore
  * `PATCH` RUNS API:
    * `timeO2Start`, `timeTrgStart`, `trgGlobalRunEnabled`, `trgEnabled`, `pdpConfigOption`, `pdpTopologyDescriptionLibraryFile`, `tfbDdMode` are now added and optional fields.

## [0.31.0](https://github.com/AliceO2Group/Bookkeeping/releases/tag/%40aliceo2%2Fbookkeeping%400.31.0) 
* Notable changes for users:
  * Adds `RunDuration` for Run-Overview, Run-Details and Run-Filters
  * Adds option to export the currently filtered runs from Run-Overview Page
  * Adds `aliceL3Polarity` and `aliceDipolePolarity` to Run-Details
* Notable changes for developers:
  * `GET` RUNS API:
    * `runDuration` added as a virtual column with sequalize

## [0.30.0](https://github.com/AliceO2Group/Bookkeeping/releases/tag/%40aliceo2%2Fbookkeeping%400.30.0) 
* Notable changes for users:
  * Improvements on RunFilters:
    * Numerical input now accepts operators (<, <=, =, =>, >);
    * Text inputs accept list of strings separated by commas;
    * RunQuality filter is now represented with checkboxes;
  * Tags UX improvements:
    * Tags are sorted alphabetically across the platform;
    * Tags selection is now uniform across the platform;
  * Fixes a bug in which a run entry could duplicate a runNumber;
  * Improves UX for table cells which are wider than space allows;
* Notable changes for developers:
  * `GET` RUNS API:
    * `nDetectors` and `nFLPS` filter needs to provide both operator and limit for the values;
    * `environmentId` is now `environmentIds` allowing for multiple values separated by comma;
    * `runQuality` is now `runQualities` allowing for multiple values separated by comma;
  
## [0.29.0](https://github.com/AliceO2Group/Bookkeeping/releases/tag/%40aliceo2%2Fbookkeeping%400.29.0) 
* Notable changes for users:
  * Improves Run-Overview page to better display information;
  * Improves usability of LHC Fills page;
  * Bug fixes for systems with no tags;

## [0.28.0](https://github.com/AliceO2Group/Bookkeeping/releases/tag/%40aliceo2%2Fbookkeeping%400.28.0) 
* Notable changes for users:
  * Introduces support for AliECS - End Of Run - Reason;
  * Introduces support for LHC Fills Data;
* Notable changes for developers:
  * Adds new `eor_reasons` and `reason_types` SQL tables and migration scripts;
  * Adds new lhc_fills SQL Table and migration scripts;
  * Adds API routes to retrieve lhc fills data individually or collectively; 
  * Adds API routes to retrieve eor reasons data individually or collectively; 

## [0.27.0](https://github.com/AliceO2Group/Bookkeeping/releases/tag/%40aliceo2%2Fbookkeeping%400.27.0) 
* Notable changes for users:
  * Introduces support for AliECS environments;
* Notable changes for developers:
  * Adds new Env SQL Table and migration scripts
  * Adds a new page to display all environments
  * `GET /api/environments` && `GET /api/environments/:envId` - Adds API routes to retrieve environments data
  * `POST /api/environments` && `PUT /api/environments/:envId` - Adds API routes to store environment data
  * Generates new OpenAPI GO plugin to include environments manipulation methods

## [0.26.1](https://github.com/AliceO2Group/Bookkeeping/releases/tag/%40aliceo2%2Fbookkeeping%400.26.1) 
* Notable changes for users:
  * Improves UX when users would input negative filter values;

## [0.26.0](https://github.com/AliceO2Group/Bookkeeping/releases/tag/%40aliceo2%2Fbookkeeping%400.26.0) 
* Notable changes for users:
  * Fixes a bug in which filters would not work due to cached date on server side;
  * Admin users can specify emails and mattermost channels at TAG creation time;
  * Fixes a bug in which admin users were not correctly identified;
* Notable changes for developers:
  * `POST /api/tags/` - Add emails and mattermost channels for a tag if user has admin privileges;

## [0.25.0](https://github.com/AliceO2Group/Bookkeeping/releases/tag/%40aliceo2%2Fbookkeeping%400.25.0) 
* Notable changes for users:
  * RUN Filters Improvements:
    * Allow users to specify start and stop filters with time;
  * Admin users can edit tags by adding emails and mattermost channels;
  * Fixes a bug in which infinite mode would display duplicated data;
  * Opens log details if log tree contains one log only;
* Notable changes for developers:
  * `PUT /api/tags/:id` - Update the emails and mattermost channels for a tag if user has admin privileges;
  * `GET /api/tags/name` - Expects a query parameter `name` to return one tag with specified name;

## [0.24.0](https://github.com/AliceO2Group/Bookkeeping/releases/tag/%40aliceo2%2Fbookkeeping%400.24.0) 
* Notable changes for users:
  * RUN Filters Improvements:
    * Allows users to filter by DD, DCS, EPN with ON,OFF or ANY
  * RUN Exports:
    * [FIXED] - exporting a list of runs by their runNumber would not retrieve the whole list;
    * `o2TimeStart`, `o2TimeStop`, `o2TrgStart`, `o2TrgStop` converts timestamps to user friendly date formats;
  * LOG Creation:
    * [FIXED] - removes duplicated `runNumbers` when creating a log entry instead of throwing error;
  * TAGS Page:
    * Displays new tag information: `email` and `mattermost` groups;
* Notable changes for developers:
  * `/api/runs` - listRuns - accepts multiple `runNumbers` for filtering;
  * `/api/runs` - listRuns - improves filtering for `dcs`, `dd_flp`, `epn`;
  * `/api/tags` - listTags - accepts multiple `ids`, `texts`, `emails` and/or `mattermosts` as filters;

## [0.23.0](https://github.com/AliceO2Group/Bookkeeping/releases/tag/%40aliceo2%2Fbookkeeping%400.23.0) 
* Notable changes for developers:
  * Add as new feature the option to send email and mattermost log creation notification;

## [0.22.0](https://github.com/AliceO2Group/Bookkeeping/releases/tag/%40aliceo2%2Fbookkeeping%400.22.0) 
* Notable changes for developers:
  * Path for storing attachments of logs is now configurable via ATTACHMENT_PATH env;

## [0.21.1](https://github.com/AliceO2Group/Bookkeeping/releases/tag/%40aliceo2%2Fbookkeeping%400.21.1) 
* Notable changes for developers:
  * Adds `run_quality` back to validation of `EndRun` request to ensure backwards compatibility;

## [0.21.0](https://github.com/AliceO2Group/Bookkeeping/releases/tag/%40aliceo2%2Fbookkeeping%400.21.0) 
* Notable changes for users:
  * Run Quality is now displayed in both `Run-Statistics` and `Run-Details` pages;
  * Users are now able to update the quality of a run (`good`, `test`, `bad`);
  * Users can filter `Run-Statistics` table by run quality;
  * Bug fixed in which a page would not load if a run was missing properties;
* Notable changes for developers:
  * CPP API:
    * Adds validation of URL and API token;
    * Adds `/status` path;
    * Improved error and exception handling;
    * Fixed CMake config;
  * Adds migration file for `run_quality` column so that enum accepts `test` as well;

## [0.20.0](https://github.com/AliceO2Group/Bookkeeping/releases/tag/%40aliceo2%2Fbookkeeping%400.20.0) 
* Notable changes for users:
  * All tables were refactored and are now fixed in width, reducing the text displayed if it is longer than the space;
  * Tables take into consideration the user's screen space and adapt accordingly on first load;
  * New log creation button placed on top of the navigation bar so that it can be accessed from any page;
  * Users are allowed to copy the content of a log;
  * "Reply logs" with no title will inherit the title of the parent log;
* Notable changes for developers:
  * `ca-certificates` dependency in docker updated
  
## [0.19.0](https://github.com/AliceO2Group/Bookkeeping/releases/tag/%40aliceo2%2Fbookkeeping%400.19.0) 
* Notable changes for users:
  * Tables from `Logs`, `Runs` and `Home` pages benefit of a new button `More`, making the tables not actionable anymore; This will allows the users to easily copy table values;
  * Fixes a bug in which users were not able to download attachments;
  * In case of no tags in the system, run filter box will now inform the user about it;
* Notable changes for developers:
  * New API route added: status for providing information on bookkeeping and database;
  * Adds new GitHub workflow to improve release & deployment procedures;
  * Server will boot up even if database is not up and running;
  * Refactors configuration loading files;
  * Updates dependencies versions to avoid security flaws;
  
## [0.18.0] 
* Updates dependencies versions to avoid security flaws
* Updates Dockerfile and fixes lint issues
* Allow users to insert replies to logs without having to specify a title
* Updates Run Details page to make use of the unused space and display logs for the run by default
* Updates Tag Details page to show logs for the tag by default
* Run Filters will inform users if there are no tags created
* Fixes a bug in which updating the tags of a run would hide the logs for the run

## [0.17.12]
* Added run filter to run-overview table [#433]https://github.com/AliceO2Group/Bookkeeping/pull/433
* Changed verification of Title [#432]https://github.com/AliceO2Group/Bookkeeping/pull/432

## [0.17.11]
* Changes made to the database and go-api-bindings[#420]https://github.com/AliceO2Group/Bookkeeping/pull/420
    * New field to be added to the RUNS table.
        - name: detectors
            - type: SET 
                - ALTER TABLE runs ADD detectors SET('CPV', 'EMC', 'FDD', 'FT0', 'FV0', 'HMP', 'ITS', 'MCH', 'MFT', 'MID', 'PHS', 'TOF', 'TPC', 'TRD', 'TST', 'ZDC');
                - ALTER TABLE runs modify detectors SET('CPV', 'EMC', 'FDD', 'FT0', 'FV0', 'HMP', 'ITS', 'MCH', 'MFT', 'MID', 'PHS', 'TOF', 'TPC', 'TRD', 'TST', 'ZDC');
                
## [0.17.10]
* Make /logs, /flps and /attachment routes private again [#419] https://github.com/AliceO2Group/Bookkeeping/pull/419

## [0.17.9]
* Added optional chaining to usecases.

## [0.17.8]
* updated dockerfile from version node:12.18.1-alpine3.12 to node:16.9.1-alpine3.12
* Made api/log and api/flp public [#415] (https://github.com/AliceO2Group/Bookkeeping/pull/415)
* log-overview changed id to runNumber [#416] (https://github.com/AliceO2Group/Bookkeeping/pull/416)

## [0.17.7]
* Added the field epn_topology. [#411] (https://github.com/AliceO2Group/Bookkeeping/pull/411)
* Changes made to the database. Changes are registerd in the CHANGELOG.md file in the database folder.

    * New fields to be added to the RUNS table:
        - epn_topology
            - type: string 

## [0.17.6]
* Add more information to run entries. [#406] (https://github.com/AliceO2Group/Bookkeeping/pull/406)
* Hide/change existing Run Statistics fields. [#408] (https://github.com/AliceO2Group/Bookkeeping/pull/408)
* Changes made to the database and go-api-bindings. Changes are registerd in the CHANGELOG.md file in the database folder.

    * New fields to be added to the RUNS table:
        - dd_flp
            - type: boolean 
        - dcs
            - type: boolean 
        - epn
            - type: boolean 

    * Changed a field to another name in the RUNS table:
        - activity_id is changed to environment_id

## [0.17.4]

* Added text and made the UI more clear. Log create and run detail was unclear on how the tags were implemented. [#398](https://github.com/AliceO2Group/Bookkeeping/pull/398)
* There was a unique error that when occured it made the title repeated in create log. This was prevented with changing the create tag file. [#397](https://github.com/AliceO2Group/Bookkeeping/pull/397)
* Added an extra function that grabs all tags for the log creation page [#395] (https://github.com/AliceO2Group/Bookkeeping/pull/395)
* When the log encouters an error and the user goes back to the page. Some fields were not reset. now all fields will be reset so the user have a blank slate to create a new log. [#394](https://github.com/AliceO2Group/Bookkeeping/pull/394)

## [0.17.3]

* Bumped patch version to 0.17.3

## [0.17.2]

* O2B-410 CPP-api-client can now be updated with the unqiue combination of flpName and runNumber instead of a auto incrementend integer. [$388] (https://github.com/AliceO2Group/Bookkeeping/pull/388)
* O2B-419 Fixed an issue where the log creation got a bug when both tag and attachment was selected. The issue was with multiform data and the way it accepts array data. [#386](https://github.com/AliceO2Group/Bookkeeping/pull/386)

## [0.17.1] 

* Updated @aliceo2/web-ui version from 1.15.1 to 1.18.2. A bug fix that adds a name to JWT token for the bookkeeping team. https://github.com/AliceO2Group/WebUi/releases/tag/%40aliceo2%2Fweb-ui%401.18.2

* O2B-399 Add message in tags select box([#369](https://github.com/AliceO2Group/Bookkeeping/pull/369])
* O2B-398 Improve display of Main tab in Run Details page ([#364]https://github.com/AliceO2Group/Bookkeeping/pull/364])
* O2B-400 Update tags are fixed ([#370]https://github.com/AliceO2Group/Bookkeeping/pull/370)]

## [0.17.0] 

* Reverted ibm-openapi-validator to version 0.44.0 in the bookkeeping/.github/workflows/openapi.yml file. Version 0.46.0 has problems with invalid configuration with validaterc. The GitHub checks for OpenApi / validate pull request would fail with version 0.46.0. However version 0.44.0 does not have this problem and the checks will pass, ready for the pull request to be merged with the master. This is a temporary solution and we should later try to fix the OpenApi/validate with the newest version 0.46.0.

## [0.14.0](https://github.com/AliceO2Group/Bookkeeping/compare/v0.13.0...v0.14.0) (2020-09-18)


### Features

* Anonymous logs are now possible ([#194](https://github.com/AliceO2Group/Bookkeeping/issues/194)) ([93d983b](https://github.com/AliceO2Group/Bookkeeping/commit/93d983b25c090b5f96f62904e9f5880025f2ab6f))
* Associated tags now visible on log detail screen ([#193](https://github.com/AliceO2Group/Bookkeeping/issues/193)) ([0eec605](https://github.com/AliceO2Group/Bookkeeping/commit/0eec605a0a519b13bc12065140b893acbe6338a3))

## [0.13.0](https://github.com/AliceO2Group/Bookkeeping/compare/v0.6.0...v0.13.0) (2020-09-08)


### Features

* Add functionality to filter by author name ([b358524](https://github.com/AliceO2Group/Bookkeeping/commit/b3585246de0325a73d495b77e9b882e152f96c62))
* Add functionality to filter by creation date ([274174d](https://github.com/AliceO2Group/Bookkeeping/commit/274174d3feadf65da75e69dcc64dd3663a021b92))
* Add functionality to filter by title ([4e0c52e](https://github.com/AliceO2Group/Bookkeeping/commit/4e0c52ec16e8310a73e25095c7ae728a1540f1ff))
* added displaying logs by subsystem ([fa78705](https://github.com/AliceO2Group/Bookkeeping/commit/fa787051bdd20c6e3fbdd200790a99069f038818))
* added overview and detail screen for subsystem ([9ede071](https://github.com/AliceO2Group/Bookkeeping/commit/9ede0716df6d955b20804d8fe29e91be001074d4))
* Added Support Forum link to profile dropdown ([7c1bcd6](https://github.com/AliceO2Group/Bookkeeping/commit/7c1bcd6f0a0d62e611227732062d801152b4a4bd))
* added test files for subsystem-overview ([5399a6f](https://github.com/AliceO2Group/Bookkeeping/commit/5399a6f528b3bde45a1aff5dfcc032a35c08fb67))
* Rebuilt filter components to support multiple filter types through dropdowns ([d251f5d](https://github.com/AliceO2Group/Bookkeeping/commit/d251f5d07edd6ef4f9fc619d3790151cd57c224f))


### Bug Fixes

* added jsdoc return descriptions ([b9ba9c3](https://github.com/AliceO2Group/Bookkeeping/commit/b9ba9c31a2954d9e31cd9625f82f52b789cdec65))
* added log-subsystems seed ([38af419](https://github.com/AliceO2Group/Bookkeeping/commit/38af419983bbf6a139c6979cab4f6bd9f3098c43))
* added LogsBySubsystem to the index file ([8aef110](https://github.com/AliceO2Group/Bookkeeping/commit/8aef1104afd6eb999431e3619da98270f113f030))
* added subsystems to log API-source ([71de72b](https://github.com/AliceO2Group/Bookkeeping/commit/71de72bf0b2821c1340b32fe3ea30041fdee46f6))
* added subsystems to the logdetail view ([213adff](https://github.com/AliceO2Group/Bookkeeping/commit/213adffd84157dfe72e97dfd324328f544526227))
* added various syntax fixes ([2f19404](https://github.com/AliceO2Group/Bookkeeping/commit/2f194048e134b84ce00ad32be548305516a52bb7))
* fixed import issue on LogRepository ([e54391d](https://github.com/AliceO2Group/Bookkeeping/commit/e54391d0d953c45fe7b8403024128d911e12dfa1))
* fixed syntax in testsuite subsystems ([dfb937a](https://github.com/AliceO2Group/Bookkeeping/commit/dfb937ad33b34269156e9e9e2e8f3c685abcaeb4))
* Long attachment names are now wrapped, minor CSS improvements ([#180](https://github.com/AliceO2Group/Bookkeeping/issues/180)) ([4ee7ed4](https://github.com/AliceO2Group/Bookkeeping/commit/4ee7ed45a7d14cc6a117a8bae8dd05dc09f4e1a5))
* Pagination values no longer reset when navigating away from logs overview ([0c84a09](https://github.com/AliceO2Group/Bookkeeping/commit/0c84a0933aaac3b43672bb611dd948779d9c71d5))
* Prevented run numbers overflowing beyond the log details table ([#176](https://github.com/AliceO2Group/Bookkeeping/issues/176)) ([a822b84](https://github.com/AliceO2Group/Bookkeeping/commit/a822b84b1d122b10f4846c4d0691d8c8b25cf077))
* Restored row ids ([6ee1a3b](https://github.com/AliceO2Group/Bookkeeping/commit/6ee1a3b88ebeac32301bb10fc08eed6bb5d8f941))
* **docker:** unsatisfiable constraints ([cf02a6f](https://github.com/AliceO2Group/Bookkeeping/commit/cf02a6f05948a95ccbd73b90dff64bc8aa9c29e0))
* **ui:** HyperMD editor not properly removed ([ded9d7c](https://github.com/AliceO2Group/Bookkeeping/commit/ded9d7c628a4ff4ea45907a9979c9f44398e6dfa))

## [0.6.0](https://github.com/AliceO2Group/Bookkeeping/compare/v0.5.0...v0.6.0) (2020-06-26)


### Features

* added and updated controllers, routers, middleware and utils in server for attachments ([096c27c](https://github.com/AliceO2Group/Bookkeeping/commit/096c27c6c932fba5785c26a3472e9762aa8bfe52))
* Added attachment Adapter and repository ([782cb00](https://github.com/AliceO2Group/Bookkeeping/commit/782cb00356d9208aea53d7450b5121d2442f5a61))
* Added attachment dtos ([002155d](https://github.com/AliceO2Group/Bookkeeping/commit/002155d57dabd29103f780ba0800686418b7d914))
* added Attachment model ([cf0d3c4](https://github.com/AliceO2Group/Bookkeeping/commit/cf0d3c44b184ffac35694541e7d1716ccf926fcc))
* Added Attachment related DTOs and entities ([ca394a9](https://github.com/AliceO2Group/Bookkeeping/commit/ca394a94d98552e45b9231fe68af4288381ef39f))
* Added attachment related use cases ([bae2677](https://github.com/AliceO2Group/Bookkeeping/commit/bae267757f4fe0e8ae28155504af1b3979849f64))
* added attachments to openapi ([f1caee7](https://github.com/AliceO2Group/Bookkeeping/commit/f1caee79e39d4ec66599036e6ed48a2d30679b20))
* added collapse feature in generic table component ([0993678](https://github.com/AliceO2Group/Bookkeeping/commit/0993678a29ce4eae517ffb20fde699dac96eedea))
* added file and files to dtovalidator ([b2da043](https://github.com/AliceO2Group/Bookkeeping/commit/b2da04306edac271f146068cf5e0993ae83c19c0))
* Added file uploading ([8fc1b8f](https://github.com/AliceO2Group/Bookkeeping/commit/8fc1b8f31c700fbd7a81266109879dc13fbbd0bd))
* added index on Attachment mime type ([10c539c](https://github.com/AliceO2Group/Bookkeeping/commit/10c539c5ec70644da03df94310f0dbd49a78b713))
* Added middleware ([60833c4](https://github.com/AliceO2Group/Bookkeeping/commit/60833c482b9e7119c89243c1de2217eb6a5a8839))
* added middleware possibility to route builder ([099ae3c](https://github.com/AliceO2Group/Bookkeeping/commit/099ae3c6f4fe942bfe76c838da20619c289537f7))
* added OpenID integration ([267e8fe](https://github.com/AliceO2Group/Bookkeeping/commit/267e8fe8df49b9643c6f591aeefe08616c70d97d))
* added startsWith and endsWith filter in QueryBuilder ([47b3abc](https://github.com/AliceO2Group/Bookkeeping/commit/47b3abc9471526a50ffd2bdf1be1a85a251b6840))
* Added tests ([bf5e660](https://github.com/AliceO2Group/Bookkeeping/commit/bf5e66082c94755fb9f5bd7e353a148c3069ae9b))
* Added tests and test assets ([a29555b](https://github.com/AliceO2Group/Bookkeeping/commit/a29555b59825c4cdd57a0cb46ae151cd6a50a433))
* Updated and added use cases needed for attachments ([1a9fd72](https://github.com/AliceO2Group/Bookkeeping/commit/1a9fd727cb1252e1e879facee5eb4fbc0d531f13))
* Updated attachment database adapter and repo ([ff03b92](https://github.com/AliceO2Group/Bookkeeping/commit/ff03b9213dcfe26bb376e5cf1169cd3feecd1203))
* updated attachment related routers and controllers ([3bbcf99](https://github.com/AliceO2Group/Bookkeeping/commit/3bbcf99e12f56849eda82b66a2dcdfcea2542f79))
* **ui:** added Emoji hint and autocomplete ([498f8de](https://github.com/AliceO2Group/Bookkeeping/commit/498f8de363cb6cf8354a927551d7ca0e2fc2b277))
* **ui:** added links to Jira and GitHub in profile dropdown ([be4fca8](https://github.com/AliceO2Group/Bookkeeping/commit/be4fca84528bbff87909e76b09bf7b52c705903d))
* use OpenID data to link user to created logs ([00afc71](https://github.com/AliceO2Group/Bookkeeping/commit/00afc71bb0d742c6fc67caa78613158c50554cc0))


### Bug Fixes

* cleanup ([55980aa](https://github.com/AliceO2Group/Bookkeeping/commit/55980aab944b982b8291cd4bfad00abf23cba552))
* cleanup of attachmentAdapter ([90a1502](https://github.com/AliceO2Group/Bookkeeping/commit/90a15022848bf9e8d9be80df4a1792e34c830508))
* CreateTagDto can have a token in the query ([9785e7d](https://github.com/AliceO2Group/Bookkeeping/commit/9785e7d3e4aad86daba13ba0412077390efa44e4))
* Fixed some problems ([3888955](https://github.com/AliceO2Group/Bookkeeping/commit/3888955bbb62a8151e0f4ef191538bdb046d887e))
* Removed useless filename from DTO ([9bf91bb](https://github.com/AliceO2Group/Bookkeeping/commit/9bf91bb1e699d0fa048592fdddc8166b5769311b))
* **docker:** updated unsatisfiable constraints ([ee3b6ee](https://github.com/AliceO2Group/Bookkeeping/commit/ee3b6ee06e480c44f1ed8d824a2e4657adefe51a))
* **ui:** RemoteData failure can be a Framework error which are not JSON:API conform ([0ecec06](https://github.com/AliceO2Group/Bookkeeping/commit/0ecec06cd71ca60519a18259535adb86fd6522c0))
* **ui:** set column width during loading of Log overview to prevent resizing ([5d9f7bf](https://github.com/AliceO2Group/Bookkeeping/commit/5d9f7bf684abbb81f3596a3412a8091c9e48ff07))
* tag list of a log incomplete when filtering based tags ([3ad21f3](https://github.com/AliceO2Group/Bookkeeping/commit/3ad21f39deae93d2a3be79841c112158c86e280f))

## [0.5.0](https://github.com/AliceO2Group/Bookkeeping/compare/v0.4.0...v0.5.0) (2020-06-12)


### Features

* **ui:** added tag filtering with AND/OR operators to the filters component ([cf96571](https://github.com/AliceO2Group/Bookkeeping/commit/cf96571327ad2145c1d9f8f93f15c20c070c2c58))
* added between option for WhereQueryBuilder ([d37ad45](https://github.com/AliceO2Group/Bookkeeping/commit/d37ad45db4df420e05b7fdb3eb38f9038c7b434e))
* added DELETE /api/subsystems/subsystemId endpoint ([0dd0c35](https://github.com/AliceO2Group/Bookkeeping/commit/0dd0c35f32e757b9f84668b953911911612e0c0e))
* added GET /api/subsystems/subsystemId endpoint ([8e7544c](https://github.com/AliceO2Group/Bookkeeping/commit/8e7544c810d762d25152ed176c101ede9705954e))
* added GET /api/subystems endpoint ([986e7a3](https://github.com/AliceO2Group/Bookkeeping/commit/986e7a34db88f5c039ed1efbb52abd441955587f))
* added JWT configuration ([96cf435](https://github.com/AliceO2Group/Bookkeeping/commit/96cf4350b647a33049b22cb47038fd6220c5e8db))
* added markdown preview in the detail view ([fe5d9d5](https://github.com/AliceO2Group/Bookkeeping/commit/fe5d9d51ce1a987f2d8ebbcf25f9a59a4f937008))
* added not option for WhereQueryBuilder ([c11c37a](https://github.com/AliceO2Group/Bookkeeping/commit/c11c37a23b6f4339e9cb54c2654055454230eb83))
* added oneOf and allOf options for WhereQueryBuilder ([a9fbb7f](https://github.com/AliceO2Group/Bookkeeping/commit/a9fbb7f4d95ed119c79c65a1cc24d30d018f5f9d))
* added POST /api/subsystems endpoint ([ec08049](https://github.com/AliceO2Group/Bookkeeping/commit/ec080492284f80c9a2bf3770be96a082ef4fb1dc))
* allow AND/OR filtering by tag id on the logs endpoint ([3733ae2](https://github.com/AliceO2Group/Bookkeeping/commit/3733ae2e76cff6b73e46726968c677f885c0a340))
* allow deepmerging multiple objects ([3495484](https://github.com/AliceO2Group/Bookkeeping/commit/3495484122b739b4ada075ea0aeb7e022ab79d97))
* allow users to reply on other logs ([035c0bb](https://github.com/AliceO2Group/Bookkeeping/commit/035c0bb904e524a6f3d3dd943dbde1ea660b86de))
* **markdown:** Added the HyperMD lib locally and added a Markdown box instead of a generic textarea to the create screen ([faca6e1](https://github.com/AliceO2Group/Bookkeeping/commit/faca6e152ff6905ce6bc45bbc65a5c995a80f611))
* **ui:** added Alice O2 favicon ([a17b09b](https://github.com/AliceO2Group/Bookkeeping/commit/a17b09b7843b23b049df1743ed92902433493034))
* **ui:** added table-hover class ([da23191](https://github.com/AliceO2Group/Bookkeeping/commit/da23191dc8017712a4da8487d72e8bf6acfa412f))
* **ui:** added Tag detail view screen ([e508f28](https://github.com/AliceO2Group/Bookkeeping/commit/e508f28194b42879db9732f5e02c1dd3fb265744))
* **ui:** added Tag overview screen ([85c3057](https://github.com/AliceO2Group/Bookkeeping/commit/85c30570d1ea311a63fce2ab3d0c488a3038ed31))
* **ui:** include comma separated tags on the Log table view ([aee65d7](https://github.com/AliceO2Group/Bookkeeping/commit/aee65d77cea8e8bc7eb20a336749185774a0042f))
* **ui:** redirect to overview if no tag id is provided ([53d6a6f](https://github.com/AliceO2Group/Bookkeeping/commit/53d6a6ff0e513ff6a5e891b88546bd9fc7848dae))
* **ui:** scroll to the selected Log entry on detail view ([7e1cb32](https://github.com/AliceO2Group/Bookkeeping/commit/7e1cb32c5e8291ebf0e2ab2ad603221ba4189549))


### Bug Fixes

* **docker:** added bash to all targets ([7db5ad8](https://github.com/AliceO2Group/Bookkeeping/commit/7db5ad862c0d27ff23fe873685ee523c3cb6e2c4))
* **docker:** bump ca-certificates from 20191127-r1 to 20191127-r2 ([727cea4](https://github.com/AliceO2Group/Bookkeeping/commit/727cea43dedd827413882f104f770ea2e635b07c))
* **docker:** updated unsatisfiable constraints ([003c2f6](https://github.com/AliceO2Group/Bookkeeping/commit/003c2f67eb18e7b96080475507f666a9c3dc3294))
* **ui:** autoscrolling not completely going down on long Log threads ([035b455](https://github.com/AliceO2Group/Bookkeeping/commit/035b45553c01577295558fc60a7941be452e2ad7))
* **ui:** trigger scrollTo on both create and update ([59c6ebc](https://github.com/AliceO2Group/Bookkeeping/commit/59c6ebc2826482502f5fbb9da2901bed7ecbac29))
* **ui:** use ternary instead of boolean expression as an expression wil result in a false text ([e9ab282](https://github.com/AliceO2Group/Bookkeeping/commit/e9ab2824a681768c89740013fc35fcd0fe09fd43))
* **ui:** width of Markdown box when creating an entry should be 100% ([2271219](https://github.com/AliceO2Group/Bookkeeping/commit/2271219de3e212f7f6ffe5e2851c8f79024df5f4))
* do not call process.exit in test modus as this affects mocha ([9ad965b](https://github.com/AliceO2Group/Bookkeeping/commit/9ad965b60109267b3052a729031d024b7c30646c))
* resolved issues ([eb4c1a4](https://github.com/AliceO2Group/Bookkeeping/commit/eb4c1a4aea0ac624ae8b143e8736abe7c149ef7a))
* toTreeView should traverse all children ([677377b](https://github.com/AliceO2Group/Bookkeeping/commit/677377b6c72293ed5cfae3dd6a7198b4b0b0c399))
* use 201 for Created instead of 301, naming of variables ([b2477d9](https://github.com/AliceO2Group/Bookkeeping/commit/b2477d96efe810ab42685b0eb743062df4543822))

## [0.4.0](https://github.com/AliceO2Group/Bookkeeping/compare/v0.3.0...v0.4.0) (2020-05-29)


### Features

* Added association execution on models ([e2faf43](https://github.com/AliceO2Group/Bookkeeping/commit/e2faf43b7be5cde7255f3d70d4da47c149ac3e09))
* added associations on log, run and user ([ea979d3](https://github.com/AliceO2Group/Bookkeeping/commit/ea979d35503c65df4c8f579f6bbff4c1fa1ef3c1))
* Added automatic timestamps ([3953877](https://github.com/AliceO2Group/Bookkeeping/commit/3953877ea3a72b02ca02e16e8330b6639eb661d3))
* Added create log screen ([8b0ff45](https://github.com/AliceO2Group/Bookkeeping/commit/8b0ff456c956ae83f5826f21317db5d65710b3cc))
* added DELETE /api/tags/:tagId endpoint ([b9aa839](https://github.com/AliceO2Group/Bookkeeping/commit/b9aa839a2342f407ec18115ea2e6add362ade110))
* Added epn role model and migration ([7a83ee3](https://github.com/AliceO2Group/Bookkeeping/commit/7a83ee3bcd30b0efce2723aa18c49f87dc6a234a))
* added Epn, FLp, Log, Run, Tag and User models ([322b739](https://github.com/AliceO2Group/Bookkeeping/commit/322b739637d44fdeb5dc17cbef93feef3c360440))
* Added flp role model and migration ([56c2608](https://github.com/AliceO2Group/Bookkeeping/commit/56c2608a0e27ab026b9b010215e73a7615a4edf2))
* added GET /api/logs/{logId}/tree endpoint ([031899e](https://github.com/AliceO2Group/Bookkeeping/commit/031899e0a4e1dd70a961741fa84e86b6d546cd3b))
* added GET /api/tags endpoint ([784c17d](https://github.com/AliceO2Group/Bookkeeping/commit/784c17d8027ed8e80fded23a30f031e0de9dd75b))
* added GET /api/tags endpoint ([7911fcf](https://github.com/AliceO2Group/Bookkeeping/commit/7911fcf9618822c0a56b5127ace5d7fa1199a215))
* added GET /api/tags/{tagId} endpoint ([b2d5f62](https://github.com/AliceO2Group/Bookkeeping/commit/b2d5f628b66ff6f79d5fe2a5d04df993da634733))
* added GET /api/tags/{tagId}/logs endpoint ([f6d4918](https://github.com/AliceO2Group/Bookkeeping/commit/f6d4918d34b4801c0f45389a71f9861ab2163740))
* added GET /logs/{logId}/tags endpoint ([b15508e](https://github.com/AliceO2Group/Bookkeeping/commit/b15508eb74c49c7393fd927be7532e10908613b2))
* added GET /logs/{logId}/tags endpoint ([e9699d4](https://github.com/AliceO2Group/Bookkeeping/commit/e9699d4713586a947b6d22ed6dc3b5636e7a38f6))
* added indexes on Log ([e804ebb](https://github.com/AliceO2Group/Bookkeeping/commit/e804ebb24a9c740453c273a7da87dc0034d7d638))
* added indexes on the subtype and origin of Log ([85d82c5](https://github.com/AliceO2Group/Bookkeeping/commit/85d82c52fae16d327dd855df74a2d48563a94c7f))
* Added log model and migration ([801aaf6](https://github.com/AliceO2Group/Bookkeeping/commit/801aaf626c8937a011a48a5322c7e50f6cd64538))
* Added logruns and add associations migration ([bf208e8](https://github.com/AliceO2Group/Bookkeeping/commit/bf208e8c09ee936d38940b0a58ceb2ea72ba0e9a))
* added meta section to GET /api/logs ([b50cc92](https://github.com/AliceO2Group/Bookkeeping/commit/b50cc92f4586a01d4ee372d2d25ad73ff6f353e1))
* Added more models to index ([1fc6549](https://github.com/AliceO2Group/Bookkeeping/commit/1fc65498a735d38f633fee314114bf63f9432efa))
* added multiple /tags endpoints ([09d8c83](https://github.com/AliceO2Group/Bookkeeping/commit/09d8c8373c791c0a87547680290ce2d91c6489e6))
* added OpenAPI converter ([0614c25](https://github.com/AliceO2Group/Bookkeeping/commit/0614c25098e620525d7ff97814c04fbe07da40e1))
* added option to configure database port ([2df0905](https://github.com/AliceO2Group/Bookkeeping/commit/2df09056d6b27ef8fa344fdc7f37df066ad84726))
* added origin filtering on /api/logs ([8496133](https://github.com/AliceO2Group/Bookkeeping/commit/8496133b4eedb052ed5ce02468ebcd1f7c7fb2f2))
* added POST /api/tags endpoint ([dd4fbca](https://github.com/AliceO2Group/Bookkeeping/commit/dd4fbca8453bef49187f8452cecc32e69bede144))
* added Subsystem model ([91708ee](https://github.com/AliceO2Group/Bookkeeping/commit/91708eec017cb3b8ca8bb119c8e518578014786f))
* added Swagger UI integration ([679b153](https://github.com/AliceO2Group/Bookkeeping/commit/679b15321b310a25606912edbaf8cc6eebaf15d8))
* added tags ([bce046f](https://github.com/AliceO2Group/Bookkeeping/commit/bce046fc8aca794211b09831f1304309e5b2548c))
* Added working log pagination (with hardcoded logs per page) ([2cc3f1d](https://github.com/AliceO2Group/Bookkeeping/commit/2cc3f1d95e74783a626e4c6f8429021b02c6e94e))
* allow filtering by parent log id ([31b7ad9](https://github.com/AliceO2Group/Bookkeeping/commit/31b7ad9f12f4fd20107e2e36106cf1e15d4da585))
* allow filtering by root log id ([9b031f6](https://github.com/AliceO2Group/Bookkeeping/commit/9b031f650c6846b709c53a44244142d4516ae545))
* Allowed user to select amount of logs per page ([ba3440f](https://github.com/AliceO2Group/Bookkeeping/commit/ba3440fcfc39f924d4a86d8f6785f6b16f1dca10))
* overview pagination ([0f0c2b9](https://github.com/AliceO2Group/Bookkeeping/commit/0f0c2b9ef71dfe0f28cf93dd0340742fdce44b89))
* **openapi:** added default response UnexpectedError ([d9b525e](https://github.com/AliceO2Group/Bookkeeping/commit/d9b525e832f13975dfb50499dc760f0111d4df05))
* **openapi:** added IBM OpenAPI validator ([3c66898](https://github.com/AliceO2Group/Bookkeeping/commit/3c6689865bfa86f0f07deac16c596ee6d3e45f01))
* **openapi:** added security scheme ([21d8e76](https://github.com/AliceO2Group/Bookkeeping/commit/21d8e76c0aa8482712628d3521a12a4df59fa014))
* **ui:** added loading spinner ([a56ae58](https://github.com/AliceO2Group/Bookkeeping/commit/a56ae58e8aeb629361e3781142f22f45d7505474))
* Added run model and migration ([a9a3daa](https://github.com/AliceO2Group/Bookkeeping/commit/a9a3daac291460a9fb9b8acdc64a1e07f16ee009))
* Added tags association ([8055798](https://github.com/AliceO2Group/Bookkeeping/commit/80557983ffd432423cbfef384f2781096e80fa70))
* allow pagination on /api/logs ([b7a3e5a](https://github.com/AliceO2Group/Bookkeeping/commit/b7a3e5a25ecfbf433247cae6b8f5b80e2230a06a))
* allow sorting on /api/logs ([3b574d9](https://github.com/AliceO2Group/Bookkeeping/commit/3b574d9d1a9ff053f55c6809cd10fca2bc246776))
* detail view of a Log should use the tree format ([183f058](https://github.com/AliceO2Group/Bookkeeping/commit/183f058019c722be4a3130844f573309ce48087a))
* **ui:** added width steps of 5% ([2d20784](https://github.com/AliceO2Group/Bookkeeping/commit/2d20784622611d7827000823db19f20b3bceb743))
* Added tag model and migration ([eecf12e](https://github.com/AliceO2Group/Bookkeeping/commit/eecf12eaceac8416e5a7cd6ae1022bb26eab25b5))
* added timezone config ([3d85e16](https://github.com/AliceO2Group/Bookkeeping/commit/3d85e16ba6526fb4c8f6337898fc368a1ed01aa8))
* Added user model and migration ([3403a4f](https://github.com/AliceO2Group/Bookkeeping/commit/3403a4fa56145a0d6dd7ca25be9485c975a638a9))
* dedicated Docker Compose for staging ([3dec5cf](https://github.com/AliceO2Group/Bookkeeping/commit/3dec5cff73c4ae62b33ba00dec9607a500af39ff))
* filtering on GET /api/logs ([f20dcb0](https://github.com/AliceO2Group/Bookkeeping/commit/f20dcb07bdfdd67ad7905cbd216a649823391f82))
* Implemented a generic object-to-table mapper ([7dbce76](https://github.com/AliceO2Group/Bookkeeping/commit/7dbce765e8e9ef0538ea5d1cb1647c4865d61ede))


### Bug Fixes

* count should not include associations ([d08d92c](https://github.com/AliceO2Group/Bookkeeping/commit/d08d92cd2983c51efc5c336566e112a7b225806d))
* DTO validation should not abort early ([d3f5b31](https://github.com/AliceO2Group/Bookkeeping/commit/d3f5b31f0ea3932caf802aa800712300ba0750b2))
* methods of QueryBuilder should return the instance ([656a009](https://github.com/AliceO2Group/Bookkeeping/commit/656a009e340cba94e6b28c230b35715e4cccc7c6))
* **database:** include charset and collate in database creation ([03ce9c6](https://github.com/AliceO2Group/Bookkeeping/commit/03ce9c6b00eee8a9e6048f70155c6a8b5b677f1a))
* **database:** removed unnecessary foreign key specification ([3d657bf](https://github.com/AliceO2Group/Bookkeeping/commit/3d657bf66c1f5d3f5c43f91fd4902b62714cc358))
* **database:** set migrationStorageTableName value in the configuration ([d1e1c7c](https://github.com/AliceO2Group/Bookkeeping/commit/d1e1c7c3179c8114de90c5ccb97cb66687f1fb28))
* **docker:** include spec directory ([12bf56c](https://github.com/AliceO2Group/Bookkeeping/commit/12bf56c6b69f385026e6629823008e0c58f1026b))
* **license:** added missing file headers ([a5d7961](https://github.com/AliceO2Group/Bookkeeping/commit/a5d79619e255f6b008c8faf22882b6bf1344aa9d))
* **openapi:** 404 response should not be a Bad Request ([c885e52](https://github.com/AliceO2Group/Bookkeeping/commit/c885e527a443b56784811907699224dae6e2ee7c))
* **openapi:** added missing request bodies ([c95fb31](https://github.com/AliceO2Group/Bookkeeping/commit/c95fb3172e4ae7bbf52d12aef21c4d0255b09f0a))
* **openapi:** added missing request body for POST /api/logs ([400d6ec](https://github.com/AliceO2Group/Bookkeeping/commit/400d6ece6426706b61288f8aafcdb4840a2275f0))
* **openapi:** added missing request body for POST /api/tags ([490c944](https://github.com/AliceO2Group/Bookkeeping/commit/490c944a60fed69f7e4dfc09b0f166b8e75f274a))
* **openapi:** an entity id must be atleast 1 ([8035efe](https://github.com/AliceO2Group/Bookkeeping/commit/8035efecaa7d73bc313f13d42382a2ddc02f7df1))
* **openapi:** query parameters should have style deepObject ([e2e240f](https://github.com/AliceO2Group/Bookkeeping/commit/e2e240fc77f31e2a4deab83a7d1938c9ce030920))
* **openapi:** switched description of LogText and LogTitle ([057a3f3](https://github.com/AliceO2Group/Bookkeeping/commit/057a3f3ed8b439590c09a937b895502b83c692ca))
* **openapi:** use $ref requesty bodies schema's ([c996044](https://github.com/AliceO2Group/Bookkeeping/commit/c99604432069a89efa002c5ff6029d8a3fbd1f28))
* **ui:** added viewport meta tag ([2980584](https://github.com/AliceO2Group/Bookkeeping/commit/29805842cc47e6a0025a668af4c9cc358ec49ad9))
* **ui:** filter limiting now working properly ([e139aef](https://github.com/AliceO2Group/Bookkeeping/commit/e139aef6c66595f6fe20017fa85c7b98fe50a1bc))
* **ui:** removed bottom margin of table ([e11543b](https://github.com/AliceO2Group/Bookkeeping/commit/e11543b815230b7aea46ee8d95ecb4d227ee2da4))
* **ui:** table should have a header and body group ([101a0fa](https://github.com/AliceO2Group/Bookkeeping/commit/101a0faa738d537e13d24ff940cb93179b186ad0))
* added missing fields ([ac9b3ba](https://github.com/AliceO2Group/Bookkeeping/commit/ac9b3ba400a420860acfed53c7a1e1d797f7a735))
* Added mount of scripts directory in the container ([a6b7f74](https://github.com/AliceO2Group/Bookkeeping/commit/a6b7f744bd223aa1a3ff96ffb13d7b5bec1f1afb))
* Added some options to user log association ([0705aae](https://github.com/AliceO2Group/Bookkeeping/commit/0705aae287981d06de805acd3c361f39dbf7ab99))
* Added user seeder ([c867114](https://github.com/AliceO2Group/Bookkeeping/commit/c867114b8eb6cc4508475f15a8805f0af5d7f1b4))
* changed capitalized drop table names to lowercase ([32f3347](https://github.com/AliceO2Group/Bookkeeping/commit/32f334739a09db86f9325f5dc3779dd1474ab645))
* changed user 0 to 1 ([5b3ff32](https://github.com/AliceO2Group/Bookkeeping/commit/5b3ff32f83b8f342f844e924158a716d92e2f4c6))
* Cleaned seeders ([8a19a44](https://github.com/AliceO2Group/Bookkeeping/commit/8a19a4415064512bae63b09fb5c5db428eb5b5f8))
* Get the headers dynamically and filter out the field not needed for the table ([99a31f4](https://github.com/AliceO2Group/Bookkeeping/commit/99a31f4592b5104cc6594645fff7ae3a1fe46bb9))
* Log detail no longer shows error on refresh ([2194aca](https://github.com/AliceO2Group/Bookkeeping/commit/2194aca52e0c4c4e4060d268c5fd2cfbe4e74c96))
* overview table column mapping ([ba04766](https://github.com/AliceO2Group/Bookkeeping/commit/ba04766c8ea22601e38461035d4a02273981b674))
* removed id ([e80d1d0](https://github.com/AliceO2Group/Bookkeeping/commit/e80d1d09d41629d5a2e032b34cf90c24549359e3))
* removed migration skeleton ([f03a595](https://github.com/AliceO2Group/Bookkeeping/commit/f03a5957ed72171cc25f7fa428881eea75a038b9))
* Renamed Log.js to log.js ([5b3a78f](https://github.com/AliceO2Group/Bookkeeping/commit/5b3a78f433f37fd606245dfd87d2c75b7b0b9365))
* Restored filtering functionality ([0df675a](https://github.com/AliceO2Group/Bookkeeping/commit/0df675ac2207cc9b98390655bb15f1c8cde89a65))
* **ui:** removed bottom margin of table ([8e2cfc7](https://github.com/AliceO2Group/Bookkeeping/commit/8e2cfc757be3e0d7a35ba5f9b04443f3ab41b436))
* **ui:** table should have a header and body group ([0ae99f8](https://github.com/AliceO2Group/Bookkeeping/commit/0ae99f8ecd1775b8f9c424977f49a6b9c6177e6e))
* log user relation ([ddd0d2e](https://github.com/AliceO2Group/Bookkeeping/commit/ddd0d2ee99dbeb2fcf8356009b86d7ab95eab1c2))
* re-create database in the test environment ([0aad7ea](https://github.com/AliceO2Group/Bookkeeping/commit/0aad7ea960607fc69de0ef72321b5b43e70325ea))
* renamed model flproles to flprole ([f135ee7](https://github.com/AliceO2Group/Bookkeeping/commit/f135ee72be509d0769c8dd64c88fbb5e710897d7))
* renamed runs tablename ([71d6a93](https://github.com/AliceO2Group/Bookkeeping/commit/71d6a93553aff06800a2e2963fda775a256f2678))
* restored original casing of userid in the Log adapter ([4430ee1](https://github.com/AliceO2Group/Bookkeeping/commit/4430ee1898405e5b51d4d865dfeaa90f16105adf))
* snake_cased table names ([97d1a26](https://github.com/AliceO2Group/Bookkeeping/commit/97d1a26846cac8ba751278dca511242a726435f8))
* user_id cant be 0 ([830f1b3](https://github.com/AliceO2Group/Bookkeeping/commit/830f1b3b8aa2f21ae0c7aa23b521c40111430321))
* wrong arg use ([6963305](https://github.com/AliceO2Group/Bookkeeping/commit/6963305837cc7553323c87ce68754c18e9b994ac))

# [0.3.0](https://github.com/AliceO2Group/Bookkeeping/compare/v0.2.0...v0.3.0) (2020-05-08)


### Bug Fixes

* Added executable permission on docker build script ([2299c2d](https://github.com/AliceO2Group/Bookkeeping/commit/2299c2de9f11929e30b0d7a3f189bd2448bf5fd7))
* addressed bug that brought down code coverage ([9d6608f](https://github.com/AliceO2Group/Bookkeeping/commit/9d6608f7aeb798bcf744b72827c67d33267efcdf))
* Addressed bug which would cause log detail page to fetch every log entry ([2a87b58](https://github.com/AliceO2Group/Bookkeeping/commit/2a87b5824f0fcea2b2e3e8a42c5eee88eb5892f1))
* database should use UTF-8 encoding ([344c1c9](https://github.com/AliceO2Group/Bookkeeping/commit/344c1c9ddab572da314dc07fcdbf0173a0699cf5))
* Fix the mapping error (x is undefined)  in the detail view ([60eda29](https://github.com/AliceO2Group/Bookkeeping/commit/60eda293793dab1947845900b335052688d9b9a1))
* route error handler should distinguish between async and regular functions ([5bbd025](https://github.com/AliceO2Group/Bookkeeping/commit/5bbd025a28d33bf3746a5b0e8e0bd76677daa197))
* use try catch to return instead of Promise catch ([7373267](https://github.com/AliceO2Group/Bookkeeping/commit/7373267b9f8363353161bf21c5b3a0d3183f5117))
* **docker:** added missing node_modules volume ([cce1233](https://github.com/AliceO2Group/Bookkeeping/commit/cce123384c7e945ffb2bde9405b44184ce40982e))
* **docker:** production compose should expose port 80 ([302c745](https://github.com/AliceO2Group/Bookkeeping/commit/302c745ae7e601bb5c1e211968ffd16514255c47))
* **docker:** wait for database to be up ([c6c3fd7](https://github.com/AliceO2Group/Bookkeeping/commit/c6c3fd79a8be8ec57818f5e9255228ed201c6f22))
* **spec:** use relative instead of absolute server url ([90d7cb8](https://github.com/AliceO2Group/Bookkeeping/commit/90d7cb86eca90a44df5daa0c5e7656d8336e3d6d))
* **test:** test should only start the application once ([df16d2d](https://github.com/AliceO2Group/Bookkeeping/commit/df16d2de56ed46eec1a09ad9077309ee15896bda))


### Features

* added Application interface ([3c3b488](https://github.com/AliceO2Group/Bookkeeping/commit/3c3b488c3fe315d309da980445d50cd795153b70))
* added Configuration ([57655be](https://github.com/AliceO2Group/Bookkeeping/commit/57655be667cd6828449123468b2738ff4bc2a3dd))
* added count method to Repository ([d8319b5](https://github.com/AliceO2Group/Bookkeeping/commit/d8319b55bee85c0c57b7a429ab2b6f6da4b0ef6e))
* added CreateLogUseCase ([5e24f73](https://github.com/AliceO2Group/Bookkeeping/commit/5e24f73fdb436f01bf9e9eaad3f13ab3ea1ab14b))
* added Database interface ([fdf97e2](https://github.com/AliceO2Group/Bookkeeping/commit/fdf97e2e8c6a3b8b1ed9c5efec1dd85870014324))
* added dedicated test database ([0e905a5](https://github.com/AliceO2Group/Bookkeeping/commit/0e905a584a6d4e9862f74776a4df4d319fdf924e))
* added GetDeployInformationUseCase ([eac217f](https://github.com/AliceO2Group/Bookkeeping/commit/eac217fe49bdc193cf637772af21e933683e9e97))
* added isInTestMode method to Application ([e56c70d](https://github.com/AliceO2Group/Bookkeeping/commit/e56c70dd72b514c2f9193a59f1ed03c7556bf4d5))
* added Log adapter ([fed335a](https://github.com/AliceO2Group/Bookkeeping/commit/fed335a73dae483b9be3794b90e448154dcf1031))
* added Log model and repository implementation ([be96df7](https://github.com/AliceO2Group/Bookkeeping/commit/be96df7188ac6d0396738d4404952b9883ee8526))
* added Logger interface and implementation ([015859b](https://github.com/AliceO2Group/Bookkeeping/commit/015859b1a3460fc78cfaf56193bd2d7eddf4df3f))
* added population sql ([cc1d9b5](https://github.com/AliceO2Group/Bookkeeping/commit/cc1d9b5054b6e5ae1bf78870e1811c70bddeae2d))
* added Sequelize CLI ([d45658b](https://github.com/AliceO2Group/Bookkeeping/commit/d45658bdb8a66383a6ad29c674a04d86cf0da56f))
* added Sequelize database ([a5d80b8](https://github.com/AliceO2Group/Bookkeeping/commit/a5d80b87dc349401d6df3fd22498c1ffa9f43d45))
* added Sequelize migration ([bcdfb40](https://github.com/AliceO2Group/Bookkeeping/commit/bcdfb40940795e5e96d70e0efe7d7ca75b64ffb2))
* added Sequelize seeder ([b3301c7](https://github.com/AliceO2Group/Bookkeeping/commit/b3301c7ba2332f117ece3d2194da7ad03882403c))
* added Structure package ([ca7dcc6](https://github.com/AliceO2Group/Bookkeeping/commit/ca7dcc657b6d0e5a20ee6715f54aa7579cf0040d))
* added TransactionHelper ([4649722](https://github.com/AliceO2Group/Bookkeeping/commit/4649722160b94408c546bde6e0154e0f77ce002b))
* implemented graceful shutdown process ([0088052](https://github.com/AliceO2Group/Bookkeeping/commit/0088052b74dce052231efe87e401658ccf0c3687))
* mount MariaDB data directory on host ([11f0e56](https://github.com/AliceO2Group/Bookkeeping/commit/11f0e567535933d3c669d965e5a811f8cf805172))



# [0.2.0](https://github.com/AliceO2Group/Bookkeeping/compare/v0.1.0...v0.2.0) (2020-04-24)


### Bug Fixes

* **docker:** production compose should expose port 80 ([302c745](https://github.com/AliceO2Group/Bookkeeping/commit/302c745ae7e601bb5c1e211968ffd16514255c47))
* **docs:** markdown depth ([a30cbb6](https://github.com/AliceO2Group/Bookkeeping/commit/a30cbb617a27fddfed2436358c838e8a290d621e))
* Added code for coverage compatibility in the tests ([8301188](https://github.com/AliceO2Group/Bookkeeping/commit/8301188b08f97ca779dd833d5256b7e0715d1460))
* Added licenses ([fd0a064](https://github.com/AliceO2Group/Bookkeeping/commit/fd0a0644c734cd117347d9a6cd4d0785bc192198))
* Adjusted in indent in Model.js ([e80ae57](https://github.com/AliceO2Group/Bookkeeping/commit/e80ae5702e5fb8ba872e07ba1943e58aebbc40a5))
* Changed the structure of the tests and added an empty line between methods in Overview.js ([ce16582](https://github.com/AliceO2Group/Bookkeeping/commit/ce16582c1b0418a62a73fb652992b9d0a2a07933))
* Extended timeout on the filter test ([2ae6781](https://github.com/AliceO2Group/Bookkeeping/commit/2ae67812d188d3d01d99c240ed6ef92593e8830a))
* Fixed appendPath utility and its test ([334d4c2](https://github.com/AliceO2Group/Bookkeeping/commit/334d4c2a688a29ccf70d7b01e6a2738df504144e))
* Fixed deepmerge in appendPath utility ([2d51a70](https://github.com/AliceO2Group/Bookkeeping/commit/2d51a70899bb34ab630f74affa88c3e9e6cf90dd))
* Fixed indentation ([4fc26d6](https://github.com/AliceO2Group/Bookkeeping/commit/4fc26d61c3d801f491afc23df537ae235d7cd088))
* Fixed jdoc in controllers and routes ([ca86375](https://github.com/AliceO2Group/Bookkeeping/commit/ca8637565bd94c6a29fe0ad46c84802de13914d1))
* Fixed linting erros ([d201276](https://github.com/AliceO2Group/Bookkeeping/commit/d20127685c87484730cfcf45662e9f52333b6814))
* Fixed route argument inheritance issue ([a8134fd](https://github.com/AliceO2Group/Bookkeeping/commit/a8134fd3fe92808782a4b969870a8b905b78dd72))
* Fixed the compatiblity issue with Firefox ([70b7d1a](https://github.com/AliceO2Group/Bookkeeping/commit/70b7d1a07e88487468b3129f22649639511d81f2))
* NGINX does not yet have a production configuration ([94955e1](https://github.com/AliceO2Group/Bookkeeping/commit/94955e13d71556ae41d2b29cbc7dbcd4ab4f7ca3))
* Removed the tags header, added comment in the start-dev script for its purpose ([2424e0b](https://github.com/AliceO2Group/Bookkeeping/commit/2424e0b0b8d9b735ba1af59f41ac45a75ab99123))
* Renamed tag and user controller to be a bit more verbose ([b0de0c6](https://github.com/AliceO2Group/Bookkeeping/commit/b0de0c62f285f916035bbc9e2205f2532d1f7fb3))
* route /tag is not plural ([efecacd](https://github.com/AliceO2Group/Bookkeeping/commit/efecacd73316fe40de2c687c73e666fa92d39ed8))
* starting the application via NPM not Node ([860b5ab](https://github.com/AliceO2Group/Bookkeeping/commit/860b5aba8b161002bc41e24ada520a5457aa34a5))
* starting the application via NPM not Node ([8d444a9](https://github.com/AliceO2Group/Bookkeeping/commit/8d444a91f32358972628bbdb7f3f6328bf392b44))


### Features

* Added appendPath to route builder ([d3d3ebd](https://github.com/AliceO2Group/Bookkeeping/commit/d3d3ebd7a8db7454e6d40bb2b5a9458f58980e7d))
* added appendPath utility ([9a740ad](https://github.com/AliceO2Group/Bookkeeping/commit/9a740ad4d3bbe7d31857e72c9099012e62ea9704))
* Added attachment endpoint ([dfba079](https://github.com/AliceO2Group/Bookkeeping/commit/dfba079de104e199c70d10311be468ed3fad8f77))
* Added auth endpoints ([39066f8](https://github.com/AliceO2Group/Bookkeeping/commit/39066f836ed10374a052f62ef5e348299d5886f6))
* Added createpdf endpoint ([724f854](https://github.com/AliceO2Group/Bookkeeping/commit/724f85462f11f4adf9adb685e0cddd67ff28de61))
* Added deepmerge dependency ([e854ac3](https://github.com/AliceO2Group/Bookkeeping/commit/e854ac3ca4538538746d7e19ff413e4edc5ee215))
* Added deepmerge wrapper ([0e1ea71](https://github.com/AliceO2Group/Bookkeeping/commit/0e1ea719c46e25c75e843c0437d8205c5fa9d9e8))
* Added detail screen ([e0bc9e3](https://github.com/AliceO2Group/Bookkeeping/commit/e0bc9e30b701cae19014c7c0a6c83fb87de93c6c))
* Added flp endpoint ([6f0c890](https://github.com/AliceO2Group/Bookkeeping/commit/6f0c8907af9efaffc6df22069e4d88468b257901))
* added GetAllLogsUseCase ([64eeb62](https://github.com/AliceO2Group/Bookkeeping/commit/64eeb62c00f833a0bf6202c2ab29a4964e7c2fb2))
* added GetServerInformationUseCase ([c368b20](https://github.com/AliceO2Group/Bookkeeping/commit/c368b2019a3d388e11d3f69779347f8f21fd5a9e))
* Added logs endpoint ([dc85779](https://github.com/AliceO2Group/Bookkeeping/commit/dc85779ddd7b3bf6c08cc84043962277de62da9a))
* added Nginx integration ([0d7868a](https://github.com/AliceO2Group/Bookkeeping/commit/0d7868a05ff4dc794b8f3d9a0387b7814a095d10))
* Added overviews endpoint ([57b64bb](https://github.com/AliceO2Group/Bookkeeping/commit/57b64bb5f0e0d16ac577932872c7fd1194de1b96))
* Added reusable table components and start on the mock table with static data ([e899de4](https://github.com/AliceO2Group/Bookkeeping/commit/e899de4cc8f437a813ae3a58e5adac3c5d240cce))
* Added routerBuilder ([995f8a1](https://github.com/AliceO2Group/Bookkeeping/commit/995f8a1532367798fba175cb7855cb6f22c827b5))
* Added runs endpoint ([8e1c15a](https://github.com/AliceO2Group/Bookkeeping/commit/8e1c15a4873656c08df23ef8a750c7e1a34da800))
* Added settings endpoint ([1b03bf7](https://github.com/AliceO2Group/Bookkeeping/commit/1b03bf70e42d295e4b48490e3cd87ff73120a377))
* Added subsystem controller ([7564524](https://github.com/AliceO2Group/Bookkeeping/commit/7564524e6e99c069f6534836b186dae91b432db6))
* Added subsystems router ([521c828](https://github.com/AliceO2Group/Bookkeeping/commit/521c8282b0e302d6bfe8093372959da638d0737d))
* Added tags controller and route ([00866d1](https://github.com/AliceO2Group/Bookkeeping/commit/00866d1339bf1ca6b9122f915bdd043af6eac0e5))
* Added tests ([a7e1047](https://github.com/AliceO2Group/Bookkeeping/commit/a7e1047b3b42418024ae453d3cc2142f1b89b895))
* Added user controller ([c0a5f75](https://github.com/AliceO2Group/Bookkeeping/commit/c0a5f75111287de5ebf7292e8234d21d0d69f4ac))
* Added user route ([4b3506d](https://github.com/AliceO2Group/Bookkeeping/commit/4b3506d1655c46132669c32f6483bee099c8db22))
* Added utils index ([8cffbbd](https://github.com/AliceO2Group/Bookkeeping/commit/8cffbbd6854d210a70818dc62606970447f00107))
* allow Framework to override interfaces ([623181d](https://github.com/AliceO2Group/Bookkeeping/commit/623181d9191190e4ce3d27782d82f12589cc39b5))
* Codecov integration for backend ([032ea1c](https://github.com/AliceO2Group/Bookkeeping/commit/032ea1c29ff5f6253ba0a9103118d485d3384e3b))
* ESLint integration ([c86b116](https://github.com/AliceO2Group/Bookkeeping/commit/c86b1166f558839c920c267ea86b58f72b2b89df))
* GitHub actions integrations for backend ([db06cb3](https://github.com/AliceO2Group/Bookkeeping/commit/db06cb396081227e4a9e493ace7f10f92beb5c0f))
* GitHub actions integrations for frontend ([d5dd04f](https://github.com/AliceO2Group/Bookkeeping/commit/d5dd04f773f8f0f40091ebb15e6e99894c41684a))
* GitHub actions integrations for spec ([db62696](https://github.com/AliceO2Group/Bookkeeping/commit/db62696bcd167fda789b92ae6cd01922d2babece))
* Got filtering working, reflects on the actual table now ([5b56dcc](https://github.com/AliceO2Group/Bookkeeping/commit/5b56dcc511a468666688a046138fdc92fa0afcff))
* Upgraded appendPath utility ([40f366b](https://github.com/AliceO2Group/Bookkeeping/commit/40f366b1964536c87de6efdbdc3f081d0e45c9b8))

# [0.1.0](https://github.com/AliceO2Group/Bookkeeping/compare/v0.0.0...v0.1.0) (2020-03-03)


### Features

* added Nginx integration ([fb27bef](https://github.com/AliceO2Group/Bookkeeping/commit/fb27befe2b55800c3666aab501a0834d7bf0ed96))
* added Nginx integration ([0d7868a](https://github.com/AliceO2Group/Bookkeeping/commit/0d7868a05ff4dc794b8f3d9a0387b7814a095d10))
* Code coverage reporting to Codecov ([42ebcee](https://github.com/AliceO2Group/Bookkeeping/commit/42ebcee817ee1581d2b2f60a7c5a990b6b8732a6))
* Codecov integration for backend ([032ea1c](https://github.com/AliceO2Group/Bookkeeping/commit/032ea1c29ff5f6253ba0a9103118d485d3384e3b))
* Continuous Integration using GitHub actions ([9939709](https://github.com/AliceO2Group/Bookkeeping/commit/993970923bf2be95469043057e02f84f1cc953b4))
* ESLint integration ([9ce0624](https://github.com/AliceO2Group/Bookkeeping/commit/9ce06241103f9b5891ca56ff2e771002cb245cd6))
* ESLint integration ([c86b116](https://github.com/AliceO2Group/Bookkeeping/commit/c86b1166f558839c920c267ea86b58f72b2b89df))
* GitHub actions integrations for backend ([db06cb3](https://github.com/AliceO2Group/Bookkeeping/commit/db06cb396081227e4a9e493ace7f10f92beb5c0f))
* GitHub actions integrations for frontend ([d5dd04f](https://github.com/AliceO2Group/Bookkeeping/commit/d5dd04f773f8f0f40091ebb15e6e99894c41684a))
* GitHub actions integrations for spec ([db62696](https://github.com/AliceO2Group/Bookkeeping/commit/db62696bcd167fda789b92ae6cd01922d2babece))<|MERGE_RESOLUTION|>--- conflicted
+++ resolved
@@ -1,23 +1,26 @@
 # Changelog
 
 All notable changes to this project will be documented in this file. See [standard-version](https://github.com/conventional-changelog/standard-version) for commit guidelines.
+
+## [0.39.0](https://github.com/AliceO2Group/Bookkeeping/releases/tag/%40aliceo2%2Fbookkeeping%400.39.0)
+* Notable changes for users:
+  * `definition` is now available in run overview's table and filtering
+* Notable changes for developers:
+  * Runs API:
+    * `GET`
+      * `definition` Can now be fetched in runs and a specific run.
 
 ## [0.38.0](https://github.com/AliceO2Group/Bookkeeping/releases/tag/%40aliceo2%2Fbookkeeping%400.38.0)
 * Notable changes for users:
   * `pdpWorkflowParameters, pdpBeamType, readoutCfgUri` field added to the runs detail page and can be exported.
   * Time after last run and corresponding loss has been added to fill statistics
-<<<<<<< HEAD
-  * `definition` is now available in run overview's table and filtering
-=======
   * Fix bug where some LHC fills had a negative time before first run (and associated loss)
   * Fix log notification not sent with logs created automatically
   * Fix bug where hovering log columns reset page to 1
->>>>>>> d6c62f0e
 * Notable changes for developers:
   * Runs API:
   * `GET`
     * `pdpWorkflowParameters, pdpBeamType, readoutCfgUri` Can now be fetched in runs and a specific run.
-    * `definition` Can now be fetched in runs and a specific run.
   * `PATCH`
     * `pdpWorkflowParameters, pdpBeamType, readoutCfgUri` Can now be updated when updating a run.
 
