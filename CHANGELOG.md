--- conflicted
+++ resolved
@@ -7,18 +7,13 @@
   * Tags with a length of 2 characters are now allowed
   * A notification is sent any time a log is created, not only when a log is created from the log creation page (for example auto-generated logs)
   * Main links now have a complete link behavior, such as ctrl+click to open in a new tab
-<<<<<<< HEAD
+  * Changing run quality will automatically create a log with the following tags: `DPG` and `RC`
   * `pdpWorkflowParameters, pdpBeamType, readoutCfgUri` field added to the runs detail page and can be exported.
-=======
-  * Changing run quality will automatically create a log with the following tags: `DPG` and `RC`
->>>>>>> 769b6701
 * Notable changes for developers:
   * Any log creation using `CreateLogUseCase` will send a notification, not only logs created from logs controller
   * Runs API:
   * `GET`
     * `pdpWorkflowParameters, pdpBeamType, readoutCfgUri` Can now be fetched in runs and a specific run.
-  * `POST`
-    * `pdpWorkflowParameters, pdpBeamType, readoutCfgUri` Can now be created when creating/starting a run.
   * `PATCH`
     * `pdpWorkflowParameters, pdpBeamType, readoutCfgUri` Can now be updated when updating a run.
 
