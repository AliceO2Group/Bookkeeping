--- conflicted
+++ resolved
@@ -12,15 +12,12 @@
   * Run types are now added and can be filtered. The type for a run is shown in the details page.
   * Filling filters for log overview will not automatically remove whitespaces on typing
   * Time between runs is displayed on LHC fill display
-<<<<<<< HEAD
   * Replying to a log will automatically fill tags and run numbers from parent log and generate a title
-=======
   * `Runs`
     * Run duration values:
       * Is based on the trigger when it exists
       * Is based on o2 start/stop when trigger does not exist and is displayed with an Asterisk
       * Is based on o2_stop - o2_trigger_start when there is a trigger start but there is no trigger_end; this is displayed with 2 Asterisks;
->>>>>>> 9c308f7e
 * Notable changes for developers:
   * Balloon system is now a global popover system, not limited to content overflow
   * Runs API:
