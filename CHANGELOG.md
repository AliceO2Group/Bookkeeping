--- conflicted
+++ resolved
@@ -6,11 +6,8 @@
 * Notable change for the user
   * Fix synthetic run definition computation
   * Fix fill efficiency on LHC fill overview
-<<<<<<< HEAD
   * Detectors can be filled in any order in run overview filters
-=======
   * Visual improvements to log creation page 
->>>>>>> 85645ac1
 
 ## [0.39.0](https://github.com/AliceO2Group/Bookkeeping/releases/tag/%40aliceo2%2Fbookkeeping%400.39.0)
 * Notable changes for users:
