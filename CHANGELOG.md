--- conflicted
+++ resolved
@@ -2,9 +2,7 @@
 
 All notable changes to this project will be documented in this file. See [standard-version](https://github.com/conventional-changelog/standard-version) for commit guidelines.
 
-## [0.36.0](https://github.com/AliceO2Group/Bookkeeping/releases/tag/%40aliceo2%2Fbookkeeping%400.36.0)
-* Notable changes for users:
-<<<<<<< HEAD
+## [0.37.0]()
   * `Runs`
     * Run duration values:
       * Is based on the trigger when it exists
@@ -18,7 +16,9 @@
       * Is based on the trigger when it exists;
       * Is based on o2 when trigger does not exist;
       * Is based on o2_stop - o2_trigger_end when there is a trigger start but there is no trigger_end;
-=======
+
+## [0.36.0](https://github.com/AliceO2Group/Bookkeeping/releases/tag/%40aliceo2%2Fbookkeeping%400.36.0)
+* Notable changes for users:
   * `odcTopologyFullname` field added to the runs detail page and can be exported.
   * A detail page has been created for LHC fills and is accessible from LHC fills overview, run details and runs overview. This page contains statistics about:
     * Fill efficiency 
@@ -40,7 +40,6 @@
       * `odcTopologyFullname` Can now be created when creating/starting a run.
     * `PATCH`
       * `odcTopologyFullname` Can now be updated when updating a run.
->>>>>>> f4bfa214
 
 ## [0.35.0](https://github.com/AliceO2Group/Bookkeeping/releases/tag/%40aliceo2%2Fbookkeeping%400.35.0)
 * Notable changes for users:
