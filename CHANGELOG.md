--- conflicted
+++ resolved
@@ -4,8 +4,8 @@
 
 ## [0.36.0](https://github.com/AliceO2Group/Bookkeeping/releases/tag/%40aliceo2%2Fbookkeeping%400.36.0)
 * Notable changes for users:
-<<<<<<< HEAD
   * `odcTopologyFullname` field added to the runs detail page and can be exported.
+  * A detail page has been created for LHC fills and is accessible from LHC fills overview, run details and runs overview. This page contains statistics about related runs
 * Notable changes for developers:
   * Runs API:
     * `GET`
@@ -14,9 +14,6 @@
       * `odcTopologyFullname` Can now be created when creating/starting a run.
     * `PATCH`
       * `odcTopologyFullname` Can now be updated when updating a run.
-=======
-  * A detail page has been created for LHC fills and is accessible from LHC fills overview, run details and runs overview. This page contains statistics about related runs
->>>>>>> 4ed8768c
 
 ## [0.35.0](https://github.com/AliceO2Group/Bookkeeping/releases/tag/%40aliceo2%2Fbookkeeping%400.35.0)
 * Notable changes for users:
