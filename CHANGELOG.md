# Changelog

All notable changes to this project will be documented in this file. See [standard-version](https://github.com/conventional-changelog/standard-version) for commit guidelines.

<<<<<<< HEAD
## [0.45.0](https://github.com/AliceO2Group/Bookkeeping/releases/tag/%40aliceo2%2Fbookkeeping%400.45.0)
* Notable changes for users:

* Notable changes for developers:
  * GRPC endpoints have been added in parallel of the endpoints available through the Go API (the GO plugin will be removed in a future release)
=======
## [0.44.1](https://github.com/AliceO2Group/Bookkeeping/releases/tag/%40aliceo2%2Fbookkeeping%400.44.1)
* Notable changes for developers:
  * Fixed the detectors table fill migration to handle runs with empty or null detectors list
>>>>>>> e552b9f1

## [0.44.0](https://github.com/AliceO2Group/Bookkeeping/releases/tag/%40aliceo2%2Fbookkeeping%400.44.0)
* Notable changes for users:
  * Synthetic run definition is less restrictive on readout_cfg_uri, it simply needs to contain replay and one of pp or pbpb
  * There is no more links that refresh completely the page and discard user configuration

* Notable changes for developers:
  * updates new log create service to use the SequalizeUser parameter rather than the one from LogAdapter
  * Docker tests may be run in parallel to docker run
  * gRPC API has been created (see docs to know how it works and how endpoints can be added)
  * All links are now frontLink, which are handled by the frontend router

## [0.43.0](https://github.com/AliceO2Group/Bookkeeping/releases/tag/%40aliceo2%2Fbookkeeping%400.43.0)
* Notable changes for users:
  * Adds a new run definition `CALIBRATION` for runs that do not match any criteria
  * Adds a new feature which allows the user to see how many entries in a table (runs, logs, etc.) match their filtering;
  * Improves the display of run dates times on home page table in one line
  * Improves Log creation tag selection: it now displays all the tags and outlines the already selected ones
  * Improves run definition for `COSMIC` to:
    * require COSMIC(S) `run_type` and renames it to `COSMICS`
    * require `beam_mode` as `NO BEAM`
  * Improves run definition for `PHYSICS` to check `stable beam` interval
  * Improves run definition for `SYNTHETIC` to remove the restriction on `pdp_workflow_parameters`
  * Improves run definition for `CALIBRATION` to include runs with `run_type` of one of `CALIBRATION_, PEDESTAL, LASER, PULSER`
  * Improves notification for run quality change to:
    * only notify on change from `good to bad` and the other way around
    * add information on who and when the changes was made
  * Fixes a bug which did not link the run to an environment properly
  * Fixes a bug in which fields which contained value "0" would be displayed as null rather than "0"
  * Fixes infinite scrolling across all tables

* Notable changes for developers:
  * Picker (front component) has been improved to make it more configurable
  * Overview pagination has been uniformized on every pages
  * Some UseCases have been reworked to be more reusable and their implementation has been extracted into services (their signature did not changed)
  * Rework adapters to be class instances and not only static methods, thus making them able to depend the one on the other recursively

## [0.42.0](https://github.com/AliceO2Group/Bookkeeping/releases/tag/%40aliceo2%2Fbookkeeping%400.42.0)
* Notable changes for users:
  * Added extra run fields for ccdb in the run details
* Notable changes for develops:
  * RUN Definitions criteria can be found [DEFINITIONS](./docs/RUN_DEFINITIONS.md)
  * Runs API:
    * `GET`
      * `startOfDataTransfer`, `endOfDataTransfer`, `ctf, tf, other` file size/count are added to the run object.
    * `PATCH`
      * `startOfDataTransfer`, `endOfDataTransfer`, `ctf, tf, other` file size/count are added to update run by run number.
  * Added a loading icon when log overview is loading
  * Fixed infinite requests when moving to homepage from logs/runs overview
  * Fixed Trigger Value displayed as active filter if any filter is active on run overview page
  * Run start/stop on the home screen is now consistent with the run overview page.
  * Add CALIBRATION run definition
  * Pagination limits is now of 1000 items in GUI and 5k in the API and export
* Notable changes for developers:
  * Some entities and sequelize models have typedefs to help autocompletion, code navigation and refactoring

## [0.41.0](https://github.com/AliceO2Group/Bookkeeping/releases/tag/%40aliceo2%2Fbookkeeping%400.41.0)
* Notable changes for users:
  * Efficiency per detector and Time between runs are now displayed on LHC fill details
  * UX improvements on displaying and calculating `run_duration` based on `o2 time/date` values when `trigger time/date` values are missing
  * Replying to a log will inherit the log's tags, run numbers and title
  * Filling filters for log overview will not automatically remove whitespaces on typing
  * A toggle in user actions is present to display timestamps as unix timestamps instead of local dates
  * Accents are now handled in file names

## [0.40.0](https://github.com/AliceO2Group/Bookkeeping/releases/tag/%40aliceo2%2Fbookkeeping%400.40.0)
* Notable changes for users:
  * Fix synthetic run definition computation
  * Fix fill efficiency on LHC fill overview
  * Run definition is now displayed on run details page
  * Detectors can be filled in any order in run overview filters
  * Visual improvements to log creation page
  * Run types are now added and can be filtered. The type for a run is shown in the details page.
  * `Runs`
    * Run duration values:
      * Is based on the trigger when it exists
      * Is based on o2 start/stop when trigger does not exist and is displayed with an Asterisk
      * Is based on o2_stop - o2_trigger_start when there is a trigger start but there is no trigger_end; this is displayed with 2 Asterisks;
* Notable changes for developers:
  * Balloon system is now a global popover system, not limited to content overflow
  * Runs API:
    * `GET` Runs API
      * `runDuration` New logic to generating a time stamp:
        * Is based on the trigger when it exists;
        * Is based on o2 start/stop when trigger does not exist;
        * Is based on o2_stop - o2_trigger_start when there is a trigger start but there is no trigger_end;
      * `runTypes` Run types can be fetched by id or overall.
      * `runTypes` Run types are added to a run, this can be an id or object depending on how the endpoint is set.
    * `POST`
      * `runType` A run type in a string can now be given when starting a run or updating a run.
    * `PATCH`
      * `runType` A run type can be given to a run to update it. A new type will be generated if it does not exist.

## [0.39.0](https://github.com/AliceO2Group/Bookkeeping/releases/tag/%40aliceo2%2Fbookkeeping%400.39.0)
* Notable changes for users:
  * Environment overview page now loads in a normal time
  * Only administrators as defined in CERN Application portal can create and edit tags 
  * `definition` is now available in run overview's table and filtering
  * Fixed table bug when row ids of multiple tables were the same and in the same order
  * Fixed log creation display bug when doing log creation => any page => log creation
  * LHC fills runs list are limited to physics runs only
  * Fixed LHC fill detail page cleanup
  * Fix the environment overview switch to infinite mode when changing page
  * Fixed log detail page cleanup
* Notable changes for developers:
  * Runs API:
    * `GET`
      * `definition` Can now be fetched in runs and a specific run.
  * Table system:
    * Table systems now support profiles, which allows to:
      * Display columns only under a specific profile or one of the listed specific profiles
      * Override column configuration under a specific profile
      * Apply one profile to a table

## [0.38.0](https://github.com/AliceO2Group/Bookkeeping/releases/tag/%40aliceo2%2Fbookkeeping%400.38.0)
* Notable changes for users:
  * `pdpWorkflowParameters, pdpBeamType, readoutCfgUri` field added to the runs detail page and can be exported.
  * Time after last run and corresponding loss has been added to fill statistics
  * Fix bug where some LHC fills had a negative time before first run (and associated loss)
  * Fix log notification not sent with logs created automatically
  * Fix bug where hovering log columns reset page to 1
* Notable changes for developers:
  * Runs API:
  * `GET`
    * `pdpWorkflowParameters, pdpBeamType, readoutCfgUri` Can now be fetched in runs and a specific run.
  * `PATCH`
    * `pdpWorkflowParameters, pdpBeamType, readoutCfgUri` Can now be updated when updating a run.

## [0.37.0](https://github.com/AliceO2Group/Bookkeeping/releases/tag/%40aliceo2%2Fbookkeeping%400.37.0)
* Notable changes for users:
  * Tags with a length of 2 characters are now allowed
  * A notification is sent any time a log is created, not only when a log is created from the log creation page (for example auto-generated logs)
  * Main links now have a complete link behavior, such as ctrl+click to open in a new tab
  * Changing run quality will automatically create a log with the following tags: `DPG` and `RC`
  * `pdpWorkflowParameters, pdpBeamType, readoutCfgUri` field added to the runs detail page and can be exported.
* Notable changes for developers:
  * Any log creation using `CreateLogUseCase` will send a notification, not only logs created from logs controller
  * Runs API:
  * `GET`
    * `pdpWorkflowParameters, pdpBeamType, readoutCfgUri` Can now be fetched in runs and a specific run.
  * `PATCH`
    * `pdpWorkflowParameters, pdpBeamType, readoutCfgUri` Can now be updated when updating a run.

## [0.36.0](https://github.com/AliceO2Group/Bookkeeping/releases/tag/%40aliceo2%2Fbookkeeping%400.36.0)
* Notable changes for users:
  * `odcTopologyFullname` field added to the runs detail page and can be exported.
  * A detail page has been created for LHC fills and is accessible from LHC fills overview, run details and runs overview. This page contains statistics about:
    * Fill efficiency 
      * The fill efficiency, calculated based on the percent of time we had ongoing RUNS compared to the FILL duration during a stable beam
      * The time elapsed between the stable beam start and the start of the first run, and the percentage that this time represents compared to the total SB duration (loss)
      * The mean run duration
      * The total run duration
    * Related runs
      * Total runs count
      * Amount of runs above/under 2 minutes of duration
      * Runs count grouped by quality
      * Runs count grouped by detectors
* Notable changes for developers:
  * Runs API:
    * `GET`
      * `odcTopologyFullname` Can now be fetched in runs and a specific run.
    * `POST`
      * `odcTopologyFullname` Can now be created when creating/starting a run.
    * `PATCH`
      * `odcTopologyFullname` Can now be updated when updating a run.

## [0.35.0](https://github.com/AliceO2Group/Bookkeeping/releases/tag/%40aliceo2%2Fbookkeeping%400.35.0)
* Notable changes for users:
  * Fixes a bug in which updating EOR reasons for a run, would change the `RunQuality` back to default;
  * Run LHC period, number of EPNs are now shown in the run details and can be exported via the export runs tab;
  * `trgEnabled` + `trgGlobalRunEnabled` are now shown as `triggerValue` and has the values `OFF or LTU or CTP`;
  * Notification service will now include `runNumbers` when used together with creating a log;
* Notable changes for developers:
  * `GET` Runs API:
    * `lhcPeriods` Runs can now be filtered by using the `lhcPeriods` field. Multiple values can be used with comma seperation;
    * `nEpns` Runs can now be filtered by using an operator and number;
    * `triggerValue` Runs can now be filtered by using the `triggerValues` field. These values can be a string array of this enum: `OFF, LTU, CTP`;
  * `PATCH` Runs API:
    * `lhcPeriod` is added to `endRun` endpoint and for the GO openAPI the `updateRun` function;

## [0.34.0](https://github.com/AliceO2Group/Bookkeeping/releases/tag/%40aliceo2%2Fbookkeeping%400.34.0)
* Notable changes for users:
  * Run tags update is now integrated in the global run update
  * LHC Fill overview's run lists are now hyperlinks to the corresponding run detail page
  * A spinner is displayed in each table when data is loading
* Notable changes for developers:
  * `GET` RUNS API:
    * `tag` filter do not exist anymore, it is replaced by `tags` which is the list of tags texts to filter on
  * `PUT` RUNS API:
    * `tags` can be provided to update the tags linked to the run, as a list of tag texts
  * `POST` RUNS TAGS API:
    * Route has been deleted
  * `GET` LOGS API:
    * `tag` filter do not exist anymore, it is replaced by `tags` which is the list of tags texts to filter on
  * `POST` LOGS API:
    * tags list is now the list of tag text and no tags ids

## [0.33.0](https://github.com/AliceO2Group/Bookkeeping/releases/tag/%40aliceo2%2Fbookkeeping%400.33.0)
* Notable changes for users:
  * Displays `UNKNOWN` for run duration above 48 hours, else `RUNNING`
  * Add fill number information on run overview page and in its filtering
* Notable changes for developers:
  * `GET` RUNS API:
    * `fillNumbers` is a new optional filter

## [0.32.0](https://github.com/AliceO2Group/Bookkeeping/releases/tag/%40aliceo2%2Fbookkeeping%400.32.0) 
* Notable changes for users:
  * Adds new fields for Run-Details
  * Fixes a bug in which infinite scrolling would not apply filters on runs & logs pages
  * Runs older than 48 hours and without a trigger end timestamp will be displayed as UNKNOWN
* Notable changes for developers:
  * `POST` RUNS API:
    * `timeTrgStart` and `timeO2Start` fields are not required anymore
  * `PATCH` RUNS API:
    * `timeO2Start`, `timeTrgStart`, `trgGlobalRunEnabled`, `trgEnabled`, `pdpConfigOption`, `pdpTopologyDescriptionLibraryFile`, `tfbDdMode` are now added and optional fields.

## [0.31.0](https://github.com/AliceO2Group/Bookkeeping/releases/tag/%40aliceo2%2Fbookkeeping%400.31.0) 
* Notable changes for users:
  * Adds `RunDuration` for Run-Overview, Run-Details and Run-Filters
  * Adds option to export the currently filtered runs from Run-Overview Page
  * Adds `aliceL3Polarity` and `aliceDipolePolarity` to Run-Details
* Notable changes for developers:
  * `GET` RUNS API:
    * `runDuration` added as a virtual column with sequalize

## [0.30.0](https://github.com/AliceO2Group/Bookkeeping/releases/tag/%40aliceo2%2Fbookkeeping%400.30.0) 
* Notable changes for users:
  * Improvements on RunFilters:
    * Numerical input now accepts operators (<, <=, =, =>, >);
    * Text inputs accept list of strings separated by commas;
    * RunQuality filter is now represented with checkboxes;
  * Tags UX improvements:
    * Tags are sorted alphabetically across the platform;
    * Tags selection is now uniform across the platform;
  * Fixes a bug in which a run entry could duplicate a runNumber;
  * Improves UX for table cells which are wider than space allows;
* Notable changes for developers:
  * `GET` RUNS API:
    * `nDetectors` and `nFLPS` filter needs to provide both operator and limit for the values;
    * `environmentId` is now `environmentIds` allowing for multiple values separated by comma;
    * `runQuality` is now `runQualities` allowing for multiple values separated by comma;
  
## [0.29.0](https://github.com/AliceO2Group/Bookkeeping/releases/tag/%40aliceo2%2Fbookkeeping%400.29.0) 
* Notable changes for users:
  * Improves Run-Overview page to better display information;
  * Improves usability of LHC Fills page;
  * Bug fixes for systems with no tags;

## [0.28.0](https://github.com/AliceO2Group/Bookkeeping/releases/tag/%40aliceo2%2Fbookkeeping%400.28.0) 
* Notable changes for users:
  * Introduces support for AliECS - End Of Run - Reason;
  * Introduces support for LHC Fills Data;
* Notable changes for developers:
  * Adds new `eor_reasons` and `reason_types` SQL tables and migration scripts;
  * Adds new lhc_fills SQL Table and migration scripts;
  * Adds API routes to retrieve lhc fills data individually or collectively; 
  * Adds API routes to retrieve eor reasons data individually or collectively; 

## [0.27.0](https://github.com/AliceO2Group/Bookkeeping/releases/tag/%40aliceo2%2Fbookkeeping%400.27.0) 
* Notable changes for users:
  * Introduces support for AliECS environments;
* Notable changes for developers:
  * Adds new Env SQL Table and migration scripts
  * Adds a new page to display all environments
  * `GET /api/environments` && `GET /api/environments/:envId` - Adds API routes to retrieve environments data
  * `POST /api/environments` && `PUT /api/environments/:envId` - Adds API routes to store environment data
  * Generates new OpenAPI GO plugin to include environments manipulation methods

## [0.26.1](https://github.com/AliceO2Group/Bookkeeping/releases/tag/%40aliceo2%2Fbookkeeping%400.26.1) 
* Notable changes for users:
  * Improves UX when users would input negative filter values;

## [0.26.0](https://github.com/AliceO2Group/Bookkeeping/releases/tag/%40aliceo2%2Fbookkeeping%400.26.0) 
* Notable changes for users:
  * Fixes a bug in which filters would not work due to cached date on server side;
  * Admin users can specify emails and mattermost channels at TAG creation time;
  * Fixes a bug in which admin users were not correctly identified;
* Notable changes for developers:
  * `POST /api/tags/` - Add emails and mattermost channels for a tag if user has admin privileges;

## [0.25.0](https://github.com/AliceO2Group/Bookkeeping/releases/tag/%40aliceo2%2Fbookkeeping%400.25.0) 
* Notable changes for users:
  * RUN Filters Improvements:
    * Allow users to specify start and stop filters with time;
  * Admin users can edit tags by adding emails and mattermost channels;
  * Fixes a bug in which infinite mode would display duplicated data;
  * Opens log details if log tree contains one log only;
* Notable changes for developers:
  * `PUT /api/tags/:id` - Update the emails and mattermost channels for a tag if user has admin privileges;
  * `GET /api/tags/name` - Expects a query parameter `name` to return one tag with specified name;

## [0.24.0](https://github.com/AliceO2Group/Bookkeeping/releases/tag/%40aliceo2%2Fbookkeeping%400.24.0) 
* Notable changes for users:
  * RUN Filters Improvements:
    * Allows users to filter by DD, DCS, EPN with ON,OFF or ANY
  * RUN Exports:
    * [FIXED] - exporting a list of runs by their runNumber would not retrieve the whole list;
    * `o2TimeStart`, `o2TimeStop`, `o2TrgStart`, `o2TrgStop` converts timestamps to user friendly date formats;
  * LOG Creation:
    * [FIXED] - removes duplicated `runNumbers` when creating a log entry instead of throwing error;
  * TAGS Page:
    * Displays new tag information: `email` and `mattermost` groups;
* Notable changes for developers:
  * `/api/runs` - listRuns - accepts multiple `runNumbers` for filtering;
  * `/api/runs` - listRuns - improves filtering for `dcs`, `dd_flp`, `epn`;
  * `/api/tags` - listTags - accepts multiple `ids`, `texts`, `emails` and/or `mattermosts` as filters;

## [0.23.0](https://github.com/AliceO2Group/Bookkeeping/releases/tag/%40aliceo2%2Fbookkeeping%400.23.0) 
* Notable changes for developers:
  * Add as new feature the option to send email and mattermost log creation notification;

## [0.22.0](https://github.com/AliceO2Group/Bookkeeping/releases/tag/%40aliceo2%2Fbookkeeping%400.22.0) 
* Notable changes for developers:
  * Path for storing attachments of logs is now configurable via ATTACHMENT_PATH env;

## [0.21.1](https://github.com/AliceO2Group/Bookkeeping/releases/tag/%40aliceo2%2Fbookkeeping%400.21.1) 
* Notable changes for developers:
  * Adds `run_quality` back to validation of `EndRun` request to ensure backwards compatibility;

## [0.21.0](https://github.com/AliceO2Group/Bookkeeping/releases/tag/%40aliceo2%2Fbookkeeping%400.21.0) 
* Notable changes for users:
  * Run Quality is now displayed in both `Run-Statistics` and `Run-Details` pages;
  * Users are now able to update the quality of a run (`good`, `test`, `bad`);
  * Users can filter `Run-Statistics` table by run quality;
  * Bug fixed in which a page would not load if a run was missing properties;
* Notable changes for developers:
  * CPP API:
    * Adds validation of URL and API token;
    * Adds `/status` path;
    * Improved error and exception handling;
    * Fixed CMake config;
  * Adds migration file for `run_quality` column so that enum accepts `test` as well;

## [0.20.0](https://github.com/AliceO2Group/Bookkeeping/releases/tag/%40aliceo2%2Fbookkeeping%400.20.0) 
* Notable changes for users:
  * All tables were refactored and are now fixed in width, reducing the text displayed if it is longer than the space;
  * Tables take into consideration the user's screen space and adapt accordingly on first load;
  * New log creation button placed on top of the navigation bar so that it can be accessed from any page;
  * Users are allowed to copy the content of a log;
  * "Reply logs" with no title will inherit the title of the parent log;
* Notable changes for developers:
  * `ca-certificates` dependency in docker updated
  
## [0.19.0](https://github.com/AliceO2Group/Bookkeeping/releases/tag/%40aliceo2%2Fbookkeeping%400.19.0) 
* Notable changes for users:
  * Tables from `Logs`, `Runs` and `Home` pages benefit of a new button `More`, making the tables not actionable anymore; This will allows the users to easily copy table values;
  * Fixes a bug in which users were not able to download attachments;
  * In case of no tags in the system, run filter box will now inform the user about it;
* Notable changes for developers:
  * New API route added: status for providing information on bookkeeping and database;
  * Adds new GitHub workflow to improve release & deployment procedures;
  * Server will boot up even if database is not up and running;
  * Refactors configuration loading files;
  * Updates dependencies versions to avoid security flaws;
  
## [0.18.0] 
* Updates dependencies versions to avoid security flaws
* Updates Dockerfile and fixes lint issues
* Allow users to insert replies to logs without having to specify a title
* Updates Run Details page to make use of the unused space and display logs for the run by default
* Updates Tag Details page to show logs for the tag by default
* Run Filters will inform users if there are no tags created
* Fixes a bug in which updating the tags of a run would hide the logs for the run

## [0.17.12]
* Added run filter to run-overview table [#433]https://github.com/AliceO2Group/Bookkeeping/pull/433
* Changed verification of Title [#432]https://github.com/AliceO2Group/Bookkeeping/pull/432

## [0.17.11]
* Changes made to the database and go-api-bindings[#420]https://github.com/AliceO2Group/Bookkeeping/pull/420
    * New field to be added to the RUNS table.
        - name: detectors
            - type: SET 
                - ALTER TABLE runs ADD detectors SET('CPV', 'EMC', 'FDD', 'FT0', 'FV0', 'HMP', 'ITS', 'MCH', 'MFT', 'MID', 'PHS', 'TOF', 'TPC', 'TRD', 'TST', 'ZDC');
                - ALTER TABLE runs modify detectors SET('CPV', 'EMC', 'FDD', 'FT0', 'FV0', 'HMP', 'ITS', 'MCH', 'MFT', 'MID', 'PHS', 'TOF', 'TPC', 'TRD', 'TST', 'ZDC');
                
## [0.17.10]
* Make /logs, /flps and /attachment routes private again [#419] https://github.com/AliceO2Group/Bookkeeping/pull/419

## [0.17.9]
* Added optional chaining to usecases.

## [0.17.8]
* updated dockerfile from version node:12.18.1-alpine3.12 to node:16.9.1-alpine3.12
* Made api/log and api/flp public [#415] (https://github.com/AliceO2Group/Bookkeeping/pull/415)
* log-overview changed id to runNumber [#416] (https://github.com/AliceO2Group/Bookkeeping/pull/416)

## [0.17.7]
* Added the field epn_topology. [#411] (https://github.com/AliceO2Group/Bookkeeping/pull/411)
* Changes made to the database. Changes are registerd in the CHANGELOG.md file in the database folder.

    * New fields to be added to the RUNS table:
        - epn_topology
            - type: string 

## [0.17.6]
* Add more information to run entries. [#406] (https://github.com/AliceO2Group/Bookkeeping/pull/406)
* Hide/change existing Run Statistics fields. [#408] (https://github.com/AliceO2Group/Bookkeeping/pull/408)
* Changes made to the database and go-api-bindings. Changes are registerd in the CHANGELOG.md file in the database folder.

    * New fields to be added to the RUNS table:
        - dd_flp
            - type: boolean 
        - dcs
            - type: boolean 
        - epn
            - type: boolean 

    * Changed a field to another name in the RUNS table:
        - activity_id is changed to environment_id

## [0.17.4]

* Added text and made the UI more clear. Log create and run detail was unclear on how the tags were implemented. [#398](https://github.com/AliceO2Group/Bookkeeping/pull/398)
* There was a unique error that when occured it made the title repeated in create log. This was prevented with changing the create tag file. [#397](https://github.com/AliceO2Group/Bookkeeping/pull/397)
* Added an extra function that grabs all tags for the log creation page [#395] (https://github.com/AliceO2Group/Bookkeeping/pull/395)
* When the log encouters an error and the user goes back to the page. Some fields were not reset. now all fields will be reset so the user have a blank slate to create a new log. [#394](https://github.com/AliceO2Group/Bookkeeping/pull/394)

## [0.17.3]

* Bumped patch version to 0.17.3

## [0.17.2]

* O2B-410 CPP-api-client can now be updated with the unqiue combination of flpName and runNumber instead of a auto incrementend integer. [$388] (https://github.com/AliceO2Group/Bookkeeping/pull/388)
* O2B-419 Fixed an issue where the log creation got a bug when both tag and attachment was selected. The issue was with multiform data and the way it accepts array data. [#386](https://github.com/AliceO2Group/Bookkeeping/pull/386)

## [0.17.1] 

* Updated @aliceo2/web-ui version from 1.15.1 to 1.18.2. A bug fix that adds a name to JWT token for the bookkeeping team. https://github.com/AliceO2Group/WebUi/releases/tag/%40aliceo2%2Fweb-ui%401.18.2

* O2B-399 Add message in tags select box([#369](https://github.com/AliceO2Group/Bookkeeping/pull/369])
* O2B-398 Improve display of Main tab in Run Details page ([#364]https://github.com/AliceO2Group/Bookkeeping/pull/364])
* O2B-400 Update tags are fixed ([#370]https://github.com/AliceO2Group/Bookkeeping/pull/370)]

## [0.17.0] 

* Reverted ibm-openapi-validator to version 0.44.0 in the bookkeeping/.github/workflows/openapi.yml file. Version 0.46.0 has problems with invalid configuration with validaterc. The GitHub checks for OpenApi / validate pull request would fail with version 0.46.0. However version 0.44.0 does not have this problem and the checks will pass, ready for the pull request to be merged with the master. This is a temporary solution and we should later try to fix the OpenApi/validate with the newest version 0.46.0.

## [0.14.0](https://github.com/AliceO2Group/Bookkeeping/compare/v0.13.0...v0.14.0) (2020-09-18)


### Features

* Anonymous logs are now possible ([#194](https://github.com/AliceO2Group/Bookkeeping/issues/194)) ([93d983b](https://github.com/AliceO2Group/Bookkeeping/commit/93d983b25c090b5f96f62904e9f5880025f2ab6f))
* Associated tags now visible on log detail screen ([#193](https://github.com/AliceO2Group/Bookkeeping/issues/193)) ([0eec605](https://github.com/AliceO2Group/Bookkeeping/commit/0eec605a0a519b13bc12065140b893acbe6338a3))

## [0.13.0](https://github.com/AliceO2Group/Bookkeeping/compare/v0.6.0...v0.13.0) (2020-09-08)


### Features

* Add functionality to filter by author name ([b358524](https://github.com/AliceO2Group/Bookkeeping/commit/b3585246de0325a73d495b77e9b882e152f96c62))
* Add functionality to filter by creation date ([274174d](https://github.com/AliceO2Group/Bookkeeping/commit/274174d3feadf65da75e69dcc64dd3663a021b92))
* Add functionality to filter by title ([4e0c52e](https://github.com/AliceO2Group/Bookkeeping/commit/4e0c52ec16e8310a73e25095c7ae728a1540f1ff))
* added displaying logs by subsystem ([fa78705](https://github.com/AliceO2Group/Bookkeeping/commit/fa787051bdd20c6e3fbdd200790a99069f038818))
* added overview and detail screen for subsystem ([9ede071](https://github.com/AliceO2Group/Bookkeeping/commit/9ede0716df6d955b20804d8fe29e91be001074d4))
* Added Support Forum link to profile dropdown ([7c1bcd6](https://github.com/AliceO2Group/Bookkeeping/commit/7c1bcd6f0a0d62e611227732062d801152b4a4bd))
* added test files for subsystem-overview ([5399a6f](https://github.com/AliceO2Group/Bookkeeping/commit/5399a6f528b3bde45a1aff5dfcc032a35c08fb67))
* Rebuilt filter components to support multiple filter types through dropdowns ([d251f5d](https://github.com/AliceO2Group/Bookkeeping/commit/d251f5d07edd6ef4f9fc619d3790151cd57c224f))


### Bug Fixes

* added jsdoc return descriptions ([b9ba9c3](https://github.com/AliceO2Group/Bookkeeping/commit/b9ba9c31a2954d9e31cd9625f82f52b789cdec65))
* added log-subsystems seed ([38af419](https://github.com/AliceO2Group/Bookkeeping/commit/38af419983bbf6a139c6979cab4f6bd9f3098c43))
* added LogsBySubsystem to the index file ([8aef110](https://github.com/AliceO2Group/Bookkeeping/commit/8aef1104afd6eb999431e3619da98270f113f030))
* added subsystems to log API-source ([71de72b](https://github.com/AliceO2Group/Bookkeeping/commit/71de72bf0b2821c1340b32fe3ea30041fdee46f6))
* added subsystems to the logdetail view ([213adff](https://github.com/AliceO2Group/Bookkeeping/commit/213adffd84157dfe72e97dfd324328f544526227))
* added various syntax fixes ([2f19404](https://github.com/AliceO2Group/Bookkeeping/commit/2f194048e134b84ce00ad32be548305516a52bb7))
* fixed import issue on LogRepository ([e54391d](https://github.com/AliceO2Group/Bookkeeping/commit/e54391d0d953c45fe7b8403024128d911e12dfa1))
* fixed syntax in testsuite subsystems ([dfb937a](https://github.com/AliceO2Group/Bookkeeping/commit/dfb937ad33b34269156e9e9e2e8f3c685abcaeb4))
* Long attachment names are now wrapped, minor CSS improvements ([#180](https://github.com/AliceO2Group/Bookkeeping/issues/180)) ([4ee7ed4](https://github.com/AliceO2Group/Bookkeeping/commit/4ee7ed45a7d14cc6a117a8bae8dd05dc09f4e1a5))
* Pagination values no longer reset when navigating away from logs overview ([0c84a09](https://github.com/AliceO2Group/Bookkeeping/commit/0c84a0933aaac3b43672bb611dd948779d9c71d5))
* Prevented run numbers overflowing beyond the log details table ([#176](https://github.com/AliceO2Group/Bookkeeping/issues/176)) ([a822b84](https://github.com/AliceO2Group/Bookkeeping/commit/a822b84b1d122b10f4846c4d0691d8c8b25cf077))
* Restored row ids ([6ee1a3b](https://github.com/AliceO2Group/Bookkeeping/commit/6ee1a3b88ebeac32301bb10fc08eed6bb5d8f941))
* **docker:** unsatisfiable constraints ([cf02a6f](https://github.com/AliceO2Group/Bookkeeping/commit/cf02a6f05948a95ccbd73b90dff64bc8aa9c29e0))
* **ui:** HyperMD editor not properly removed ([ded9d7c](https://github.com/AliceO2Group/Bookkeeping/commit/ded9d7c628a4ff4ea45907a9979c9f44398e6dfa))

## [0.6.0](https://github.com/AliceO2Group/Bookkeeping/compare/v0.5.0...v0.6.0) (2020-06-26)


### Features

* added and updated controllers, routers, middleware and utils in server for attachments ([096c27c](https://github.com/AliceO2Group/Bookkeeping/commit/096c27c6c932fba5785c26a3472e9762aa8bfe52))
* Added attachment Adapter and repository ([782cb00](https://github.com/AliceO2Group/Bookkeeping/commit/782cb00356d9208aea53d7450b5121d2442f5a61))
* Added attachment dtos ([002155d](https://github.com/AliceO2Group/Bookkeeping/commit/002155d57dabd29103f780ba0800686418b7d914))
* added Attachment model ([cf0d3c4](https://github.com/AliceO2Group/Bookkeeping/commit/cf0d3c44b184ffac35694541e7d1716ccf926fcc))
* Added Attachment related DTOs and entities ([ca394a9](https://github.com/AliceO2Group/Bookkeeping/commit/ca394a94d98552e45b9231fe68af4288381ef39f))
* Added attachment related use cases ([bae2677](https://github.com/AliceO2Group/Bookkeeping/commit/bae267757f4fe0e8ae28155504af1b3979849f64))
* added attachments to openapi ([f1caee7](https://github.com/AliceO2Group/Bookkeeping/commit/f1caee79e39d4ec66599036e6ed48a2d30679b20))
* added collapse feature in generic table component ([0993678](https://github.com/AliceO2Group/Bookkeeping/commit/0993678a29ce4eae517ffb20fde699dac96eedea))
* added file and files to dtovalidator ([b2da043](https://github.com/AliceO2Group/Bookkeeping/commit/b2da04306edac271f146068cf5e0993ae83c19c0))
* Added file uploading ([8fc1b8f](https://github.com/AliceO2Group/Bookkeeping/commit/8fc1b8f31c700fbd7a81266109879dc13fbbd0bd))
* added index on Attachment mime type ([10c539c](https://github.com/AliceO2Group/Bookkeeping/commit/10c539c5ec70644da03df94310f0dbd49a78b713))
* Added middleware ([60833c4](https://github.com/AliceO2Group/Bookkeeping/commit/60833c482b9e7119c89243c1de2217eb6a5a8839))
* added middleware possibility to route builder ([099ae3c](https://github.com/AliceO2Group/Bookkeeping/commit/099ae3c6f4fe942bfe76c838da20619c289537f7))
* added OpenID integration ([267e8fe](https://github.com/AliceO2Group/Bookkeeping/commit/267e8fe8df49b9643c6f591aeefe08616c70d97d))
* added startsWith and endsWith filter in QueryBuilder ([47b3abc](https://github.com/AliceO2Group/Bookkeeping/commit/47b3abc9471526a50ffd2bdf1be1a85a251b6840))
* Added tests ([bf5e660](https://github.com/AliceO2Group/Bookkeeping/commit/bf5e66082c94755fb9f5bd7e353a148c3069ae9b))
* Added tests and test assets ([a29555b](https://github.com/AliceO2Group/Bookkeeping/commit/a29555b59825c4cdd57a0cb46ae151cd6a50a433))
* Updated and added use cases needed for attachments ([1a9fd72](https://github.com/AliceO2Group/Bookkeeping/commit/1a9fd727cb1252e1e879facee5eb4fbc0d531f13))
* Updated attachment database adapter and repo ([ff03b92](https://github.com/AliceO2Group/Bookkeeping/commit/ff03b9213dcfe26bb376e5cf1169cd3feecd1203))
* updated attachment related routers and controllers ([3bbcf99](https://github.com/AliceO2Group/Bookkeeping/commit/3bbcf99e12f56849eda82b66a2dcdfcea2542f79))
* **ui:** added Emoji hint and autocomplete ([498f8de](https://github.com/AliceO2Group/Bookkeeping/commit/498f8de363cb6cf8354a927551d7ca0e2fc2b277))
* **ui:** added links to Jira and GitHub in profile dropdown ([be4fca8](https://github.com/AliceO2Group/Bookkeeping/commit/be4fca84528bbff87909e76b09bf7b52c705903d))
* use OpenID data to link user to created logs ([00afc71](https://github.com/AliceO2Group/Bookkeeping/commit/00afc71bb0d742c6fc67caa78613158c50554cc0))


### Bug Fixes

* cleanup ([55980aa](https://github.com/AliceO2Group/Bookkeeping/commit/55980aab944b982b8291cd4bfad00abf23cba552))
* cleanup of attachmentAdapter ([90a1502](https://github.com/AliceO2Group/Bookkeeping/commit/90a15022848bf9e8d9be80df4a1792e34c830508))
* CreateTagDto can have a token in the query ([9785e7d](https://github.com/AliceO2Group/Bookkeeping/commit/9785e7d3e4aad86daba13ba0412077390efa44e4))
* Fixed some problems ([3888955](https://github.com/AliceO2Group/Bookkeeping/commit/3888955bbb62a8151e0f4ef191538bdb046d887e))
* Removed useless filename from DTO ([9bf91bb](https://github.com/AliceO2Group/Bookkeeping/commit/9bf91bb1e699d0fa048592fdddc8166b5769311b))
* **docker:** updated unsatisfiable constraints ([ee3b6ee](https://github.com/AliceO2Group/Bookkeeping/commit/ee3b6ee06e480c44f1ed8d824a2e4657adefe51a))
* **ui:** RemoteData failure can be a Framework error which are not JSON:API conform ([0ecec06](https://github.com/AliceO2Group/Bookkeeping/commit/0ecec06cd71ca60519a18259535adb86fd6522c0))
* **ui:** set column width during loading of Log overview to prevent resizing ([5d9f7bf](https://github.com/AliceO2Group/Bookkeeping/commit/5d9f7bf684abbb81f3596a3412a8091c9e48ff07))
* tag list of a log incomplete when filtering based tags ([3ad21f3](https://github.com/AliceO2Group/Bookkeeping/commit/3ad21f39deae93d2a3be79841c112158c86e280f))

## [0.5.0](https://github.com/AliceO2Group/Bookkeeping/compare/v0.4.0...v0.5.0) (2020-06-12)


### Features

* **ui:** added tag filtering with AND/OR operators to the filters component ([cf96571](https://github.com/AliceO2Group/Bookkeeping/commit/cf96571327ad2145c1d9f8f93f15c20c070c2c58))
* added between option for WhereQueryBuilder ([d37ad45](https://github.com/AliceO2Group/Bookkeeping/commit/d37ad45db4df420e05b7fdb3eb38f9038c7b434e))
* added DELETE /api/subsystems/subsystemId endpoint ([0dd0c35](https://github.com/AliceO2Group/Bookkeeping/commit/0dd0c35f32e757b9f84668b953911911612e0c0e))
* added GET /api/subsystems/subsystemId endpoint ([8e7544c](https://github.com/AliceO2Group/Bookkeeping/commit/8e7544c810d762d25152ed176c101ede9705954e))
* added GET /api/subystems endpoint ([986e7a3](https://github.com/AliceO2Group/Bookkeeping/commit/986e7a34db88f5c039ed1efbb52abd441955587f))
* added JWT configuration ([96cf435](https://github.com/AliceO2Group/Bookkeeping/commit/96cf4350b647a33049b22cb47038fd6220c5e8db))
* added markdown preview in the detail view ([fe5d9d5](https://github.com/AliceO2Group/Bookkeeping/commit/fe5d9d51ce1a987f2d8ebbcf25f9a59a4f937008))
* added not option for WhereQueryBuilder ([c11c37a](https://github.com/AliceO2Group/Bookkeeping/commit/c11c37a23b6f4339e9cb54c2654055454230eb83))
* added oneOf and allOf options for WhereQueryBuilder ([a9fbb7f](https://github.com/AliceO2Group/Bookkeeping/commit/a9fbb7f4d95ed119c79c65a1cc24d30d018f5f9d))
* added POST /api/subsystems endpoint ([ec08049](https://github.com/AliceO2Group/Bookkeeping/commit/ec080492284f80c9a2bf3770be96a082ef4fb1dc))
* allow AND/OR filtering by tag id on the logs endpoint ([3733ae2](https://github.com/AliceO2Group/Bookkeeping/commit/3733ae2e76cff6b73e46726968c677f885c0a340))
* allow deepmerging multiple objects ([3495484](https://github.com/AliceO2Group/Bookkeeping/commit/3495484122b739b4ada075ea0aeb7e022ab79d97))
* allow users to reply on other logs ([035c0bb](https://github.com/AliceO2Group/Bookkeeping/commit/035c0bb904e524a6f3d3dd943dbde1ea660b86de))
* **markdown:** Added the HyperMD lib locally and added a Markdown box instead of a generic textarea to the create screen ([faca6e1](https://github.com/AliceO2Group/Bookkeeping/commit/faca6e152ff6905ce6bc45bbc65a5c995a80f611))
* **ui:** added Alice O2 favicon ([a17b09b](https://github.com/AliceO2Group/Bookkeeping/commit/a17b09b7843b23b049df1743ed92902433493034))
* **ui:** added table-hover class ([da23191](https://github.com/AliceO2Group/Bookkeeping/commit/da23191dc8017712a4da8487d72e8bf6acfa412f))
* **ui:** added Tag detail view screen ([e508f28](https://github.com/AliceO2Group/Bookkeeping/commit/e508f28194b42879db9732f5e02c1dd3fb265744))
* **ui:** added Tag overview screen ([85c3057](https://github.com/AliceO2Group/Bookkeeping/commit/85c30570d1ea311a63fce2ab3d0c488a3038ed31))
* **ui:** include comma separated tags on the Log table view ([aee65d7](https://github.com/AliceO2Group/Bookkeeping/commit/aee65d77cea8e8bc7eb20a336749185774a0042f))
* **ui:** redirect to overview if no tag id is provided ([53d6a6f](https://github.com/AliceO2Group/Bookkeeping/commit/53d6a6ff0e513ff6a5e891b88546bd9fc7848dae))
* **ui:** scroll to the selected Log entry on detail view ([7e1cb32](https://github.com/AliceO2Group/Bookkeeping/commit/7e1cb32c5e8291ebf0e2ab2ad603221ba4189549))


### Bug Fixes

* **docker:** added bash to all targets ([7db5ad8](https://github.com/AliceO2Group/Bookkeeping/commit/7db5ad862c0d27ff23fe873685ee523c3cb6e2c4))
* **docker:** bump ca-certificates from 20191127-r1 to 20191127-r2 ([727cea4](https://github.com/AliceO2Group/Bookkeeping/commit/727cea43dedd827413882f104f770ea2e635b07c))
* **docker:** updated unsatisfiable constraints ([003c2f6](https://github.com/AliceO2Group/Bookkeeping/commit/003c2f67eb18e7b96080475507f666a9c3dc3294))
* **ui:** autoscrolling not completely going down on long Log threads ([035b455](https://github.com/AliceO2Group/Bookkeeping/commit/035b45553c01577295558fc60a7941be452e2ad7))
* **ui:** trigger scrollTo on both create and update ([59c6ebc](https://github.com/AliceO2Group/Bookkeeping/commit/59c6ebc2826482502f5fbb9da2901bed7ecbac29))
* **ui:** use ternary instead of boolean expression as an expression wil result in a false text ([e9ab282](https://github.com/AliceO2Group/Bookkeeping/commit/e9ab2824a681768c89740013fc35fcd0fe09fd43))
* **ui:** width of Markdown box when creating an entry should be 100% ([2271219](https://github.com/AliceO2Group/Bookkeeping/commit/2271219de3e212f7f6ffe5e2851c8f79024df5f4))
* do not call process.exit in test modus as this affects mocha ([9ad965b](https://github.com/AliceO2Group/Bookkeeping/commit/9ad965b60109267b3052a729031d024b7c30646c))
* resolved issues ([eb4c1a4](https://github.com/AliceO2Group/Bookkeeping/commit/eb4c1a4aea0ac624ae8b143e8736abe7c149ef7a))
* toTreeView should traverse all children ([677377b](https://github.com/AliceO2Group/Bookkeeping/commit/677377b6c72293ed5cfae3dd6a7198b4b0b0c399))
* use 201 for Created instead of 301, naming of variables ([b2477d9](https://github.com/AliceO2Group/Bookkeeping/commit/b2477d96efe810ab42685b0eb743062df4543822))

## [0.4.0](https://github.com/AliceO2Group/Bookkeeping/compare/v0.3.0...v0.4.0) (2020-05-29)


### Features

* Added association execution on models ([e2faf43](https://github.com/AliceO2Group/Bookkeeping/commit/e2faf43b7be5cde7255f3d70d4da47c149ac3e09))
* added associations on log, run and user ([ea979d3](https://github.com/AliceO2Group/Bookkeeping/commit/ea979d35503c65df4c8f579f6bbff4c1fa1ef3c1))
* Added automatic timestamps ([3953877](https://github.com/AliceO2Group/Bookkeeping/commit/3953877ea3a72b02ca02e16e8330b6639eb661d3))
* Added create log screen ([8b0ff45](https://github.com/AliceO2Group/Bookkeeping/commit/8b0ff456c956ae83f5826f21317db5d65710b3cc))
* added DELETE /api/tags/:tagId endpoint ([b9aa839](https://github.com/AliceO2Group/Bookkeeping/commit/b9aa839a2342f407ec18115ea2e6add362ade110))
* Added epn role model and migration ([7a83ee3](https://github.com/AliceO2Group/Bookkeeping/commit/7a83ee3bcd30b0efce2723aa18c49f87dc6a234a))
* added Epn, FLp, Log, Run, Tag and User models ([322b739](https://github.com/AliceO2Group/Bookkeeping/commit/322b739637d44fdeb5dc17cbef93feef3c360440))
* Added flp role model and migration ([56c2608](https://github.com/AliceO2Group/Bookkeeping/commit/56c2608a0e27ab026b9b010215e73a7615a4edf2))
* added GET /api/logs/{logId}/tree endpoint ([031899e](https://github.com/AliceO2Group/Bookkeeping/commit/031899e0a4e1dd70a961741fa84e86b6d546cd3b))
* added GET /api/tags endpoint ([784c17d](https://github.com/AliceO2Group/Bookkeeping/commit/784c17d8027ed8e80fded23a30f031e0de9dd75b))
* added GET /api/tags endpoint ([7911fcf](https://github.com/AliceO2Group/Bookkeeping/commit/7911fcf9618822c0a56b5127ace5d7fa1199a215))
* added GET /api/tags/{tagId} endpoint ([b2d5f62](https://github.com/AliceO2Group/Bookkeeping/commit/b2d5f628b66ff6f79d5fe2a5d04df993da634733))
* added GET /api/tags/{tagId}/logs endpoint ([f6d4918](https://github.com/AliceO2Group/Bookkeeping/commit/f6d4918d34b4801c0f45389a71f9861ab2163740))
* added GET /logs/{logId}/tags endpoint ([b15508e](https://github.com/AliceO2Group/Bookkeeping/commit/b15508eb74c49c7393fd927be7532e10908613b2))
* added GET /logs/{logId}/tags endpoint ([e9699d4](https://github.com/AliceO2Group/Bookkeeping/commit/e9699d4713586a947b6d22ed6dc3b5636e7a38f6))
* added indexes on Log ([e804ebb](https://github.com/AliceO2Group/Bookkeeping/commit/e804ebb24a9c740453c273a7da87dc0034d7d638))
* added indexes on the subtype and origin of Log ([85d82c5](https://github.com/AliceO2Group/Bookkeeping/commit/85d82c52fae16d327dd855df74a2d48563a94c7f))
* Added log model and migration ([801aaf6](https://github.com/AliceO2Group/Bookkeeping/commit/801aaf626c8937a011a48a5322c7e50f6cd64538))
* Added logruns and add associations migration ([bf208e8](https://github.com/AliceO2Group/Bookkeeping/commit/bf208e8c09ee936d38940b0a58ceb2ea72ba0e9a))
* added meta section to GET /api/logs ([b50cc92](https://github.com/AliceO2Group/Bookkeeping/commit/b50cc92f4586a01d4ee372d2d25ad73ff6f353e1))
* Added more models to index ([1fc6549](https://github.com/AliceO2Group/Bookkeeping/commit/1fc65498a735d38f633fee314114bf63f9432efa))
* added multiple /tags endpoints ([09d8c83](https://github.com/AliceO2Group/Bookkeeping/commit/09d8c8373c791c0a87547680290ce2d91c6489e6))
* added OpenAPI converter ([0614c25](https://github.com/AliceO2Group/Bookkeeping/commit/0614c25098e620525d7ff97814c04fbe07da40e1))
* added option to configure database port ([2df0905](https://github.com/AliceO2Group/Bookkeeping/commit/2df09056d6b27ef8fa344fdc7f37df066ad84726))
* added origin filtering on /api/logs ([8496133](https://github.com/AliceO2Group/Bookkeeping/commit/8496133b4eedb052ed5ce02468ebcd1f7c7fb2f2))
* added POST /api/tags endpoint ([dd4fbca](https://github.com/AliceO2Group/Bookkeeping/commit/dd4fbca8453bef49187f8452cecc32e69bede144))
* added Subsystem model ([91708ee](https://github.com/AliceO2Group/Bookkeeping/commit/91708eec017cb3b8ca8bb119c8e518578014786f))
* added Swagger UI integration ([679b153](https://github.com/AliceO2Group/Bookkeeping/commit/679b15321b310a25606912edbaf8cc6eebaf15d8))
* added tags ([bce046f](https://github.com/AliceO2Group/Bookkeeping/commit/bce046fc8aca794211b09831f1304309e5b2548c))
* Added working log pagination (with hardcoded logs per page) ([2cc3f1d](https://github.com/AliceO2Group/Bookkeeping/commit/2cc3f1d95e74783a626e4c6f8429021b02c6e94e))
* allow filtering by parent log id ([31b7ad9](https://github.com/AliceO2Group/Bookkeeping/commit/31b7ad9f12f4fd20107e2e36106cf1e15d4da585))
* allow filtering by root log id ([9b031f6](https://github.com/AliceO2Group/Bookkeeping/commit/9b031f650c6846b709c53a44244142d4516ae545))
* Allowed user to select amount of logs per page ([ba3440f](https://github.com/AliceO2Group/Bookkeeping/commit/ba3440fcfc39f924d4a86d8f6785f6b16f1dca10))
* overview pagination ([0f0c2b9](https://github.com/AliceO2Group/Bookkeeping/commit/0f0c2b9ef71dfe0f28cf93dd0340742fdce44b89))
* **openapi:** added default response UnexpectedError ([d9b525e](https://github.com/AliceO2Group/Bookkeeping/commit/d9b525e832f13975dfb50499dc760f0111d4df05))
* **openapi:** added IBM OpenAPI validator ([3c66898](https://github.com/AliceO2Group/Bookkeeping/commit/3c6689865bfa86f0f07deac16c596ee6d3e45f01))
* **openapi:** added security scheme ([21d8e76](https://github.com/AliceO2Group/Bookkeeping/commit/21d8e76c0aa8482712628d3521a12a4df59fa014))
* **ui:** added loading spinner ([a56ae58](https://github.com/AliceO2Group/Bookkeeping/commit/a56ae58e8aeb629361e3781142f22f45d7505474))
* Added run model and migration ([a9a3daa](https://github.com/AliceO2Group/Bookkeeping/commit/a9a3daac291460a9fb9b8acdc64a1e07f16ee009))
* Added tags association ([8055798](https://github.com/AliceO2Group/Bookkeeping/commit/80557983ffd432423cbfef384f2781096e80fa70))
* allow pagination on /api/logs ([b7a3e5a](https://github.com/AliceO2Group/Bookkeeping/commit/b7a3e5a25ecfbf433247cae6b8f5b80e2230a06a))
* allow sorting on /api/logs ([3b574d9](https://github.com/AliceO2Group/Bookkeeping/commit/3b574d9d1a9ff053f55c6809cd10fca2bc246776))
* detail view of a Log should use the tree format ([183f058](https://github.com/AliceO2Group/Bookkeeping/commit/183f058019c722be4a3130844f573309ce48087a))
* **ui:** added width steps of 5% ([2d20784](https://github.com/AliceO2Group/Bookkeeping/commit/2d20784622611d7827000823db19f20b3bceb743))
* Added tag model and migration ([eecf12e](https://github.com/AliceO2Group/Bookkeeping/commit/eecf12eaceac8416e5a7cd6ae1022bb26eab25b5))
* added timezone config ([3d85e16](https://github.com/AliceO2Group/Bookkeeping/commit/3d85e16ba6526fb4c8f6337898fc368a1ed01aa8))
* Added user model and migration ([3403a4f](https://github.com/AliceO2Group/Bookkeeping/commit/3403a4fa56145a0d6dd7ca25be9485c975a638a9))
* dedicated Docker Compose for staging ([3dec5cf](https://github.com/AliceO2Group/Bookkeeping/commit/3dec5cff73c4ae62b33ba00dec9607a500af39ff))
* filtering on GET /api/logs ([f20dcb0](https://github.com/AliceO2Group/Bookkeeping/commit/f20dcb07bdfdd67ad7905cbd216a649823391f82))
* Implemented a generic object-to-table mapper ([7dbce76](https://github.com/AliceO2Group/Bookkeeping/commit/7dbce765e8e9ef0538ea5d1cb1647c4865d61ede))


### Bug Fixes

* count should not include associations ([d08d92c](https://github.com/AliceO2Group/Bookkeeping/commit/d08d92cd2983c51efc5c336566e112a7b225806d))
* DTO validation should not abort early ([d3f5b31](https://github.com/AliceO2Group/Bookkeeping/commit/d3f5b31f0ea3932caf802aa800712300ba0750b2))
* methods of QueryBuilder should return the instance ([656a009](https://github.com/AliceO2Group/Bookkeeping/commit/656a009e340cba94e6b28c230b35715e4cccc7c6))
* **database:** include charset and collate in database creation ([03ce9c6](https://github.com/AliceO2Group/Bookkeeping/commit/03ce9c6b00eee8a9e6048f70155c6a8b5b677f1a))
* **database:** removed unnecessary foreign key specification ([3d657bf](https://github.com/AliceO2Group/Bookkeeping/commit/3d657bf66c1f5d3f5c43f91fd4902b62714cc358))
* **database:** set migrationStorageTableName value in the configuration ([d1e1c7c](https://github.com/AliceO2Group/Bookkeeping/commit/d1e1c7c3179c8114de90c5ccb97cb66687f1fb28))
* **docker:** include spec directory ([12bf56c](https://github.com/AliceO2Group/Bookkeeping/commit/12bf56c6b69f385026e6629823008e0c58f1026b))
* **license:** added missing file headers ([a5d7961](https://github.com/AliceO2Group/Bookkeeping/commit/a5d79619e255f6b008c8faf22882b6bf1344aa9d))
* **openapi:** 404 response should not be a Bad Request ([c885e52](https://github.com/AliceO2Group/Bookkeeping/commit/c885e527a443b56784811907699224dae6e2ee7c))
* **openapi:** added missing request bodies ([c95fb31](https://github.com/AliceO2Group/Bookkeeping/commit/c95fb3172e4ae7bbf52d12aef21c4d0255b09f0a))
* **openapi:** added missing request body for POST /api/logs ([400d6ec](https://github.com/AliceO2Group/Bookkeeping/commit/400d6ece6426706b61288f8aafcdb4840a2275f0))
* **openapi:** added missing request body for POST /api/tags ([490c944](https://github.com/AliceO2Group/Bookkeeping/commit/490c944a60fed69f7e4dfc09b0f166b8e75f274a))
* **openapi:** an entity id must be atleast 1 ([8035efe](https://github.com/AliceO2Group/Bookkeeping/commit/8035efecaa7d73bc313f13d42382a2ddc02f7df1))
* **openapi:** query parameters should have style deepObject ([e2e240f](https://github.com/AliceO2Group/Bookkeeping/commit/e2e240fc77f31e2a4deab83a7d1938c9ce030920))
* **openapi:** switched description of LogText and LogTitle ([057a3f3](https://github.com/AliceO2Group/Bookkeeping/commit/057a3f3ed8b439590c09a937b895502b83c692ca))
* **openapi:** use $ref requesty bodies schema's ([c996044](https://github.com/AliceO2Group/Bookkeeping/commit/c99604432069a89efa002c5ff6029d8a3fbd1f28))
* **ui:** added viewport meta tag ([2980584](https://github.com/AliceO2Group/Bookkeeping/commit/29805842cc47e6a0025a668af4c9cc358ec49ad9))
* **ui:** filter limiting now working properly ([e139aef](https://github.com/AliceO2Group/Bookkeeping/commit/e139aef6c66595f6fe20017fa85c7b98fe50a1bc))
* **ui:** removed bottom margin of table ([e11543b](https://github.com/AliceO2Group/Bookkeeping/commit/e11543b815230b7aea46ee8d95ecb4d227ee2da4))
* **ui:** table should have a header and body group ([101a0fa](https://github.com/AliceO2Group/Bookkeeping/commit/101a0faa738d537e13d24ff940cb93179b186ad0))
* added missing fields ([ac9b3ba](https://github.com/AliceO2Group/Bookkeeping/commit/ac9b3ba400a420860acfed53c7a1e1d797f7a735))
* Added mount of scripts directory in the container ([a6b7f74](https://github.com/AliceO2Group/Bookkeeping/commit/a6b7f744bd223aa1a3ff96ffb13d7b5bec1f1afb))
* Added some options to user log association ([0705aae](https://github.com/AliceO2Group/Bookkeeping/commit/0705aae287981d06de805acd3c361f39dbf7ab99))
* Added user seeder ([c867114](https://github.com/AliceO2Group/Bookkeeping/commit/c867114b8eb6cc4508475f15a8805f0af5d7f1b4))
* changed capitalized drop table names to lowercase ([32f3347](https://github.com/AliceO2Group/Bookkeeping/commit/32f334739a09db86f9325f5dc3779dd1474ab645))
* changed user 0 to 1 ([5b3ff32](https://github.com/AliceO2Group/Bookkeeping/commit/5b3ff32f83b8f342f844e924158a716d92e2f4c6))
* Cleaned seeders ([8a19a44](https://github.com/AliceO2Group/Bookkeeping/commit/8a19a4415064512bae63b09fb5c5db428eb5b5f8))
* Get the headers dynamically and filter out the field not needed for the table ([99a31f4](https://github.com/AliceO2Group/Bookkeeping/commit/99a31f4592b5104cc6594645fff7ae3a1fe46bb9))
* Log detail no longer shows error on refresh ([2194aca](https://github.com/AliceO2Group/Bookkeeping/commit/2194aca52e0c4c4e4060d268c5fd2cfbe4e74c96))
* overview table column mapping ([ba04766](https://github.com/AliceO2Group/Bookkeeping/commit/ba04766c8ea22601e38461035d4a02273981b674))
* removed id ([e80d1d0](https://github.com/AliceO2Group/Bookkeeping/commit/e80d1d09d41629d5a2e032b34cf90c24549359e3))
* removed migration skeleton ([f03a595](https://github.com/AliceO2Group/Bookkeeping/commit/f03a5957ed72171cc25f7fa428881eea75a038b9))
* Renamed Log.js to log.js ([5b3a78f](https://github.com/AliceO2Group/Bookkeeping/commit/5b3a78f433f37fd606245dfd87d2c75b7b0b9365))
* Restored filtering functionality ([0df675a](https://github.com/AliceO2Group/Bookkeeping/commit/0df675ac2207cc9b98390655bb15f1c8cde89a65))
* **ui:** removed bottom margin of table ([8e2cfc7](https://github.com/AliceO2Group/Bookkeeping/commit/8e2cfc757be3e0d7a35ba5f9b04443f3ab41b436))
* **ui:** table should have a header and body group ([0ae99f8](https://github.com/AliceO2Group/Bookkeeping/commit/0ae99f8ecd1775b8f9c424977f49a6b9c6177e6e))
* log user relation ([ddd0d2e](https://github.com/AliceO2Group/Bookkeeping/commit/ddd0d2ee99dbeb2fcf8356009b86d7ab95eab1c2))
* re-create database in the test environment ([0aad7ea](https://github.com/AliceO2Group/Bookkeeping/commit/0aad7ea960607fc69de0ef72321b5b43e70325ea))
* renamed model flproles to flprole ([f135ee7](https://github.com/AliceO2Group/Bookkeeping/commit/f135ee72be509d0769c8dd64c88fbb5e710897d7))
* renamed runs tablename ([71d6a93](https://github.com/AliceO2Group/Bookkeeping/commit/71d6a93553aff06800a2e2963fda775a256f2678))
* restored original casing of userid in the Log adapter ([4430ee1](https://github.com/AliceO2Group/Bookkeeping/commit/4430ee1898405e5b51d4d865dfeaa90f16105adf))
* snake_cased table names ([97d1a26](https://github.com/AliceO2Group/Bookkeeping/commit/97d1a26846cac8ba751278dca511242a726435f8))
* user_id cant be 0 ([830f1b3](https://github.com/AliceO2Group/Bookkeeping/commit/830f1b3b8aa2f21ae0c7aa23b521c40111430321))
* wrong arg use ([6963305](https://github.com/AliceO2Group/Bookkeeping/commit/6963305837cc7553323c87ce68754c18e9b994ac))

# [0.3.0](https://github.com/AliceO2Group/Bookkeeping/compare/v0.2.0...v0.3.0) (2020-05-08)


### Bug Fixes

* Added executable permission on docker build script ([2299c2d](https://github.com/AliceO2Group/Bookkeeping/commit/2299c2de9f11929e30b0d7a3f189bd2448bf5fd7))
* addressed bug that brought down code coverage ([9d6608f](https://github.com/AliceO2Group/Bookkeeping/commit/9d6608f7aeb798bcf744b72827c67d33267efcdf))
* Addressed bug which would cause log detail page to fetch every log entry ([2a87b58](https://github.com/AliceO2Group/Bookkeeping/commit/2a87b5824f0fcea2b2e3e8a42c5eee88eb5892f1))
* database should use UTF-8 encoding ([344c1c9](https://github.com/AliceO2Group/Bookkeeping/commit/344c1c9ddab572da314dc07fcdbf0173a0699cf5))
* Fix the mapping error (x is undefined)  in the detail view ([60eda29](https://github.com/AliceO2Group/Bookkeeping/commit/60eda293793dab1947845900b335052688d9b9a1))
* route error handler should distinguish between async and regular functions ([5bbd025](https://github.com/AliceO2Group/Bookkeeping/commit/5bbd025a28d33bf3746a5b0e8e0bd76677daa197))
* use try catch to return instead of Promise catch ([7373267](https://github.com/AliceO2Group/Bookkeeping/commit/7373267b9f8363353161bf21c5b3a0d3183f5117))
* **docker:** added missing node_modules volume ([cce1233](https://github.com/AliceO2Group/Bookkeeping/commit/cce123384c7e945ffb2bde9405b44184ce40982e))
* **docker:** production compose should expose port 80 ([302c745](https://github.com/AliceO2Group/Bookkeeping/commit/302c745ae7e601bb5c1e211968ffd16514255c47))
* **docker:** wait for database to be up ([c6c3fd7](https://github.com/AliceO2Group/Bookkeeping/commit/c6c3fd79a8be8ec57818f5e9255228ed201c6f22))
* **spec:** use relative instead of absolute server url ([90d7cb8](https://github.com/AliceO2Group/Bookkeeping/commit/90d7cb86eca90a44df5daa0c5e7656d8336e3d6d))
* **test:** test should only start the application once ([df16d2d](https://github.com/AliceO2Group/Bookkeeping/commit/df16d2de56ed46eec1a09ad9077309ee15896bda))


### Features

* added Application interface ([3c3b488](https://github.com/AliceO2Group/Bookkeeping/commit/3c3b488c3fe315d309da980445d50cd795153b70))
* added Configuration ([57655be](https://github.com/AliceO2Group/Bookkeeping/commit/57655be667cd6828449123468b2738ff4bc2a3dd))
* added count method to Repository ([d8319b5](https://github.com/AliceO2Group/Bookkeeping/commit/d8319b55bee85c0c57b7a429ab2b6f6da4b0ef6e))
* added CreateLogUseCase ([5e24f73](https://github.com/AliceO2Group/Bookkeeping/commit/5e24f73fdb436f01bf9e9eaad3f13ab3ea1ab14b))
* added Database interface ([fdf97e2](https://github.com/AliceO2Group/Bookkeeping/commit/fdf97e2e8c6a3b8b1ed9c5efec1dd85870014324))
* added dedicated test database ([0e905a5](https://github.com/AliceO2Group/Bookkeeping/commit/0e905a584a6d4e9862f74776a4df4d319fdf924e))
* added GetDeployInformationUseCase ([eac217f](https://github.com/AliceO2Group/Bookkeeping/commit/eac217fe49bdc193cf637772af21e933683e9e97))
* added isInTestMode method to Application ([e56c70d](https://github.com/AliceO2Group/Bookkeeping/commit/e56c70dd72b514c2f9193a59f1ed03c7556bf4d5))
* added Log adapter ([fed335a](https://github.com/AliceO2Group/Bookkeeping/commit/fed335a73dae483b9be3794b90e448154dcf1031))
* added Log model and repository implementation ([be96df7](https://github.com/AliceO2Group/Bookkeeping/commit/be96df7188ac6d0396738d4404952b9883ee8526))
* added Logger interface and implementation ([015859b](https://github.com/AliceO2Group/Bookkeeping/commit/015859b1a3460fc78cfaf56193bd2d7eddf4df3f))
* added population sql ([cc1d9b5](https://github.com/AliceO2Group/Bookkeeping/commit/cc1d9b5054b6e5ae1bf78870e1811c70bddeae2d))
* added Sequelize CLI ([d45658b](https://github.com/AliceO2Group/Bookkeeping/commit/d45658bdb8a66383a6ad29c674a04d86cf0da56f))
* added Sequelize database ([a5d80b8](https://github.com/AliceO2Group/Bookkeeping/commit/a5d80b87dc349401d6df3fd22498c1ffa9f43d45))
* added Sequelize migration ([bcdfb40](https://github.com/AliceO2Group/Bookkeeping/commit/bcdfb40940795e5e96d70e0efe7d7ca75b64ffb2))
* added Sequelize seeder ([b3301c7](https://github.com/AliceO2Group/Bookkeeping/commit/b3301c7ba2332f117ece3d2194da7ad03882403c))
* added Structure package ([ca7dcc6](https://github.com/AliceO2Group/Bookkeeping/commit/ca7dcc657b6d0e5a20ee6715f54aa7579cf0040d))
* added TransactionHelper ([4649722](https://github.com/AliceO2Group/Bookkeeping/commit/4649722160b94408c546bde6e0154e0f77ce002b))
* implemented graceful shutdown process ([0088052](https://github.com/AliceO2Group/Bookkeeping/commit/0088052b74dce052231efe87e401658ccf0c3687))
* mount MariaDB data directory on host ([11f0e56](https://github.com/AliceO2Group/Bookkeeping/commit/11f0e567535933d3c669d965e5a811f8cf805172))



# [0.2.0](https://github.com/AliceO2Group/Bookkeeping/compare/v0.1.0...v0.2.0) (2020-04-24)


### Bug Fixes

* **docker:** production compose should expose port 80 ([302c745](https://github.com/AliceO2Group/Bookkeeping/commit/302c745ae7e601bb5c1e211968ffd16514255c47))
* **docs:** markdown depth ([a30cbb6](https://github.com/AliceO2Group/Bookkeeping/commit/a30cbb617a27fddfed2436358c838e8a290d621e))
* Added code for coverage compatibility in the tests ([8301188](https://github.com/AliceO2Group/Bookkeeping/commit/8301188b08f97ca779dd833d5256b7e0715d1460))
* Added licenses ([fd0a064](https://github.com/AliceO2Group/Bookkeeping/commit/fd0a0644c734cd117347d9a6cd4d0785bc192198))
* Adjusted in indent in Model.js ([e80ae57](https://github.com/AliceO2Group/Bookkeeping/commit/e80ae5702e5fb8ba872e07ba1943e58aebbc40a5))
* Changed the structure of the tests and added an empty line between methods in Overview.js ([ce16582](https://github.com/AliceO2Group/Bookkeeping/commit/ce16582c1b0418a62a73fb652992b9d0a2a07933))
* Extended timeout on the filter test ([2ae6781](https://github.com/AliceO2Group/Bookkeeping/commit/2ae67812d188d3d01d99c240ed6ef92593e8830a))
* Fixed appendPath utility and its test ([334d4c2](https://github.com/AliceO2Group/Bookkeeping/commit/334d4c2a688a29ccf70d7b01e6a2738df504144e))
* Fixed deepmerge in appendPath utility ([2d51a70](https://github.com/AliceO2Group/Bookkeeping/commit/2d51a70899bb34ab630f74affa88c3e9e6cf90dd))
* Fixed indentation ([4fc26d6](https://github.com/AliceO2Group/Bookkeeping/commit/4fc26d61c3d801f491afc23df537ae235d7cd088))
* Fixed jdoc in controllers and routes ([ca86375](https://github.com/AliceO2Group/Bookkeeping/commit/ca8637565bd94c6a29fe0ad46c84802de13914d1))
* Fixed linting erros ([d201276](https://github.com/AliceO2Group/Bookkeeping/commit/d20127685c87484730cfcf45662e9f52333b6814))
* Fixed route argument inheritance issue ([a8134fd](https://github.com/AliceO2Group/Bookkeeping/commit/a8134fd3fe92808782a4b969870a8b905b78dd72))
* Fixed the compatiblity issue with Firefox ([70b7d1a](https://github.com/AliceO2Group/Bookkeeping/commit/70b7d1a07e88487468b3129f22649639511d81f2))
* NGINX does not yet have a production configuration ([94955e1](https://github.com/AliceO2Group/Bookkeeping/commit/94955e13d71556ae41d2b29cbc7dbcd4ab4f7ca3))
* Removed the tags header, added comment in the start-dev script for its purpose ([2424e0b](https://github.com/AliceO2Group/Bookkeeping/commit/2424e0b0b8d9b735ba1af59f41ac45a75ab99123))
* Renamed tag and user controller to be a bit more verbose ([b0de0c6](https://github.com/AliceO2Group/Bookkeeping/commit/b0de0c62f285f916035bbc9e2205f2532d1f7fb3))
* route /tag is not plural ([efecacd](https://github.com/AliceO2Group/Bookkeeping/commit/efecacd73316fe40de2c687c73e666fa92d39ed8))
* starting the application via NPM not Node ([860b5ab](https://github.com/AliceO2Group/Bookkeeping/commit/860b5aba8b161002bc41e24ada520a5457aa34a5))
* starting the application via NPM not Node ([8d444a9](https://github.com/AliceO2Group/Bookkeeping/commit/8d444a91f32358972628bbdb7f3f6328bf392b44))


### Features

* Added appendPath to route builder ([d3d3ebd](https://github.com/AliceO2Group/Bookkeeping/commit/d3d3ebd7a8db7454e6d40bb2b5a9458f58980e7d))
* added appendPath utility ([9a740ad](https://github.com/AliceO2Group/Bookkeeping/commit/9a740ad4d3bbe7d31857e72c9099012e62ea9704))
* Added attachment endpoint ([dfba079](https://github.com/AliceO2Group/Bookkeeping/commit/dfba079de104e199c70d10311be468ed3fad8f77))
* Added auth endpoints ([39066f8](https://github.com/AliceO2Group/Bookkeeping/commit/39066f836ed10374a052f62ef5e348299d5886f6))
* Added createpdf endpoint ([724f854](https://github.com/AliceO2Group/Bookkeeping/commit/724f85462f11f4adf9adb685e0cddd67ff28de61))
* Added deepmerge dependency ([e854ac3](https://github.com/AliceO2Group/Bookkeeping/commit/e854ac3ca4538538746d7e19ff413e4edc5ee215))
* Added deepmerge wrapper ([0e1ea71](https://github.com/AliceO2Group/Bookkeeping/commit/0e1ea719c46e25c75e843c0437d8205c5fa9d9e8))
* Added detail screen ([e0bc9e3](https://github.com/AliceO2Group/Bookkeeping/commit/e0bc9e30b701cae19014c7c0a6c83fb87de93c6c))
* Added flp endpoint ([6f0c890](https://github.com/AliceO2Group/Bookkeeping/commit/6f0c8907af9efaffc6df22069e4d88468b257901))
* added GetAllLogsUseCase ([64eeb62](https://github.com/AliceO2Group/Bookkeeping/commit/64eeb62c00f833a0bf6202c2ab29a4964e7c2fb2))
* added GetServerInformationUseCase ([c368b20](https://github.com/AliceO2Group/Bookkeeping/commit/c368b2019a3d388e11d3f69779347f8f21fd5a9e))
* Added logs endpoint ([dc85779](https://github.com/AliceO2Group/Bookkeeping/commit/dc85779ddd7b3bf6c08cc84043962277de62da9a))
* added Nginx integration ([0d7868a](https://github.com/AliceO2Group/Bookkeeping/commit/0d7868a05ff4dc794b8f3d9a0387b7814a095d10))
* Added overviews endpoint ([57b64bb](https://github.com/AliceO2Group/Bookkeeping/commit/57b64bb5f0e0d16ac577932872c7fd1194de1b96))
* Added reusable table components and start on the mock table with static data ([e899de4](https://github.com/AliceO2Group/Bookkeeping/commit/e899de4cc8f437a813ae3a58e5adac3c5d240cce))
* Added routerBuilder ([995f8a1](https://github.com/AliceO2Group/Bookkeeping/commit/995f8a1532367798fba175cb7855cb6f22c827b5))
* Added runs endpoint ([8e1c15a](https://github.com/AliceO2Group/Bookkeeping/commit/8e1c15a4873656c08df23ef8a750c7e1a34da800))
* Added settings endpoint ([1b03bf7](https://github.com/AliceO2Group/Bookkeeping/commit/1b03bf70e42d295e4b48490e3cd87ff73120a377))
* Added subsystem controller ([7564524](https://github.com/AliceO2Group/Bookkeeping/commit/7564524e6e99c069f6534836b186dae91b432db6))
* Added subsystems router ([521c828](https://github.com/AliceO2Group/Bookkeeping/commit/521c8282b0e302d6bfe8093372959da638d0737d))
* Added tags controller and route ([00866d1](https://github.com/AliceO2Group/Bookkeeping/commit/00866d1339bf1ca6b9122f915bdd043af6eac0e5))
* Added tests ([a7e1047](https://github.com/AliceO2Group/Bookkeeping/commit/a7e1047b3b42418024ae453d3cc2142f1b89b895))
* Added user controller ([c0a5f75](https://github.com/AliceO2Group/Bookkeeping/commit/c0a5f75111287de5ebf7292e8234d21d0d69f4ac))
* Added user route ([4b3506d](https://github.com/AliceO2Group/Bookkeeping/commit/4b3506d1655c46132669c32f6483bee099c8db22))
* Added utils index ([8cffbbd](https://github.com/AliceO2Group/Bookkeeping/commit/8cffbbd6854d210a70818dc62606970447f00107))
* allow Framework to override interfaces ([623181d](https://github.com/AliceO2Group/Bookkeeping/commit/623181d9191190e4ce3d27782d82f12589cc39b5))
* Codecov integration for backend ([032ea1c](https://github.com/AliceO2Group/Bookkeeping/commit/032ea1c29ff5f6253ba0a9103118d485d3384e3b))
* ESLint integration ([c86b116](https://github.com/AliceO2Group/Bookkeeping/commit/c86b1166f558839c920c267ea86b58f72b2b89df))
* GitHub actions integrations for backend ([db06cb3](https://github.com/AliceO2Group/Bookkeeping/commit/db06cb396081227e4a9e493ace7f10f92beb5c0f))
* GitHub actions integrations for frontend ([d5dd04f](https://github.com/AliceO2Group/Bookkeeping/commit/d5dd04f773f8f0f40091ebb15e6e99894c41684a))
* GitHub actions integrations for spec ([db62696](https://github.com/AliceO2Group/Bookkeeping/commit/db62696bcd167fda789b92ae6cd01922d2babece))
* Got filtering working, reflects on the actual table now ([5b56dcc](https://github.com/AliceO2Group/Bookkeeping/commit/5b56dcc511a468666688a046138fdc92fa0afcff))
* Upgraded appendPath utility ([40f366b](https://github.com/AliceO2Group/Bookkeeping/commit/40f366b1964536c87de6efdbdc3f081d0e45c9b8))

# [0.1.0](https://github.com/AliceO2Group/Bookkeeping/compare/v0.0.0...v0.1.0) (2020-03-03)


### Features

* added Nginx integration ([fb27bef](https://github.com/AliceO2Group/Bookkeeping/commit/fb27befe2b55800c3666aab501a0834d7bf0ed96))
* added Nginx integration ([0d7868a](https://github.com/AliceO2Group/Bookkeeping/commit/0d7868a05ff4dc794b8f3d9a0387b7814a095d10))
* Code coverage reporting to Codecov ([42ebcee](https://github.com/AliceO2Group/Bookkeeping/commit/42ebcee817ee1581d2b2f60a7c5a990b6b8732a6))
* Codecov integration for backend ([032ea1c](https://github.com/AliceO2Group/Bookkeeping/commit/032ea1c29ff5f6253ba0a9103118d485d3384e3b))
* Continuous Integration using GitHub actions ([9939709](https://github.com/AliceO2Group/Bookkeeping/commit/993970923bf2be95469043057e02f84f1cc953b4))
* ESLint integration ([9ce0624](https://github.com/AliceO2Group/Bookkeeping/commit/9ce06241103f9b5891ca56ff2e771002cb245cd6))
* ESLint integration ([c86b116](https://github.com/AliceO2Group/Bookkeeping/commit/c86b1166f558839c920c267ea86b58f72b2b89df))
* GitHub actions integrations for backend ([db06cb3](https://github.com/AliceO2Group/Bookkeeping/commit/db06cb396081227e4a9e493ace7f10f92beb5c0f))
* GitHub actions integrations for frontend ([d5dd04f](https://github.com/AliceO2Group/Bookkeeping/commit/d5dd04f773f8f0f40091ebb15e6e99894c41684a))
* GitHub actions integrations for spec ([db62696](https://github.com/AliceO2Group/Bookkeeping/commit/db62696bcd167fda789b92ae6cd01922d2babece))<|MERGE_RESOLUTION|>--- conflicted
+++ resolved
@@ -2,17 +2,12 @@
 
 All notable changes to this project will be documented in this file. See [standard-version](https://github.com/conventional-changelog/standard-version) for commit guidelines.
 
-<<<<<<< HEAD
 ## [0.45.0](https://github.com/AliceO2Group/Bookkeeping/releases/tag/%40aliceo2%2Fbookkeeping%400.45.0)
-* Notable changes for users:
-
 * Notable changes for developers:
   * GRPC endpoints have been added in parallel of the endpoints available through the Go API (the GO plugin will be removed in a future release)
-=======
 ## [0.44.1](https://github.com/AliceO2Group/Bookkeeping/releases/tag/%40aliceo2%2Fbookkeeping%400.44.1)
 * Notable changes for developers:
   * Fixed the detectors table fill migration to handle runs with empty or null detectors list
->>>>>>> e552b9f1
 
 ## [0.44.0](https://github.com/AliceO2Group/Bookkeeping/releases/tag/%40aliceo2%2Fbookkeeping%400.44.0)
 * Notable changes for users:
