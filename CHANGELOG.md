# Changelog

All notable changes to this project will be documented in this file. See [standard-version](https://github.com/conventional-changelog/standard-version) for commit guidelines.

## [0.42.0](https://github.com/AliceO2Group/Bookkeeping/releases/tag/%40aliceo2%2Fbookkeeping%400.42.0)
<<<<<<< HEAD
* Notable changes for users:
  * Fixed Trigger Value displayed as active filter if any filter is active on run overview page
=======
* Notable changes for developers:
  * Some entities and sequelize models have typedefs to help autocompletion, code navigation and refactoring
>>>>>>> 612bd962

## [0.41.0](https://github.com/AliceO2Group/Bookkeeping/releases/tag/%40aliceo2%2Fbookkeeping%400.41.0)
* Notable changes for users:
  * Efficiency per detector and Time between runs are now displayed on LHC fill details
  * UX improvements on displaying and calculating `run_duration` based on `o2 time/date` values when `trigger time/date` values are missing
  * Replying to a log will inherit the log's tags, run numbers and title
  * Filling filters for log overview will not automatically remove whitespaces on typing
  * A toggle in user actions is present to display timestamps as unix timestamps instead of local dates
  * Accents are now handled in file names

## [0.40.0](https://github.com/AliceO2Group/Bookkeeping/releases/tag/%40aliceo2%2Fbookkeeping%400.40.0)
* Notable changes for users:
  * Fix synthetic run definition computation
  * Fix fill efficiency on LHC fill overview
  * Run definition is now displayed on run details page
  * Detectors can be filled in any order in run overview filters
  * Visual improvements to log creation page
  * Run types are now added and can be filtered. The type for a run is shown in the details page.
  * `Runs`
    * Run duration values:
      * Is based on the trigger when it exists
      * Is based on o2 start/stop when trigger does not exist and is displayed with an Asterisk
      * Is based on o2_stop - o2_trigger_start when there is a trigger start but there is no trigger_end; this is displayed with 2 Asterisks;
* Notable changes for developers:
  * Balloon system is now a global popover system, not limited to content overflow
  * Runs API:
    * `GET` Runs API
      * `runDuration` New logic to generating a time stamp:
        * Is based on the trigger when it exists;
        * Is based on o2 start/stop when trigger does not exist;
        * Is based on o2_stop - o2_trigger_start when there is a trigger start but there is no trigger_end;
      * `runTypes` Run types can be fetched by id or overall.
      * `runTypes` Run types are added to a run, this can be an id or object depending on how the endpoint is set.
    * `POST`
      * `runType` A run type in a string can now be given when starting a run or updating a run.
    * `PATCH`
      * `runType` A run type can be given to a run to update it. A new type will be generated if it does not exist.

## [0.39.0](https://github.com/AliceO2Group/Bookkeeping/releases/tag/%40aliceo2%2Fbookkeeping%400.39.0)
* Notable changes for users:
  * Environment overview page now loads in a normal time
  * Only administrators as defined in CERN Application portal can create and edit tags 
  * `definition` is now available in run overview's table and filtering
  * Fixed table bug when row ids of multiple tables were the same and in the same order
  * Fixed log creation display bug when doing log creation => any page => log creation
  * LHC fills runs list are limited to physics runs only
  * Fixed LHC fill detail page cleanup
  * Fix the environment overview switch to infinite mode when changing page
  * Fixed log detail page cleanup
* Notable changes for developers:
  * Runs API:
    * `GET`
      * `definition` Can now be fetched in runs and a specific run.
  * Table system:
    * Table systems now support profiles, which allows to:
      * Display columns only under a specific profile or one of the listed specific profiles
      * Override column configuration under a specific profile
      * Apply one profile to a table

## [0.38.0](https://github.com/AliceO2Group/Bookkeeping/releases/tag/%40aliceo2%2Fbookkeeping%400.38.0)
* Notable changes for users:
  * `pdpWorkflowParameters, pdpBeamType, readoutCfgUri` field added to the runs detail page and can be exported.
  * Time after last run and corresponding loss has been added to fill statistics
  * Fix bug where some LHC fills had a negative time before first run (and associated loss)
  * Fix log notification not sent with logs created automatically
  * Fix bug where hovering log columns reset page to 1
* Notable changes for developers:
  * Runs API:
  * `GET`
    * `pdpWorkflowParameters, pdpBeamType, readoutCfgUri` Can now be fetched in runs and a specific run.
  * `PATCH`
    * `pdpWorkflowParameters, pdpBeamType, readoutCfgUri` Can now be updated when updating a run.

## [0.37.0](https://github.com/AliceO2Group/Bookkeeping/releases/tag/%40aliceo2%2Fbookkeeping%400.37.0)
* Notable changes for users:
  * Tags with a length of 2 characters are now allowed
  * A notification is sent any time a log is created, not only when a log is created from the log creation page (for example auto-generated logs)
  * Main links now have a complete link behavior, such as ctrl+click to open in a new tab
  * Changing run quality will automatically create a log with the following tags: `DPG` and `RC`
  * `pdpWorkflowParameters, pdpBeamType, readoutCfgUri` field added to the runs detail page and can be exported.
* Notable changes for developers:
  * Any log creation using `CreateLogUseCase` will send a notification, not only logs created from logs controller
  * Runs API:
  * `GET`
    * `pdpWorkflowParameters, pdpBeamType, readoutCfgUri` Can now be fetched in runs and a specific run.
  * `PATCH`
    * `pdpWorkflowParameters, pdpBeamType, readoutCfgUri` Can now be updated when updating a run.

## [0.36.0](https://github.com/AliceO2Group/Bookkeeping/releases/tag/%40aliceo2%2Fbookkeeping%400.36.0)
* Notable changes for users:
  * `odcTopologyFullname` field added to the runs detail page and can be exported.
  * A detail page has been created for LHC fills and is accessible from LHC fills overview, run details and runs overview. This page contains statistics about:
    * Fill efficiency 
      * The fill efficiency, calculated based on the percent of time we had ongoing RUNS compared to the FILL duration during a stable beam
      * The time elapsed between the stable beam start and the start of the first run, and the percentage that this time represents compared to the total SB duration (loss)
      * The mean run duration
      * The total run duration
    * Related runs
      * Total runs count
      * Amount of runs above/under 2 minutes of duration
      * Runs count grouped by quality
      * Runs count grouped by detectors
* Notable changes for developers:
  * Runs API:
    * `GET`
      * `odcTopologyFullname` Can now be fetched in runs and a specific run.
    * `POST`
      * `odcTopologyFullname` Can now be created when creating/starting a run.
    * `PATCH`
      * `odcTopologyFullname` Can now be updated when updating a run.

## [0.35.0](https://github.com/AliceO2Group/Bookkeeping/releases/tag/%40aliceo2%2Fbookkeeping%400.35.0)
* Notable changes for users:
  * Fixes a bug in which updating EOR reasons for a run, would change the `RunQuality` back to default;
  * Run LHC period, number of EPNs are now shown in the run details and can be exported via the export runs tab;
  * `trgEnabled` + `trgGlobalRunEnabled` are now shown as `triggerValue` and has the values `OFF or LTU or CTP`;
  * Notification service will now include `runNumbers` when used together with creating a log;
* Notable changes for developers:
  * `GET` Runs API:
    * `lhcPeriods` Runs can now be filtered by using the `lhcPeriods` field. Multiple values can be used with comma seperation;
    * `nEpns` Runs can now be filtered by using an operator and number;
    * `triggerValue` Runs can now be filtered by using the `triggerValues` field. These values can be a string array of this enum: `OFF, LTU, CTP`;
  * `PATCH` Runs API:
    * `lhcPeriod` is added to `endRun` endpoint and for the GO openAPI the `updateRun` function;

## [0.34.0](https://github.com/AliceO2Group/Bookkeeping/releases/tag/%40aliceo2%2Fbookkeeping%400.34.0)
* Notable changes for users:
  * Run tags update is now integrated in the global run update
  * LHC Fill overview's run lists are now hyperlinks to the corresponding run detail page
  * A spinner is displayed in each table when data is loading
* Notable changes for developers:
  * `GET` RUNS API:
    * `tag` filter do not exist anymore, it is replaced by `tags` which is the list of tags texts to filter on
  * `PUT` RUNS API:
    * `tags` can be provided to update the tags linked to the run, as a list of tag texts
  * `POST` RUNS TAGS API:
    * Route has been deleted
  * `GET` LOGS API:
    * `tag` filter do not exist anymore, it is replaced by `tags` which is the list of tags texts to filter on
  * `POST` LOGS API:
    * tags list is now the list of tag text and no tags ids

## [0.33.0](https://github.com/AliceO2Group/Bookkeeping/releases/tag/%40aliceo2%2Fbookkeeping%400.33.0)
* Notable changes for users:
  * Displays `UNKNOWN` for run duration above 48 hours, else `RUNNING`
  * Add fill number information on run overview page and in its filtering
* Notable changes for developers:
  * `GET` RUNS API:
    * `fillNumbers` is a new optional filter

## [0.32.0](https://github.com/AliceO2Group/Bookkeeping/releases/tag/%40aliceo2%2Fbookkeeping%400.32.0) 
* Notable changes for users:
  * Adds new fields for Run-Details
  * Fixes a bug in which infinite scrolling would not apply filters on runs & logs pages
  * Runs older than 48 hours and without a trigger end timestamp will be displayed as UNKNOWN
* Notable changes for developers:
  * `POST` RUNS API:
    * `timeTrgStart` and `timeO2Start` fields are not required anymore
  * `PATCH` RUNS API:
    * `timeO2Start`, `timeTrgStart`, `trgGlobalRunEnabled`, `trgEnabled`, `pdpConfigOption`, `pdpTopologyDescriptionLibraryFile`, `tfbDdMode` are now added and optional fields.

## [0.31.0](https://github.com/AliceO2Group/Bookkeeping/releases/tag/%40aliceo2%2Fbookkeeping%400.31.0) 
* Notable changes for users:
  * Adds `RunDuration` for Run-Overview, Run-Details and Run-Filters
  * Adds option to export the currently filtered runs from Run-Overview Page
  * Adds `aliceL3Polarity` and `aliceDipolePolarity` to Run-Details
* Notable changes for developers:
  * `GET` RUNS API:
    * `runDuration` added as a virtual column with sequalize

## [0.30.0](https://github.com/AliceO2Group/Bookkeeping/releases/tag/%40aliceo2%2Fbookkeeping%400.30.0) 
* Notable changes for users:
  * Improvements on RunFilters:
    * Numerical input now accepts operators (<, <=, =, =>, >);
    * Text inputs accept list of strings separated by commas;
    * RunQuality filter is now represented with checkboxes;
  * Tags UX improvements:
    * Tags are sorted alphabetically across the platform;
    * Tags selection is now uniform across the platform;
  * Fixes a bug in which a run entry could duplicate a runNumber;
  * Improves UX for table cells which are wider than space allows;
* Notable changes for developers:
  * `GET` RUNS API:
    * `nDetectors` and `nFLPS` filter needs to provide both operator and limit for the values;
    * `environmentId` is now `environmentIds` allowing for multiple values separated by comma;
    * `runQuality` is now `runQualities` allowing for multiple values separated by comma;
  
## [0.29.0](https://github.com/AliceO2Group/Bookkeeping/releases/tag/%40aliceo2%2Fbookkeeping%400.29.0) 
* Notable changes for users:
  * Improves Run-Overview page to better display information;
  * Improves usability of LHC Fills page;
  * Bug fixes for systems with no tags;

## [0.28.0](https://github.com/AliceO2Group/Bookkeeping/releases/tag/%40aliceo2%2Fbookkeeping%400.28.0) 
* Notable changes for users:
  * Introduces support for AliECS - End Of Run - Reason;
  * Introduces support for LHC Fills Data;
* Notable changes for developers:
  * Adds new `eor_reasons` and `reason_types` SQL tables and migration scripts;
  * Adds new lhc_fills SQL Table and migration scripts;
  * Adds API routes to retrieve lhc fills data individually or collectively; 
  * Adds API routes to retrieve eor reasons data individually or collectively; 

## [0.27.0](https://github.com/AliceO2Group/Bookkeeping/releases/tag/%40aliceo2%2Fbookkeeping%400.27.0) 
* Notable changes for users:
  * Introduces support for AliECS environments;
* Notable changes for developers:
  * Adds new Env SQL Table and migration scripts
  * Adds a new page to display all environments
  * `GET /api/environments` && `GET /api/environments/:envId` - Adds API routes to retrieve environments data
  * `POST /api/environments` && `PUT /api/environments/:envId` - Adds API routes to store environment data
  * Generates new OpenAPI GO plugin to include environments manipulation methods

## [0.26.1](https://github.com/AliceO2Group/Bookkeeping/releases/tag/%40aliceo2%2Fbookkeeping%400.26.1) 
* Notable changes for users:
  * Improves UX when users would input negative filter values;

## [0.26.0](https://github.com/AliceO2Group/Bookkeeping/releases/tag/%40aliceo2%2Fbookkeeping%400.26.0) 
* Notable changes for users:
  * Fixes a bug in which filters would not work due to cached date on server side;
  * Admin users can specify emails and mattermost channels at TAG creation time;
  * Fixes a bug in which admin users were not correctly identified;
* Notable changes for developers:
  * `POST /api/tags/` - Add emails and mattermost channels for a tag if user has admin privileges;

## [0.25.0](https://github.com/AliceO2Group/Bookkeeping/releases/tag/%40aliceo2%2Fbookkeeping%400.25.0) 
* Notable changes for users:
  * RUN Filters Improvements:
    * Allow users to specify start and stop filters with time;
  * Admin users can edit tags by adding emails and mattermost channels;
  * Fixes a bug in which infinite mode would display duplicated data;
  * Opens log details if log tree contains one log only;
* Notable changes for developers:
  * `PUT /api/tags/:id` - Update the emails and mattermost channels for a tag if user has admin privileges;
  * `GET /api/tags/name` - Expects a query parameter `name` to return one tag with specified name;

## [0.24.0](https://github.com/AliceO2Group/Bookkeeping/releases/tag/%40aliceo2%2Fbookkeeping%400.24.0) 
* Notable changes for users:
  * RUN Filters Improvements:
    * Allows users to filter by DD, DCS, EPN with ON,OFF or ANY
  * RUN Exports:
    * [FIXED] - exporting a list of runs by their runNumber would not retrieve the whole list;
    * `o2TimeStart`, `o2TimeStop`, `o2TrgStart`, `o2TrgStop` converts timestamps to user friendly date formats;
  * LOG Creation:
    * [FIXED] - removes duplicated `runNumbers` when creating a log entry instead of throwing error;
  * TAGS Page:
    * Displays new tag information: `email` and `mattermost` groups;
* Notable changes for developers:
  * `/api/runs` - listRuns - accepts multiple `runNumbers` for filtering;
  * `/api/runs` - listRuns - improves filtering for `dcs`, `dd_flp`, `epn`;
  * `/api/tags` - listTags - accepts multiple `ids`, `texts`, `emails` and/or `mattermosts` as filters;

## [0.23.0](https://github.com/AliceO2Group/Bookkeeping/releases/tag/%40aliceo2%2Fbookkeeping%400.23.0) 
* Notable changes for developers:
  * Add as new feature the option to send email and mattermost log creation notification;

## [0.22.0](https://github.com/AliceO2Group/Bookkeeping/releases/tag/%40aliceo2%2Fbookkeeping%400.22.0) 
* Notable changes for developers:
  * Path for storing attachments of logs is now configurable via ATTACHMENT_PATH env;

## [0.21.1](https://github.com/AliceO2Group/Bookkeeping/releases/tag/%40aliceo2%2Fbookkeeping%400.21.1) 
* Notable changes for developers:
  * Adds `run_quality` back to validation of `EndRun` request to ensure backwards compatibility;

## [0.21.0](https://github.com/AliceO2Group/Bookkeeping/releases/tag/%40aliceo2%2Fbookkeeping%400.21.0) 
* Notable changes for users:
  * Run Quality is now displayed in both `Run-Statistics` and `Run-Details` pages;
  * Users are now able to update the quality of a run (`good`, `test`, `bad`);
  * Users can filter `Run-Statistics` table by run quality;
  * Bug fixed in which a page would not load if a run was missing properties;
* Notable changes for developers:
  * CPP API:
    * Adds validation of URL and API token;
    * Adds `/status` path;
    * Improved error and exception handling;
    * Fixed CMake config;
  * Adds migration file for `run_quality` column so that enum accepts `test` as well;

## [0.20.0](https://github.com/AliceO2Group/Bookkeeping/releases/tag/%40aliceo2%2Fbookkeeping%400.20.0) 
* Notable changes for users:
  * All tables were refactored and are now fixed in width, reducing the text displayed if it is longer than the space;
  * Tables take into consideration the user's screen space and adapt accordingly on first load;
  * New log creation button placed on top of the navigation bar so that it can be accessed from any page;
  * Users are allowed to copy the content of a log;
  * "Reply logs" with no title will inherit the title of the parent log;
* Notable changes for developers:
  * `ca-certificates` dependency in docker updated
  
## [0.19.0](https://github.com/AliceO2Group/Bookkeeping/releases/tag/%40aliceo2%2Fbookkeeping%400.19.0) 
* Notable changes for users:
  * Tables from `Logs`, `Runs` and `Home` pages benefit of a new button `More`, making the tables not actionable anymore; This will allows the users to easily copy table values;
  * Fixes a bug in which users were not able to download attachments;
  * In case of no tags in the system, run filter box will now inform the user about it;
* Notable changes for developers:
  * New API route added: status for providing information on bookkeeping and database;
  * Adds new GitHub workflow to improve release & deployment procedures;
  * Server will boot up even if database is not up and running;
  * Refactors configuration loading files;
  * Updates dependencies versions to avoid security flaws;
  
## [0.18.0] 
* Updates dependencies versions to avoid security flaws
* Updates Dockerfile and fixes lint issues
* Allow users to insert replies to logs without having to specify a title
* Updates Run Details page to make use of the unused space and display logs for the run by default
* Updates Tag Details page to show logs for the tag by default
* Run Filters will inform users if there are no tags created
* Fixes a bug in which updating the tags of a run would hide the logs for the run

## [0.17.12]
* Added run filter to run-overview table [#433]https://github.com/AliceO2Group/Bookkeeping/pull/433
* Changed verification of Title [#432]https://github.com/AliceO2Group/Bookkeeping/pull/432

## [0.17.11]
* Changes made to the database and go-api-bindings[#420]https://github.com/AliceO2Group/Bookkeeping/pull/420
    * New field to be added to the RUNS table.
        - name: detectors
            - type: SET 
                - ALTER TABLE runs ADD detectors SET('CPV', 'EMC', 'FDD', 'FT0', 'FV0', 'HMP', 'ITS', 'MCH', 'MFT', 'MID', 'PHS', 'TOF', 'TPC', 'TRD', 'TST', 'ZDC');
                - ALTER TABLE runs modify detectors SET('CPV', 'EMC', 'FDD', 'FT0', 'FV0', 'HMP', 'ITS', 'MCH', 'MFT', 'MID', 'PHS', 'TOF', 'TPC', 'TRD', 'TST', 'ZDC');
                
## [0.17.10]
* Make /logs, /flps and /attachment routes private again [#419] https://github.com/AliceO2Group/Bookkeeping/pull/419

## [0.17.9]
* Added optional chaining to usecases.

## [0.17.8]
* updated dockerfile from version node:12.18.1-alpine3.12 to node:16.9.1-alpine3.12
* Made api/log and api/flp public [#415] (https://github.com/AliceO2Group/Bookkeeping/pull/415)
* log-overview changed id to runNumber [#416] (https://github.com/AliceO2Group/Bookkeeping/pull/416)

## [0.17.7]
* Added the field epn_topology. [#411] (https://github.com/AliceO2Group/Bookkeeping/pull/411)
* Changes made to the database. Changes are registerd in the CHANGELOG.md file in the database folder.

    * New fields to be added to the RUNS table:
        - epn_topology
            - type: string 

## [0.17.6]
* Add more information to run entries. [#406] (https://github.com/AliceO2Group/Bookkeeping/pull/406)
* Hide/change existing Run Statistics fields. [#408] (https://github.com/AliceO2Group/Bookkeeping/pull/408)
* Changes made to the database and go-api-bindings. Changes are registerd in the CHANGELOG.md file in the database folder.

    * New fields to be added to the RUNS table:
        - dd_flp
            - type: boolean 
        - dcs
            - type: boolean 
        - epn
            - type: boolean 

    * Changed a field to another name in the RUNS table:
        - activity_id is changed to environment_id

## [0.17.4]

* Added text and made the UI more clear. Log create and run detail was unclear on how the tags were implemented. [#398](https://github.com/AliceO2Group/Bookkeeping/pull/398)
* There was a unique error that when occured it made the title repeated in create log. This was prevented with changing the create tag file. [#397](https://github.com/AliceO2Group/Bookkeeping/pull/397)
* Added an extra function that grabs all tags for the log creation page [#395] (https://github.com/AliceO2Group/Bookkeeping/pull/395)
* When the log encouters an error and the user goes back to the page. Some fields were not reset. now all fields will be reset so the user have a blank slate to create a new log. [#394](https://github.com/AliceO2Group/Bookkeeping/pull/394)

## [0.17.3]

* Bumped patch version to 0.17.3

## [0.17.2]

* O2B-410 CPP-api-client can now be updated with the unqiue combination of flpName and runNumber instead of a auto incrementend integer. [$388] (https://github.com/AliceO2Group/Bookkeeping/pull/388)
* O2B-419 Fixed an issue where the log creation got a bug when both tag and attachment was selected. The issue was with multiform data and the way it accepts array data. [#386](https://github.com/AliceO2Group/Bookkeeping/pull/386)

## [0.17.1] 

* Updated @aliceo2/web-ui version from 1.15.1 to 1.18.2. A bug fix that adds a name to JWT token for the bookkeeping team. https://github.com/AliceO2Group/WebUi/releases/tag/%40aliceo2%2Fweb-ui%401.18.2

* O2B-399 Add message in tags select box([#369](https://github.com/AliceO2Group/Bookkeeping/pull/369])
* O2B-398 Improve display of Main tab in Run Details page ([#364]https://github.com/AliceO2Group/Bookkeeping/pull/364])
* O2B-400 Update tags are fixed ([#370]https://github.com/AliceO2Group/Bookkeeping/pull/370)]

## [0.17.0] 

* Reverted ibm-openapi-validator to version 0.44.0 in the bookkeeping/.github/workflows/openapi.yml file. Version 0.46.0 has problems with invalid configuration with validaterc. The GitHub checks for OpenApi / validate pull request would fail with version 0.46.0. However version 0.44.0 does not have this problem and the checks will pass, ready for the pull request to be merged with the master. This is a temporary solution and we should later try to fix the OpenApi/validate with the newest version 0.46.0.

## [0.14.0](https://github.com/AliceO2Group/Bookkeeping/compare/v0.13.0...v0.14.0) (2020-09-18)


### Features

* Anonymous logs are now possible ([#194](https://github.com/AliceO2Group/Bookkeeping/issues/194)) ([93d983b](https://github.com/AliceO2Group/Bookkeeping/commit/93d983b25c090b5f96f62904e9f5880025f2ab6f))
* Associated tags now visible on log detail screen ([#193](https://github.com/AliceO2Group/Bookkeeping/issues/193)) ([0eec605](https://github.com/AliceO2Group/Bookkeeping/commit/0eec605a0a519b13bc12065140b893acbe6338a3))

## [0.13.0](https://github.com/AliceO2Group/Bookkeeping/compare/v0.6.0...v0.13.0) (2020-09-08)


### Features

* Add functionality to filter by author name ([b358524](https://github.com/AliceO2Group/Bookkeeping/commit/b3585246de0325a73d495b77e9b882e152f96c62))
* Add functionality to filter by creation date ([274174d](https://github.com/AliceO2Group/Bookkeeping/commit/274174d3feadf65da75e69dcc64dd3663a021b92))
* Add functionality to filter by title ([4e0c52e](https://github.com/AliceO2Group/Bookkeeping/commit/4e0c52ec16e8310a73e25095c7ae728a1540f1ff))
* added displaying logs by subsystem ([fa78705](https://github.com/AliceO2Group/Bookkeeping/commit/fa787051bdd20c6e3fbdd200790a99069f038818))
* added overview and detail screen for subsystem ([9ede071](https://github.com/AliceO2Group/Bookkeeping/commit/9ede0716df6d955b20804d8fe29e91be001074d4))
* Added Support Forum link to profile dropdown ([7c1bcd6](https://github.com/AliceO2Group/Bookkeeping/commit/7c1bcd6f0a0d62e611227732062d801152b4a4bd))
* added test files for subsystem-overview ([5399a6f](https://github.com/AliceO2Group/Bookkeeping/commit/5399a6f528b3bde45a1aff5dfcc032a35c08fb67))
* Rebuilt filter components to support multiple filter types through dropdowns ([d251f5d](https://github.com/AliceO2Group/Bookkeeping/commit/d251f5d07edd6ef4f9fc619d3790151cd57c224f))


### Bug Fixes

* added jsdoc return descriptions ([b9ba9c3](https://github.com/AliceO2Group/Bookkeeping/commit/b9ba9c31a2954d9e31cd9625f82f52b789cdec65))
* added log-subsystems seed ([38af419](https://github.com/AliceO2Group/Bookkeeping/commit/38af419983bbf6a139c6979cab4f6bd9f3098c43))
* added LogsBySubsystem to the index file ([8aef110](https://github.com/AliceO2Group/Bookkeeping/commit/8aef1104afd6eb999431e3619da98270f113f030))
* added subsystems to log API-source ([71de72b](https://github.com/AliceO2Group/Bookkeeping/commit/71de72bf0b2821c1340b32fe3ea30041fdee46f6))
* added subsystems to the logdetail view ([213adff](https://github.com/AliceO2Group/Bookkeeping/commit/213adffd84157dfe72e97dfd324328f544526227))
* added various syntax fixes ([2f19404](https://github.com/AliceO2Group/Bookkeeping/commit/2f194048e134b84ce00ad32be548305516a52bb7))
* fixed import issue on LogRepository ([e54391d](https://github.com/AliceO2Group/Bookkeeping/commit/e54391d0d953c45fe7b8403024128d911e12dfa1))
* fixed syntax in testsuite subsystems ([dfb937a](https://github.com/AliceO2Group/Bookkeeping/commit/dfb937ad33b34269156e9e9e2e8f3c685abcaeb4))
* Long attachment names are now wrapped, minor CSS improvements ([#180](https://github.com/AliceO2Group/Bookkeeping/issues/180)) ([4ee7ed4](https://github.com/AliceO2Group/Bookkeeping/commit/4ee7ed45a7d14cc6a117a8bae8dd05dc09f4e1a5))
* Pagination values no longer reset when navigating away from logs overview ([0c84a09](https://github.com/AliceO2Group/Bookkeeping/commit/0c84a0933aaac3b43672bb611dd948779d9c71d5))
* Prevented run numbers overflowing beyond the log details table ([#176](https://github.com/AliceO2Group/Bookkeeping/issues/176)) ([a822b84](https://github.com/AliceO2Group/Bookkeeping/commit/a822b84b1d122b10f4846c4d0691d8c8b25cf077))
* Restored row ids ([6ee1a3b](https://github.com/AliceO2Group/Bookkeeping/commit/6ee1a3b88ebeac32301bb10fc08eed6bb5d8f941))
* **docker:** unsatisfiable constraints ([cf02a6f](https://github.com/AliceO2Group/Bookkeeping/commit/cf02a6f05948a95ccbd73b90dff64bc8aa9c29e0))
* **ui:** HyperMD editor not properly removed ([ded9d7c](https://github.com/AliceO2Group/Bookkeeping/commit/ded9d7c628a4ff4ea45907a9979c9f44398e6dfa))

## [0.6.0](https://github.com/AliceO2Group/Bookkeeping/compare/v0.5.0...v0.6.0) (2020-06-26)


### Features

* added and updated controllers, routers, middleware and utils in server for attachments ([096c27c](https://github.com/AliceO2Group/Bookkeeping/commit/096c27c6c932fba5785c26a3472e9762aa8bfe52))
* Added attachment Adapter and repository ([782cb00](https://github.com/AliceO2Group/Bookkeeping/commit/782cb00356d9208aea53d7450b5121d2442f5a61))
* Added attachment dtos ([002155d](https://github.com/AliceO2Group/Bookkeeping/commit/002155d57dabd29103f780ba0800686418b7d914))
* added Attachment model ([cf0d3c4](https://github.com/AliceO2Group/Bookkeeping/commit/cf0d3c44b184ffac35694541e7d1716ccf926fcc))
* Added Attachment related DTOs and entities ([ca394a9](https://github.com/AliceO2Group/Bookkeeping/commit/ca394a94d98552e45b9231fe68af4288381ef39f))
* Added attachment related use cases ([bae2677](https://github.com/AliceO2Group/Bookkeeping/commit/bae267757f4fe0e8ae28155504af1b3979849f64))
* added attachments to openapi ([f1caee7](https://github.com/AliceO2Group/Bookkeeping/commit/f1caee79e39d4ec66599036e6ed48a2d30679b20))
* added collapse feature in generic table component ([0993678](https://github.com/AliceO2Group/Bookkeeping/commit/0993678a29ce4eae517ffb20fde699dac96eedea))
* added file and files to dtovalidator ([b2da043](https://github.com/AliceO2Group/Bookkeeping/commit/b2da04306edac271f146068cf5e0993ae83c19c0))
* Added file uploading ([8fc1b8f](https://github.com/AliceO2Group/Bookkeeping/commit/8fc1b8f31c700fbd7a81266109879dc13fbbd0bd))
* added index on Attachment mime type ([10c539c](https://github.com/AliceO2Group/Bookkeeping/commit/10c539c5ec70644da03df94310f0dbd49a78b713))
* Added middleware ([60833c4](https://github.com/AliceO2Group/Bookkeeping/commit/60833c482b9e7119c89243c1de2217eb6a5a8839))
* added middleware possibility to route builder ([099ae3c](https://github.com/AliceO2Group/Bookkeeping/commit/099ae3c6f4fe942bfe76c838da20619c289537f7))
* added OpenID integration ([267e8fe](https://github.com/AliceO2Group/Bookkeeping/commit/267e8fe8df49b9643c6f591aeefe08616c70d97d))
* added startsWith and endsWith filter in QueryBuilder ([47b3abc](https://github.com/AliceO2Group/Bookkeeping/commit/47b3abc9471526a50ffd2bdf1be1a85a251b6840))
* Added tests ([bf5e660](https://github.com/AliceO2Group/Bookkeeping/commit/bf5e66082c94755fb9f5bd7e353a148c3069ae9b))
* Added tests and test assets ([a29555b](https://github.com/AliceO2Group/Bookkeeping/commit/a29555b59825c4cdd57a0cb46ae151cd6a50a433))
* Updated and added use cases needed for attachments ([1a9fd72](https://github.com/AliceO2Group/Bookkeeping/commit/1a9fd727cb1252e1e879facee5eb4fbc0d531f13))
* Updated attachment database adapter and repo ([ff03b92](https://github.com/AliceO2Group/Bookkeeping/commit/ff03b9213dcfe26bb376e5cf1169cd3feecd1203))
* updated attachment related routers and controllers ([3bbcf99](https://github.com/AliceO2Group/Bookkeeping/commit/3bbcf99e12f56849eda82b66a2dcdfcea2542f79))
* **ui:** added Emoji hint and autocomplete ([498f8de](https://github.com/AliceO2Group/Bookkeeping/commit/498f8de363cb6cf8354a927551d7ca0e2fc2b277))
* **ui:** added links to Jira and GitHub in profile dropdown ([be4fca8](https://github.com/AliceO2Group/Bookkeeping/commit/be4fca84528bbff87909e76b09bf7b52c705903d))
* use OpenID data to link user to created logs ([00afc71](https://github.com/AliceO2Group/Bookkeeping/commit/00afc71bb0d742c6fc67caa78613158c50554cc0))


### Bug Fixes

* cleanup ([55980aa](https://github.com/AliceO2Group/Bookkeeping/commit/55980aab944b982b8291cd4bfad00abf23cba552))
* cleanup of attachmentAdapter ([90a1502](https://github.com/AliceO2Group/Bookkeeping/commit/90a15022848bf9e8d9be80df4a1792e34c830508))
* CreateTagDto can have a token in the query ([9785e7d](https://github.com/AliceO2Group/Bookkeeping/commit/9785e7d3e4aad86daba13ba0412077390efa44e4))
* Fixed some problems ([3888955](https://github.com/AliceO2Group/Bookkeeping/commit/3888955bbb62a8151e0f4ef191538bdb046d887e))
* Removed useless filename from DTO ([9bf91bb](https://github.com/AliceO2Group/Bookkeeping/commit/9bf91bb1e699d0fa048592fdddc8166b5769311b))
* **docker:** updated unsatisfiable constraints ([ee3b6ee](https://github.com/AliceO2Group/Bookkeeping/commit/ee3b6ee06e480c44f1ed8d824a2e4657adefe51a))
* **ui:** RemoteData failure can be a Framework error which are not JSON:API conform ([0ecec06](https://github.com/AliceO2Group/Bookkeeping/commit/0ecec06cd71ca60519a18259535adb86fd6522c0))
* **ui:** set column width during loading of Log overview to prevent resizing ([5d9f7bf](https://github.com/AliceO2Group/Bookkeeping/commit/5d9f7bf684abbb81f3596a3412a8091c9e48ff07))
* tag list of a log incomplete when filtering based tags ([3ad21f3](https://github.com/AliceO2Group/Bookkeeping/commit/3ad21f39deae93d2a3be79841c112158c86e280f))

## [0.5.0](https://github.com/AliceO2Group/Bookkeeping/compare/v0.4.0...v0.5.0) (2020-06-12)


### Features

* **ui:** added tag filtering with AND/OR operators to the filters component ([cf96571](https://github.com/AliceO2Group/Bookkeeping/commit/cf96571327ad2145c1d9f8f93f15c20c070c2c58))
* added between option for WhereQueryBuilder ([d37ad45](https://github.com/AliceO2Group/Bookkeeping/commit/d37ad45db4df420e05b7fdb3eb38f9038c7b434e))
* added DELETE /api/subsystems/subsystemId endpoint ([0dd0c35](https://github.com/AliceO2Group/Bookkeeping/commit/0dd0c35f32e757b9f84668b953911911612e0c0e))
* added GET /api/subsystems/subsystemId endpoint ([8e7544c](https://github.com/AliceO2Group/Bookkeeping/commit/8e7544c810d762d25152ed176c101ede9705954e))
* added GET /api/subystems endpoint ([986e7a3](https://github.com/AliceO2Group/Bookkeeping/commit/986e7a34db88f5c039ed1efbb52abd441955587f))
* added JWT configuration ([96cf435](https://github.com/AliceO2Group/Bookkeeping/commit/96cf4350b647a33049b22cb47038fd6220c5e8db))
* added markdown preview in the detail view ([fe5d9d5](https://github.com/AliceO2Group/Bookkeeping/commit/fe5d9d51ce1a987f2d8ebbcf25f9a59a4f937008))
* added not option for WhereQueryBuilder ([c11c37a](https://github.com/AliceO2Group/Bookkeeping/commit/c11c37a23b6f4339e9cb54c2654055454230eb83))
* added oneOf and allOf options for WhereQueryBuilder ([a9fbb7f](https://github.com/AliceO2Group/Bookkeeping/commit/a9fbb7f4d95ed119c79c65a1cc24d30d018f5f9d))
* added POST /api/subsystems endpoint ([ec08049](https://github.com/AliceO2Group/Bookkeeping/commit/ec080492284f80c9a2bf3770be96a082ef4fb1dc))
* allow AND/OR filtering by tag id on the logs endpoint ([3733ae2](https://github.com/AliceO2Group/Bookkeeping/commit/3733ae2e76cff6b73e46726968c677f885c0a340))
* allow deepmerging multiple objects ([3495484](https://github.com/AliceO2Group/Bookkeeping/commit/3495484122b739b4ada075ea0aeb7e022ab79d97))
* allow users to reply on other logs ([035c0bb](https://github.com/AliceO2Group/Bookkeeping/commit/035c0bb904e524a6f3d3dd943dbde1ea660b86de))
* **markdown:** Added the HyperMD lib locally and added a Markdown box instead of a generic textarea to the create screen ([faca6e1](https://github.com/AliceO2Group/Bookkeeping/commit/faca6e152ff6905ce6bc45bbc65a5c995a80f611))
* **ui:** added Alice O2 favicon ([a17b09b](https://github.com/AliceO2Group/Bookkeeping/commit/a17b09b7843b23b049df1743ed92902433493034))
* **ui:** added table-hover class ([da23191](https://github.com/AliceO2Group/Bookkeeping/commit/da23191dc8017712a4da8487d72e8bf6acfa412f))
* **ui:** added Tag detail view screen ([e508f28](https://github.com/AliceO2Group/Bookkeeping/commit/e508f28194b42879db9732f5e02c1dd3fb265744))
* **ui:** added Tag overview screen ([85c3057](https://github.com/AliceO2Group/Bookkeeping/commit/85c30570d1ea311a63fce2ab3d0c488a3038ed31))
* **ui:** include comma separated tags on the Log table view ([aee65d7](https://github.com/AliceO2Group/Bookkeeping/commit/aee65d77cea8e8bc7eb20a336749185774a0042f))
* **ui:** redirect to overview if no tag id is provided ([53d6a6f](https://github.com/AliceO2Group/Bookkeeping/commit/53d6a6ff0e513ff6a5e891b88546bd9fc7848dae))
* **ui:** scroll to the selected Log entry on detail view ([7e1cb32](https://github.com/AliceO2Group/Bookkeeping/commit/7e1cb32c5e8291ebf0e2ab2ad603221ba4189549))


### Bug Fixes

* **docker:** added bash to all targets ([7db5ad8](https://github.com/AliceO2Group/Bookkeeping/commit/7db5ad862c0d27ff23fe873685ee523c3cb6e2c4))
* **docker:** bump ca-certificates from 20191127-r1 to 20191127-r2 ([727cea4](https://github.com/AliceO2Group/Bookkeeping/commit/727cea43dedd827413882f104f770ea2e635b07c))
* **docker:** updated unsatisfiable constraints ([003c2f6](https://github.com/AliceO2Group/Bookkeeping/commit/003c2f67eb18e7b96080475507f666a9c3dc3294))
* **ui:** autoscrolling not completely going down on long Log threads ([035b455](https://github.com/AliceO2Group/Bookkeeping/commit/035b45553c01577295558fc60a7941be452e2ad7))
* **ui:** trigger scrollTo on both create and update ([59c6ebc](https://github.com/AliceO2Group/Bookkeeping/commit/59c6ebc2826482502f5fbb9da2901bed7ecbac29))
* **ui:** use ternary instead of boolean expression as an expression wil result in a false text ([e9ab282](https://github.com/AliceO2Group/Bookkeeping/commit/e9ab2824a681768c89740013fc35fcd0fe09fd43))
* **ui:** width of Markdown box when creating an entry should be 100% ([2271219](https://github.com/AliceO2Group/Bookkeeping/commit/2271219de3e212f7f6ffe5e2851c8f79024df5f4))
* do not call process.exit in test modus as this affects mocha ([9ad965b](https://github.com/AliceO2Group/Bookkeeping/commit/9ad965b60109267b3052a729031d024b7c30646c))
* resolved issues ([eb4c1a4](https://github.com/AliceO2Group/Bookkeeping/commit/eb4c1a4aea0ac624ae8b143e8736abe7c149ef7a))
* toTreeView should traverse all children ([677377b](https://github.com/AliceO2Group/Bookkeeping/commit/677377b6c72293ed5cfae3dd6a7198b4b0b0c399))
* use 201 for Created instead of 301, naming of variables ([b2477d9](https://github.com/AliceO2Group/Bookkeeping/commit/b2477d96efe810ab42685b0eb743062df4543822))

## [0.4.0](https://github.com/AliceO2Group/Bookkeeping/compare/v0.3.0...v0.4.0) (2020-05-29)


### Features

* Added association execution on models ([e2faf43](https://github.com/AliceO2Group/Bookkeeping/commit/e2faf43b7be5cde7255f3d70d4da47c149ac3e09))
* added associations on log, run and user ([ea979d3](https://github.com/AliceO2Group/Bookkeeping/commit/ea979d35503c65df4c8f579f6bbff4c1fa1ef3c1))
* Added automatic timestamps ([3953877](https://github.com/AliceO2Group/Bookkeeping/commit/3953877ea3a72b02ca02e16e8330b6639eb661d3))
* Added create log screen ([8b0ff45](https://github.com/AliceO2Group/Bookkeeping/commit/8b0ff456c956ae83f5826f21317db5d65710b3cc))
* added DELETE /api/tags/:tagId endpoint ([b9aa839](https://github.com/AliceO2Group/Bookkeeping/commit/b9aa839a2342f407ec18115ea2e6add362ade110))
* Added epn role model and migration ([7a83ee3](https://github.com/AliceO2Group/Bookkeeping/commit/7a83ee3bcd30b0efce2723aa18c49f87dc6a234a))
* added Epn, FLp, Log, Run, Tag and User models ([322b739](https://github.com/AliceO2Group/Bookkeeping/commit/322b739637d44fdeb5dc17cbef93feef3c360440))
* Added flp role model and migration ([56c2608](https://github.com/AliceO2Group/Bookkeeping/commit/56c2608a0e27ab026b9b010215e73a7615a4edf2))
* added GET /api/logs/{logId}/tree endpoint ([031899e](https://github.com/AliceO2Group/Bookkeeping/commit/031899e0a4e1dd70a961741fa84e86b6d546cd3b))
* added GET /api/tags endpoint ([784c17d](https://github.com/AliceO2Group/Bookkeeping/commit/784c17d8027ed8e80fded23a30f031e0de9dd75b))
* added GET /api/tags endpoint ([7911fcf](https://github.com/AliceO2Group/Bookkeeping/commit/7911fcf9618822c0a56b5127ace5d7fa1199a215))
* added GET /api/tags/{tagId} endpoint ([b2d5f62](https://github.com/AliceO2Group/Bookkeeping/commit/b2d5f628b66ff6f79d5fe2a5d04df993da634733))
* added GET /api/tags/{tagId}/logs endpoint ([f6d4918](https://github.com/AliceO2Group/Bookkeeping/commit/f6d4918d34b4801c0f45389a71f9861ab2163740))
* added GET /logs/{logId}/tags endpoint ([b15508e](https://github.com/AliceO2Group/Bookkeeping/commit/b15508eb74c49c7393fd927be7532e10908613b2))
* added GET /logs/{logId}/tags endpoint ([e9699d4](https://github.com/AliceO2Group/Bookkeeping/commit/e9699d4713586a947b6d22ed6dc3b5636e7a38f6))
* added indexes on Log ([e804ebb](https://github.com/AliceO2Group/Bookkeeping/commit/e804ebb24a9c740453c273a7da87dc0034d7d638))
* added indexes on the subtype and origin of Log ([85d82c5](https://github.com/AliceO2Group/Bookkeeping/commit/85d82c52fae16d327dd855df74a2d48563a94c7f))
* Added log model and migration ([801aaf6](https://github.com/AliceO2Group/Bookkeeping/commit/801aaf626c8937a011a48a5322c7e50f6cd64538))
* Added logruns and add associations migration ([bf208e8](https://github.com/AliceO2Group/Bookkeeping/commit/bf208e8c09ee936d38940b0a58ceb2ea72ba0e9a))
* added meta section to GET /api/logs ([b50cc92](https://github.com/AliceO2Group/Bookkeeping/commit/b50cc92f4586a01d4ee372d2d25ad73ff6f353e1))
* Added more models to index ([1fc6549](https://github.com/AliceO2Group/Bookkeeping/commit/1fc65498a735d38f633fee314114bf63f9432efa))
* added multiple /tags endpoints ([09d8c83](https://github.com/AliceO2Group/Bookkeeping/commit/09d8c8373c791c0a87547680290ce2d91c6489e6))
* added OpenAPI converter ([0614c25](https://github.com/AliceO2Group/Bookkeeping/commit/0614c25098e620525d7ff97814c04fbe07da40e1))
* added option to configure database port ([2df0905](https://github.com/AliceO2Group/Bookkeeping/commit/2df09056d6b27ef8fa344fdc7f37df066ad84726))
* added origin filtering on /api/logs ([8496133](https://github.com/AliceO2Group/Bookkeeping/commit/8496133b4eedb052ed5ce02468ebcd1f7c7fb2f2))
* added POST /api/tags endpoint ([dd4fbca](https://github.com/AliceO2Group/Bookkeeping/commit/dd4fbca8453bef49187f8452cecc32e69bede144))
* added Subsystem model ([91708ee](https://github.com/AliceO2Group/Bookkeeping/commit/91708eec017cb3b8ca8bb119c8e518578014786f))
* added Swagger UI integration ([679b153](https://github.com/AliceO2Group/Bookkeeping/commit/679b15321b310a25606912edbaf8cc6eebaf15d8))
* added tags ([bce046f](https://github.com/AliceO2Group/Bookkeeping/commit/bce046fc8aca794211b09831f1304309e5b2548c))
* Added working log pagination (with hardcoded logs per page) ([2cc3f1d](https://github.com/AliceO2Group/Bookkeeping/commit/2cc3f1d95e74783a626e4c6f8429021b02c6e94e))
* allow filtering by parent log id ([31b7ad9](https://github.com/AliceO2Group/Bookkeeping/commit/31b7ad9f12f4fd20107e2e36106cf1e15d4da585))
* allow filtering by root log id ([9b031f6](https://github.com/AliceO2Group/Bookkeeping/commit/9b031f650c6846b709c53a44244142d4516ae545))
* Allowed user to select amount of logs per page ([ba3440f](https://github.com/AliceO2Group/Bookkeeping/commit/ba3440fcfc39f924d4a86d8f6785f6b16f1dca10))
* overview pagination ([0f0c2b9](https://github.com/AliceO2Group/Bookkeeping/commit/0f0c2b9ef71dfe0f28cf93dd0340742fdce44b89))
* **openapi:** added default response UnexpectedError ([d9b525e](https://github.com/AliceO2Group/Bookkeeping/commit/d9b525e832f13975dfb50499dc760f0111d4df05))
* **openapi:** added IBM OpenAPI validator ([3c66898](https://github.com/AliceO2Group/Bookkeeping/commit/3c6689865bfa86f0f07deac16c596ee6d3e45f01))
* **openapi:** added security scheme ([21d8e76](https://github.com/AliceO2Group/Bookkeeping/commit/21d8e76c0aa8482712628d3521a12a4df59fa014))
* **ui:** added loading spinner ([a56ae58](https://github.com/AliceO2Group/Bookkeeping/commit/a56ae58e8aeb629361e3781142f22f45d7505474))
* Added run model and migration ([a9a3daa](https://github.com/AliceO2Group/Bookkeeping/commit/a9a3daac291460a9fb9b8acdc64a1e07f16ee009))
* Added tags association ([8055798](https://github.com/AliceO2Group/Bookkeeping/commit/80557983ffd432423cbfef384f2781096e80fa70))
* allow pagination on /api/logs ([b7a3e5a](https://github.com/AliceO2Group/Bookkeeping/commit/b7a3e5a25ecfbf433247cae6b8f5b80e2230a06a))
* allow sorting on /api/logs ([3b574d9](https://github.com/AliceO2Group/Bookkeeping/commit/3b574d9d1a9ff053f55c6809cd10fca2bc246776))
* detail view of a Log should use the tree format ([183f058](https://github.com/AliceO2Group/Bookkeeping/commit/183f058019c722be4a3130844f573309ce48087a))
* **ui:** added width steps of 5% ([2d20784](https://github.com/AliceO2Group/Bookkeeping/commit/2d20784622611d7827000823db19f20b3bceb743))
* Added tag model and migration ([eecf12e](https://github.com/AliceO2Group/Bookkeeping/commit/eecf12eaceac8416e5a7cd6ae1022bb26eab25b5))
* added timezone config ([3d85e16](https://github.com/AliceO2Group/Bookkeeping/commit/3d85e16ba6526fb4c8f6337898fc368a1ed01aa8))
* Added user model and migration ([3403a4f](https://github.com/AliceO2Group/Bookkeeping/commit/3403a4fa56145a0d6dd7ca25be9485c975a638a9))
* dedicated Docker Compose for staging ([3dec5cf](https://github.com/AliceO2Group/Bookkeeping/commit/3dec5cff73c4ae62b33ba00dec9607a500af39ff))
* filtering on GET /api/logs ([f20dcb0](https://github.com/AliceO2Group/Bookkeeping/commit/f20dcb07bdfdd67ad7905cbd216a649823391f82))
* Implemented a generic object-to-table mapper ([7dbce76](https://github.com/AliceO2Group/Bookkeeping/commit/7dbce765e8e9ef0538ea5d1cb1647c4865d61ede))


### Bug Fixes

* count should not include associations ([d08d92c](https://github.com/AliceO2Group/Bookkeeping/commit/d08d92cd2983c51efc5c336566e112a7b225806d))
* DTO validation should not abort early ([d3f5b31](https://github.com/AliceO2Group/Bookkeeping/commit/d3f5b31f0ea3932caf802aa800712300ba0750b2))
* methods of QueryBuilder should return the instance ([656a009](https://github.com/AliceO2Group/Bookkeeping/commit/656a009e340cba94e6b28c230b35715e4cccc7c6))
* **database:** include charset and collate in database creation ([03ce9c6](https://github.com/AliceO2Group/Bookkeeping/commit/03ce9c6b00eee8a9e6048f70155c6a8b5b677f1a))
* **database:** removed unnecessary foreign key specification ([3d657bf](https://github.com/AliceO2Group/Bookkeeping/commit/3d657bf66c1f5d3f5c43f91fd4902b62714cc358))
* **database:** set migrationStorageTableName value in the configuration ([d1e1c7c](https://github.com/AliceO2Group/Bookkeeping/commit/d1e1c7c3179c8114de90c5ccb97cb66687f1fb28))
* **docker:** include spec directory ([12bf56c](https://github.com/AliceO2Group/Bookkeeping/commit/12bf56c6b69f385026e6629823008e0c58f1026b))
* **license:** added missing file headers ([a5d7961](https://github.com/AliceO2Group/Bookkeeping/commit/a5d79619e255f6b008c8faf22882b6bf1344aa9d))
* **openapi:** 404 response should not be a Bad Request ([c885e52](https://github.com/AliceO2Group/Bookkeeping/commit/c885e527a443b56784811907699224dae6e2ee7c))
* **openapi:** added missing request bodies ([c95fb31](https://github.com/AliceO2Group/Bookkeeping/commit/c95fb3172e4ae7bbf52d12aef21c4d0255b09f0a))
* **openapi:** added missing request body for POST /api/logs ([400d6ec](https://github.com/AliceO2Group/Bookkeeping/commit/400d6ece6426706b61288f8aafcdb4840a2275f0))
* **openapi:** added missing request body for POST /api/tags ([490c944](https://github.com/AliceO2Group/Bookkeeping/commit/490c944a60fed69f7e4dfc09b0f166b8e75f274a))
* **openapi:** an entity id must be atleast 1 ([8035efe](https://github.com/AliceO2Group/Bookkeeping/commit/8035efecaa7d73bc313f13d42382a2ddc02f7df1))
* **openapi:** query parameters should have style deepObject ([e2e240f](https://github.com/AliceO2Group/Bookkeeping/commit/e2e240fc77f31e2a4deab83a7d1938c9ce030920))
* **openapi:** switched description of LogText and LogTitle ([057a3f3](https://github.com/AliceO2Group/Bookkeeping/commit/057a3f3ed8b439590c09a937b895502b83c692ca))
* **openapi:** use $ref requesty bodies schema's ([c996044](https://github.com/AliceO2Group/Bookkeeping/commit/c99604432069a89efa002c5ff6029d8a3fbd1f28))
* **ui:** added viewport meta tag ([2980584](https://github.com/AliceO2Group/Bookkeeping/commit/29805842cc47e6a0025a668af4c9cc358ec49ad9))
* **ui:** filter limiting now working properly ([e139aef](https://github.com/AliceO2Group/Bookkeeping/commit/e139aef6c66595f6fe20017fa85c7b98fe50a1bc))
* **ui:** removed bottom margin of table ([e11543b](https://github.com/AliceO2Group/Bookkeeping/commit/e11543b815230b7aea46ee8d95ecb4d227ee2da4))
* **ui:** table should have a header and body group ([101a0fa](https://github.com/AliceO2Group/Bookkeeping/commit/101a0faa738d537e13d24ff940cb93179b186ad0))
* added missing fields ([ac9b3ba](https://github.com/AliceO2Group/Bookkeeping/commit/ac9b3ba400a420860acfed53c7a1e1d797f7a735))
* Added mount of scripts directory in the container ([a6b7f74](https://github.com/AliceO2Group/Bookkeeping/commit/a6b7f744bd223aa1a3ff96ffb13d7b5bec1f1afb))
* Added some options to user log association ([0705aae](https://github.com/AliceO2Group/Bookkeeping/commit/0705aae287981d06de805acd3c361f39dbf7ab99))
* Added user seeder ([c867114](https://github.com/AliceO2Group/Bookkeeping/commit/c867114b8eb6cc4508475f15a8805f0af5d7f1b4))
* changed capitalized drop table names to lowercase ([32f3347](https://github.com/AliceO2Group/Bookkeeping/commit/32f334739a09db86f9325f5dc3779dd1474ab645))
* changed user 0 to 1 ([5b3ff32](https://github.com/AliceO2Group/Bookkeeping/commit/5b3ff32f83b8f342f844e924158a716d92e2f4c6))
* Cleaned seeders ([8a19a44](https://github.com/AliceO2Group/Bookkeeping/commit/8a19a4415064512bae63b09fb5c5db428eb5b5f8))
* Get the headers dynamically and filter out the field not needed for the table ([99a31f4](https://github.com/AliceO2Group/Bookkeeping/commit/99a31f4592b5104cc6594645fff7ae3a1fe46bb9))
* Log detail no longer shows error on refresh ([2194aca](https://github.com/AliceO2Group/Bookkeeping/commit/2194aca52e0c4c4e4060d268c5fd2cfbe4e74c96))
* overview table column mapping ([ba04766](https://github.com/AliceO2Group/Bookkeeping/commit/ba04766c8ea22601e38461035d4a02273981b674))
* removed id ([e80d1d0](https://github.com/AliceO2Group/Bookkeeping/commit/e80d1d09d41629d5a2e032b34cf90c24549359e3))
* removed migration skeleton ([f03a595](https://github.com/AliceO2Group/Bookkeeping/commit/f03a5957ed72171cc25f7fa428881eea75a038b9))
* Renamed Log.js to log.js ([5b3a78f](https://github.com/AliceO2Group/Bookkeeping/commit/5b3a78f433f37fd606245dfd87d2c75b7b0b9365))
* Restored filtering functionality ([0df675a](https://github.com/AliceO2Group/Bookkeeping/commit/0df675ac2207cc9b98390655bb15f1c8cde89a65))
* **ui:** removed bottom margin of table ([8e2cfc7](https://github.com/AliceO2Group/Bookkeeping/commit/8e2cfc757be3e0d7a35ba5f9b04443f3ab41b436))
* **ui:** table should have a header and body group ([0ae99f8](https://github.com/AliceO2Group/Bookkeeping/commit/0ae99f8ecd1775b8f9c424977f49a6b9c6177e6e))
* log user relation ([ddd0d2e](https://github.com/AliceO2Group/Bookkeeping/commit/ddd0d2ee99dbeb2fcf8356009b86d7ab95eab1c2))
* re-create database in the test environment ([0aad7ea](https://github.com/AliceO2Group/Bookkeeping/commit/0aad7ea960607fc69de0ef72321b5b43e70325ea))
* renamed model flproles to flprole ([f135ee7](https://github.com/AliceO2Group/Bookkeeping/commit/f135ee72be509d0769c8dd64c88fbb5e710897d7))
* renamed runs tablename ([71d6a93](https://github.com/AliceO2Group/Bookkeeping/commit/71d6a93553aff06800a2e2963fda775a256f2678))
* restored original casing of userid in the Log adapter ([4430ee1](https://github.com/AliceO2Group/Bookkeeping/commit/4430ee1898405e5b51d4d865dfeaa90f16105adf))
* snake_cased table names ([97d1a26](https://github.com/AliceO2Group/Bookkeeping/commit/97d1a26846cac8ba751278dca511242a726435f8))
* user_id cant be 0 ([830f1b3](https://github.com/AliceO2Group/Bookkeeping/commit/830f1b3b8aa2f21ae0c7aa23b521c40111430321))
* wrong arg use ([6963305](https://github.com/AliceO2Group/Bookkeeping/commit/6963305837cc7553323c87ce68754c18e9b994ac))

# [0.3.0](https://github.com/AliceO2Group/Bookkeeping/compare/v0.2.0...v0.3.0) (2020-05-08)


### Bug Fixes

* Added executable permission on docker build script ([2299c2d](https://github.com/AliceO2Group/Bookkeeping/commit/2299c2de9f11929e30b0d7a3f189bd2448bf5fd7))
* addressed bug that brought down code coverage ([9d6608f](https://github.com/AliceO2Group/Bookkeeping/commit/9d6608f7aeb798bcf744b72827c67d33267efcdf))
* Addressed bug which would cause log detail page to fetch every log entry ([2a87b58](https://github.com/AliceO2Group/Bookkeeping/commit/2a87b5824f0fcea2b2e3e8a42c5eee88eb5892f1))
* database should use UTF-8 encoding ([344c1c9](https://github.com/AliceO2Group/Bookkeeping/commit/344c1c9ddab572da314dc07fcdbf0173a0699cf5))
* Fix the mapping error (x is undefined)  in the detail view ([60eda29](https://github.com/AliceO2Group/Bookkeeping/commit/60eda293793dab1947845900b335052688d9b9a1))
* route error handler should distinguish between async and regular functions ([5bbd025](https://github.com/AliceO2Group/Bookkeeping/commit/5bbd025a28d33bf3746a5b0e8e0bd76677daa197))
* use try catch to return instead of Promise catch ([7373267](https://github.com/AliceO2Group/Bookkeeping/commit/7373267b9f8363353161bf21c5b3a0d3183f5117))
* **docker:** added missing node_modules volume ([cce1233](https://github.com/AliceO2Group/Bookkeeping/commit/cce123384c7e945ffb2bde9405b44184ce40982e))
* **docker:** production compose should expose port 80 ([302c745](https://github.com/AliceO2Group/Bookkeeping/commit/302c745ae7e601bb5c1e211968ffd16514255c47))
* **docker:** wait for database to be up ([c6c3fd7](https://github.com/AliceO2Group/Bookkeeping/commit/c6c3fd79a8be8ec57818f5e9255228ed201c6f22))
* **spec:** use relative instead of absolute server url ([90d7cb8](https://github.com/AliceO2Group/Bookkeeping/commit/90d7cb86eca90a44df5daa0c5e7656d8336e3d6d))
* **test:** test should only start the application once ([df16d2d](https://github.com/AliceO2Group/Bookkeeping/commit/df16d2de56ed46eec1a09ad9077309ee15896bda))


### Features

* added Application interface ([3c3b488](https://github.com/AliceO2Group/Bookkeeping/commit/3c3b488c3fe315d309da980445d50cd795153b70))
* added Configuration ([57655be](https://github.com/AliceO2Group/Bookkeeping/commit/57655be667cd6828449123468b2738ff4bc2a3dd))
* added count method to Repository ([d8319b5](https://github.com/AliceO2Group/Bookkeeping/commit/d8319b55bee85c0c57b7a429ab2b6f6da4b0ef6e))
* added CreateLogUseCase ([5e24f73](https://github.com/AliceO2Group/Bookkeeping/commit/5e24f73fdb436f01bf9e9eaad3f13ab3ea1ab14b))
* added Database interface ([fdf97e2](https://github.com/AliceO2Group/Bookkeeping/commit/fdf97e2e8c6a3b8b1ed9c5efec1dd85870014324))
* added dedicated test database ([0e905a5](https://github.com/AliceO2Group/Bookkeeping/commit/0e905a584a6d4e9862f74776a4df4d319fdf924e))
* added GetDeployInformationUseCase ([eac217f](https://github.com/AliceO2Group/Bookkeeping/commit/eac217fe49bdc193cf637772af21e933683e9e97))
* added isInTestMode method to Application ([e56c70d](https://github.com/AliceO2Group/Bookkeeping/commit/e56c70dd72b514c2f9193a59f1ed03c7556bf4d5))
* added Log adapter ([fed335a](https://github.com/AliceO2Group/Bookkeeping/commit/fed335a73dae483b9be3794b90e448154dcf1031))
* added Log model and repository implementation ([be96df7](https://github.com/AliceO2Group/Bookkeeping/commit/be96df7188ac6d0396738d4404952b9883ee8526))
* added Logger interface and implementation ([015859b](https://github.com/AliceO2Group/Bookkeeping/commit/015859b1a3460fc78cfaf56193bd2d7eddf4df3f))
* added population sql ([cc1d9b5](https://github.com/AliceO2Group/Bookkeeping/commit/cc1d9b5054b6e5ae1bf78870e1811c70bddeae2d))
* added Sequelize CLI ([d45658b](https://github.com/AliceO2Group/Bookkeeping/commit/d45658bdb8a66383a6ad29c674a04d86cf0da56f))
* added Sequelize database ([a5d80b8](https://github.com/AliceO2Group/Bookkeeping/commit/a5d80b87dc349401d6df3fd22498c1ffa9f43d45))
* added Sequelize migration ([bcdfb40](https://github.com/AliceO2Group/Bookkeeping/commit/bcdfb40940795e5e96d70e0efe7d7ca75b64ffb2))
* added Sequelize seeder ([b3301c7](https://github.com/AliceO2Group/Bookkeeping/commit/b3301c7ba2332f117ece3d2194da7ad03882403c))
* added Structure package ([ca7dcc6](https://github.com/AliceO2Group/Bookkeeping/commit/ca7dcc657b6d0e5a20ee6715f54aa7579cf0040d))
* added TransactionHelper ([4649722](https://github.com/AliceO2Group/Bookkeeping/commit/4649722160b94408c546bde6e0154e0f77ce002b))
* implemented graceful shutdown process ([0088052](https://github.com/AliceO2Group/Bookkeeping/commit/0088052b74dce052231efe87e401658ccf0c3687))
* mount MariaDB data directory on host ([11f0e56](https://github.com/AliceO2Group/Bookkeeping/commit/11f0e567535933d3c669d965e5a811f8cf805172))



# [0.2.0](https://github.com/AliceO2Group/Bookkeeping/compare/v0.1.0...v0.2.0) (2020-04-24)


### Bug Fixes

* **docker:** production compose should expose port 80 ([302c745](https://github.com/AliceO2Group/Bookkeeping/commit/302c745ae7e601bb5c1e211968ffd16514255c47))
* **docs:** markdown depth ([a30cbb6](https://github.com/AliceO2Group/Bookkeeping/commit/a30cbb617a27fddfed2436358c838e8a290d621e))
* Added code for coverage compatibility in the tests ([8301188](https://github.com/AliceO2Group/Bookkeeping/commit/8301188b08f97ca779dd833d5256b7e0715d1460))
* Added licenses ([fd0a064](https://github.com/AliceO2Group/Bookkeeping/commit/fd0a0644c734cd117347d9a6cd4d0785bc192198))
* Adjusted in indent in Model.js ([e80ae57](https://github.com/AliceO2Group/Bookkeeping/commit/e80ae5702e5fb8ba872e07ba1943e58aebbc40a5))
* Changed the structure of the tests and added an empty line between methods in Overview.js ([ce16582](https://github.com/AliceO2Group/Bookkeeping/commit/ce16582c1b0418a62a73fb652992b9d0a2a07933))
* Extended timeout on the filter test ([2ae6781](https://github.com/AliceO2Group/Bookkeeping/commit/2ae67812d188d3d01d99c240ed6ef92593e8830a))
* Fixed appendPath utility and its test ([334d4c2](https://github.com/AliceO2Group/Bookkeeping/commit/334d4c2a688a29ccf70d7b01e6a2738df504144e))
* Fixed deepmerge in appendPath utility ([2d51a70](https://github.com/AliceO2Group/Bookkeeping/commit/2d51a70899bb34ab630f74affa88c3e9e6cf90dd))
* Fixed indentation ([4fc26d6](https://github.com/AliceO2Group/Bookkeeping/commit/4fc26d61c3d801f491afc23df537ae235d7cd088))
* Fixed jdoc in controllers and routes ([ca86375](https://github.com/AliceO2Group/Bookkeeping/commit/ca8637565bd94c6a29fe0ad46c84802de13914d1))
* Fixed linting erros ([d201276](https://github.com/AliceO2Group/Bookkeeping/commit/d20127685c87484730cfcf45662e9f52333b6814))
* Fixed route argument inheritance issue ([a8134fd](https://github.com/AliceO2Group/Bookkeeping/commit/a8134fd3fe92808782a4b969870a8b905b78dd72))
* Fixed the compatiblity issue with Firefox ([70b7d1a](https://github.com/AliceO2Group/Bookkeeping/commit/70b7d1a07e88487468b3129f22649639511d81f2))
* NGINX does not yet have a production configuration ([94955e1](https://github.com/AliceO2Group/Bookkeeping/commit/94955e13d71556ae41d2b29cbc7dbcd4ab4f7ca3))
* Removed the tags header, added comment in the start-dev script for its purpose ([2424e0b](https://github.com/AliceO2Group/Bookkeeping/commit/2424e0b0b8d9b735ba1af59f41ac45a75ab99123))
* Renamed tag and user controller to be a bit more verbose ([b0de0c6](https://github.com/AliceO2Group/Bookkeeping/commit/b0de0c62f285f916035bbc9e2205f2532d1f7fb3))
* route /tag is not plural ([efecacd](https://github.com/AliceO2Group/Bookkeeping/commit/efecacd73316fe40de2c687c73e666fa92d39ed8))
* starting the application via NPM not Node ([860b5ab](https://github.com/AliceO2Group/Bookkeeping/commit/860b5aba8b161002bc41e24ada520a5457aa34a5))
* starting the application via NPM not Node ([8d444a9](https://github.com/AliceO2Group/Bookkeeping/commit/8d444a91f32358972628bbdb7f3f6328bf392b44))


### Features

* Added appendPath to route builder ([d3d3ebd](https://github.com/AliceO2Group/Bookkeeping/commit/d3d3ebd7a8db7454e6d40bb2b5a9458f58980e7d))
* added appendPath utility ([9a740ad](https://github.com/AliceO2Group/Bookkeeping/commit/9a740ad4d3bbe7d31857e72c9099012e62ea9704))
* Added attachment endpoint ([dfba079](https://github.com/AliceO2Group/Bookkeeping/commit/dfba079de104e199c70d10311be468ed3fad8f77))
* Added auth endpoints ([39066f8](https://github.com/AliceO2Group/Bookkeeping/commit/39066f836ed10374a052f62ef5e348299d5886f6))
* Added createpdf endpoint ([724f854](https://github.com/AliceO2Group/Bookkeeping/commit/724f85462f11f4adf9adb685e0cddd67ff28de61))
* Added deepmerge dependency ([e854ac3](https://github.com/AliceO2Group/Bookkeeping/commit/e854ac3ca4538538746d7e19ff413e4edc5ee215))
* Added deepmerge wrapper ([0e1ea71](https://github.com/AliceO2Group/Bookkeeping/commit/0e1ea719c46e25c75e843c0437d8205c5fa9d9e8))
* Added detail screen ([e0bc9e3](https://github.com/AliceO2Group/Bookkeeping/commit/e0bc9e30b701cae19014c7c0a6c83fb87de93c6c))
* Added flp endpoint ([6f0c890](https://github.com/AliceO2Group/Bookkeeping/commit/6f0c8907af9efaffc6df22069e4d88468b257901))
* added GetAllLogsUseCase ([64eeb62](https://github.com/AliceO2Group/Bookkeeping/commit/64eeb62c00f833a0bf6202c2ab29a4964e7c2fb2))
* added GetServerInformationUseCase ([c368b20](https://github.com/AliceO2Group/Bookkeeping/commit/c368b2019a3d388e11d3f69779347f8f21fd5a9e))
* Added logs endpoint ([dc85779](https://github.com/AliceO2Group/Bookkeeping/commit/dc85779ddd7b3bf6c08cc84043962277de62da9a))
* added Nginx integration ([0d7868a](https://github.com/AliceO2Group/Bookkeeping/commit/0d7868a05ff4dc794b8f3d9a0387b7814a095d10))
* Added overviews endpoint ([57b64bb](https://github.com/AliceO2Group/Bookkeeping/commit/57b64bb5f0e0d16ac577932872c7fd1194de1b96))
* Added reusable table components and start on the mock table with static data ([e899de4](https://github.com/AliceO2Group/Bookkeeping/commit/e899de4cc8f437a813ae3a58e5adac3c5d240cce))
* Added routerBuilder ([995f8a1](https://github.com/AliceO2Group/Bookkeeping/commit/995f8a1532367798fba175cb7855cb6f22c827b5))
* Added runs endpoint ([8e1c15a](https://github.com/AliceO2Group/Bookkeeping/commit/8e1c15a4873656c08df23ef8a750c7e1a34da800))
* Added settings endpoint ([1b03bf7](https://github.com/AliceO2Group/Bookkeeping/commit/1b03bf70e42d295e4b48490e3cd87ff73120a377))
* Added subsystem controller ([7564524](https://github.com/AliceO2Group/Bookkeeping/commit/7564524e6e99c069f6534836b186dae91b432db6))
* Added subsystems router ([521c828](https://github.com/AliceO2Group/Bookkeeping/commit/521c8282b0e302d6bfe8093372959da638d0737d))
* Added tags controller and route ([00866d1](https://github.com/AliceO2Group/Bookkeeping/commit/00866d1339bf1ca6b9122f915bdd043af6eac0e5))
* Added tests ([a7e1047](https://github.com/AliceO2Group/Bookkeeping/commit/a7e1047b3b42418024ae453d3cc2142f1b89b895))
* Added user controller ([c0a5f75](https://github.com/AliceO2Group/Bookkeeping/commit/c0a5f75111287de5ebf7292e8234d21d0d69f4ac))
* Added user route ([4b3506d](https://github.com/AliceO2Group/Bookkeeping/commit/4b3506d1655c46132669c32f6483bee099c8db22))
* Added utils index ([8cffbbd](https://github.com/AliceO2Group/Bookkeeping/commit/8cffbbd6854d210a70818dc62606970447f00107))
* allow Framework to override interfaces ([623181d](https://github.com/AliceO2Group/Bookkeeping/commit/623181d9191190e4ce3d27782d82f12589cc39b5))
* Codecov integration for backend ([032ea1c](https://github.com/AliceO2Group/Bookkeeping/commit/032ea1c29ff5f6253ba0a9103118d485d3384e3b))
* ESLint integration ([c86b116](https://github.com/AliceO2Group/Bookkeeping/commit/c86b1166f558839c920c267ea86b58f72b2b89df))
* GitHub actions integrations for backend ([db06cb3](https://github.com/AliceO2Group/Bookkeeping/commit/db06cb396081227e4a9e493ace7f10f92beb5c0f))
* GitHub actions integrations for frontend ([d5dd04f](https://github.com/AliceO2Group/Bookkeeping/commit/d5dd04f773f8f0f40091ebb15e6e99894c41684a))
* GitHub actions integrations for spec ([db62696](https://github.com/AliceO2Group/Bookkeeping/commit/db62696bcd167fda789b92ae6cd01922d2babece))
* Got filtering working, reflects on the actual table now ([5b56dcc](https://github.com/AliceO2Group/Bookkeeping/commit/5b56dcc511a468666688a046138fdc92fa0afcff))
* Upgraded appendPath utility ([40f366b](https://github.com/AliceO2Group/Bookkeeping/commit/40f366b1964536c87de6efdbdc3f081d0e45c9b8))

# [0.1.0](https://github.com/AliceO2Group/Bookkeeping/compare/v0.0.0...v0.1.0) (2020-03-03)


### Features

* added Nginx integration ([fb27bef](https://github.com/AliceO2Group/Bookkeeping/commit/fb27befe2b55800c3666aab501a0834d7bf0ed96))
* added Nginx integration ([0d7868a](https://github.com/AliceO2Group/Bookkeeping/commit/0d7868a05ff4dc794b8f3d9a0387b7814a095d10))
* Code coverage reporting to Codecov ([42ebcee](https://github.com/AliceO2Group/Bookkeeping/commit/42ebcee817ee1581d2b2f60a7c5a990b6b8732a6))
* Codecov integration for backend ([032ea1c](https://github.com/AliceO2Group/Bookkeeping/commit/032ea1c29ff5f6253ba0a9103118d485d3384e3b))
* Continuous Integration using GitHub actions ([9939709](https://github.com/AliceO2Group/Bookkeeping/commit/993970923bf2be95469043057e02f84f1cc953b4))
* ESLint integration ([9ce0624](https://github.com/AliceO2Group/Bookkeeping/commit/9ce06241103f9b5891ca56ff2e771002cb245cd6))
* ESLint integration ([c86b116](https://github.com/AliceO2Group/Bookkeeping/commit/c86b1166f558839c920c267ea86b58f72b2b89df))
* GitHub actions integrations for backend ([db06cb3](https://github.com/AliceO2Group/Bookkeeping/commit/db06cb396081227e4a9e493ace7f10f92beb5c0f))
* GitHub actions integrations for frontend ([d5dd04f](https://github.com/AliceO2Group/Bookkeeping/commit/d5dd04f773f8f0f40091ebb15e6e99894c41684a))
* GitHub actions integrations for spec ([db62696](https://github.com/AliceO2Group/Bookkeeping/commit/db62696bcd167fda789b92ae6cd01922d2babece))<|MERGE_RESOLUTION|>--- conflicted
+++ resolved
@@ -3,13 +3,10 @@
 All notable changes to this project will be documented in this file. See [standard-version](https://github.com/conventional-changelog/standard-version) for commit guidelines.
 
 ## [0.42.0](https://github.com/AliceO2Group/Bookkeeping/releases/tag/%40aliceo2%2Fbookkeeping%400.42.0)
-<<<<<<< HEAD
 * Notable changes for users:
   * Fixed Trigger Value displayed as active filter if any filter is active on run overview page
-=======
 * Notable changes for developers:
   * Some entities and sequelize models have typedefs to help autocompletion, code navigation and refactoring
->>>>>>> 612bd962
 
 ## [0.41.0](https://github.com/AliceO2Group/Bookkeeping/releases/tag/%40aliceo2%2Fbookkeeping%400.41.0)
 * Notable changes for users:
