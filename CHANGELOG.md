# Changelog

All notable changes to this project will be documented in this file. See [standard-version](https://github.com/conventional-changelog/standard-version) for commit guidelines.

## [0.42.0](https://github.com/AliceO2Group/Bookkeeping/releases/tag/%40aliceo2%2Fbookkeeping%400.42.0)
* Notable changes for users:
<<<<<<< HEAD
  * Fixed Trigger Value displayed as active filter if any filter is active on run overview page
=======
  * Run start/stop on the home screen is now consistent with the run overview page.
>>>>>>> 8ae6c6be
* Notable changes for developers:
  * Some entities and sequelize models have typedefs to help autocompletion, code navigation and refactoring

## [0.41.0](https://github.com/AliceO2Group/Bookkeeping/releases/tag/%40aliceo2%2Fbookkeeping%400.41.0)
* Notable changes for users:
  * Efficiency per detector and Time between runs are now displayed on LHC fill details
  * UX improvements on displaying and calculating `run_duration` based on `o2 time/date` values when `trigger time/date` values are missing
  * Replying to a log will inherit the log's tags, run numbers and title
  * Filling filters for log overview will not automatically remove whitespaces on typing
  * A toggle in user actions is present to display timestamps as unix timestamps instead of local dates
  * Accents are now handled in file names

## [0.40.0](https://github.com/AliceO2Group/Bookkeeping/releases/tag/%40aliceo2%2Fbookkeeping%400.40.0)
* Notable changes for users:
  * Fix synthetic run definition computation
  * Fix fill efficiency on LHC fill overview
  * Run definition is now displayed on run details page
  * Detectors can be filled in any order in run overview filters
  * Visual improvements to log creation page
  * Run types are now added and can be filtered. The type for a run is shown in the details page.
  * `Runs`
    * Run duration values:
      * Is based on the trigger when it exists
      * Is based on o2 start/stop when trigger does not exist and is displayed with an Asterisk
      * Is based on o2_stop - o2_trigger_start when there is a trigger start but there is no trigger_end; this is displayed with 2 Asterisks;
* Notable changes for developers:
  * Balloon system is now a global popover system, not limited to content overflow
  * Runs API:
    * `GET` Runs API
      * `runDuration` New logic to generating a time stamp:
        * Is based on the trigger when it exists;
        * Is based on o2 start/stop when trigger does not exist;
        * Is based on o2_stop - o2_trigger_start when there is a trigger start but there is no trigger_end;
      * `runTypes` Run types can be fetched by id or overall.
      * `runTypes` Run types are added to a run, this can be an id or object depending on how the endpoint is set.
    * `POST`
      * `runType` A run type in a string can now be given when starting a run or updating a run.
    * `PATCH`
      * `runType` A run type can be given to a run to update it. A new type will be generated if it does not exist.

## [0.39.0](https://github.com/AliceO2Group/Bookkeeping/releases/tag/%40aliceo2%2Fbookkeeping%400.39.0)
* Notable changes for users:
  * Environment overview page now loads in a normal time
  * Only administrators as defined in CERN Application portal can create and edit tags 
  * `definition` is now available in run overview's table and filtering
  * Fixed table bug when row ids of multiple tables were the same and in the same order
  * Fixed log creation display bug when doing log creation => any page => log creation
  * LHC fills runs list are limited to physics runs only
  * Fixed LHC fill detail page cleanup
  * Fix the environment overview switch to infinite mode when changing page
  * Fixed log detail page cleanup
* Notable changes for developers:
  * Runs API:
    * `GET`
      * `definition` Can now be fetched in runs and a specific run.
  * Table system:
    * Table systems now support profiles, which allows to:
      * Display columns only under a specific profile or one of the listed specific profiles
      * Override column configuration under a specific profile
      * Apply one profile to a table

## [0.38.0](https://github.com/AliceO2Group/Bookkeeping/releases/tag/%40aliceo2%2Fbookkeeping%400.38.0)
* Notable changes for users:
  * `pdpWorkflowParameters, pdpBeamType, readoutCfgUri` field added to the runs detail page and can be exported.
  * Time after last run and corresponding loss has been added to fill statistics
  * Fix bug where some LHC fills had a negative time before first run (and associated loss)
  * Fix log notification not sent with logs created automatically
  * Fix bug where hovering log columns reset page to 1
* Notable changes for developers:
  * Runs API:
  * `GET`
    * `pdpWorkflowParameters, pdpBeamType, readoutCfgUri` Can now be fetched in runs and a specific run.
  * `PATCH`
    * `pdpWorkflowParameters, pdpBeamType, readoutCfgUri` Can now be updated when updating a run.

## [0.37.0](https://github.com/AliceO2Group/Bookkeeping/releases/tag/%40aliceo2%2Fbookkeeping%400.37.0)
* Notable changes for users:
  * Tags with a length of 2 characters are now allowed
  * A notification is sent any time a log is created, not only when a log is created from the log creation page (for example auto-generated logs)
  * Main links now have a complete link behavior, such as ctrl+click to open in a new tab
  * Changing run quality will automatically create a log with the following tags: `DPG` and `RC`
  * `pdpWorkflowParameters, pdpBeamType, readoutCfgUri` field added to the runs detail page and can be exported.
* Notable changes for developers:
  * Any log creation using `CreateLogUseCase` will send a notification, not only logs created from logs controller
  * Runs API:
  * `GET`
    * `pdpWorkflowParameters, pdpBeamType, readoutCfgUri` Can now be fetched in runs and a specific run.
  * `PATCH`
    * `pdpWorkflowParameters, pdpBeamType, readoutCfgUri` Can now be updated when updating a run.

## [0.36.0](https://github.com/AliceO2Group/Bookkeeping/releases/tag/%40aliceo2%2Fbookkeeping%400.36.0)
* Notable changes for users:
  * `odcTopologyFullname` field added to the runs detail page and can be exported.
  * A detail page has been created for LHC fills and is accessible from LHC fills overview, run details and runs overview. This page contains statistics about:
    * Fill efficiency 
      * The fill efficiency, calculated based on the percent of time we had ongoing RUNS compared to the FILL duration during a stable beam
      * The time elapsed between the stable beam start and the start of the first run, and the percentage that this time represents compared to the total SB duration (loss)
      * The mean run duration
      * The total run duration
    * Related runs
      * Total runs count
      * Amount of runs above/under 2 minutes of duration
      * Runs count grouped by quality
      * Runs count grouped by detectors
* Notable changes for developers:
  * Runs API:
    * `GET`
      * `odcTopologyFullname` Can now be fetched in runs and a specific run.
    * `POST`
      * `odcTopologyFullname` Can now be created when creating/starting a run.
    * `PATCH`
      * `odcTopologyFullname` Can now be updated when updating a run.

## [0.35.0](https://github.com/AliceO2Group/Bookkeeping/releases/tag/%40aliceo2%2Fbookkeeping%400.35.0)
* Notable changes for users:
  * Fixes a bug in which updating EOR reasons for a run, would change the `RunQuality` back to default;
  * Run LHC period, number of EPNs are now shown in the run details and can be exported via the export runs tab;
  * `trgEnabled` + `trgGlobalRunEnabled` are now shown as `triggerValue` and has the values `OFF or LTU or CTP`;
  * Notification service will now include `runNumbers` when used together with creating a log;
* Notable changes for developers:
  * `GET` Runs API:
    * `lhcPeriods` Runs can now be filtered by using the `lhcPeriods` field. Multiple values can be used with comma seperation;
    * `nEpns` Runs can now be filtered by using an operator and number;
    * `triggerValue` Runs can now be filtered by using the `triggerValues` field. These values can be a string array of this enum: `OFF, LTU, CTP`;
  * `PATCH` Runs API:
    * `lhcPeriod` is added to `endRun` endpoint and for the GO openAPI the `updateRun` function;

## [0.34.0](https://github.com/AliceO2Group/Bookkeeping/releases/tag/%40aliceo2%2Fbookkeeping%400.34.0)
* Notable changes for users:
  * Run tags update is now integrated in the global run update
  * LHC Fill overview's run lists are now hyperlinks to the corresponding run detail page
  * A spinner is displayed in each table when data is loading
* Notable changes for developers:
  * `GET` RUNS API:
    * `tag` filter do not exist anymore, it is replaced by `tags` which is the list of tags texts to filter on
  * `PUT` RUNS API:
    * `tags` can be provided to update the tags linked to the run, as a list of tag texts
  * `POST` RUNS TAGS API:
    * Route has been deleted
  * `GET` LOGS API:
    * `tag` filter do not exist anymore, it is replaced by `tags` which is the list of tags texts to filter on
  * `POST` LOGS API:
    * tags list is now the list of tag text and no tags ids

## [0.33.0](https://github.com/AliceO2Group/Bookkeeping/releases/tag/%40aliceo2%2Fbookkeeping%400.33.0)
* Notable changes for users:
  * Displays `UNKNOWN` for run duration above 48 hours, else `RUNNING`
  * Add fill number information on run overview page and in its filtering
* Notable changes for developers:
  * `GET` RUNS API:
    * `fillNumbers` is a new optional filter

## [0.32.0](https://github.com/AliceO2Group/Bookkeeping/releases/tag/%40aliceo2%2Fbookkeeping%400.32.0) 
* Notable changes for users:
  * Adds new fields for Run-Details
  * Fixes a bug in which infinite scrolling would not apply filters on runs & logs pages
  * Runs older than 48 hours and without a trigger end timestamp will be displayed as UNKNOWN
* Notable changes for developers:
  * `POST` RUNS API:
    * `timeTrgStart` and `timeO2Start` fields are not required anymore
  * `PATCH` RUNS API:
    * `timeO2Start`, `timeTrgStart`, `trgGlobalRunEnabled`, `trgEnabled`, `pdpConfigOption`, `pdpTopologyDescriptionLibraryFile`, `tfbDdMode` are now added and optional fields.

## [0.31.0](https://github.com/AliceO2Group/Bookkeeping/releases/tag/%40aliceo2%2Fbookkeeping%400.31.0) 
* Notable changes for users:
  * Adds `RunDuration` for Run-Overview, Run-Details and Run-Filters
  * Adds option to export the currently filtered runs from Run-Overview Page
  * Adds `aliceL3Polarity` and `aliceDipolePolarity` to Run-Details
* Notable changes for developers:
  * `GET` RUNS API:
    * `runDuration` added as a virtual column with sequalize

## [0.30.0](https://github.com/AliceO2Group/Bookkeeping/releases/tag/%40aliceo2%2Fbookkeeping%400.30.0) 
* Notable changes for users:
  * Improvements on RunFilters:
    * Numerical input now accepts operators (<, <=, =, =>, >);
    * Text inputs accept list of strings separated by commas;
    * RunQuality filter is now represented with checkboxes;
  * Tags UX improvements:
    * Tags are sorted alphabetically across the platform;
    * Tags selection is now uniform across the platform;
  * Fixes a bug in which a run entry could duplicate a runNumber;
  * Improves UX for table cells which are wider than space allows;
* Notable changes for developers:
  * `GET` RUNS API:
    * `nDetectors` and `nFLPS` filter needs to provide both operator and limit for the values;
    * `environmentId` is now `environmentIds` allowing for multiple values separated by comma;
    * `runQuality` is now `runQualities` allowing for multiple values separated by comma;
  
## [0.29.0](https://github.com/AliceO2Group/Bookkeeping/releases/tag/%40aliceo2%2Fbookkeeping%400.29.0) 
* Notable changes for users:
  * Improves Run-Overview page to better display information;
  * Improves usability of LHC Fills page;
  * Bug fixes for systems with no tags;

## [0.28.0](https://github.com/AliceO2Group/Bookkeeping/releases/tag/%40aliceo2%2Fbookkeeping%400.28.0) 
* Notable changes for users:
  * Introduces support for AliECS - End Of Run - Reason;
  * Introduces support for LHC Fills Data;
* Notable changes for developers:
  * Adds new `eor_reasons` and `reason_types` SQL tables and migration scripts;
  * Adds new lhc_fills SQL Table and migration scripts;
  * Adds API routes to retrieve lhc fills data individually or collectively; 
  * Adds API routes to retrieve eor reasons data individually or collectively; 

## [0.27.0](https://github.com/AliceO2Group/Bookkeeping/releases/tag/%40aliceo2%2Fbookkeeping%400.27.0) 
* Notable changes for users:
  * Introduces support for AliECS environments;
* Notable changes for developers:
  * Adds new Env SQL Table and migration scripts
  * Adds a new page to display all environments
  * `GET /api/environments` && `GET /api/environments/:envId` - Adds API routes to retrieve environments data
  * `POST /api/environments` && `PUT /api/environments/:envId` - Adds API routes to store environment data
  * Generates new OpenAPI GO plugin to include environments manipulation methods

## [0.26.1](https://github.com/AliceO2Group/Bookkeeping/releases/tag/%40aliceo2%2Fbookkeeping%400.26.1) 
* Notable changes for users:
  * Improves UX when users would input negative filter values;

## [0.26.0](https://github.com/AliceO2Group/Bookkeeping/releases/tag/%40aliceo2%2Fbookkeeping%400.26.0) 
* Notable changes for users:
  * Fixes a bug in which filters would not work due to cached date on server side;
  * Admin users can specify emails and mattermost channels at TAG creation time;
  * Fixes a bug in which admin users were not correctly identified;
* Notable changes for developers:
  * `POST /api/tags/` - Add emails and mattermost channels for a tag if user has admin privileges;

## [0.25.0](https://github.com/AliceO2Group/Bookkeeping/releases/tag/%40aliceo2%2Fbookkeeping%400.25.0) 
* Notable changes for users:
  * RUN Filters Improvements:
    * Allow users to specify start and stop filters with time;
  * Admin users can edit tags by adding emails and mattermost channels;
  * Fixes a bug in which infinite mode would display duplicated data;
  * Opens log details if log tree contains one log only;
* Notable changes for developers:
  * `PUT /api/tags/:id` - Update the emails and mattermost channels for a tag if user has admin privileges;
  * `GET /api/tags/name` - Expects a query parameter `name` to return one tag with specified name;

## [0.24.0](https://github.com/AliceO2Group/Bookkeeping/releases/tag/%40aliceo2%2Fbookkeeping%400.24.0) 
* Notable changes for users:
  * RUN Filters Improvements:
    * Allows users to filter by DD, DCS, EPN with ON,OFF or ANY
  * RUN Exports:
    * [FIXED] - exporting a list of runs by their runNumber would not retrieve the whole list;
    * `o2TimeStart`, `o2TimeStop`, `o2TrgStart`, `o2TrgStop` converts timestamps to user friendly date formats;
  * LOG Creation:
    * [FIXED] - removes duplicated `runNumbers` when creating a log entry instead of throwing error;
  * TAGS Page:
    * Displays new tag information: `email` and `mattermost` groups;
* Notable changes for developers:
  * `/api/runs` - listRuns - accepts multiple `runNumbers` for filtering;
  * `/api/runs` - listRuns - improves filtering for `dcs`, `dd_flp`, `epn`;
  * `/api/tags` - listTags - accepts multiple `ids`, `texts`, `emails` and/or `mattermosts` as filters;

## [0.23.0](https://github.com/AliceO2Group/Bookkeeping/releases/tag/%40aliceo2%2Fbookkeeping%400.23.0) 
* Notable changes for developers:
  * Add as new feature the option to send email and mattermost log creation notification;

## [0.22.0](https://github.com/AliceO2Group/Bookkeeping/releases/tag/%40aliceo2%2Fbookkeeping%400.22.0) 
* Notable changes for developers:
  * Path for storing attachments of logs is now configurable via ATTACHMENT_PATH env;

## [0.21.1](https://github.com/AliceO2Group/Bookkeeping/releases/tag/%40aliceo2%2Fbookkeeping%400.21.1) 
* Notable changes for developers:
  * Adds `run_quality` back to validation of `EndRun` request to ensure backwards compatibility;

## [0.21.0](https://github.com/AliceO2Group/Bookkeeping/releases/tag/%40aliceo2%2Fbookkeeping%400.21.0) 
* Notable changes for users:
  * Run Quality is now displayed in both `Run-Statistics` and `Run-Details` pages;
  * Users are now able to update the quality of a run (`good`, `test`, `bad`);
  * Users can filter `Run-Statistics` table by run quality;
  * Bug fixed in which a page would not load if a run was missing properties;
* Notable changes for developers:
  * CPP API:
    * Adds validation of URL and API token;
    * Adds `/status` path;
    * Improved error and exception handling;
    * Fixed CMake config;
  * Adds migration file for `run_quality` column so that enum accepts `test` as well;

## [0.20.0](https://github.com/AliceO2Group/Bookkeeping/releases/tag/%40aliceo2%2Fbookkeeping%400.20.0) 
* Notable changes for users:
  * All tables were refactored and are now fixed in width, reducing the text displayed if it is longer than the space;
  * Tables take into consideration the user's screen space and adapt accordingly on first load;
  * New log creation button placed on top of the navigation bar so that it can be accessed from any page;
  * Users are allowed to copy the content of a log;
  * "Reply logs" with no title will inherit the title of the parent log;
* Notable changes for developers:
  * `ca-certificates` dependency in docker updated
  
## [0.19.0](https://github.com/AliceO2Group/Bookkeeping/releases/tag/%40aliceo2%2Fbookkeeping%400.19.0) 
* Notable changes for users:
  * Tables from `Logs`, `Runs` and `Home` pages benefit of a new button `More`, making the tables not actionable anymore; This will allows the users to easily copy table values;
  * Fixes a bug in which users were not able to download attachments;
  * In case of no tags in the system, run filter box will now inform the user about it;
* Notable changes for developers:
  * New API route added: status for providing information on bookkeeping and database;
  * Adds new GitHub workflow to improve release & deployment procedures;
  * Server will boot up even if database is not up and running;
  * Refactors configuration loading files;
  * Updates dependencies versions to avoid security flaws;
  
## [0.18.0] 
* Updates dependencies versions to avoid security flaws
* Updates Dockerfile and fixes lint issues
* Allow users to insert replies to logs without having to specify a title
* Updates Run Details page to make use of the unused space and display logs for the run by default
* Updates Tag Details page to show logs for the tag by default
* Run Filters will inform users if there are no tags created
* Fixes a bug in which updating the tags of a run would hide the logs for the run

## [0.17.12]
* Added run filter to run-overview table [#433]https://github.com/AliceO2Group/Bookkeeping/pull/433
* Changed verification of Title [#432]https://github.com/AliceO2Group/Bookkeeping/pull/432

## [0.17.11]
* Changes made to the database and go-api-bindings[#420]https://github.com/AliceO2Group/Bookkeeping/pull/420
    * New field to be added to the RUNS table.
        - name: detectors
            - type: SET 
                - ALTER TABLE runs ADD detectors SET('CPV', 'EMC', 'FDD', 'FT0', 'FV0', 'HMP', 'ITS', 'MCH', 'MFT', 'MID', 'PHS', 'TOF', 'TPC', 'TRD', 'TST', 'ZDC');
                - ALTER TABLE runs modify detectors SET('CPV', 'EMC', 'FDD', 'FT0', 'FV0', 'HMP', 'ITS', 'MCH', 'MFT', 'MID', 'PHS', 'TOF', 'TPC', 'TRD', 'TST', 'ZDC');
                
## [0.17.10]
* Make /logs, /flps and /attachment routes private again [#419] https://github.com/AliceO2Group/Bookkeeping/pull/419

## [0.17.9]
* Added optional chaining to usecases.

## [0.17.8]
* updated dockerfile from version node:12.18.1-alpine3.12 to node:16.9.1-alpine3.12
* Made api/log and api/flp public [#415] (https://github.com/AliceO2Group/Bookkeeping/pull/415)
* log-overview changed id to runNumber [#416] (https://github.com/AliceO2Group/Bookkeeping/pull/416)

## [0.17.7]
* Added the field epn_topology. [#411] (https://github.com/AliceO2Group/Bookkeeping/pull/411)
* Changes made to the database. Changes are registerd in the CHANGELOG.md file in the database folder.

    * New fields to be added to the RUNS table:
        - epn_topology
            - type: string 

## [0.17.6]
* Add more information to run entries. [#406] (https://github.com/AliceO2Group/Bookkeeping/pull/406)
* Hide/change existing Run Statistics fields. [#408] (https://github.com/AliceO2Group/Bookkeeping/pull/408)
* Changes made to the database and go-api-bindings. Changes are registerd in the CHANGELOG.md file in the database folder.

    * New fields to be added to the RUNS table:
        - dd_flp
            - type: boolean 
        - dcs
            - type: boolean 
        - epn
            - type: boolean 

    * Changed a field to another name in the RUNS table:
        - activity_id is changed to environment_id

## [0.17.4]

* Added text and made the UI more clear. Log create and run detail was unclear on how the tags were implemented. [#398](https://github.com/AliceO2Group/Bookkeeping/pull/398)
* There was a unique error that when occured it made the title repeated in create log. This was prevented with changing the create tag file. [#397](https://github.com/AliceO2Group/Bookkeeping/pull/397)
* Added an extra function that grabs all tags for the log creation page [#395] (https://github.com/AliceO2Group/Bookkeeping/pull/395)
* When the log encouters an error and the user goes back to the page. Some fields were not reset. now all fields will be reset so the user have a blank slate to create a new log. [#394](https://github.com/AliceO2Group/Bookkeeping/pull/394)

## [0.17.3]

* Bumped patch version to 0.17.3

## [0.17.2]

* O2B-410 CPP-api-client can now be updated with the unqiue combination of flpName and runNumber instead of a auto incrementend integer. [$388] (https://github.com/AliceO2Group/Bookkeeping/pull/388)
* O2B-419 Fixed an issue where the log creation got a bug when both tag and attachment was selected. The issue was with multiform data and the way it accepts array data. [#386](https://github.com/AliceO2Group/Bookkeeping/pull/386)

## [0.17.1] 

* Updated @aliceo2/web-ui version from 1.15.1 to 1.18.2. A bug fix that adds a name to JWT token for the bookkeeping team. https://github.com/AliceO2Group/WebUi/releases/tag/%40aliceo2%2Fweb-ui%401.18.2

* O2B-399 Add message in tags select box([#369](https://github.com/AliceO2Group/Bookkeeping/pull/369])
* O2B-398 Improve display of Main tab in Run Details page ([#364]https://github.com/AliceO2Group/Bookkeeping/pull/364])
* O2B-400 Update tags are fixed ([#370]https://github.com/AliceO2Group/Bookkeeping/pull/370)]

## [0.17.0] 

* Reverted ibm-openapi-validator to version 0.44.0 in the bookkeeping/.github/workflows/openapi.yml file. Version 0.46.0 has problems with invalid configuration with validaterc. The GitHub checks for OpenApi / validate pull request would fail with version 0.46.0. However version 0.44.0 does not have this problem and the checks will pass, ready for the pull request to be merged with the master. This is a temporary solution and we should later try to fix the OpenApi/validate with the newest version 0.46.0.

## [0.14.0](https://github.com/AliceO2Group/Bookkeeping/compare/v0.13.0...v0.14.0) (2020-09-18)


### Features

* Anonymous logs are now possible ([#194](https://github.com/AliceO2Group/Bookkeeping/issues/194)) ([93d983b](https://github.com/AliceO2Group/Bookkeeping/commit/93d983b25c090b5f96f62904e9f5880025f2ab6f))
* Associated tags now visible on log detail screen ([#193](https://github.com/AliceO2Group/Bookkeeping/issues/193)) ([0eec605](https://github.com/AliceO2Group/Bookkeeping/commit/0eec605a0a519b13bc12065140b893acbe6338a3))

## [0.13.0](https://github.com/AliceO2Group/Bookkeeping/compare/v0.6.0...v0.13.0) (2020-09-08)


### Features

* Add functionality to filter by author name ([b358524](https://github.com/AliceO2Group/Bookkeeping/commit/b3585246de0325a73d495b77e9b882e152f96c62))
* Add functionality to filter by creation date ([274174d](https://github.com/AliceO2Group/Bookkeeping/commit/274174d3feadf65da75e69dcc64dd3663a021b92))
* Add functionality to filter by title ([4e0c52e](https://github.com/AliceO2Group/Bookkeeping/commit/4e0c52ec16e8310a73e25095c7ae728a1540f1ff))
* added displaying logs by subsystem ([fa78705](https://github.com/AliceO2Group/Bookkeeping/commit/fa787051bdd20c6e3fbdd200790a99069f038818))
* added overview and detail screen for subsystem ([9ede071](https://github.com/AliceO2Group/Bookkeeping/commit/9ede0716df6d955b20804d8fe29e91be001074d4))
* Added Support Forum link to profile dropdown ([7c1bcd6](https://github.com/AliceO2Group/Bookkeeping/commit/7c1bcd6f0a0d62e611227732062d801152b4a4bd))
* added test files for subsystem-overview ([5399a6f](https://github.com/AliceO2Group/Bookkeeping/commit/5399a6f528b3bde45a1aff5dfcc032a35c08fb67))
* Rebuilt filter components to support multiple filter types through dropdowns ([d251f5d](https://github.com/AliceO2Group/Bookkeeping/commit/d251f5d07edd6ef4f9fc619d3790151cd57c224f))


### Bug Fixes

* added jsdoc return descriptions ([b9ba9c3](https://github.com/AliceO2Group/Bookkeeping/commit/b9ba9c31a2954d9e31cd9625f82f52b789cdec65))
* added log-subsystems seed ([38af419](https://github.com/AliceO2Group/Bookkeeping/commit/38af419983bbf6a139c6979cab4f6bd9f3098c43))
* added LogsBySubsystem to the index file ([8aef110](https://github.com/AliceO2Group/Bookkeeping/commit/8aef1104afd6eb999431e3619da98270f113f030))
* added subsystems to log API-source ([71de72b](https://github.com/AliceO2Group/Bookkeeping/commit/71de72bf0b2821c1340b32fe3ea30041fdee46f6))
* added subsystems to the logdetail view ([213adff](https://github.com/AliceO2Group/Bookkeeping/commit/213adffd84157dfe72e97dfd324328f544526227))
* added various syntax fixes ([2f19404](https://github.com/AliceO2Group/Bookkeeping/commit/2f194048e134b84ce00ad32be548305516a52bb7))
* fixed import issue on LogRepository ([e54391d](https://github.com/AliceO2Group/Bookkeeping/commit/e54391d0d953c45fe7b8403024128d911e12dfa1))
* fixed syntax in testsuite subsystems ([dfb937a](https://github.com/AliceO2Group/Bookkeeping/commit/dfb937ad33b34269156e9e9e2e8f3c685abcaeb4))
* Long attachment names are now wrapped, minor CSS improvements ([#180](https://github.com/AliceO2Group/Bookkeeping/issues/180)) ([4ee7ed4](https://github.com/AliceO2Group/Bookkeeping/commit/4ee7ed45a7d14cc6a117a8bae8dd05dc09f4e1a5))
* Pagination values no longer reset when navigating away from logs overview ([0c84a09](https://github.com/AliceO2Group/Bookkeeping/commit/0c84a0933aaac3b43672bb611dd948779d9c71d5))
* Prevented run numbers overflowing beyond the log details table ([#176](https://github.com/AliceO2Group/Bookkeeping/issues/176)) ([a822b84](https://github.com/AliceO2Group/Bookkeeping/commit/a822b84b1d122b10f4846c4d0691d8c8b25cf077))
* Restored row ids ([6ee1a3b](https://github.com/AliceO2Group/Bookkeeping/commit/6ee1a3b88ebeac32301bb10fc08eed6bb5d8f941))
* **docker:** unsatisfiable constraints ([cf02a6f](https://github.com/AliceO2Group/Bookkeeping/commit/cf02a6f05948a95ccbd73b90dff64bc8aa9c29e0))
* **ui:** HyperMD editor not properly removed ([ded9d7c](https://github.com/AliceO2Group/Bookkeeping/commit/ded9d7c628a4ff4ea45907a9979c9f44398e6dfa))

## [0.6.0](https://github.com/AliceO2Group/Bookkeeping/compare/v0.5.0...v0.6.0) (2020-06-26)


### Features

* added and updated controllers, routers, middleware and utils in server for attachments ([096c27c](https://github.com/AliceO2Group/Bookkeeping/commit/096c27c6c932fba5785c26a3472e9762aa8bfe52))
* Added attachment Adapter and repository ([782cb00](https://github.com/AliceO2Group/Bookkeeping/commit/782cb00356d9208aea53d7450b5121d2442f5a61))
* Added attachment dtos ([002155d](https://github.com/AliceO2Group/Bookkeeping/commit/002155d57dabd29103f780ba0800686418b7d914))
* added Attachment model ([cf0d3c4](https://github.com/AliceO2Group/Bookkeeping/commit/cf0d3c44b184ffac35694541e7d1716ccf926fcc))
* Added Attachment related DTOs and entities ([ca394a9](https://github.com/AliceO2Group/Bookkeeping/commit/ca394a94d98552e45b9231fe68af4288381ef39f))
* Added attachment related use cases ([bae2677](https://github.com/AliceO2Group/Bookkeeping/commit/bae267757f4fe0e8ae28155504af1b3979849f64))
* added attachments to openapi ([f1caee7](https://github.com/AliceO2Group/Bookkeeping/commit/f1caee79e39d4ec66599036e6ed48a2d30679b20))
* added collapse feature in generic table component ([0993678](https://github.com/AliceO2Group/Bookkeeping/commit/0993678a29ce4eae517ffb20fde699dac96eedea))
* added file and files to dtovalidator ([b2da043](https://github.com/AliceO2Group/Bookkeeping/commit/b2da04306edac271f146068cf5e0993ae83c19c0))
* Added file uploading ([8fc1b8f](https://github.com/AliceO2Group/Bookkeeping/commit/8fc1b8f31c700fbd7a81266109879dc13fbbd0bd))
* added index on Attachment mime type ([10c539c](https://github.com/AliceO2Group/Bookkeeping/commit/10c539c5ec70644da03df94310f0dbd49a78b713))
* Added middleware ([60833c4](https://github.com/AliceO2Group/Bookkeeping/commit/60833c482b9e7119c89243c1de2217eb6a5a8839))
* added middleware possibility to route builder ([099ae3c](https://github.com/AliceO2Group/Bookkeeping/commit/099ae3c6f4fe942bfe76c838da20619c289537f7))
* added OpenID integration ([267e8fe](https://github.com/AliceO2Group/Bookkeeping/commit/267e8fe8df49b9643c6f591aeefe08616c70d97d))
* added startsWith and endsWith filter in QueryBuilder ([47b3abc](https://github.com/AliceO2Group/Bookkeeping/commit/47b3abc9471526a50ffd2bdf1be1a85a251b6840))
* Added tests ([bf5e660](https://github.com/AliceO2Group/Bookkeeping/commit/bf5e66082c94755fb9f5bd7e353a148c3069ae9b))
* Added tests and test assets ([a29555b](https://github.com/AliceO2Group/Bookkeeping/commit/a29555b59825c4cdd57a0cb46ae151cd6a50a433))
* Updated and added use cases needed for attachments ([1a9fd72](https://github.com/AliceO2Group/Bookkeeping/commit/1a9fd727cb1252e1e879facee5eb4fbc0d531f13))
* Updated attachment database adapter and repo ([ff03b92](https://github.com/AliceO2Group/Bookkeeping/commit/ff03b9213dcfe26bb376e5cf1169cd3feecd1203))
* updated attachment related routers and controllers ([3bbcf99](https://github.com/AliceO2Group/Bookkeeping/commit/3bbcf99e12f56849eda82b66a2dcdfcea2542f79))
* **ui:** added Emoji hint and autocomplete ([498f8de](https://github.com/AliceO2Group/Bookkeeping/commit/498f8de363cb6cf8354a927551d7ca0e2fc2b277))
* **ui:** added links to Jira and GitHub in profile dropdown ([be4fca8](https://github.com/AliceO2Group/Bookkeeping/commit/be4fca84528bbff87909e76b09bf7b52c705903d))
* use OpenID data to link user to created logs ([00afc71](https://github.com/AliceO2Group/Bookkeeping/commit/00afc71bb0d742c6fc67caa78613158c50554cc0))


### Bug Fixes

* cleanup ([55980aa](https://github.com/AliceO2Group/Bookkeeping/commit/55980aab944b982b8291cd4bfad00abf23cba552))
* cleanup of attachmentAdapter ([90a1502](https://github.com/AliceO2Group/Bookkeeping/commit/90a15022848bf9e8d9be80df4a1792e34c830508))
* CreateTagDto can have a token in the query ([9785e7d](https://github.com/AliceO2Group/Bookkeeping/commit/9785e7d3e4aad86daba13ba0412077390efa44e4))
* Fixed some problems ([3888955](https://github.com/AliceO2Group/Bookkeeping/commit/3888955bbb62a8151e0f4ef191538bdb046d887e))
* Removed useless filename from DTO ([9bf91bb](https://github.com/AliceO2Group/Bookkeeping/commit/9bf91bb1e699d0fa048592fdddc8166b5769311b))
* **docker:** updated unsatisfiable constraints ([ee3b6ee](https://github.com/AliceO2Group/Bookkeeping/commit/ee3b6ee06e480c44f1ed8d824a2e4657adefe51a))
* **ui:** RemoteData failure can be a Framework error which are not JSON:API conform ([0ecec06](https://github.com/AliceO2Group/Bookkeeping/commit/0ecec06cd71ca60519a18259535adb86fd6522c0))
* **ui:** set column width during loading of Log overview to prevent resizing ([5d9f7bf](https://github.com/AliceO2Group/Bookkeeping/commit/5d9f7bf684abbb81f3596a3412a8091c9e48ff07))
* tag list of a log incomplete when filtering based tags ([3ad21f3](https://github.com/AliceO2Group/Bookkeeping/commit/3ad21f39deae93d2a3be79841c112158c86e280f))

## [0.5.0](https://github.com/AliceO2Group/Bookkeeping/compare/v0.4.0...v0.5.0) (2020-06-12)


### Features

* **ui:** added tag filtering with AND/OR operators to the filters component ([cf96571](https://github.com/AliceO2Group/Bookkeeping/commit/cf96571327ad2145c1d9f8f93f15c20c070c2c58))
* added between option for WhereQueryBuilder ([d37ad45](https://github.com/AliceO2Group/Bookkeeping/commit/d37ad45db4df420e05b7fdb3eb38f9038c7b434e))
* added DELETE /api/subsystems/subsystemId endpoint ([0dd0c35](https://github.com/AliceO2Group/Bookkeeping/commit/0dd0c35f32e757b9f84668b953911911612e0c0e))
* added GET /api/subsystems/subsystemId endpoint ([8e7544c](https://github.com/AliceO2Group/Bookkeeping/commit/8e7544c810d762d25152ed176c101ede9705954e))
* added GET /api/subystems endpoint ([986e7a3](https://github.com/AliceO2Group/Bookkeeping/commit/986e7a34db88f5c039ed1efbb52abd441955587f))
* added JWT configuration ([96cf435](https://github.com/AliceO2Group/Bookkeeping/commit/96cf4350b647a33049b22cb47038fd6220c5e8db))
* added markdown preview in the detail view ([fe5d9d5](https://github.com/AliceO2Group/Bookkeeping/commit/fe5d9d51ce1a987f2d8ebbcf25f9a59a4f937008))
* added not option for WhereQueryBuilder ([c11c37a](https://github.com/AliceO2Group/Bookkeeping/commit/c11c37a23b6f4339e9cb54c2654055454230eb83))
* added oneOf and allOf options for WhereQueryBuilder ([a9fbb7f](https://github.com/AliceO2Group/Bookkeeping/commit/a9fbb7f4d95ed119c79c65a1cc24d30d018f5f9d))
* added POST /api/subsystems endpoint ([ec08049](https://github.com/AliceO2Group/Bookkeeping/commit/ec080492284f80c9a2bf3770be96a082ef4fb1dc))
* allow AND/OR filtering by tag id on the logs endpoint ([3733ae2](https://github.com/AliceO2Group/Bookkeeping/commit/3733ae2e76cff6b73e46726968c677f885c0a340))
* allow deepmerging multiple objects ([3495484](https://github.com/AliceO2Group/Bookkeeping/commit/3495484122b739b4ada075ea0aeb7e022ab79d97))
* allow users to reply on other logs ([035c0bb](https://github.com/AliceO2Group/Bookkeeping/commit/035c0bb904e524a6f3d3dd943dbde1ea660b86de))
* **markdown:** Added the HyperMD lib locally and added a Markdown box instead of a generic textarea to the create screen ([faca6e1](https://github.com/AliceO2Group/Bookkeeping/commit/faca6e152ff6905ce6bc45bbc65a5c995a80f611))
* **ui:** added Alice O2 favicon ([a17b09b](https://github.com/AliceO2Group/Bookkeeping/commit/a17b09b7843b23b049df1743ed92902433493034))
* **ui:** added table-hover class ([da23191](https://github.com/AliceO2Group/Bookkeeping/commit/da23191dc8017712a4da8487d72e8bf6acfa412f))
* **ui:** added Tag detail view screen ([e508f28](https://github.com/AliceO2Group/Bookkeeping/commit/e508f28194b42879db9732f5e02c1dd3fb265744))
* **ui:** added Tag overview screen ([85c3057](https://github.com/AliceO2Group/Bookkeeping/commit/85c30570d1ea311a63fce2ab3d0c488a3038ed31))
* **ui:** include comma separated tags on the Log table view ([aee65d7](https://github.com/AliceO2Group/Bookkeeping/commit/aee65d77cea8e8bc7eb20a336749185774a0042f))
* **ui:** redirect to overview if no tag id is provided ([53d6a6f](https://github.com/AliceO2Group/Bookkeeping/commit/53d6a6ff0e513ff6a5e891b88546bd9fc7848dae))
* **ui:** scroll to the selected Log entry on detail view ([7e1cb32](https://github.com/AliceO2Group/Bookkeeping/commit/7e1cb32c5e8291ebf0e2ab2ad603221ba4189549))


### Bug Fixes

* **docker:** added bash to all targets ([7db5ad8](https://github.com/AliceO2Group/Bookkeeping/commit/7db5ad862c0d27ff23fe873685ee523c3cb6e2c4))
* **docker:** bump ca-certificates from 20191127-r1 to 20191127-r2 ([727cea4](https://github.com/AliceO2Group/Bookkeeping/commit/727cea43dedd827413882f104f770ea2e635b07c))
* **docker:** updated unsatisfiable constraints ([003c2f6](https://github.com/AliceO2Group/Bookkeeping/commit/003c2f67eb18e7b96080475507f666a9c3dc3294))
* **ui:** autoscrolling not completely going down on long Log threads ([035b455](https://github.com/AliceO2Group/Bookkeeping/commit/035b45553c01577295558fc60a7941be452e2ad7))
* **ui:** trigger scrollTo on both create and update ([59c6ebc](https://github.com/AliceO2Group/Bookkeeping/commit/59c6ebc2826482502f5fbb9da2901bed7ecbac29))
* **ui:** use ternary instead of boolean expression as an expression wil result in a false text ([e9ab282](https://github.com/AliceO2Group/Bookkeeping/commit/e9ab2824a681768c89740013fc35fcd0fe09fd43))
* **ui:** width of Markdown box when creating an entry should be 100% ([2271219](https://github.com/AliceO2Group/Bookkeeping/commit/2271219de3e212f7f6ffe5e2851c8f79024df5f4))
* do not call process.exit in test modus as this affects mocha ([9ad965b](https://github.com/AliceO2Group/Bookkeeping/commit/9ad965b60109267b3052a729031d024b7c30646c))
* resolved issues ([eb4c1a4](https://github.com/AliceO2Group/Bookkeeping/commit/eb4c1a4aea0ac624ae8b143e8736abe7c149ef7a))
* toTreeView should traverse all children ([677377b](https://github.com/AliceO2Group/Bookkeeping/commit/677377b6c72293ed5cfae3dd6a7198b4b0b0c399))
* use 201 for Created instead of 301, naming of variables ([b2477d9](https://github.com/AliceO2Group/Bookkeeping/commit/b2477d96efe810ab42685b0eb743062df4543822))

## [0.4.0](https://github.com/AliceO2Group/Bookkeeping/compare/v0.3.0...v0.4.0) (2020-05-29)


### Features

* Added association execution on models ([e2faf43](https://github.com/AliceO2Group/Bookkeeping/commit/e2faf43b7be5cde7255f3d70d4da47c149ac3e09))
* added associations on log, run and user ([ea979d3](https://github.com/AliceO2Group/Bookkeeping/commit/ea979d35503c65df4c8f579f6bbff4c1fa1ef3c1))
* Added automatic timestamps ([3953877](https://github.com/AliceO2Group/Bookkeeping/commit/3953877ea3a72b02ca02e16e8330b6639eb661d3))
* Added create log screen ([8b0ff45](https://github.com/AliceO2Group/Bookkeeping/commit/8b0ff456c956ae83f5826f21317db5d65710b3cc))
* added DELETE /api/tags/:tagId endpoint ([b9aa839](https://github.com/AliceO2Group/Bookkeeping/commit/b9aa839a2342f407ec18115ea2e6add362ade110))
* Added epn role model and migration ([7a83ee3](https://github.com/AliceO2Group/Bookkeeping/commit/7a83ee3bcd30b0efce2723aa18c49f87dc6a234a))
* added Epn, FLp, Log, Run, Tag and User models ([322b739](https://github.com/AliceO2Group/Bookkeeping/commit/322b739637d44fdeb5dc17cbef93feef3c360440))
* Added flp role model and migration ([56c2608](https://github.com/AliceO2Group/Bookkeeping/commit/56c2608a0e27ab026b9b010215e73a7615a4edf2))
* added GET /api/logs/{logId}/tree endpoint ([031899e](https://github.com/AliceO2Group/Bookkeeping/commit/031899e0a4e1dd70a961741fa84e86b6d546cd3b))
* added GET /api/tags endpoint ([784c17d](https://github.com/AliceO2Group/Bookkeeping/commit/784c17d8027ed8e80fded23a30f031e0de9dd75b))
* added GET /api/tags endpoint ([7911fcf](https://github.com/AliceO2Group/Bookkeeping/commit/7911fcf9618822c0a56b5127ace5d7fa1199a215))
* added GET /api/tags/{tagId} endpoint ([b2d5f62](https://github.com/AliceO2Group/Bookkeeping/commit/b2d5f628b66ff6f79d5fe2a5d04df993da634733))
* added GET /api/tags/{tagId}/logs endpoint ([f6d4918](https://github.com/AliceO2Group/Bookkeeping/commit/f6d4918d34b4801c0f45389a71f9861ab2163740))
* added GET /logs/{logId}/tags endpoint ([b15508e](https://github.com/AliceO2Group/Bookkeeping/commit/b15508eb74c49c7393fd927be7532e10908613b2))
* added GET /logs/{logId}/tags endpoint ([e9699d4](https://github.com/AliceO2Group/Bookkeeping/commit/e9699d4713586a947b6d22ed6dc3b5636e7a38f6))
* added indexes on Log ([e804ebb](https://github.com/AliceO2Group/Bookkeeping/commit/e804ebb24a9c740453c273a7da87dc0034d7d638))
* added indexes on the subtype and origin of Log ([85d82c5](https://github.com/AliceO2Group/Bookkeeping/commit/85d82c52fae16d327dd855df74a2d48563a94c7f))
* Added log model and migration ([801aaf6](https://github.com/AliceO2Group/Bookkeeping/commit/801aaf626c8937a011a48a5322c7e50f6cd64538))
* Added logruns and add associations migration ([bf208e8](https://github.com/AliceO2Group/Bookkeeping/commit/bf208e8c09ee936d38940b0a58ceb2ea72ba0e9a))
* added meta section to GET /api/logs ([b50cc92](https://github.com/AliceO2Group/Bookkeeping/commit/b50cc92f4586a01d4ee372d2d25ad73ff6f353e1))
* Added more models to index ([1fc6549](https://github.com/AliceO2Group/Bookkeeping/commit/1fc65498a735d38f633fee314114bf63f9432efa))
* added multiple /tags endpoints ([09d8c83](https://github.com/AliceO2Group/Bookkeeping/commit/09d8c8373c791c0a87547680290ce2d91c6489e6))
* added OpenAPI converter ([0614c25](https://github.com/AliceO2Group/Bookkeeping/commit/0614c25098e620525d7ff97814c04fbe07da40e1))
* added option to configure database port ([2df0905](https://github.com/AliceO2Group/Bookkeeping/commit/2df09056d6b27ef8fa344fdc7f37df066ad84726))
* added origin filtering on /api/logs ([8496133](https://github.com/AliceO2Group/Bookkeeping/commit/8496133b4eedb052ed5ce02468ebcd1f7c7fb2f2))
* added POST /api/tags endpoint ([dd4fbca](https://github.com/AliceO2Group/Bookkeeping/commit/dd4fbca8453bef49187f8452cecc32e69bede144))
* added Subsystem model ([91708ee](https://github.com/AliceO2Group/Bookkeeping/commit/91708eec017cb3b8ca8bb119c8e518578014786f))
* added Swagger UI integration ([679b153](https://github.com/AliceO2Group/Bookkeeping/commit/679b15321b310a25606912edbaf8cc6eebaf15d8))
* added tags ([bce046f](https://github.com/AliceO2Group/Bookkeeping/commit/bce046fc8aca794211b09831f1304309e5b2548c))
* Added working log pagination (with hardcoded logs per page) ([2cc3f1d](https://github.com/AliceO2Group/Bookkeeping/commit/2cc3f1d95e74783a626e4c6f8429021b02c6e94e))
* allow filtering by parent log id ([31b7ad9](https://github.com/AliceO2Group/Bookkeeping/commit/31b7ad9f12f4fd20107e2e36106cf1e15d4da585))
* allow filtering by root log id ([9b031f6](https://github.com/AliceO2Group/Bookkeeping/commit/9b031f650c6846b709c53a44244142d4516ae545))
* Allowed user to select amount of logs per page ([ba3440f](https://github.com/AliceO2Group/Bookkeeping/commit/ba3440fcfc39f924d4a86d8f6785f6b16f1dca10))
* overview pagination ([0f0c2b9](https://github.com/AliceO2Group/Bookkeeping/commit/0f0c2b9ef71dfe0f28cf93dd0340742fdce44b89))
* **openapi:** added default response UnexpectedError ([d9b525e](https://github.com/AliceO2Group/Bookkeeping/commit/d9b525e832f13975dfb50499dc760f0111d4df05))
* **openapi:** added IBM OpenAPI validator ([3c66898](https://github.com/AliceO2Group/Bookkeeping/commit/3c6689865bfa86f0f07deac16c596ee6d3e45f01))
* **openapi:** added security scheme ([21d8e76](https://github.com/AliceO2Group/Bookkeeping/commit/21d8e76c0aa8482712628d3521a12a4df59fa014))
* **ui:** added loading spinner ([a56ae58](https://github.com/AliceO2Group/Bookkeeping/commit/a56ae58e8aeb629361e3781142f22f45d7505474))
* Added run model and migration ([a9a3daa](https://github.com/AliceO2Group/Bookkeeping/commit/a9a3daac291460a9fb9b8acdc64a1e07f16ee009))
* Added tags association ([8055798](https://github.com/AliceO2Group/Bookkeeping/commit/80557983ffd432423cbfef384f2781096e80fa70))
* allow pagination on /api/logs ([b7a3e5a](https://github.com/AliceO2Group/Bookkeeping/commit/b7a3e5a25ecfbf433247cae6b8f5b80e2230a06a))
* allow sorting on /api/logs ([3b574d9](https://github.com/AliceO2Group/Bookkeeping/commit/3b574d9d1a9ff053f55c6809cd10fca2bc246776))
* detail view of a Log should use the tree format ([183f058](https://github.com/AliceO2Group/Bookkeeping/commit/183f058019c722be4a3130844f573309ce48087a))
* **ui:** added width steps of 5% ([2d20784](https://github.com/AliceO2Group/Bookkeeping/commit/2d20784622611d7827000823db19f20b3bceb743))
* Added tag model and migration ([eecf12e](https://github.com/AliceO2Group/Bookkeeping/commit/eecf12eaceac8416e5a7cd6ae1022bb26eab25b5))
* added timezone config ([3d85e16](https://github.com/AliceO2Group/Bookkeeping/commit/3d85e16ba6526fb4c8f6337898fc368a1ed01aa8))
* Added user model and migration ([3403a4f](https://github.com/AliceO2Group/Bookkeeping/commit/3403a4fa56145a0d6dd7ca25be9485c975a638a9))
* dedicated Docker Compose for staging ([3dec5cf](https://github.com/AliceO2Group/Bookkeeping/commit/3dec5cff73c4ae62b33ba00dec9607a500af39ff))
* filtering on GET /api/logs ([f20dcb0](https://github.com/AliceO2Group/Bookkeeping/commit/f20dcb07bdfdd67ad7905cbd216a649823391f82))
* Implemented a generic object-to-table mapper ([7dbce76](https://github.com/AliceO2Group/Bookkeeping/commit/7dbce765e8e9ef0538ea5d1cb1647c4865d61ede))


### Bug Fixes

* count should not include associations ([d08d92c](https://github.com/AliceO2Group/Bookkeeping/commit/d08d92cd2983c51efc5c336566e112a7b225806d))
* DTO validation should not abort early ([d3f5b31](https://github.com/AliceO2Group/Bookkeeping/commit/d3f5b31f0ea3932caf802aa800712300ba0750b2))
* methods of QueryBuilder should return the instance ([656a009](https://github.com/AliceO2Group/Bookkeeping/commit/656a009e340cba94e6b28c230b35715e4cccc7c6))
* **database:** include charset and collate in database creation ([03ce9c6](https://github.com/AliceO2Group/Bookkeeping/commit/03ce9c6b00eee8a9e6048f70155c6a8b5b677f1a))
* **database:** removed unnecessary foreign key specification ([3d657bf](https://github.com/AliceO2Group/Bookkeeping/commit/3d657bf66c1f5d3f5c43f91fd4902b62714cc358))
* **database:** set migrationStorageTableName value in the configuration ([d1e1c7c](https://github.com/AliceO2Group/Bookkeeping/commit/d1e1c7c3179c8114de90c5ccb97cb66687f1fb28))
* **docker:** include spec directory ([12bf56c](https://github.com/AliceO2Group/Bookkeeping/commit/12bf56c6b69f385026e6629823008e0c58f1026b))
* **license:** added missing file headers ([a5d7961](https://github.com/AliceO2Group/Bookkeeping/commit/a5d79619e255f6b008c8faf22882b6bf1344aa9d))
* **openapi:** 404 response should not be a Bad Request ([c885e52](https://github.com/AliceO2Group/Bookkeeping/commit/c885e527a443b56784811907699224dae6e2ee7c))
* **openapi:** added missing request bodies ([c95fb31](https://github.com/AliceO2Group/Bookkeeping/commit/c95fb3172e4ae7bbf52d12aef21c4d0255b09f0a))
* **openapi:** added missing request body for POST /api/logs ([400d6ec](https://github.com/AliceO2Group/Bookkeeping/commit/400d6ece6426706b61288f8aafcdb4840a2275f0))
* **openapi:** added missing request body for POST /api/tags ([490c944](https://github.com/AliceO2Group/Bookkeeping/commit/490c944a60fed69f7e4dfc09b0f166b8e75f274a))
* **openapi:** an entity id must be atleast 1 ([8035efe](https://github.com/AliceO2Group/Bookkeeping/commit/8035efecaa7d73bc313f13d42382a2ddc02f7df1))
* **openapi:** query parameters should have style deepObject ([e2e240f](https://github.com/AliceO2Group/Bookkeeping/commit/e2e240fc77f31e2a4deab83a7d1938c9ce030920))
* **openapi:** switched description of LogText and LogTitle ([057a3f3](https://github.com/AliceO2Group/Bookkeeping/commit/057a3f3ed8b439590c09a937b895502b83c692ca))
* **openapi:** use $ref requesty bodies schema's ([c996044](https://github.com/AliceO2Group/Bookkeeping/commit/c99604432069a89efa002c5ff6029d8a3fbd1f28))
* **ui:** added viewport meta tag ([2980584](https://github.com/AliceO2Group/Bookkeeping/commit/29805842cc47e6a0025a668af4c9cc358ec49ad9))
* **ui:** filter limiting now working properly ([e139aef](https://github.com/AliceO2Group/Bookkeeping/commit/e139aef6c66595f6fe20017fa85c7b98fe50a1bc))
* **ui:** removed bottom margin of table ([e11543b](https://github.com/AliceO2Group/Bookkeeping/commit/e11543b815230b7aea46ee8d95ecb4d227ee2da4))
* **ui:** table should have a header and body group ([101a0fa](https://github.com/AliceO2Group/Bookkeeping/commit/101a0faa738d537e13d24ff940cb93179b186ad0))
* added missing fields ([ac9b3ba](https://github.com/AliceO2Group/Bookkeeping/commit/ac9b3ba400a420860acfed53c7a1e1d797f7a735))
* Added mount of scripts directory in the container ([a6b7f74](https://github.com/AliceO2Group/Bookkeeping/commit/a6b7f744bd223aa1a3ff96ffb13d7b5bec1f1afb))
* Added some options to user log association ([0705aae](https://github.com/AliceO2Group/Bookkeeping/commit/0705aae287981d06de805acd3c361f39dbf7ab99))
* Added user seeder ([c867114](https://github.com/AliceO2Group/Bookkeeping/commit/c867114b8eb6cc4508475f15a8805f0af5d7f1b4))
* changed capitalized drop table names to lowercase ([32f3347](https://github.com/AliceO2Group/Bookkeeping/commit/32f334739a09db86f9325f5dc3779dd1474ab645))
* changed user 0 to 1 ([5b3ff32](https://github.com/AliceO2Group/Bookkeeping/commit/5b3ff32f83b8f342f844e924158a716d92e2f4c6))
* Cleaned seeders ([8a19a44](https://github.com/AliceO2Group/Bookkeeping/commit/8a19a4415064512bae63b09fb5c5db428eb5b5f8))
* Get the headers dynamically and filter out the field not needed for the table ([99a31f4](https://github.com/AliceO2Group/Bookkeeping/commit/99a31f4592b5104cc6594645fff7ae3a1fe46bb9))
* Log detail no longer shows error on refresh ([2194aca](https://github.com/AliceO2Group/Bookkeeping/commit/2194aca52e0c4c4e4060d268c5fd2cfbe4e74c96))
* overview table column mapping ([ba04766](https://github.com/AliceO2Group/Bookkeeping/commit/ba04766c8ea22601e38461035d4a02273981b674))
* removed id ([e80d1d0](https://github.com/AliceO2Group/Bookkeeping/commit/e80d1d09d41629d5a2e032b34cf90c24549359e3))
* removed migration skeleton ([f03a595](https://github.com/AliceO2Group/Bookkeeping/commit/f03a5957ed72171cc25f7fa428881eea75a038b9))
* Renamed Log.js to log.js ([5b3a78f](https://github.com/AliceO2Group/Bookkeeping/commit/5b3a78f433f37fd606245dfd87d2c75b7b0b9365))
* Restored filtering functionality ([0df675a](https://github.com/AliceO2Group/Bookkeeping/commit/0df675ac2207cc9b98390655bb15f1c8cde89a65))
* **ui:** removed bottom margin of table ([8e2cfc7](https://github.com/AliceO2Group/Bookkeeping/commit/8e2cfc757be3e0d7a35ba5f9b04443f3ab41b436))
* **ui:** table should have a header and body group ([0ae99f8](https://github.com/AliceO2Group/Bookkeeping/commit/0ae99f8ecd1775b8f9c424977f49a6b9c6177e6e))
* log user relation ([ddd0d2e](https://github.com/AliceO2Group/Bookkeeping/commit/ddd0d2ee99dbeb2fcf8356009b86d7ab95eab1c2))
* re-create database in the test environment ([0aad7ea](https://github.com/AliceO2Group/Bookkeeping/commit/0aad7ea960607fc69de0ef72321b5b43e70325ea))
* renamed model flproles to flprole ([f135ee7](https://github.com/AliceO2Group/Bookkeeping/commit/f135ee72be509d0769c8dd64c88fbb5e710897d7))
* renamed runs tablename ([71d6a93](https://github.com/AliceO2Group/Bookkeeping/commit/71d6a93553aff06800a2e2963fda775a256f2678))
* restored original casing of userid in the Log adapter ([4430ee1](https://github.com/AliceO2Group/Bookkeeping/commit/4430ee1898405e5b51d4d865dfeaa90f16105adf))
* snake_cased table names ([97d1a26](https://github.com/AliceO2Group/Bookkeeping/commit/97d1a26846cac8ba751278dca511242a726435f8))
* user_id cant be 0 ([830f1b3](https://github.com/AliceO2Group/Bookkeeping/commit/830f1b3b8aa2f21ae0c7aa23b521c40111430321))
* wrong arg use ([6963305](https://github.com/AliceO2Group/Bookkeeping/commit/6963305837cc7553323c87ce68754c18e9b994ac))

# [0.3.0](https://github.com/AliceO2Group/Bookkeeping/compare/v0.2.0...v0.3.0) (2020-05-08)


### Bug Fixes

* Added executable permission on docker build script ([2299c2d](https://github.com/AliceO2Group/Bookkeeping/commit/2299c2de9f11929e30b0d7a3f189bd2448bf5fd7))
* addressed bug that brought down code coverage ([9d6608f](https://github.com/AliceO2Group/Bookkeeping/commit/9d6608f7aeb798bcf744b72827c67d33267efcdf))
* Addressed bug which would cause log detail page to fetch every log entry ([2a87b58](https://github.com/AliceO2Group/Bookkeeping/commit/2a87b5824f0fcea2b2e3e8a42c5eee88eb5892f1))
* database should use UTF-8 encoding ([344c1c9](https://github.com/AliceO2Group/Bookkeeping/commit/344c1c9ddab572da314dc07fcdbf0173a0699cf5))
* Fix the mapping error (x is undefined)  in the detail view ([60eda29](https://github.com/AliceO2Group/Bookkeeping/commit/60eda293793dab1947845900b335052688d9b9a1))
* route error handler should distinguish between async and regular functions ([5bbd025](https://github.com/AliceO2Group/Bookkeeping/commit/5bbd025a28d33bf3746a5b0e8e0bd76677daa197))
* use try catch to return instead of Promise catch ([7373267](https://github.com/AliceO2Group/Bookkeeping/commit/7373267b9f8363353161bf21c5b3a0d3183f5117))
* **docker:** added missing node_modules volume ([cce1233](https://github.com/AliceO2Group/Bookkeeping/commit/cce123384c7e945ffb2bde9405b44184ce40982e))
* **docker:** production compose should expose port 80 ([302c745](https://github.com/AliceO2Group/Bookkeeping/commit/302c745ae7e601bb5c1e211968ffd16514255c47))
* **docker:** wait for database to be up ([c6c3fd7](https://github.com/AliceO2Group/Bookkeeping/commit/c6c3fd79a8be8ec57818f5e9255228ed201c6f22))
* **spec:** use relative instead of absolute server url ([90d7cb8](https://github.com/AliceO2Group/Bookkeeping/commit/90d7cb86eca90a44df5daa0c5e7656d8336e3d6d))
* **test:** test should only start the application once ([df16d2d](https://github.com/AliceO2Group/Bookkeeping/commit/df16d2de56ed46eec1a09ad9077309ee15896bda))


### Features

* added Application interface ([3c3b488](https://github.com/AliceO2Group/Bookkeeping/commit/3c3b488c3fe315d309da980445d50cd795153b70))
* added Configuration ([57655be](https://github.com/AliceO2Group/Bookkeeping/commit/57655be667cd6828449123468b2738ff4bc2a3dd))
* added count method to Repository ([d8319b5](https://github.com/AliceO2Group/Bookkeeping/commit/d8319b55bee85c0c57b7a429ab2b6f6da4b0ef6e))
* added CreateLogUseCase ([5e24f73](https://github.com/AliceO2Group/Bookkeeping/commit/5e24f73fdb436f01bf9e9eaad3f13ab3ea1ab14b))
* added Database interface ([fdf97e2](https://github.com/AliceO2Group/Bookkeeping/commit/fdf97e2e8c6a3b8b1ed9c5efec1dd85870014324))
* added dedicated test database ([0e905a5](https://github.com/AliceO2Group/Bookkeeping/commit/0e905a584a6d4e9862f74776a4df4d319fdf924e))
* added GetDeployInformationUseCase ([eac217f](https://github.com/AliceO2Group/Bookkeeping/commit/eac217fe49bdc193cf637772af21e933683e9e97))
* added isInTestMode method to Application ([e56c70d](https://github.com/AliceO2Group/Bookkeeping/commit/e56c70dd72b514c2f9193a59f1ed03c7556bf4d5))
* added Log adapter ([fed335a](https://github.com/AliceO2Group/Bookkeeping/commit/fed335a73dae483b9be3794b90e448154dcf1031))
* added Log model and repository implementation ([be96df7](https://github.com/AliceO2Group/Bookkeeping/commit/be96df7188ac6d0396738d4404952b9883ee8526))
* added Logger interface and implementation ([015859b](https://github.com/AliceO2Group/Bookkeeping/commit/015859b1a3460fc78cfaf56193bd2d7eddf4df3f))
* added population sql ([cc1d9b5](https://github.com/AliceO2Group/Bookkeeping/commit/cc1d9b5054b6e5ae1bf78870e1811c70bddeae2d))
* added Sequelize CLI ([d45658b](https://github.com/AliceO2Group/Bookkeeping/commit/d45658bdb8a66383a6ad29c674a04d86cf0da56f))
* added Sequelize database ([a5d80b8](https://github.com/AliceO2Group/Bookkeeping/commit/a5d80b87dc349401d6df3fd22498c1ffa9f43d45))
* added Sequelize migration ([bcdfb40](https://github.com/AliceO2Group/Bookkeeping/commit/bcdfb40940795e5e96d70e0efe7d7ca75b64ffb2))
* added Sequelize seeder ([b3301c7](https://github.com/AliceO2Group/Bookkeeping/commit/b3301c7ba2332f117ece3d2194da7ad03882403c))
* added Structure package ([ca7dcc6](https://github.com/AliceO2Group/Bookkeeping/commit/ca7dcc657b6d0e5a20ee6715f54aa7579cf0040d))
* added TransactionHelper ([4649722](https://github.com/AliceO2Group/Bookkeeping/commit/4649722160b94408c546bde6e0154e0f77ce002b))
* implemented graceful shutdown process ([0088052](https://github.com/AliceO2Group/Bookkeeping/commit/0088052b74dce052231efe87e401658ccf0c3687))
* mount MariaDB data directory on host ([11f0e56](https://github.com/AliceO2Group/Bookkeeping/commit/11f0e567535933d3c669d965e5a811f8cf805172))



# [0.2.0](https://github.com/AliceO2Group/Bookkeeping/compare/v0.1.0...v0.2.0) (2020-04-24)


### Bug Fixes

* **docker:** production compose should expose port 80 ([302c745](https://github.com/AliceO2Group/Bookkeeping/commit/302c745ae7e601bb5c1e211968ffd16514255c47))
* **docs:** markdown depth ([a30cbb6](https://github.com/AliceO2Group/Bookkeeping/commit/a30cbb617a27fddfed2436358c838e8a290d621e))
* Added code for coverage compatibility in the tests ([8301188](https://github.com/AliceO2Group/Bookkeeping/commit/8301188b08f97ca779dd833d5256b7e0715d1460))
* Added licenses ([fd0a064](https://github.com/AliceO2Group/Bookkeeping/commit/fd0a0644c734cd117347d9a6cd4d0785bc192198))
* Adjusted in indent in Model.js ([e80ae57](https://github.com/AliceO2Group/Bookkeeping/commit/e80ae5702e5fb8ba872e07ba1943e58aebbc40a5))
* Changed the structure of the tests and added an empty line between methods in Overview.js ([ce16582](https://github.com/AliceO2Group/Bookkeeping/commit/ce16582c1b0418a62a73fb652992b9d0a2a07933))
* Extended timeout on the filter test ([2ae6781](https://github.com/AliceO2Group/Bookkeeping/commit/2ae67812d188d3d01d99c240ed6ef92593e8830a))
* Fixed appendPath utility and its test ([334d4c2](https://github.com/AliceO2Group/Bookkeeping/commit/334d4c2a688a29ccf70d7b01e6a2738df504144e))
* Fixed deepmerge in appendPath utility ([2d51a70](https://github.com/AliceO2Group/Bookkeeping/commit/2d51a70899bb34ab630f74affa88c3e9e6cf90dd))
* Fixed indentation ([4fc26d6](https://github.com/AliceO2Group/Bookkeeping/commit/4fc26d61c3d801f491afc23df537ae235d7cd088))
* Fixed jdoc in controllers and routes ([ca86375](https://github.com/AliceO2Group/Bookkeeping/commit/ca8637565bd94c6a29fe0ad46c84802de13914d1))
* Fixed linting erros ([d201276](https://github.com/AliceO2Group/Bookkeeping/commit/d20127685c87484730cfcf45662e9f52333b6814))
* Fixed route argument inheritance issue ([a8134fd](https://github.com/AliceO2Group/Bookkeeping/commit/a8134fd3fe92808782a4b969870a8b905b78dd72))
* Fixed the compatiblity issue with Firefox ([70b7d1a](https://github.com/AliceO2Group/Bookkeeping/commit/70b7d1a07e88487468b3129f22649639511d81f2))
* NGINX does not yet have a production configuration ([94955e1](https://github.com/AliceO2Group/Bookkeeping/commit/94955e13d71556ae41d2b29cbc7dbcd4ab4f7ca3))
* Removed the tags header, added comment in the start-dev script for its purpose ([2424e0b](https://github.com/AliceO2Group/Bookkeeping/commit/2424e0b0b8d9b735ba1af59f41ac45a75ab99123))
* Renamed tag and user controller to be a bit more verbose ([b0de0c6](https://github.com/AliceO2Group/Bookkeeping/commit/b0de0c62f285f916035bbc9e2205f2532d1f7fb3))
* route /tag is not plural ([efecacd](https://github.com/AliceO2Group/Bookkeeping/commit/efecacd73316fe40de2c687c73e666fa92d39ed8))
* starting the application via NPM not Node ([860b5ab](https://github.com/AliceO2Group/Bookkeeping/commit/860b5aba8b161002bc41e24ada520a5457aa34a5))
* starting the application via NPM not Node ([8d444a9](https://github.com/AliceO2Group/Bookkeeping/commit/8d444a91f32358972628bbdb7f3f6328bf392b44))


### Features

* Added appendPath to route builder ([d3d3ebd](https://github.com/AliceO2Group/Bookkeeping/commit/d3d3ebd7a8db7454e6d40bb2b5a9458f58980e7d))
* added appendPath utility ([9a740ad](https://github.com/AliceO2Group/Bookkeeping/commit/9a740ad4d3bbe7d31857e72c9099012e62ea9704))
* Added attachment endpoint ([dfba079](https://github.com/AliceO2Group/Bookkeeping/commit/dfba079de104e199c70d10311be468ed3fad8f77))
* Added auth endpoints ([39066f8](https://github.com/AliceO2Group/Bookkeeping/commit/39066f836ed10374a052f62ef5e348299d5886f6))
* Added createpdf endpoint ([724f854](https://github.com/AliceO2Group/Bookkeeping/commit/724f85462f11f4adf9adb685e0cddd67ff28de61))
* Added deepmerge dependency ([e854ac3](https://github.com/AliceO2Group/Bookkeeping/commit/e854ac3ca4538538746d7e19ff413e4edc5ee215))
* Added deepmerge wrapper ([0e1ea71](https://github.com/AliceO2Group/Bookkeeping/commit/0e1ea719c46e25c75e843c0437d8205c5fa9d9e8))
* Added detail screen ([e0bc9e3](https://github.com/AliceO2Group/Bookkeeping/commit/e0bc9e30b701cae19014c7c0a6c83fb87de93c6c))
* Added flp endpoint ([6f0c890](https://github.com/AliceO2Group/Bookkeeping/commit/6f0c8907af9efaffc6df22069e4d88468b257901))
* added GetAllLogsUseCase ([64eeb62](https://github.com/AliceO2Group/Bookkeeping/commit/64eeb62c00f833a0bf6202c2ab29a4964e7c2fb2))
* added GetServerInformationUseCase ([c368b20](https://github.com/AliceO2Group/Bookkeeping/commit/c368b2019a3d388e11d3f69779347f8f21fd5a9e))
* Added logs endpoint ([dc85779](https://github.com/AliceO2Group/Bookkeeping/commit/dc85779ddd7b3bf6c08cc84043962277de62da9a))
* added Nginx integration ([0d7868a](https://github.com/AliceO2Group/Bookkeeping/commit/0d7868a05ff4dc794b8f3d9a0387b7814a095d10))
* Added overviews endpoint ([57b64bb](https://github.com/AliceO2Group/Bookkeeping/commit/57b64bb5f0e0d16ac577932872c7fd1194de1b96))
* Added reusable table components and start on the mock table with static data ([e899de4](https://github.com/AliceO2Group/Bookkeeping/commit/e899de4cc8f437a813ae3a58e5adac3c5d240cce))
* Added routerBuilder ([995f8a1](https://github.com/AliceO2Group/Bookkeeping/commit/995f8a1532367798fba175cb7855cb6f22c827b5))
* Added runs endpoint ([8e1c15a](https://github.com/AliceO2Group/Bookkeeping/commit/8e1c15a4873656c08df23ef8a750c7e1a34da800))
* Added settings endpoint ([1b03bf7](https://github.com/AliceO2Group/Bookkeeping/commit/1b03bf70e42d295e4b48490e3cd87ff73120a377))
* Added subsystem controller ([7564524](https://github.com/AliceO2Group/Bookkeeping/commit/7564524e6e99c069f6534836b186dae91b432db6))
* Added subsystems router ([521c828](https://github.com/AliceO2Group/Bookkeeping/commit/521c8282b0e302d6bfe8093372959da638d0737d))
* Added tags controller and route ([00866d1](https://github.com/AliceO2Group/Bookkeeping/commit/00866d1339bf1ca6b9122f915bdd043af6eac0e5))
* Added tests ([a7e1047](https://github.com/AliceO2Group/Bookkeeping/commit/a7e1047b3b42418024ae453d3cc2142f1b89b895))
* Added user controller ([c0a5f75](https://github.com/AliceO2Group/Bookkeeping/commit/c0a5f75111287de5ebf7292e8234d21d0d69f4ac))
* Added user route ([4b3506d](https://github.com/AliceO2Group/Bookkeeping/commit/4b3506d1655c46132669c32f6483bee099c8db22))
* Added utils index ([8cffbbd](https://github.com/AliceO2Group/Bookkeeping/commit/8cffbbd6854d210a70818dc62606970447f00107))
* allow Framework to override interfaces ([623181d](https://github.com/AliceO2Group/Bookkeeping/commit/623181d9191190e4ce3d27782d82f12589cc39b5))
* Codecov integration for backend ([032ea1c](https://github.com/AliceO2Group/Bookkeeping/commit/032ea1c29ff5f6253ba0a9103118d485d3384e3b))
* ESLint integration ([c86b116](https://github.com/AliceO2Group/Bookkeeping/commit/c86b1166f558839c920c267ea86b58f72b2b89df))
* GitHub actions integrations for backend ([db06cb3](https://github.com/AliceO2Group/Bookkeeping/commit/db06cb396081227e4a9e493ace7f10f92beb5c0f))
* GitHub actions integrations for frontend ([d5dd04f](https://github.com/AliceO2Group/Bookkeeping/commit/d5dd04f773f8f0f40091ebb15e6e99894c41684a))
* GitHub actions integrations for spec ([db62696](https://github.com/AliceO2Group/Bookkeeping/commit/db62696bcd167fda789b92ae6cd01922d2babece))
* Got filtering working, reflects on the actual table now ([5b56dcc](https://github.com/AliceO2Group/Bookkeeping/commit/5b56dcc511a468666688a046138fdc92fa0afcff))
* Upgraded appendPath utility ([40f366b](https://github.com/AliceO2Group/Bookkeeping/commit/40f366b1964536c87de6efdbdc3f081d0e45c9b8))

# [0.1.0](https://github.com/AliceO2Group/Bookkeeping/compare/v0.0.0...v0.1.0) (2020-03-03)


### Features

* added Nginx integration ([fb27bef](https://github.com/AliceO2Group/Bookkeeping/commit/fb27befe2b55800c3666aab501a0834d7bf0ed96))
* added Nginx integration ([0d7868a](https://github.com/AliceO2Group/Bookkeeping/commit/0d7868a05ff4dc794b8f3d9a0387b7814a095d10))
* Code coverage reporting to Codecov ([42ebcee](https://github.com/AliceO2Group/Bookkeeping/commit/42ebcee817ee1581d2b2f60a7c5a990b6b8732a6))
* Codecov integration for backend ([032ea1c](https://github.com/AliceO2Group/Bookkeeping/commit/032ea1c29ff5f6253ba0a9103118d485d3384e3b))
* Continuous Integration using GitHub actions ([9939709](https://github.com/AliceO2Group/Bookkeeping/commit/993970923bf2be95469043057e02f84f1cc953b4))
* ESLint integration ([9ce0624](https://github.com/AliceO2Group/Bookkeeping/commit/9ce06241103f9b5891ca56ff2e771002cb245cd6))
* ESLint integration ([c86b116](https://github.com/AliceO2Group/Bookkeeping/commit/c86b1166f558839c920c267ea86b58f72b2b89df))
* GitHub actions integrations for backend ([db06cb3](https://github.com/AliceO2Group/Bookkeeping/commit/db06cb396081227e4a9e493ace7f10f92beb5c0f))
* GitHub actions integrations for frontend ([d5dd04f](https://github.com/AliceO2Group/Bookkeeping/commit/d5dd04f773f8f0f40091ebb15e6e99894c41684a))
* GitHub actions integrations for spec ([db62696](https://github.com/AliceO2Group/Bookkeeping/commit/db62696bcd167fda789b92ae6cd01922d2babece))<|MERGE_RESOLUTION|>--- conflicted
+++ resolved
@@ -4,11 +4,8 @@
 
 ## [0.42.0](https://github.com/AliceO2Group/Bookkeeping/releases/tag/%40aliceo2%2Fbookkeeping%400.42.0)
 * Notable changes for users:
-<<<<<<< HEAD
   * Fixed Trigger Value displayed as active filter if any filter is active on run overview page
-=======
   * Run start/stop on the home screen is now consistent with the run overview page.
->>>>>>> 8ae6c6be
 * Notable changes for developers:
   * Some entities and sequelize models have typedefs to help autocompletion, code navigation and refactoring
 
