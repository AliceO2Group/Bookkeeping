--- conflicted
+++ resolved
@@ -4,22 +4,19 @@
 
 ## [0.36.0](https://github.com/AliceO2Group/Bookkeeping/releases/tag/%40aliceo2%2Fbookkeeping%400.36.0)
 * Notable changes for users:
-<<<<<<< HEAD
   * `Runs`
     * Run duration values:
       * Is based on the trigger when it exists
       * Is based on o2 when trigger does not exist and we is displayed with an Asterisk
       * Is based on o2_stop - o2_trigger_end when there is a trigger start but there is no trigger_end; this is displayed with 2 Asterisks;
+  * A detail page has been created for LHC fills and is accessible from LHC fills overview, run details and runs
+    overview
 * Notable changes for developers:
   * `GET` Runs API"
     * `runDuration` New logic to generating a time stamp:
       * Is based on the trigger when it exists;
       * Is based on o2 when trigger does not exist;
       * Is based on o2_stop - o2_trigger_end when there is a trigger start but there is no trigger_end;
-=======
-  * A detail page has been created for LHC fills and is accessible from LHC fills overview, run details and runs
-    overview
->>>>>>> 01026c4c
 
 ## [0.35.0](https://github.com/AliceO2Group/Bookkeeping/releases/tag/%40aliceo2%2Fbookkeeping%400.35.0)
 * Notable changes for users:
