version: "3.7"

services:
  application:
    build:
      context: .
      dockerfile: Dockerfile
      target: production
    environment:
      NODE_ENV: production
      DATABASE_HOST: database
    links:
      - database
<<<<<<< HEAD
    ports:
      - "80:4000"
    environment:
      - NODE_ENV=production
      - DATABASE_HOST=database
      - JWT_SECRET=${JWT_SECRET}
      - JWT_ISSUER=${JWT_ISSUER}
      - OIDC_SECRET=${OIDC_SECRET}
      - OIDC_ID=${OIDC_ID}
      - OIDC_REDIRECT=${OIDC_REDIRECT}
=======
    restart: unless-stopped
    volumes:
      - type: bind
        read_only: true
        source: ./scripts
        target: /opt
>>>>>>> 9d3036f4

  database:
    image: mariadb:10.5.3
    environment:
      MYSQL_ROOT_PASSWORD: "${MYSQL_ROOT_PASSWORD}"
    restart: unless-stopped
    volumes:
      - type: bind
        read_only: false
        source: ./database/data
        target: /var/lib/mysql
      - type: bind
        read_only: true
        source: ./database/configuration
        target: /etc/mysql/conf.d
      - type: bind
        read_only: true
        source: ./database/populate
        target: /docker-entrypoint-initdb.d<|MERGE_RESOLUTION|>--- conflicted
+++ resolved
@@ -11,7 +11,6 @@
       DATABASE_HOST: database
     links:
       - database
-<<<<<<< HEAD
     ports:
       - "80:4000"
     environment:
@@ -22,14 +21,12 @@
       - OIDC_SECRET=${OIDC_SECRET}
       - OIDC_ID=${OIDC_ID}
       - OIDC_REDIRECT=${OIDC_REDIRECT}
-=======
     restart: unless-stopped
     volumes:
       - type: bind
         read_only: true
         source: ./scripts
         target: /opt
->>>>>>> 9d3036f4
 
   database:
     image: mariadb:10.5.3
