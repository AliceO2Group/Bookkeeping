/*
 *  @license
 *  Copyright CERN and copyright holders of ALICE O2. This software is
 *  distributed under the terms of the GNU General Public License v3 (GPL
 *  Version 3), copied verbatim in the file "COPYING".
 *
 *  See http://alice-o2.web.cern.ch/license for full licensing information.
 *
 *  In applying this license CERN does not waive the privileges and immunities
 *  granted to it by virtue of its status as an Intergovernmental Organization
 *  or submit itself to any jurisdiction.
 */

/**
 * Create promise which is resolved when last initiated download is completed and rejected when canceled
 * @param {CDPSession} session puppetear CDP session
<<<<<<< HEAD
 * @param {number} [timeout = 10000] download timeout
 * @return {Promise} promise
 * !!! Downloading requires to set 'Browser.setDownloadBehavior' behaviour on the given CDP session
 */
async function waitForDownload(session, timeout = 10000) {
=======
 * @param {object} options options altering behaviour
 * @param {number} [options.timeout = 5000] timeout (ms) to reject if not downloaded
 * @return {Promise} promise
 * !!! Downloading requires to set 'Browser.setDownloadBehavior' behaviour on the given CDP session
 */
async function waitForDownload(session, { timeout = 5000 } = {}) {
>>>>>>> ed80ae87
    return new Promise((resolve, reject) => {
        session.on('Browser.downloadProgress', (event) => {
            if (event.state === 'completed') {
                resolve('download completed');
            } else if (event.state === 'canceled') {
                reject('download canceled');
            }
        });
<<<<<<< HEAD
        setTimeout(() => reject('Timeout for download'), timeout);
=======
        setTimeout(() => reject('Download timeout after ${timeout}'), timeout);
>>>>>>> ed80ae87
    });
}

exports.waitForDownload = waitForDownload;<|MERGE_RESOLUTION|>--- conflicted
+++ resolved
@@ -14,20 +14,12 @@
 /**
  * Create promise which is resolved when last initiated download is completed and rejected when canceled
  * @param {CDPSession} session puppetear CDP session
-<<<<<<< HEAD
- * @param {number} [timeout = 10000] download timeout
- * @return {Promise} promise
- * !!! Downloading requires to set 'Browser.setDownloadBehavior' behaviour on the given CDP session
- */
-async function waitForDownload(session, timeout = 10000) {
-=======
  * @param {object} options options altering behaviour
  * @param {number} [options.timeout = 5000] timeout (ms) to reject if not downloaded
  * @return {Promise} promise
  * !!! Downloading requires to set 'Browser.setDownloadBehavior' behaviour on the given CDP session
  */
 async function waitForDownload(session, { timeout = 5000 } = {}) {
->>>>>>> ed80ae87
     return new Promise((resolve, reject) => {
         session.on('Browser.downloadProgress', (event) => {
             if (event.state === 'completed') {
@@ -36,11 +28,7 @@
                 reject('download canceled');
             }
         });
-<<<<<<< HEAD
-        setTimeout(() => reject('Timeout for download'), timeout);
-=======
         setTimeout(() => reject('Download timeout after ${timeout}'), timeout);
->>>>>>> ed80ae87
     });
 }
 
