/**
 * @license
 * Copyright CERN and copyright holders of ALICE O2. This software is
 * distributed under the terms of the GNU General Public License v3 (GPL
 * Version 3), copied verbatim in the file "COPYING".
 *
 * See http://alice-o2.web.cern.ch/license for full licensing information.
 *
 * In applying this license CERN does not waive the privileges and immunities
 * granted to it by virtue of its status as an Intergovernmental Organization
 * or submit itself to any jurisdiction.
 */

const { expect } = require('chai');
const { getMockMonALISAClient } = require('./data/getMockMonALISAClient.js');
const { MonALISASynchronizer } = require('../../../../lib/server/monalisa-synchronization/MonALISASynchronizer.js');
const { repositories: { DataPassRepository, LhcPeriodRepository, SimulationPassRepository } } = require('../../../../lib/database');
const { dataSource } = require('../../../../lib/database/DataSource.js');

const { extractLhcPeriod } = require('../../../../lib/server/utilities/extractLhcPeriod');
const { resetDatabaseContent } = require('../../../utilities/resetDatabaseContent.js');

const YEAR_LOWER_LIMIT = 2023;

module.exports = () => {
    after(async () => resetDatabaseContent());

<<<<<<< HEAD
    it('Should synchronize Data Passes with respect to given year limit and in correct format', async () => {
=======
    it('Should get data with respect to given year limit and in correct format', async () => {
>>>>>>> a51954dc
        const monALISAClient = getMockMonALISAClient(YEAR_LOWER_LIMIT);
        const mockDataPasses = await monALISAClient.getDataPasses();
        const monALISASynchronizer = new MonALISASynchronizer(monALISAClient);
        const expectedDataPasses = mockDataPasses.filter(({ name }) => extractLhcPeriod(name).year >= YEAR_LOWER_LIMIT);

        // Run Synchronization
        await monALISASynchronizer.synchronizeDataPassesFromMonALISA();

        const dataPassesDB = await DataPassRepository.findAll(dataSource
            .createQueryBuilder()
            .include({ association: 'runs', attributes: ['runNumber'] }));

        // Correct amount of data
        expect(dataPassesDB).to.be.an('array');
        expect(dataPassesDB).to.be.lengthOf(8);

        // All expected data passes names present
        const expectedNames = expectedDataPasses.map(({ name }) => name);
        expect(dataPassesDB.map(({ name }) => name)).to.include.all.members(expectedNames);

        // All associated with appripriate LHC Periods
        const lhcPeriodNameToId = Object.fromEntries((await LhcPeriodRepository.findAll(dataSource
            .createQueryBuilder()
            .set('raw', true)
            .set('attributes', ['id', 'name']))
        )
            .map(({ id, name }) => [name, id]));

        expect(dataPassesDB.map(({ name, lhcPeriodId }) => lhcPeriodNameToId[name.split('_')[0]] === lhcPeriodId).every((I) => I)).to.be.true;

        // Properties of data passes are the same
        expect(dataPassesDB.map((dataPass) => {
            const { name, outputSize, description, reconstructedEventsCount, lastRunNumber } = dataPass;
            return { name, outputSize, description, reconstructedEventsCount, lastRunNumber };
        })).to.include.deep.all.members(expectedDataPasses);

        // Data Pass details are in DB
        const expectedDataPassesNamesSet = new Set(expectedNames);
        for (const dataPass of dataPassesDB) {
            if (expectedDataPassesNamesSet.has(dataPass.name)) {
                const { description, runs } = dataPass;
                const { runNumbers: expectedRunNumbers } = await monALISAClient.getDataPassDetails(description);
                expect(runs.map(({ runNumber }) => runNumber)).to.have.all.members(expectedRunNumbers);
            }
        }
    });

    it('Should synchronize Simulation Passes with respect to given year limit and in correct format', async () => {
        const monALISAClient = getMockMonALISAClient(YEAR_LOWER_LIMIT);
        const expectedSimulationPasses = await monALISAClient.getSimulationPasses();
        const nameToSimulationPass = Object.fromEntries(expectedSimulationPasses
            .map((simulationPass) => [simulationPass.properties.name, simulationPass]));
        const monALISASynchronizer = new MonALISASynchronizer(monALISAClient);

        // Run Synchronization
        await monALISASynchronizer.synchronizeSimulationPassesFromMonALISA();

        const simulationPassesDB = await SimulationPassRepository.findAll(dataSource
            .createQueryBuilder()
            .include({ association: 'runs', attributes: ['runNumber'] })
            .include({ association: 'dataPass', attributes: ['id', 'name'] }));

        // Correct amount of data
        expect(simulationPassesDB).to.be.an('array');
        expect(simulationPassesDB).to.be.lengthOf(2);

        // All expected Simulation Passes names present
        const expectedSimulationPassesNames = expectedSimulationPasses.map(({ properties: { name } }) => name);
        expect(simulationPassesDB.map(({ name }) => name)).to.include.all.members(expectedSimulationPassesNames);

        // Properties of Simulation Passes are the same
        expect(simulationPassesDB.map((simulationPass) => {
            const { name, jiraId, description, pwg, requestedEventsCount, generatedEventsCount, outputSize } = simulationPass;
            return { name, jiraId, description, pwg, requestedEventsCount, generatedEventsCount, outputSize };
        })).to.include.deep.all.members(expectedSimulationPasses.map(({ properties }) => properties));

        // All associated with appropriate Data Passes
        expect(simulationPassesDB.map(({ name }) =>
            ({ name,
                dataPasses:
                nameToSimulationPass[name].associations.lhcPeriods
                    .flatMap((lhcPeriod) => nameToSimulationPass[name].associations.dataPassesSuffixes
                        .map((suffix) => `${lhcPeriod}_${suffix}`)) })))

            .to.have.deep.all.members(simulationPassesDB.map(({ name, dataPass }) => ({ name, dataPasses: dataPass.map(({ name }) => name) })));

        // Runs of Simulation Pass are in DB
        for (const simulationPassDB of simulationPassesDB) {
            const { name, runs } = simulationPassDB;
            expect(runs.map(({ runNumber }) => runNumber)).to.have.all.members(nameToSimulationPass[name].associations.runNumbers);
        }
    });
};<|MERGE_RESOLUTION|>--- conflicted
+++ resolved
@@ -15,7 +15,6 @@
 const { getMockMonALISAClient } = require('./data/getMockMonALISAClient.js');
 const { MonALISASynchronizer } = require('../../../../lib/server/monalisa-synchronization/MonALISASynchronizer.js');
 const { repositories: { DataPassRepository, LhcPeriodRepository, SimulationPassRepository } } = require('../../../../lib/database');
-const { dataSource } = require('../../../../lib/database/DataSource.js');
 
 const { extractLhcPeriod } = require('../../../../lib/server/utilities/extractLhcPeriod');
 const { resetDatabaseContent } = require('../../../utilities/resetDatabaseContent.js');
@@ -25,11 +24,7 @@
 module.exports = () => {
     after(async () => resetDatabaseContent());
 
-<<<<<<< HEAD
     it('Should synchronize Data Passes with respect to given year limit and in correct format', async () => {
-=======
-    it('Should get data with respect to given year limit and in correct format', async () => {
->>>>>>> a51954dc
         const monALISAClient = getMockMonALISAClient(YEAR_LOWER_LIMIT);
         const mockDataPasses = await monALISAClient.getDataPasses();
         const monALISASynchronizer = new MonALISASynchronizer(monALISAClient);
@@ -38,9 +33,7 @@
         // Run Synchronization
         await monALISASynchronizer.synchronizeDataPassesFromMonALISA();
 
-        const dataPassesDB = await DataPassRepository.findAll(dataSource
-            .createQueryBuilder()
-            .include({ association: 'runs', attributes: ['runNumber'] }));
+        const dataPassesDB = await DataPassRepository.findAll({ include: { association: 'runs', attributes: ['runNumber'] } });
 
         // Correct amount of data
         expect(dataPassesDB).to.be.an('array');
@@ -51,12 +44,10 @@
         expect(dataPassesDB.map(({ name }) => name)).to.include.all.members(expectedNames);
 
         // All associated with appripriate LHC Periods
-        const lhcPeriodNameToId = Object.fromEntries((await LhcPeriodRepository.findAll(dataSource
-            .createQueryBuilder()
-            .set('raw', true)
-            .set('attributes', ['id', 'name']))
-        )
-            .map(({ id, name }) => [name, id]));
+        const lhcPeriodNameToId = Object.fromEntries(await LhcPeriodRepository.findAll({
+            raw: true,
+            attributes: ['id', 'name'],
+        }).map(({ id, name }) => [name, id]));
 
         expect(dataPassesDB.map(({ name, lhcPeriodId }) => lhcPeriodNameToId[name.split('_')[0]] === lhcPeriodId).every((I) => I)).to.be.true;
 
@@ -87,10 +78,12 @@
         // Run Synchronization
         await monALISASynchronizer.synchronizeSimulationPassesFromMonALISA();
 
-        const simulationPassesDB = await SimulationPassRepository.findAll(dataSource
-            .createQueryBuilder()
-            .include({ association: 'runs', attributes: ['runNumber'] })
-            .include({ association: 'dataPass', attributes: ['id', 'name'] }));
+        const simulationPassesDB = await SimulationPassRepository.findAll({
+            include: [
+                { association: 'runs', attributes: ['runNumber'] },
+                { association: 'dataPass', attributes: ['id', 'name'] },
+            ],
+        });
 
         // Correct amount of data
         expect(simulationPassesDB).to.be.an('array');
