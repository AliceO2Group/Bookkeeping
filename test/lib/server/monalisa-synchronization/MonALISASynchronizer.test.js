/**
 * @license
 * Copyright CERN and copyright holders of ALICE O2. This software is
 * distributed under the terms of the GNU General Public License v3 (GPL
 * Version 3), copied verbatim in the file "COPYING".
 *
 * See http://alice-o2.web.cern.ch/license for full licensing information.
 *
 * In applying this license CERN does not waive the privileges and immunities
 * granted to it by virtue of its status as an Intergovernmental Organization
 * or submit itself to any jurisdiction.
 */

const { expect } = require('chai');
const { getMockMonALISAClient } = require('./data/getMockMonALISAClient.js');
const { MonALISASynchronizer } = require('../../../../lib/server/monalisa-synchronization/MonALISASynchronizer.js');
const { repositories: { DataPassRepository, LhcPeriodRepository, SimulationPassRepository } } = require('../../../../lib/database');

const { extractLhcPeriod } = require('../../../../lib/server/utilities/extractLhcPeriod');
const { resetDatabaseContent } = require('../../../utilities/resetDatabaseContent.js');

const YEAR_LOWER_LIMIT = 2023;

module.exports = () => {
    after(async () => resetDatabaseContent());

    it('Should synchronize Data Passes with respect to given year limit and in correct format', async () => {
        const monALISAClient = getMockMonALISAClient(YEAR_LOWER_LIMIT);
        const mockDataPasses = await monALISAClient.getDataPasses();
        const monALISASynchronizer = new MonALISASynchronizer(monALISAClient);
        const expectedDataPasses = mockDataPasses.filter(({ name }) => extractLhcPeriod(name).year >= YEAR_LOWER_LIMIT);

        // Run Synchronization
        await monALISASynchronizer.synchronizeDataPassesFromMonALISA();

        const dataPassesDB = await DataPassRepository.findAll({ include: { association: 'runs', attributes: ['runNumber'] } });

        // Correct amount of data
        expect(dataPassesDB).to.be.an('array');
        expect(dataPassesDB).to.be.lengthOf(8);

        // All expected data passes names present
        const expectedNames = expectedDataPasses.map(({ name }) => name);
        expect(dataPassesDB.map(({ name }) => name)).to.include.all.members(expectedNames);

        // All associated with appripriate LHC Periods
        const lhcPeriodNameToId = Object.fromEntries((await LhcPeriodRepository.findAll({
            raw: true,
            attributes: ['id', 'name'],
        })).map(({ id, name }) => [name, id]));

        expect(dataPassesDB.map(({ name, lhcPeriodId }) => lhcPeriodNameToId[name.split('_')[0]] === lhcPeriodId).every((I) => I)).to.be.true;

        // Properties of data passes are the same
        expect(dataPassesDB.map((dataPass) => {
            const { name, outputSize, description, reconstructedEventsCount, lastRunNumber } = dataPass;
            return { name, outputSize, description, reconstructedEventsCount, lastRunNumber };
        })).to.include.deep.all.members(expectedDataPasses);

        // Data Pass details are in DB
        const expectedDataPassesNamesSet = new Set(expectedNames);
        for (const dataPass of dataPassesDB) {
            if (expectedDataPassesNamesSet.has(dataPass.name)) {
                const { description, runs } = dataPass;
                const { runNumbers: expectedRunNumbers } = await monALISAClient.getDataPassDetails(description);
                expect(runs.map(({ runNumber }) => runNumber)).to.have.all.members(expectedRunNumbers);
            }
        }
    });

    it('Should synchronize Simulation Passes with respect to given year limit and in correct format', async () => {
        const monALISAClient = getMockMonALISAClient(YEAR_LOWER_LIMIT);
        const expectedSimulationPasses = await monALISAClient.getSimulationPasses();
        const nameToSimulationPass = Object.fromEntries(expectedSimulationPasses
            .map((simulationPass) => [simulationPass.properties.name, simulationPass]));
        const monALISASynchronizer = new MonALISASynchronizer(monALISAClient);

        // Run Synchronization
        await monALISASynchronizer.synchronizeSimulationPassesFromMonALISA();

        const simulationPassesDB = await SimulationPassRepository.findAll({
            include: [
                { association: 'runs', attributes: ['runNumber'] },
                { association: 'dataPasses', attributes: ['id', 'name'] },
            ],
        });

        // Correct amount of data
        expect(simulationPassesDB).to.be.an('array');
        expect(simulationPassesDB).to.be.lengthOf(4);

        // All expected Simulation Passes names present
        const expectedSimulationPassesNames = expectedSimulationPasses.map(({ properties: { name } }) => name);
        expect(simulationPassesDB.map(({ name }) => name)).to.include.all.members(expectedSimulationPassesNames);

        // Properties of Simulation Passes are the same
        expect(simulationPassesDB.map((simulationPass) => {
            const { name, jiraId, description, pwg, requestedEventsCount, generatedEventsCount, outputSize } = simulationPass;
            return { name, jiraId, description, pwg, requestedEventsCount, generatedEventsCount, outputSize };
        })).to.include.deep.all.members(expectedSimulationPasses.map(({ properties }) => properties));

        const expectedNamesSet = new Set(expectedSimulationPassesNames);

        // All associated with appropriate Data Passes
        expect(simulationPassesDB.map(({ name, dataPass }) => ({ name, dataPasses: dataPass.map(({ name }) => name) })))
            .to.include.deep.all.members(simulationPassesDB.filter(({ name }) => expectedNamesSet.has(name)).map(({ name }) =>
                ({ name,
                    dataPasses:
                nameToSimulationPass[name]?.associations.lhcPeriods
                    .flatMap((lhcPeriod) => nameToSimulationPass[name].associations.dataPassesSuffixes
<<<<<<< HEAD
                        .map((suffix) => `${lhcPeriod}_${suffix}`)) })));
=======
                        .map((suffix) => `${lhcPeriod}_${suffix}`)) })))

            .to.have.deep.all.members(simulationPassesDB
                .map(({ name, dataPasses }) => ({ name, dataPasses: dataPasses.map(({ name }) => name) })));
>>>>>>> d2530649

        // Runs of Simulation Pass are in DB
        for (const simulationPassDB of simulationPassesDB) {
            const { name, runs } = simulationPassDB;
            if (expectedNamesSet.has(name)) {
                expect(runs.map(({ runNumber }) => runNumber)).to.have.all.members(nameToSimulationPass[name].associations.runNumbers);
            }
        }
    });
};<|MERGE_RESOLUTION|>--- conflicted
+++ resolved
@@ -102,20 +102,13 @@
         const expectedNamesSet = new Set(expectedSimulationPassesNames);
 
         // All associated with appropriate Data Passes
-        expect(simulationPassesDB.map(({ name, dataPass }) => ({ name, dataPasses: dataPass.map(({ name }) => name) })))
+        expect(simulationPassesDB.map(({ name, dataPasses }) => ({ name, dataPasses: dataPasses.map(({ name }) => name) })))
             .to.include.deep.all.members(simulationPassesDB.filter(({ name }) => expectedNamesSet.has(name)).map(({ name }) =>
                 ({ name,
                     dataPasses:
                 nameToSimulationPass[name]?.associations.lhcPeriods
                     .flatMap((lhcPeriod) => nameToSimulationPass[name].associations.dataPassesSuffixes
-<<<<<<< HEAD
                         .map((suffix) => `${lhcPeriod}_${suffix}`)) })));
-=======
-                        .map((suffix) => `${lhcPeriod}_${suffix}`)) })))
-
-            .to.have.deep.all.members(simulationPassesDB
-                .map(({ name, dataPasses }) => ({ name, dataPasses: dataPasses.map(({ name }) => name) })));
->>>>>>> d2530649
 
         // Runs of Simulation Pass are in DB
         for (const simulationPassDB of simulationPassesDB) {
