--- conflicted
+++ resolved
@@ -25,11 +25,8 @@
 const { resetDatabaseContent } = require('../../../utilities/resetDatabaseContent.js');
 const { Op } = require('sequelize');
 const { RunDefinition } = require('../../../../lib/domain/enums/RunDefinition.js');
-<<<<<<< HEAD
 const { dataPassService } = require('../../../../lib/server/services/dataPasses/DataPassService.js');
-=======
 const { SkimmingStage } = require('../../../../lib/domain/enums/SkimmingStage.js');
->>>>>>> 5903a9a2
 
 const YEAR_LOWER_LIMIT = 2023;
 
@@ -100,7 +97,6 @@
             }
         }
 
-<<<<<<< HEAD
         // Default GAQ detectors should be set (PbPb runs)
         const dataPassWithNewRuns = await DataPassRepository.findOne({ where: { name: 'LHC23f_epass4' } });
         const defaultPbPbRunGaqDetectorsNames = ['TPC', 'ITS', 'FT0', 'ZDC'];
@@ -114,7 +110,7 @@
             expect((await dataPassService.getGaqDetectors(dataPassWithNewRuns.id, runNumber)).map(({ name }) => name))
                 .to.have.all.members(runDetectors.detectors.map(({ name }) => name));
         }
-=======
+
         // Check skimming
         const lhc23fDataPass = await DataPassRepository.findAll({ where: { lhcPeriodId: 3, skimmingStage: { [Op.not]: null } } });
         expect(lhc23fDataPass.map(({ name, skimmingStage }) => ({ name, skimmingStage }))).to.have.all.deep.members([
@@ -122,7 +118,6 @@
             { name: 'LHC23f_apass3_skimmed', skimmingStage: SkimmingStage.SKIMMED },
             { name: 'LHC23f_apass4_skimmed', skimmingStage: SkimmingStage.POST_SKIMMED },
         ]);
->>>>>>> 5903a9a2
 
         // Check whether examining data passes with last runs works correctly;
         lastSeens = await monAlisaSynchronizer._getAllDataPassVersionsLastSeenAndId();
