/**
 * @license
 * Copyright CERN and copyright holders of ALICE O2. This software is
 * distributed under the terms of the GNU General Public License v3 (GPL
 * Version 3), copied verbatim in the file "COPYING".
 *
 * See http://alice-o2.web.cern.ch/license for full licensing information.
 *
 * In applying this license CERN does not waive the privileges and immunities
 * granted to it by virtue of its status as an Intergovernmental Organization
 * or submit itself to any jurisdiction.
 */

const { expect } = require('chai');
const assert = require('assert');
const { createDetector } = require('../../../../../lib/server/services/detector/createDetector.js');
const { getDetector } = require('../../../../../lib/server/services/detector/getDetector.js');
const { ConflictError } = require('../../../../../lib/server/errors/ConflictError.js');
const { DetectorType } = require('../../../../../lib/domain/enums/DetectorTypes.js');

module.exports = () => {
    it('should successfully create a detector and return the corresponding ID', async () => {
<<<<<<< HEAD
        const { DetectorType } = await import('../../../../../lib/public/domain/enums/DetectorTypes.mjs');
        const detectorId = await createDetector({ name: 'A-NEW-DETECTOR', type: DetectorType.Physical });
=======
        const detectorId = await createDetector({ name: 'A-NEW-DETECTOR', type: DetectorType.PHYSICAL });
>>>>>>> bc817512
        expect((await getDetector({ detectorId })).name).to.equal('A-NEW-DETECTOR');
    });

    it('should throw when trying to create a detector with an already existing name', async () => {
        await assert.rejects(
            () => createDetector({ name: 'A-NEW-DETECTOR' }),
            new ConflictError('A detector already exists with name A-NEW-DETECTOR'),
        );
    });
};<|MERGE_RESOLUTION|>--- conflicted
+++ resolved
@@ -20,12 +20,7 @@
 
 module.exports = () => {
     it('should successfully create a detector and return the corresponding ID', async () => {
-<<<<<<< HEAD
-        const { DetectorType } = await import('../../../../../lib/public/domain/enums/DetectorTypes.mjs');
-        const detectorId = await createDetector({ name: 'A-NEW-DETECTOR', type: DetectorType.Physical });
-=======
         const detectorId = await createDetector({ name: 'A-NEW-DETECTOR', type: DetectorType.PHYSICAL });
->>>>>>> bc817512
         expect((await getDetector({ detectorId })).name).to.equal('A-NEW-DETECTOR');
     });
 
