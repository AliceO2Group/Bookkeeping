/**
 * @license
 * Copyright CERN and copyright holders of ALICE O2. This software is
 * distributed under the terms of the GNU General Public License v3 (GPL
 * Version 3), copied verbatim in the file "COPYING".
 *
 * See http://alice-o2.web.cern.ch/license for full licensing information.
 *
 * In applying this license CERN does not waive the privileges and immunities
 * granted to it by virtue of its status as an Intergovernmental Organization
 * or submit itself to any jurisdiction.
 */
const { repositories: { QcFlagRepository, RunRepository, QcFlagEffectivePeriodRepository } } = require('../../../../../lib/database');
const { resetDatabaseContent } = require('../../../../utilities/resetDatabaseContent.js');
const { expect } = require('chai');
const assert = require('assert');
const { BadParameterError } = require('../../../../../lib/server/errors/BadParameterError.js');
const { qcFlagService } = require('../../../../../lib/server/services/qualityControlFlag/QcFlagService.js');
const { ConflictError } = require('../../../../../lib/server/errors/ConflictError');
const { Op } = require('sequelize');
const { qcFlagAdapter } = require('../../../../../lib/database/adapters');

/**
 * Get effective part and periods of Qc flag
 * @param {number} flagId QC flag id
 * @return {Promise<{ from: number, to: number }[]>} effective periods
 */
const getEffectivePeriodsOfQcFlag = async (flagId) => (await QcFlagEffectivePeriodRepository.findAll({ where: { flagId } }))
    .map(({ from, to }) => ({ from: from.getTime(), to: to.getTime() }));

const qcFlagWithId1 = {
    id: 1,
    from: new Date('2019-08-08 22:43:20').getTime(),
    to: new Date('2019-08-09 04:16:40').getTime(),
    comment: 'Some qc comment 1',
    origin: null,

    // Associations
    createdById: 1,
    flagTypeId: 11, // LimitedAcceptance
    runNumber: 106,
    dplDetectorId: 1, // CPV
    createdAt: new Date('2024-02-13 11:57:16').getTime(),
    updatedAt: new Date('2024-02-13 11:57:16').getTime(),

    createdBy: {
        id: 1,
        name: 'John Doe',
        externalId: 1,
    },
    flagType: {
        id: 11,
        method: 'LimitedAcceptance',
        name: 'Limited acceptance',
        bad: true,
        color: '#FFFF00',
        archived: false,
    },

    verifications: [],
};

module.exports = () => {
    before(resetDatabaseContent);
    after(resetDatabaseContent);

    describe('Fetching quality control flags', () => {
        it('should successfully fetch quality control flag by id', async () => {
            const qcFlag = await qcFlagService.getOneOrFail(1);
            expect(qcFlag).to.be.eql(qcFlagWithId1);
        });

        it('should throw error when flag with given id cannot be found', async () => {
            await assert.rejects(
                () => qcFlagService.getOneOrFail(99999),
                new BadParameterError('Quality Control Flag with this id (99999) could not be found'),
            );
        });

        it('should successfully fetch all flags for a given data pass', async () => {
            {
                const { rows: flags, count } = await qcFlagService.getAllPerDataPassAndRunAndDetector({
                    dataPassId: 1,
                    runNumber: 106,
                    dplDetectorId: 1,
                });
                expect(count).to.be.equal(3);
                expect(flags).to.be.an('array');
                expect(flags).to.be.lengthOf(3);
                expect(flags.map(({ qcFlagId }) => qcFlagId)).to.have.all.members([1, 2, 3]);
            }

            {
                const { rows: flags, count } = await qcFlagService.getAllPerDataPassAndRunAndDetector({
                    dataPassId: [2],
                    runNumber: [1],
                    dplDetectorId: [1],
                });
                expect(count).to.be.equal(1);
                expect(flags).to.be.an('array');
                expect(flags).to.be.lengthOf(1);
                const [fetchedFlag] = flags;
                expect(fetchedFlag.qcFlagId).to.equal(4);
            }
        });

        it('should successfully fetch all flags for a given simulation pass', async () => {
            const { rows: flags, count } = await qcFlagService.getAllPerSimulationPassAndRunAndDetector({
                simulationPassId: 1,
                runNumber: 106,
                dplDetectorId: 1,
            });
            expect(count).to.be.equal(2);
            expect(flags).to.be.an('array');
            expect(flags).to.be.lengthOf(2);
            expect(flags[0].qcFlagId).to.equal(6);
        });
    });

    describe('Get QC flags summary', () => {
        it('should succsessfully get non-empty QC flag summary for data pass', async () => {
            expect(await qcFlagService.getQcFlagsSummary({ dataPassId: 1 })).to.be.eql({
                106: {
                    1: {
                        missingVerificationsCount: 3,
                        badEffectiveRunCoverage: 0.8376,
                    },
                },
            });
        });

        it('should succsessfully get non-empty QC flag summary for data pass when all flags are verified', async () => {
            expect(await qcFlagService.getQcFlagsSummary({ dataPassId: 2 })).to.be.eql({
                1: {
                    1: {
                        missingVerificationsCount: 0,
                        badEffectiveRunCoverage: 0.0196,
                    },
                },
            });
        });

        it('should succsessfully get empty QC flag summary for data pass', async () => {
            expect(await qcFlagService.getQcFlagsSummary({ dataPassId: 3 })).to.be.eql({});
        });

        it('should succsessfully get non-empty QC flag summary for simulation pass', async () => {
            expect(await qcFlagService.getQcFlagsSummary({ simulationPassId: 1 })).to.be.eql({
                106: {
                    1: {
                        missingVerificationsCount: 1,
                        badEffectiveRunCoverage: 0.9310,
                    },
                },
            });
        });

        it('should succsessfully get empty QC flag summary for simulation pass', async () => {
            expect(await qcFlagService.getQcFlagsSummary({ simulationPassId: 2 })).to.be.eql({});
        });
    });

    describe('Creating Quality Control Flag for data pass', () => {
        it('should fail to create quality control flag due to incorrect external user id', async () => {
            const qcFlag = {
                from: new Date('2019-08-09 01:29:50').getTime(),
                to: new Date('2019-08-09 05:40:00').getTime(),
                comment: 'VERY INTERESTING REMARK',
                flagTypeId: 2,
            };

            const scope = {
                runNumber: 106,
                dataPassIdentifier: { id: 1 },
                dplDetectorIdentifier: { dplDetectorId: 1 },
            };

            // Failing property
            const relations = { user: { roles: ['admin'], externalUserId: 9999999 } };

            await assert.rejects(
                () => qcFlagService.create([qcFlag], scope, relations),
                new BadParameterError('User with this external id (9999999) could not be found'),
            );
        });

        it('should fail to create quality control flag due to insufficient permission', async () => {
            const qcFlag = {
                from: null,
                to: null,
                flagTypeId: 2,
            };

            const scope = {
                runNumber: 106,
                dataPassIdentifier: { id: 1 },
                dplDetectorIdentifier: { dplDetectorId: 1 }, // CPV
            };

            // Failing property
            const relations = { user: { roles: ['det-glo'], externalUserId: 1 } };

            await assert.rejects(
                () => qcFlagService.create([qcFlag], scope, relations),
                new BadParameterError('You have no permission to manage flags for CPV detector'),
            );
        });

        it('should fail to create quality control flag because qc flag `from` timestamp is smaller than run.startTime', async () => {
            const period = {
                from: new Date('2019-08-08 11:36:40').getTime(),
                to: new Date('2019-08-09 05:40:00').getTime(),
            };
            const runStart = new Date('2019-08-08 13:00:00').getTime();
            const runEnd = new Date('2019-08-09 14:00:00').getTime();

            const qcFlag = {
                ...period,
                comment: 'VERY INTERESTING REMARK',
                flagTypeId: 2,
            };

            const scope = {
                runNumber: 106,
                dataPassIdentifier: { id: 1 },
                dplDetectorIdentifier: { dplDetectorId: 1 },
            };

            const relations = { user: { roles: ['admin'], externalUserId: 456 } };

            await assert.rejects(
                () => qcFlagService.create([qcFlag], scope, relations),
                // eslint-disable-next-line max-len
                new BadParameterError(`Given QC flag period (${period.from}, ${period.to}) is out of run (${runStart}, ${runEnd}) period`),
            );
        });

        it('should fail to create quality control flag because qc flag `from` timestamp is greater than `to` timestamp', async () => {
            const qcFlag = {
                from: new Date('2019-08-09 04:16:40').getTime(), // Failing property
                to: new Date('2019-08-08 21:20:00').getTime(), // Failing property
                comment: 'VERY INTERESTING REMARK',
                flagTypeId: 2,
            };

            const scope = {
                runNumber: 106,
                dataPassIdentifier: { id: 1 },
                dplDetectorIdentifier: { dplDetectorId: 1 },
            };

            const relations = { user: { roles: ['admin'], externalUserId: 456 } };

            await assert.rejects(
                () => qcFlagService.create([qcFlag], scope, relations),
                new BadParameterError('Parameter "to" timestamp must be greater than "from" timestamp'),
            );
        });

        it('should fail to create QC flag because there is no association between data pass, run and dpl detector', async () => {
            const qcFlag = {
                from: new Date('2019-08-09 01:29:50').getTime(),
                to: new Date('2019-08-09 05:40:00').getTime(),
                comment: 'VERY INTERESTING REMARK',
                flagTypeId: 2,
            };

            const scope = {
                runNumber: 106,
                dataPassIdentifier: { id: 9999 }, // Failing property
                dplDetectorIdentifier: { dplDetectorId: 1 },
            };

            const relations = { user: { roles: ['admin'], externalUserId: 456 } };

            await assert.rejects(
                () => qcFlagService.create([qcFlag], scope, relations),
                // eslint-disable-next-line max-len
                new BadParameterError('Data pass with this id (9999) could not be found'),
            );
        });

        it('should successfully create quality control flag with externalUserId', async () => {
            const qcFlags = [
                {
                    from: new Date('2019-08-09 01:29:50').getTime(),
                    to: new Date('2019-08-09 03:20:00').getTime(),
                    comment: 'Very interesting remark',
                    flagTypeId: 3,
                },
                {
                    from: new Date('2019-08-09 03:20:00').getTime(),
                    to: new Date('2019-08-09 05:40:00').getTime(),
                    comment: 'Another interesting remark',
                    flagTypeId: 2,
                },
            ];

            const scope = {
                runNumber: 106,
                dataPassIdentifier: { id: 1 },
                dplDetectorIdentifier: { dplDetectorId: 1 },
            };

            const relations = { user: { roles: ['admin'], externalUserId: 456 } };

            const createdQcFlags = await qcFlagService.create(qcFlags, scope, relations);

            for (const qcFlagIndex in qcFlags) {
                const {
                    id,
                    from,
                    to,
                    comment,
                    flagTypeId,
                    runNumber,
                    dplDetectorId,
                    createdBy: { externalId: externalUserId },
                } = createdQcFlags[qcFlagIndex];
                const qcFlag = qcFlags[qcFlagIndex];

                expect({
                    from,
                    to,
                    comment,
                    flagTypeId,
                    runNumber,
                    dplDetectorId,
                    externalUserId,
                    effectivePeriods: await getEffectivePeriodsOfQcFlag(id),
                }).to.be.eql({
                    from: qcFlag.from,
                    to: qcFlag.to,
                    comment: qcFlag.comment,
                    flagTypeId: qcFlag.flagTypeId,
                    runNumber: scope.runNumber,
                    dplDetectorId: scope.dplDetectorIdentifier.dplDetectorId,
                    externalUserId: relations.user.externalUserId,
                    effectivePeriods: [
                        {
                            from: qcFlag.from,
                            to: qcFlag.to,
                        },
                    ],
                });

                const fetchedFlagWithDataPass = await QcFlagRepository.findOne({
                    include: [{ association: 'dataPasses' }],
                    where: { id },
                });
                expect(fetchedFlagWithDataPass.dataPasses.map(({ id }) => id)).to.have.all.members([scope.dataPassIdentifier.id]);
            }

            // Check effective periods of older flags
            {
                const olderFlags = (await QcFlagRepository.findAll({
                    where: {
                        runNumber: scope.runNumber,
                        dplDetectorId: scope.dplDetectorIdentifier.dplDetectorId,
                        id: { [Op.notIn]: createdQcFlags.map(({ id }) => id) },
                    },
                    include: [
                        {
                            association: 'dataPasses',
                            where: {
                                id: scope.dataPassIdentifier.id,
                            },
                        },
                    ],
                    order: [['createdAt', 'ASC']],
                })).map(({ id }) => id);

                const effectivePeriods = await Promise.all(olderFlags.map(async (id) => ({
                    id,
                    effectivePeriods: await getEffectivePeriodsOfQcFlag(id),
                })));
                expect(effectivePeriods).to.eql([
                    {
                        id: 1,
                        effectivePeriods: [
                            {
                                from: new Date('2019-08-08 22:43:20').getTime(),
                                to: new Date('2019-08-09 01:29:50').getTime(),
                            },
                        ],
                    },
                    {
                        id: 2,
                        effectivePeriods: [
                            {
                                from: new Date('2019-08-09 05:40:00').getTime(),
                                to: new Date('2019-08-09 07:03:20').getTime(),
                            },
                        ],
                    },
                    {
                        id: 3,
                        effectivePeriods: [
                            {
                                from: new Date('2019-08-09 08:26:40').getTime(),
                                to: new Date('2019-08-09 09:50:00').getTime(),
                            },
                        ],
                    },
                ]);
            }

            // Create new one and Check effective periods of older flags
            {
                const qcFlag = {
                    from: new Date('2019-08-08 22:20:00').getTime(),
                    to: new Date('2019-08-09 04:00:00').getTime(),
                    comment: 'VERY INTERESTING REMARK',
                    flagTypeId: 2,
                };

                const scope = {
                    runNumber: 106,
                    dataPassIdentifier: { id: 1 },
                    dplDetectorIdentifier: { dplDetectorId: 1 },
                };

                const relations = { user: { roles: ['admin'], externalUserId: 456 } };

                const [{ id, runNumber, dplDetectorId }] = await qcFlagService.create([qcFlag], scope, relations);

                const olderFlags = (await QcFlagRepository.findAll({
                    where: {
                        runNumber,
                        dplDetectorId,
                        id: { [Op.not]: id },
                    },
                    include: [
                        {
                            association: 'dataPasses',
                            where: { id: scope.dataPassIdentifier.id },
                        },
                    ],
                    order: [['createdAt', 'ASC']],
                })).map(qcFlagAdapter.toEntity);

                {
                    const [{ id }] = olderFlags;
                    expect({ id, effectivePeriods: await getEffectivePeriodsOfQcFlag(id) }).to.be.eql({
                        id: 1,
                        effectivePeriods: [],
                    });
                }
                {
                    const [, { id, from, to }] = olderFlags;
                    expect({ id, effectivePeriods: await getEffectivePeriodsOfQcFlag(id) }).to.be.eql({
                        id: 2,
                        effectivePeriods: [
                            {
                                from,
                                to,
                            },
                        ],
                    });
                }

                {
                    const [, , { id, from, to }] = olderFlags;
                    expect({ id, effectivePeriods: await getEffectivePeriodsOfQcFlag(id) }).to.be.eql({
                        id: 3,
                        effectivePeriods: [
                            {
                                from,
                                to,
                            },
                        ],
                    });
                }

                {
                    const [, , , { id, to }] = olderFlags;
                    expect({ id, effectivePeriods: await getEffectivePeriodsOfQcFlag(id) }).to.be.eql({
                        id: 7,
                        effectivePeriods: [
                            {
                                from: new Date('2019-08-09 01:29:50').getTime(),
                                to,
                            },
                        ],
                    });
                }
            }
        });

        it('should succesfuly create quality control flag without timestamps', async () => {
            const qcFlag = {
                comment: 'VERY INTERESTING REMARK',
                flagTypeId: 2,
            };

            const scope = {
                runNumber: 106,
                dataPassIdentifier: { id: 1 },
                dplDetectorIdentifier: { dplDetectorId: 1 },
            };
            const relations = { user: { roles: ['det-cpv'], externalUserId: 456 } };

            const [{ id, from, to, comment, flagTypeId, runNumber, dplDetectorId, createdBy: { externalId: externalUserId }, createdAt }] =
                await qcFlagService.create([qcFlag], scope, relations);

            const { startTime, endTime } = await RunRepository.findOne({ where: { runNumber } });

            expect({ from, to, comment, flagTypeId, runNumber, dplDetectorId, externalUserId }).to.be.eql({
                from: startTime,
                to: endTime,
                comment: qcFlag.comment,
                flagTypeId: qcFlag.flagTypeId,
                runNumber: scope.runNumber,
                dplDetectorId: scope.dplDetectorIdentifier.dplDetectorId,
                externalUserId: relations.user.externalUserId,
            });

            const fetchedFlagWithDataPass = await QcFlagRepository.findOne({
                include: [{ association: 'dataPasses' }],
                where: { id },
            });
            expect(fetchedFlagWithDataPass.dataPasses.map(({ id }) => id)).to.have.all.members([scope.dataPassIdentifier.id]);

            {
                const olderFlags = (await QcFlagRepository.findAll({
                    where: {
                        runNumber,
                        dplDetectorId,
                        createdAt: { [Op.lt]: createdAt },
                    },
                    include: [
                        {
                            association: 'dataPasses',
                            where: {
                                id: scope.dataPassIdentifier.id,
                            },
                        },
                    ],
                    order: [['createdAt', 'ASC']],
                })).map(qcFlagAdapter.toEntity);

                for (const olderFlag of olderFlags) {
                    const { id } = olderFlag;
                    expect({ id, effectivePeriods: await getEffectivePeriodsOfQcFlag(id) }).to.be.eql({ id, effectivePeriods: [] });
                }
            }
        });
    });

    describe('Creating Quality Control Flag for simulation pass', () => {
        it('should fail to create quality control flag due to incorrect external user id', async () => {
            const qcFlag = {
                from: new Date('2019-08-09 01:29:50').getTime(),
                to: new Date('2019-08-09 05:40:00').getTime(),
                comment: 'VERY INTERESTING REMARK',
                flagTypeId: 2,
            };

            const scope = {
                runNumber: 106,
                simulationPassIdentifier: { id: 1 },
                dplDetectorIdentifier: { dplDetectorId: 1 },
            };

            const relations = { user: { roles: ['admin'], externalUserId: 9999999 } };

            await assert.rejects(
                () => qcFlagService.create([qcFlag], scope, relations),
                new BadParameterError('User with this external id (9999999) could not be found'),
            );
        });

        it('should fail to create quality control flag due to insufficient permission', async () => {
            const qcFlag = {
                from: null,
                to: null,
                flagTypeId: 2,
            };

            const scope = {
                runNumber: 106,
                simulationPassIdentifier: { id: 1 },
                dplDetectorIdentifier: { dplDetectorId: 1 }, // CPV
            };

            const relations = { user: { roles: ['det-its'], externalUserId: 1 } };
            await assert.rejects(
                () => qcFlagService.create([qcFlag], scope, relations),
                new BadParameterError('You have no permission to manage flags for CPV detector'),
            );
        });

        it('should fail to create quality control flag because qc flag `from` timestamp is smaller than run.startTime', async () => {
            const period = {
                from: new Date('2019-08-08 11:36:40').getTime(),
                to: new Date('2019-08-09 05:40:00').getTime(),
            };

            const runStart = new Date('2019-08-08 13:00:00').getTime();
            const runEnd = new Date('2019-08-09 14:00:00').getTime();

            const qcFlag = {
                ...period,
                comment: 'VERY INTERESTING REMARK',
                flagTypeId: 2,
            };

            const scope = {
                runNumber: 106,
                simulationPassIdentifier: { id: 1 },
                dplDetectorIdentifier: { dplDetectorId: 1 },
            };

            const relations = { user: { roles: ['admin'], externalUserId: 456 } };

            await assert.rejects(
                () => qcFlagService.create([qcFlag], scope, relations),
                // eslint-disable-next-line max-len
                new BadParameterError(`Given QC flag period (${period.from}, ${period.to}) is out of run (${runStart}, ${runEnd}) period`),
            );
        });

        it('should fail to create quality control flag because qc flag `from` timestamp is greater than `to` timestamp', async () => {
            const qcFlag = {
                from: new Date('2019-08-09 04:16:40').getTime(), // Failing property
                to: new Date('2019-08-08 21:20:00').getTime(), // Failing property
                comment: 'VERY INTERESTING REMARK',
                flagTypeId: 2,
            };

            const scope = {
                runNumber: 106,
                simulationPassIdentifier: { id: 1 },
                dplDetectorIdentifier: { dplDetectorId: 1 },
            };

            const relations = { user: { roles: ['admin'], externalUserId: 456 } };

            await assert.rejects(
                () => qcFlagService.create([qcFlag], scope, relations),
                new BadParameterError('Parameter "to" timestamp must be greater than "from" timestamp'),
            );
        });

        it('should fail to create QC flag because there is no association between simulation pass, run and dpl detector', async () => {
            const qcFlag = {
                from: new Date('2019-08-09 01:29:50').getTime(),
                to: new Date('2019-08-09 05:40:00').getTime(),
                comment: 'VERY INTERESTING REMARK',
                flagTypeId: 2,
            };

            const scope = {
                runNumber: 106,
                simulationPassIdentifier: { id: 9999 }, // Failing property
                dplDetectorIdentifier: { dplDetectorId: 1 },
            };

            const relations = { user: { roles: ['admin'], externalUserId: 456 } };

            await assert.rejects(
                () => qcFlagService.create([qcFlag], scope, relations),
                // eslint-disable-next-line max-len
                new BadParameterError('Simulation pass with this id (9999) could not be found'),
            );
        });

        it('should succesfuly create quality control flag with externalUserId', async () => {
            const qcFlag = {
                from: new Date('2019-08-09 01:29:50').getTime(),
                to: new Date('2019-08-09 05:40:00').getTime(),
                comment: 'VERY INTERESTING REMARK',
                flagTypeId: 2,
            };

            const scope = {
                runNumber: 106,
                simulationPassIdentifier: { id: 1 },
                dplDetectorIdentifier: { dplDetectorId: 1 },
            };
            const relations = { user: { roles: ['det-cpv'], externalUserId: 456 } };

            const [{ id, from, to, comment, flagTypeId, runNumber, dplDetectorId, createdBy: { externalId: externalUserId } }] =
                await qcFlagService.create([qcFlag], scope, relations);

            expect({
                from,
                to,
                comment,
                flagTypeId,
                runNumber,
                dplDetectorId,
                externalUserId,
                effectivePeriods: await getEffectivePeriodsOfQcFlag(id),
            }).to.be.eql({
                from: qcFlag.from,
                to: qcFlag.to,
                comment: qcFlag.comment,
                flagTypeId: qcFlag.flagTypeId,
                runNumber: scope.runNumber,
                dplDetectorId: scope.dplDetectorIdentifier.dplDetectorId,
                externalUserId: relations.user.externalUserId,
                effectivePeriods: [{ from, to }],
            });

            const fetchedFlagWithSimulationPass = await QcFlagRepository.findOne({
                include: [{ association: 'simulationPasses' }],
                where: {
                    id,
                },
            });

            expect(fetchedFlagWithSimulationPass.simulationPasses.map(({ id }) => id)).to.have.all.members([scope.simulationPassIdentifier.id]);

            {
                const olderFlags = (await QcFlagRepository.findAll({
                    where: {
                        runNumber,
                        dplDetectorId,
                        id: { [Op.not]: id },
                    },
                    include: [
                        {
                            association: 'simulationPasses',
                            where: {
                                id: scope.simulationPassIdentifier.id,
                            },
                        },
                    ],
                    order: [['createdAt', 'ASC']],
                })).map(qcFlagAdapter.toEntity);

                {
                    const [{ id }] = olderFlags;
                    expect({ id, effectivePeriods: await getEffectivePeriodsOfQcFlag(id) }).to.be.eql({
                        id: 5,
                        effectivePeriods: [
                            {
                                from: new Date('2019-08-08 13:46:40').getTime(),
                                to: new Date('2019-08-09 01:29:50').getTime(),
                            },
                            {
                                from: new Date('2019-08-09 05:40:00').getTime(),
                                to: new Date('2019-08-09 07:50:00').getTime(),
                            },
                        ],
                    });
                }
            }
        });

        it('should succesfuly create quality control flag without timstamps', async () => {
            const qcFlagCreationParameters = {
                comment: 'VERY INTERESTING REMARK',
                flagTypeId: 2,
            };

            const scope = {
                runNumber: 106,
                simulationPassIdentifier: { id: 1 },
                dplDetectorIdentifier: { dplDetectorId: 1 },
            };

            const relations = { user: { roles: ['admin'], externalUserId: 456 } };

            const [{ id, from, to, comment, flagTypeId, runNumber, dplDetectorId, createdBy: { externalId: externalUserId } }] =
                await qcFlagService.create([qcFlagCreationParameters], scope, relations);

            const { startTime, endTime } = await RunRepository.findOne({ where: { runNumber } });

            expect({ from, to, comment, flagTypeId, runNumber, dplDetectorId, externalUserId }).to.be.eql({
                from: startTime,
                to: endTime,
                comment: qcFlagCreationParameters.comment,
                flagTypeId: qcFlagCreationParameters.flagTypeId,
                runNumber: scope.runNumber,
                dplDetectorId: scope.dplDetectorIdentifier.dplDetectorId,
                externalUserId: relations.user.externalUserId,
            });

            const fetchedFlagWithSimulationPass = await QcFlagRepository.findOne({
                include: [{ association: 'simulationPasses' }],
                where: {
                    id,
                },
            });
            expect(fetchedFlagWithSimulationPass.simulationPasses.map(({ id }) => id)).to.have.all.members([scope.simulationPassIdentifier.id]);
        });

        it('should throw when trying to create a flag with data pass and simulation pass at the same time', async () => {
            const scope = {
                runNumber: 106,
                dataPassIdentifier: { id: 1 },
                simulationPassIdentifier: { id: 1 },
                dplDetectorId: 1,
            };

            const relations = { user: { roles: ['admin'], externalUserId: 1 } };

            await assert.rejects(
                () => qcFlagService.create({}, scope, relations),
                new BadParameterError('Cannot create QC flag for data pass and simulation pass simultaneously'),
            );
        });
    });

    describe('Deleting Quality Control Flag', () => {
        it('should fail to delete QC flag which is verified', async () => {
            const id = 4;
            await assert.rejects(
                () => qcFlagService.delete(id),
                new ConflictError('Cannot delete QC flag which is verified'),
            );
        });

        it('should successfully delete QC flag of dataPass', async () => {
            const id = 1;

            await qcFlagService.delete(id);
            const fetchedQcFlag = await qcFlagService.getById(id);
            expect(fetchedQcFlag).to.be.equal(null);
        });

        it('should successfully delete QC flag of simulationPass ', async () => {
            const scope = {
                runNumber: 106,
                simulationPassIdentifier: { id: 1 },
                dplDetectorIdentifier: { dplDetectorId: 1 },
            };

            const relations = { user: { roles: ['admin'], externalUserId: 1 } };

            const [{ id, createdAt }] = await qcFlagService.create([{ flagTypeId: 2 }], scope, relations);

            {
                const olderFlags = (await QcFlagRepository.findAll({
                    where: {
                        runNumber: 106,
                        dplDetectorId: 1,
                        createdAt: { [Op.lt]: createdAt },
                    },
                    include: [
                        {
                            association: 'simulationPasses',
                            where: {
                                id: 1,
                            },
                        },
                    ],
                    order: [['createdAt', 'ASC']],
                })).map(qcFlagAdapter.toEntity);
                {
                    const { id } = olderFlags[olderFlags.length - 1];
                    expect({ effectivePeriods: await getEffectivePeriodsOfQcFlag(id) }).to.be.eql({
                        effectivePeriods: [],
                    });
                }
            }

            await qcFlagService.delete(id);
            const fetchedQcFlag = await qcFlagService.getById(id);
            expect(fetchedQcFlag).to.be.equal(null);

            {
                const olderFlags = await QcFlagRepository.findAll({
                    where: {
                        runNumber: 106,
                        dplDetectorId: 1,
                    },
                    include: [
                        { association: 'effectivePeriods' },
                        {
                            association: 'simulationPasses',
                            where: { id: 1 },
                        },
                    ],
                    order: [['createdAt', 'ASC']],
                });

                {
                    expect(olderFlags.some(({ from, to, effectivePeriods }) => {
                        const [{ from: fetchedFrom, to: fetchedTo } = {}] = effectivePeriods;
                        return fetchedFrom === from && fetchedTo === to;
                    }));
                }
            }
        });
    });

    describe('Verifying Quality Control Flag', () => {
<<<<<<< HEAD
=======
        it('should fail to verify QC flag when being owner', async () => {
            const qcFlag = {
                flagId: 3,
            };
            const scope = {
                user: { roles: ['admin'], externalUserId: 1 },
            };
            await assert.rejects(
                () => qcFlagService.verifyFlag(qcFlag, scope),
                new AccessDeniedError('You cannot verify QC flag created by you'),
            );
        });
>>>>>>> d7dc9e39
        it('should succesfuly verify QC flag when not being owner', async () => {
            const qcFlag = {
                flagId: 3,
                comment: 'Some Comment',
            };

            const relations = {
                user: { roles: ['det-cpv'], externalUserId: 456 },
            };

            {
                const verifiedFlag = await qcFlagService.verifyFlag(qcFlag, relations);
                const { id, verifications } = verifiedFlag;
                expect(verifications).to.be.an('array');
                expect(verifications).to.be.lengthOf(1);
                const [{ createdBy, createdById, comment, flagId }] = verifications;
                expect({ id, createdBy, createdById, comment, flagId }).to.be.eql({
                    id: 3,
                    flagId: 3,
                    createdById: 2,
                    createdBy: { id: 2, externalId: 456, name: 'Jan Jansen' },
                    comment,
                });
            }
            {
                const fetchedQcFlag = await qcFlagService.getById(qcFlag.flagId);
                const { verifications } = fetchedQcFlag;
                const [{ createdBy, createdById, comment, flagId }] = verifications;
                expect({ createdBy, createdById, comment, flagId }).to.be.eql({
                    flagId: 3,
                    createdById: 2,
                    createdBy: { id: 2, externalId: 456, name: 'Jan Jansen' },
                    comment,
                });
            }
        });
    });
};<|MERGE_RESOLUTION|>--- conflicted
+++ resolved
@@ -888,21 +888,6 @@
     });
 
     describe('Verifying Quality Control Flag', () => {
-<<<<<<< HEAD
-=======
-        it('should fail to verify QC flag when being owner', async () => {
-            const qcFlag = {
-                flagId: 3,
-            };
-            const scope = {
-                user: { roles: ['admin'], externalUserId: 1 },
-            };
-            await assert.rejects(
-                () => qcFlagService.verifyFlag(qcFlag, scope),
-                new AccessDeniedError('You cannot verify QC flag created by you'),
-            );
-        });
->>>>>>> d7dc9e39
         it('should succesfuly verify QC flag when not being owner', async () => {
             const qcFlag = {
                 flagId: 3,
