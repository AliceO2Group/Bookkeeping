--- conflicted
+++ resolved
@@ -475,28 +475,11 @@
                         id: 8,
                         effectivePeriods: [
                             {
-<<<<<<< HEAD
-                                from: new Date('2019-08-09 01:29:50').getTime(),
-                                to: new Date('2019-08-09 03:20:00').getTime(),
-                            },
-                        ],
-                    },
-                    {
-                        id: 8,
-                        effectivePeriods: [
-                            {
-                                from: new Date('2019-08-09 03:20:00').getTime(),
-                                to: new Date('2019-08-09 05:40:00').getTime(),
-                            },
-                        ],
-                    },
-=======
                                 from: new Date('2019-08-09 04:00:00').getTime(),
                                 to: new Date('2019-08-09 05:40:00').getTime(),
                             },
                         ],
                     },
->>>>>>> 366fdca1
                 ]);
             }
         });
