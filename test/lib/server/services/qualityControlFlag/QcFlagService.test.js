--- conflicted
+++ resolved
@@ -344,11 +344,7 @@
             );
         });
 
-<<<<<<< HEAD
-        it.skip('should fail to create quality control flag because qc flag `from` timestamp is smaller than run.startTime', async () => {
-=======
         it('should return empty when creating quality control flag because `from` timestamp is smaller than run.startTime', async () => {
->>>>>>> e9e78777
             const period = {
                 from: new Date('2019-08-08 11:36:40').getTime(),
                 to: new Date('2019-08-09 05:40:00').getTime(),
@@ -372,11 +368,7 @@
             assert.strictEqual(response.length, 0, 'Response should be empty array');
         });
 
-<<<<<<< HEAD
-        it.skip('should fail to create quality control flag because qc flag `from` timestamp is greater than `to` timestamp', async () => {
-=======
         it('should return empty when creating quality control flag because `from` timestamp is greater than `to` timestamp', async () => {
->>>>>>> e9e78777
             const qcFlag = {
                 from: new Date('2019-08-09 04:16:40').getTime(), // Failing property
                 to: new Date('2019-08-08 21:20:00').getTime(), // Failing property
@@ -931,11 +923,7 @@
             );
         });
 
-<<<<<<< HEAD
-        it.skip('should fail to create quality control flag because qc flag `from` timestamp is smaller than run.startTime', async () => {
-=======
         it('should return empty when creating sync quality control flag because `from` timestamp is smaller than run.startTime', async () => {
->>>>>>> e9e78777
             const period = {
                 from: new Date('2019-08-08 11:36:40').getTime(),
                 to: new Date('2019-08-09 05:40:00').getTime(),
@@ -959,11 +947,7 @@
             assert.strictEqual(response.length, 0, 'Response should be empty array');
         });
 
-<<<<<<< HEAD
-        it.skip('should fail to create quality control flag because qc flag `from` timestamp is smaller than run.firstTfTimestamp', async () => {
-=======
         it('should return empty when creating sync qc flag because `from` timestamp is smaller than run.firstTfTimestamp', async () => {
->>>>>>> e9e78777
             const period = {
                 from: new Date('2019-08-08 11:36:40').getTime(),
                 to: new Date('2019-08-09 05:40:00').getTime(),
