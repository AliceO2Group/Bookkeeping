/**
 * @license
 * Copyright CERN and copyright holders of ALICE O2. This software is
 * distributed under the terms of the GNU General Public License v3 (GPL
 * Version 3), copied verbatim in the file "COPYING".
 *
 * See http://alice-o2.web.cern.ch/license for full licensing information.
 *
 * In applying this license CERN does not waive the privileges and immunities
 * granted to it by virtue of its status as an Intergovernmental Organization
 * or submit itself to any jurisdiction.
 */
const { repositories: { QcFlagRepository, RunRepository } } = require('../../../../../lib/database');
const { resetDatabaseContent } = require('../../../../utilities/resetDatabaseContent.js');
const { expect } = require('chai');
const assert = require('assert');
const { BadParameterError } = require('../../../../../lib/server/errors/BadParameterError.js');
const { qcFlagService } = require('../../../../../lib/server/services/qualityControlFlag/QcFlagService.js');
const { AccessDeniedError } = require('../../../../../lib/server/errors/AccessDeniedError.js');

const qcFlagWithId1 = {
    id: 1,
    from: new Date('2019-08-08 22:43:20').getTime(),
    to: new Date('2019-08-09 04:16:40').getTime(),
    comment: 'Some qc comment 1',

    // Associations
    createdById: 1,
    flagTypeId: 11, // LimitedAcceptance
    runNumber: 106,
    dplDetectorId: 1, // CPV
    createdAt: new Date('2024-02-13 11:57:16').getTime(),
    updatedAt: new Date('2024-02-13 11:57:16').getTime(),

    createdBy: {
        id: 1,
        name: 'John Doe',
        externalId: 1,
    },
    flagType: {
        id: 11,
        name: 'LimitedAcceptance',
        method: 'Limited acceptance',
        bad: true,
        color: '#FFFF00',
        archived: false,
    },
};

module.exports = () => {
    before(resetDatabaseContent);
    after(resetDatabaseContent);

    describe('Fetching quality control flags', () => {
        it('should successfully fetch quality control flag by id', async () => {
            const qcFlag = await qcFlagService.getOneOrFail(1);
            expect(qcFlag).to.be.eql(qcFlagWithId1);
        });

        it('should throw error when flag with given id cannot be found', async () => {
            await assert.rejects(
                () => qcFlagService.getOneOrFail(99999),
                new BadParameterError('Quality Control Flag with this id (99999) could not be found'),
            );
        });

        it('should succesfuly fetch all flags', async () => {
            const { rows: flags, count } = await qcFlagService.getAll();
            expect(count).to.be.equal(5);
            expect(flags).to.be.an('array');
            expect(flags).to.be.lengthOf(5);
            const fetchedQcFlagWithId1 = flags.find(({ id }) => id === 1);
            expect(fetchedQcFlagWithId1).to.be.eql(qcFlagWithId1);
            expect(flags.map(({ id }) => id)).to.have.all.members([1, 2, 3, 4, 5]);
        });

        it('should succesfuly fetch all flags filtering with associations', async () => {
            const { rows: flags, count } = await qcFlagService.getAll({
                filter: {
                    dataPassIds: [1],
                    runNumbers: [106],
                    dplDetectorIds: [1],
                },
            });
            expect(count).to.be.equal(3);
            expect(flags).to.be.an('array');
            expect(flags).to.be.lengthOf(3);
            expect(flags.map(({ id }) => id)).to.have.all.members([1, 2, 3]);
        });

        it('should succesfuly fetch all flags filtering with associations - 2', async () => {
            const { rows: flags, count } = await qcFlagService.getAll({
                filter: {
                    dataPassIds: [2],
                    runNumbers: [1],
                    dplDetectorIds: [1],
                },
            });
            expect(count).to.be.equal(1);
            expect(flags).to.be.an('array');
            expect(flags).to.be.lengthOf(1);
            const [fetchedFlag] = flags;
            expect(fetchedFlag).to.be.eql({
                id: 4,
                from: 1647924400000,
                to: 1647924400000,
                comment: 'Some qc comment 4',
                runNumber: 1,
                dplDetectorId: 1,
                createdById: 2,
                createdBy: { id: 2, externalId: 456, name: 'Jan Jansen' },
                flagTypeId: 13,
                flagType: { id: 13, name: 'Bad', method: 'Bad', bad: true, archived: false, color: null },
                createdAt: 1707825439000,
                updatedAt: 1707825439000,
            });
        });

        it('should succesfuly fetch all flags filtering with associations (simulation pass)', async () => {
            const { rows: flags, count } = await qcFlagService.getAll({
                filter: {
                    simulationPassIds: [1],
                    runNumbers: [106],
                    dplDetectorIds: [1],
                },
            });
            expect(count).to.be.equal(1);
            expect(flags).to.be.an('array');
            expect(flags).to.be.lengthOf(1);
            expect(flags[0].id).to.be.eql(5);
        });

        it('should succesfuly fetch all flags filtering with createdBy', async () => {
            const { rows: flags, count } = await qcFlagService.getAll({
                filter: {
                    createdBy: ['Jan Jansen'],
                },
            });
            expect(count).to.be.equal(2);
            expect(flags).to.be.an('array');
            expect(flags).to.be.lengthOf(2);
            expect(flags.map(({ createdBy: { name } }) => name)).to.have.all.members(['Jan Jansen', 'Jan Jansen']);
        });

        it('should succesfuly fetch all flags filtering with ids', async () => {
            const { rows: flags, count } = await qcFlagService.getAll({
                filter: {
                    ids: [1, 4],
                },
            });
            expect(count).to.be.equal(2);
            expect(flags).to.be.an('array');
            expect(flags).to.be.lengthOf(2);
            expect(flags.map(({ id }) => id)).to.have.all.members([1, 4]);
        });

        it('should succesfuly sort by id', async () => {
            const { rows: flags, count } = await qcFlagService.getAll({
                sort: { id: 'ASC' },
            });
            expect(count).to.be.equal(5);
            expect(flags).to.be.an('array');
            expect(flags).to.be.lengthOf(5);
            const fetchedIds = flags.map(({ id }) => id);
            expect(fetchedIds).to.have.all.ordered.members([...fetchedIds].sort());
        });

        it('should succesfuly sort by `from` property', async () => {
            const { rows: flags, count } = await qcFlagService.getAll({
                sort: { from: 'ASC' },
            });
            expect(count).to.be.equal(5);
            expect(flags).to.be.an('array');
            expect(flags).to.be.lengthOf(5);
            const fetchedSortedProperties = flags.map(({ from }) => from);
            expect(fetchedSortedProperties).to.have.all.ordered.members([...fetchedSortedProperties].sort());
        });

        it('should succesfuly sort by `to` property', async () => {
            const { rows: flags, count } = await qcFlagService.getAll({
                sort: { to: 'ASC' },
            });
            expect(count).to.be.equal(5);
            expect(flags).to.be.an('array');
            expect(flags).to.be.lengthOf(5);
            const fetchedSortedProperties = flags.map(({ to }) => to);
            expect(fetchedSortedProperties).to.have.all.ordered.members([...fetchedSortedProperties].sort());
        });

        it('should succesfuly sort by flag type name', async () => {
            const { rows: flags, count } = await qcFlagService.getAll({
                sort: { flagType: 'DESC' },
            });
            expect(count).to.be.equal(5);
            expect(flags).to.be.an('array');
            expect(flags).to.be.lengthOf(5);
            const fetchedSortedProperties = flags.map(({ flagType: { name } }) => name);
            expect(fetchedSortedProperties).to.have.all.ordered.members([...fetchedSortedProperties].sort().reverse());
        });

        it('should succesfuly sort by createdBy name', async () => {
            const { rows: flags, count } = await qcFlagService.getAll({
                sort: { createdBy: 'DESC' },
            });
            expect(count).to.be.equal(5);
            expect(flags).to.be.an('array');
            expect(flags).to.be.lengthOf(5);
            const fetchedSortedProperties = flags.map(({ createdBy: { name } }) => name);
            expect(fetchedSortedProperties).to.have.all.ordered.members([...fetchedSortedProperties].sort().reverse());
        });

        it('should succesfuly sort by createdAt timestamp', async () => {
            const { rows: flags, count } = await qcFlagService.getAll({
                sort: { createdAt: 'DESC' },
            });
            expect(count).to.be.equal(5);
            expect(flags).to.be.an('array');
            expect(flags).to.be.lengthOf(5);
            const fetchedSortedProperties = flags.map(({ createdAt }) => createdAt);
            expect(fetchedSortedProperties).to.have.all.ordered.members([...fetchedSortedProperties].sort().reverse());
        });

        it('should succesfuly sort by updatedAt timestamp', async () => {
            const { rows: flags, count } = await qcFlagService.getAll({
                sort: { updatedAt: 'DESC' },
            });
            expect(count).to.be.equal(5);
            expect(flags).to.be.an('array');
            expect(flags).to.be.lengthOf(5);
            const fetchedSortedProperties = flags.map(({ updatedAt }) => updatedAt);
            expect(fetchedSortedProperties).to.have.all.ordered.members([...fetchedSortedProperties].sort().reverse());
        });
    });

    describe('Creating Quality Control Flag for data pass', () => {
<<<<<<< HEAD
        /** Flags for runNumber: 106, LHC22b_apass1, CPV */
        // Run trg time middle point: 1565314200, radius: 45000 seconds
=======
>>>>>>> 0c6da29e
        it('should fail to create quality control flag due to incorrect external user id', async () => {
            const qcFlagCreationParameters = {
                from: new Date('2019-08-09 01:29:50').getTime(),
                to: new Date('2019-08-09 05:40:00').getTime(),
                comment: 'VERY INTERESTING REMARK',
            };

            const relations = {
                user: {
                    externalUserId: 9999999, // Failing property
                },
                flagTypeId: 2,
                runNumber: 106,
                dataPassId: 1,
                dplDetectorId: 1,
            };

            await assert.rejects(
                () => qcFlagService.createForDataPass(qcFlagCreationParameters, relations),
                new BadParameterError('User with this external id (9999999) could not be found'),
            );
        });

<<<<<<< HEAD
        it('should fail to create quality control flag due to qc flag time period out of range of run\'s period', async () => {
=======
        it('should fail to create quality control flag because qc flag `from` timestamp is smaller than run.startTime', async () => {
>>>>>>> 0c6da29e
            const qcFlagCreationParameters = {
                from: new Date('2019-08-08 11:36:40').getTime(), // Failing property
                to: new Date('2019-08-09 05:40:00').getTime(),
                comment: 'VERY INTERESTING REMARK',
            };

            const relations = {
                user: {
                    externalUserId: 456,
                },
                flagTypeId: 2,
                runNumber: 106,
                dataPassId: 1,
                dplDetectorId: 1,
            };

            await assert.rejects(
                () => qcFlagService.createForDataPass(qcFlagCreationParameters, relations),
                // eslint-disable-next-line max-len
                new BadParameterError(`Given QC flag period (${new Date('2019-08-08 11:36:40').getTime()}, ${new Date('2019-08-09 05:40:00').getTime()}) is out of run (${new Date('2019-08-08 13:00:00').getTime()}, ${new Date('2019-08-09 14:00:00').getTime()}) period`),
            );
        });

<<<<<<< HEAD
        it('should fail to create quality control flag due to qc flag time period out of range of run\'s period', async () => {
=======
        it('should fail to create quality control flag because qc flag `from` timestamp is greater than `to` timestamp', async () => {
>>>>>>> 0c6da29e
            const qcFlagCreationParameters = {
                from: new Date('2019-08-09 04:16:40').getTime(), // Failing property
                to: new Date('2019-08-08 21:20:00').getTime(), // Failing property
                comment: 'VERY INTERESTING REMARK',
            };

            const relations = {
                user: {
                    externalUserId: 456,
                },
                flagTypeId: 2,
                runNumber: 106,
                dataPassId: 1,
                dplDetectorId: 1,
            };

            await assert.rejects(
                () => qcFlagService.createForDataPass(qcFlagCreationParameters, relations),
                new BadParameterError('Parameter "to" timestamp must be greater than "from" timestamp'),
            );
        });

        it('should fail to create QC flag because there is no association between data pass, run and dpl detector', async () => {
            const qcFlagCreationParameters = {
                from: new Date('2019-08-09 01:29:50').getTime(),
                to: new Date('2019-08-09 05:40:00').getTime(),
                comment: 'VERY INTERESTING REMARK',
            };

            const relations = {
                user: {
                    externalUserId: 456,
                },
                flagTypeId: 2,
                runNumber: 106,
                dataPassId: 9999, // Failing property
                dplDetectorId: 1,
            };

            await assert.rejects(
                () => qcFlagService.createForDataPass(qcFlagCreationParameters, relations),
                // eslint-disable-next-line max-len
                new BadParameterError('There is not association between data pass with this id (9999), run with this number (106) and detector with this name (CPV)'),
            );
        });

        it('should succesfuly create quality control flag with externalUserId', async () => {
            const qcFlagCreationParameters = {
                from: new Date('2019-08-09 01:29:50').getTime(),
                to: new Date('2019-08-09 05:40:00').getTime(),
                comment: 'VERY INTERESTING REMARK',
            };

            const relations = {
                user: {
                    externalUserId: 456,
                },
                flagTypeId: 2,
                runNumber: 106,
                dataPassId: 1,
                dplDetectorId: 1,
            };

            const { id, from, to, comment, flagTypeId, runNumber, dplDetectorId, createdBy: { externalId: externalUserId } } =
                await qcFlagService.createForDataPass(qcFlagCreationParameters, relations);

            expect({ from, to, comment, flagTypeId, runNumber, dplDetectorId, externalUserId }).to.be.eql({
                from: qcFlagCreationParameters.from,
                to: qcFlagCreationParameters.to,
                comment: qcFlagCreationParameters.comment,
                flagTypeId: relations.flagTypeId,
                runNumber: relations.runNumber,
                dplDetectorId: relations.dplDetectorId,
                externalUserId: relations.user.externalUserId,
            });

            const fetchedFlagWithDataPass = await QcFlagRepository.findOne({
                include: [{ association: 'dataPasses' }],
                where: {
                    id,
                },
            });
            expect(fetchedFlagWithDataPass.dataPasses.map(({ id }) => id)).to.have.all.members([relations.dataPassId]);
        });

        it('should succesfuly create quality control flag without timstamps', async () => {
            const qcFlagCreationParameters = {
                comment: 'VERY INTERESTING REMARK',
            };

            const relations = {
                user: {
                    externalUserId: 456,
                },
                flagTypeId: 2,
                runNumber: 106,
                dataPassId: 1,
                dplDetectorId: 1,
            };

            const { id, from, to, comment, flagTypeId, runNumber, dplDetectorId, createdBy: { externalId: externalUserId } } =
                await qcFlagService.createForDataPass(qcFlagCreationParameters, relations);

            const { startTime, endTime } = await RunRepository.findOne({ where: { runNumber } });

            expect({ from, to, comment, flagTypeId, runNumber, dplDetectorId, externalUserId }).to.be.eql({
                from: startTime,
                to: endTime,
                comment: qcFlagCreationParameters.comment,
                flagTypeId: relations.flagTypeId,
                runNumber: relations.runNumber,
                dplDetectorId: relations.dplDetectorId,
                externalUserId: relations.user.externalUserId,
            });

            const fetchedFlagWithDataPass = await QcFlagRepository.findOne({
                include: [{ association: 'dataPasses' }],
                where: {
                    id,
                },
            });
            expect(fetchedFlagWithDataPass.dataPasses.map(({ id }) => id)).to.have.all.members([relations.dataPassId]);
        });
    });

    describe('Creating Quality Control Flag for simulation pass', () => {
<<<<<<< HEAD
        /** Flags for runNumber: 106, LHC22b_apass1, CPV */
        // Run trg time middle point: 1565314200, radius: 45000 seconds
=======
>>>>>>> 0c6da29e
        it('should fail to create quality control flag due to incorrect external user id', async () => {
            const qcFlagCreationParameters = {
                from: new Date('2019-08-09 01:29:50').getTime(),
                to: new Date('2019-08-09 05:40:00').getTime(),
                comment: 'VERY INTERESTING REMARK',
            };

            const relations = {
                user: {
                    externalUserId: 9999999,
                },
                flagTypeId: 2,
                runNumber: 106,
                simulationPassId: 1,
                dplDetectorId: 1,
            };

            await assert.rejects(
                () => qcFlagService.createForSimulationPass(qcFlagCreationParameters, relations),
                new BadParameterError('User with this external id (9999999) could not be found'),
            );
        });

<<<<<<< HEAD
        it('should fail to create quality control flag due to incorrect qc flag time period', async () => {
=======
        it('should fail to create quality control flag because qc flag `from` timestamp is smaller than run.startTime', async () => {
>>>>>>> 0c6da29e
            const qcFlagCreationParameters = {
                from: new Date('2019-08-08 11:36:40').getTime(), // Failing property
                to: new Date('2019-08-09 05:40:00').getTime(),
                comment: 'VERY INTERESTING REMARK',
            };

            const relations = {
                user: {
                    externalUserId: 456,
                },
                flagTypeId: 2,
                runNumber: 106,
                simulationPassId: 1,
                dplDetectorId: 1,
            };

            await assert.rejects(
                () => qcFlagService.createForSimulationPass(qcFlagCreationParameters, relations),
                // eslint-disable-next-line max-len
<<<<<<< HEAD
                new BadParameterError(`Given QC flag period (${new Date('2019-08-08 11:36:40').getTime()}, ${new Date('2019-08-09 05:40:00').getTime()}) is out of run (${(1565314200 - 45000) * 1000}, ${(1565314200 + 45000) * 1000}) period`),
            );
        });

        it('should fail to create quality control flag due to incorrect qc flag time period', async () => {
=======
                new BadParameterError(`Given QC flag period (${new Date('2019-08-08 11:36:40').getTime()}, ${new Date('2019-08-09 05:40:00').getTime()}) is out of run (${new Date('2019-08-08 13:00:00').getTime()}, ${new Date('2019-08-09 14:00:00').getTime()}) period`),
            );
        });

        it('should fail to create quality control flag because qc flag `from` timestamp is greater than `to` timestamp', async () => {
>>>>>>> 0c6da29e
            const qcFlagCreationParameters = {
                from: new Date('2019-08-09 04:16:40').getTime(), // Failing property
                to: new Date('2019-08-08 21:20:00').getTime(), // Failing property
                comment: 'VERY INTERESTING REMARK',
            };

            const relations = {
                user: {
                    externalUserId: 456,
                },
                flagTypeId: 2,
                runNumber: 106,
                simulationPassId: 1,
                dplDetectorId: 1,
            };

            await assert.rejects(
                () => qcFlagService.createForSimulationPass(qcFlagCreationParameters, relations),
                new BadParameterError('Parameter "to" timestamp must be greater than "from" timestamp'),
            );
        });

        it('should fail to create QC flag because there is no association between simulation pass, run and dpl detector', async () => {
            const qcFlagCreationParameters = {
                from: new Date('2019-08-09 01:29:50').getTime(),
                to: new Date('2019-08-09 05:40:00').getTime(),
                comment: 'VERY INTERESTING REMARK',
            };

            const relations = {
                user: {
                    externalUserId: 456,
                },
                flagTypeId: 2,
                runNumber: 106,
                simulationPassId: 9999, // Failing property
                dplDetectorId: 1,
            };

            await assert.rejects(
                () => qcFlagService.createForSimulationPass(qcFlagCreationParameters, relations),
                // eslint-disable-next-line max-len
                new BadParameterError('There is not association between simulation pass with this id (9999), run with this number (106) and detector with this name (CPV)'),
            );
        });

        it('should succesfuly create quality control flag with externalUserId', async () => {
            const qcFlagCreationParameters = {
                from: new Date('2019-08-09 01:29:50').getTime(),
                to: new Date('2019-08-09 05:40:00').getTime(),
                comment: 'VERY INTERESTING REMARK',
            };

            const relations = {
                user: {
                    externalUserId: 456,
                },
                flagTypeId: 2,
                runNumber: 106,
                simulationPassId: 1,
                dplDetectorId: 1,
            };

            const { id, from, to, comment, flagTypeId, runNumber, dplDetectorId, createdBy: { externalId: externalUserId } } =
                await qcFlagService.createForSimulationPass(qcFlagCreationParameters, relations);

            expect({ from, to, comment, flagTypeId, runNumber, dplDetectorId, externalUserId }).to.be.eql({
                from: qcFlagCreationParameters.from,
                to: qcFlagCreationParameters.to,
                comment: qcFlagCreationParameters.comment,
                flagTypeId: relations.flagTypeId,
                runNumber: relations.runNumber,
                dplDetectorId: relations.dplDetectorId,
                externalUserId: relations.user.externalUserId,
            });

            const fetchedFlagWithSimulationPass = await QcFlagRepository.findOne({
                include: [{ association: 'simulationPasses' }],
                where: {
                    id,
                },
            });
            expect(fetchedFlagWithSimulationPass.simulationPasses.map(({ id }) => id)).to.have.all.members([relations.simulationPassId]);
        });

        it('should succesfuly create quality control flag without timstamps', async () => {
            const qcFlagCreationParameters = {
                comment: 'VERY INTERESTING REMARK',
            };

            const relations = {
                user: {
                    externalUserId: 456,
                },
                flagTypeId: 2,
                runNumber: 106,
                simulationPassId: 1,
                dplDetectorId: 1,
            };

            const { id, from, to, comment, flagTypeId, runNumber, dplDetectorId, createdBy: { externalId: externalUserId } } =
                await qcFlagService.createForSimulationPass(qcFlagCreationParameters, relations);

            const { startTime, endTime } = await RunRepository.findOne({ where: { runNumber } });

            expect({ from, to, comment, flagTypeId, runNumber, dplDetectorId, externalUserId }).to.be.eql({
                from: startTime,
                to: endTime,
                comment: qcFlagCreationParameters.comment,
                flagTypeId: relations.flagTypeId,
                runNumber: relations.runNumber,
                dplDetectorId: relations.dplDetectorId,
                externalUserId: relations.user.externalUserId,
            });

            const fetchedFlagWithSimulationPass = await QcFlagRepository.findOne({
                include: [{ association: 'simulationPasses' }],
                where: {
                    id,
                },
            });
            expect(fetchedFlagWithSimulationPass.simulationPasses.map(({ id }) => id)).to.have.all.members([relations.simulationPassId]);
        });
    });
<<<<<<< HEAD

    describe('Delating Quality Control Flag', () => {
        it('should fail to delete QC flag when being neither owner nor admin', async () => {
            const id = 1;
            const relations = {
                user: { externalUserId: 456 },
            };
            await assert.rejects(
                () => qcFlagService.delete(id, relations),
                new AccessDeniedError('You are not allowed to remove this QC flag'),
            );
        });
        it('should succesfuly delete QC flag as admin', async () => {
            const id = 2;
            const relations = {
                user: { externalUserId: 456, isAdmin: true },
            };

            await qcFlagService.delete(id, relations);
            const fetchedQcFlag = await qcFlagService.getById(id);
            expect(fetchedQcFlag).to.be.equal(null);
        });
        it('should succesfuly delete QC flag as owner', async () => {
            const id = 1;
            const relations = {
                user: { externalUserId: 1 },
            };

            await qcFlagService.delete(id, relations);
            const fetchedQcFlag = await qcFlagService.getById(id);
            expect(fetchedQcFlag).to.be.equal(null);
        });
    });
=======
>>>>>>> 0c6da29e
};<|MERGE_RESOLUTION|>--- conflicted
+++ resolved
@@ -233,11 +233,6 @@
     });
 
     describe('Creating Quality Control Flag for data pass', () => {
-<<<<<<< HEAD
-        /** Flags for runNumber: 106, LHC22b_apass1, CPV */
-        // Run trg time middle point: 1565314200, radius: 45000 seconds
-=======
->>>>>>> 0c6da29e
         it('should fail to create quality control flag due to incorrect external user id', async () => {
             const qcFlagCreationParameters = {
                 from: new Date('2019-08-09 01:29:50').getTime(),
@@ -261,11 +256,7 @@
             );
         });
 
-<<<<<<< HEAD
-        it('should fail to create quality control flag due to qc flag time period out of range of run\'s period', async () => {
-=======
         it('should fail to create quality control flag because qc flag `from` timestamp is smaller than run.startTime', async () => {
->>>>>>> 0c6da29e
             const qcFlagCreationParameters = {
                 from: new Date('2019-08-08 11:36:40').getTime(), // Failing property
                 to: new Date('2019-08-09 05:40:00').getTime(),
@@ -289,11 +280,7 @@
             );
         });
 
-<<<<<<< HEAD
-        it('should fail to create quality control flag due to qc flag time period out of range of run\'s period', async () => {
-=======
         it('should fail to create quality control flag because qc flag `from` timestamp is greater than `to` timestamp', async () => {
->>>>>>> 0c6da29e
             const qcFlagCreationParameters = {
                 from: new Date('2019-08-09 04:16:40').getTime(), // Failing property
                 to: new Date('2019-08-08 21:20:00').getTime(), // Failing property
@@ -420,11 +407,6 @@
     });
 
     describe('Creating Quality Control Flag for simulation pass', () => {
-<<<<<<< HEAD
-        /** Flags for runNumber: 106, LHC22b_apass1, CPV */
-        // Run trg time middle point: 1565314200, radius: 45000 seconds
-=======
->>>>>>> 0c6da29e
         it('should fail to create quality control flag due to incorrect external user id', async () => {
             const qcFlagCreationParameters = {
                 from: new Date('2019-08-09 01:29:50').getTime(),
@@ -448,11 +430,7 @@
             );
         });
 
-<<<<<<< HEAD
-        it('should fail to create quality control flag due to incorrect qc flag time period', async () => {
-=======
         it('should fail to create quality control flag because qc flag `from` timestamp is smaller than run.startTime', async () => {
->>>>>>> 0c6da29e
             const qcFlagCreationParameters = {
                 from: new Date('2019-08-08 11:36:40').getTime(), // Failing property
                 to: new Date('2019-08-09 05:40:00').getTime(),
@@ -472,19 +450,11 @@
             await assert.rejects(
                 () => qcFlagService.createForSimulationPass(qcFlagCreationParameters, relations),
                 // eslint-disable-next-line max-len
-<<<<<<< HEAD
-                new BadParameterError(`Given QC flag period (${new Date('2019-08-08 11:36:40').getTime()}, ${new Date('2019-08-09 05:40:00').getTime()}) is out of run (${(1565314200 - 45000) * 1000}, ${(1565314200 + 45000) * 1000}) period`),
-            );
-        });
-
-        it('should fail to create quality control flag due to incorrect qc flag time period', async () => {
-=======
                 new BadParameterError(`Given QC flag period (${new Date('2019-08-08 11:36:40').getTime()}, ${new Date('2019-08-09 05:40:00').getTime()}) is out of run (${new Date('2019-08-08 13:00:00').getTime()}, ${new Date('2019-08-09 14:00:00').getTime()}) period`),
             );
         });
 
         it('should fail to create quality control flag because qc flag `from` timestamp is greater than `to` timestamp', async () => {
->>>>>>> 0c6da29e
             const qcFlagCreationParameters = {
                 from: new Date('2019-08-09 04:16:40').getTime(), // Failing property
                 to: new Date('2019-08-08 21:20:00').getTime(), // Failing property
@@ -609,7 +579,6 @@
             expect(fetchedFlagWithSimulationPass.simulationPasses.map(({ id }) => id)).to.have.all.members([relations.simulationPassId]);
         });
     });
-<<<<<<< HEAD
 
     describe('Delating Quality Control Flag', () => {
         it('should fail to delete QC flag when being neither owner nor admin', async () => {
@@ -643,6 +612,4 @@
             expect(fetchedQcFlag).to.be.equal(null);
         });
     });
-=======
->>>>>>> 0c6da29e
 };