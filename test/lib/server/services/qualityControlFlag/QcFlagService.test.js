--- conflicted
+++ resolved
@@ -20,8 +20,6 @@
 const { ConflictError } = require('../../../../../lib/server/errors/ConflictError');
 const { Op } = require('sequelize');
 const { qcFlagAdapter } = require('../../../../../lib/database/adapters');
-<<<<<<< HEAD
-=======
 
 /**
  * Get effective part and periods of Qc flag
@@ -30,7 +28,6 @@
  */
 const getEffectivePeriodsOfQcFlag = async (flagId) => (await QcFlagEffectivePeriodRepository.findAll({ where: { flagId } }))
     .map(({ from, to }) => ({ from: from.getTime(), to: to.getTime() }));
->>>>>>> 193442da
 
 const qcFlagWithId1 = {
     id: 1,
@@ -47,17 +44,6 @@
     createdAt: new Date('2024-02-13 11:57:16').getTime(),
     updatedAt: new Date('2024-02-13 11:57:16').getTime(),
 
-<<<<<<< HEAD
-    verifications: [],
-    effectivePeriods: [
-        {
-            from: new Date('2019-08-08 22:43:20').getTime(),
-            to: new Date('2019-08-09 04:16:40').getTime(),
-        },
-    ],
-
-=======
->>>>>>> 193442da
     createdBy: {
         id: 1,
         name: 'John Doe',
@@ -245,21 +231,6 @@
                 dplDetectorId: 1,
             };
 
-<<<<<<< HEAD
-            const { id, from, to, effectivePart, comment, flagTypeId, runNumber, dplDetectorId,
-                createdBy: { externalId: externalUserId }, effectivePeriods } =
-                await qcFlagService.createForDataPass(qcFlagCreationParameters, relations);
-
-            expect({ from, to, comment, flagTypeId, runNumber, dplDetectorId, externalUserId, effectivePart, effectivePeriods }).to.be.eql({
-                from: qcFlagCreationParameters.from,
-                to: qcFlagCreationParameters.to,
-                comment: qcFlagCreationParameters.comment,
-                flagTypeId: relations.flagTypeId,
-                runNumber: relations.runNumber,
-                dplDetectorId: relations.dplDetectorId,
-                externalUserId: relations.user.externalUserId,
-                effectivePart: 1,
-=======
             const relations = { userIdentifier: { externalUserId: 456 } };
 
             const { id, from, to, comment, flagTypeId, runNumber, dplDetectorId,
@@ -283,7 +254,6 @@
                 runNumber: scope.runNumber,
                 dplDetectorId: scope.dplDetectorId,
                 externalUserId: relations.userIdentifier.externalUserId,
->>>>>>> 193442da
                 effectivePeriods: [
                     {
                         from: new Date('2019-08-09 01:29:50').getTime(),
@@ -298,11 +268,7 @@
                     id,
                 },
             });
-<<<<<<< HEAD
-            expect(fetchedFlagWithDataPass.dataPasses.map(({ id }) => id)).to.have.all.members([relations.dataPassId]);
-=======
             expect(fetchedFlagWithDataPass.dataPasses.map(({ id }) => id)).to.have.all.members([scope.dataPassId]);
->>>>>>> 193442da
 
             // Check effective periods of older flags
             {
@@ -313,18 +279,10 @@
                         id: { [Op.not]: id },
                     },
                     include: [
-<<<<<<< HEAD
-                        { association: 'effectivePeriods' },
-                        {
-                            association: 'dataPasses',
-                            where: {
-                                id: relations.dataPassId,
-=======
                         {
                             association: 'dataPasses',
                             where: {
                                 id: scope.dataPassId,
->>>>>>> 193442da
                             },
                         },
                     ],
@@ -332,16 +290,9 @@
                 })).map(qcFlagAdapter.toEntity);
 
                 {
-<<<<<<< HEAD
-                    const [{ id, effectivePart, effectivePeriods }] = olderFlags;
-                    expect({ id, effectivePart, effectivePeriods }).to.be.eql({
-                        id: 1,
-                        effectivePart: 0.4995,
-=======
                     const [{ id }] = olderFlags;
                     expect({ id, effectivePeriods: await getEffectivePeriodsOfQcFlag(id) }).to.be.eql({
                         id: 1,
->>>>>>> 193442da
                         effectivePeriods: [
                             {
                                 from: new Date('2019-08-08 22:43:20').getTime(),
@@ -351,16 +302,9 @@
                     });
                 }
                 {
-<<<<<<< HEAD
-                    const [, { id, from, to, effectivePart, effectivePeriods }] = olderFlags;
-                    expect({ id, effectivePart, effectivePeriods }).to.be.eql({
-                        id: 2,
-                        effectivePart: 1,
-=======
                     const [, { id, from, to }] = olderFlags;
                     expect({ id, effectivePeriods: await getEffectivePeriodsOfQcFlag(id) }).to.be.eql({
                         id: 2,
->>>>>>> 193442da
                         effectivePeriods: [
                             {
                                 from,
@@ -371,16 +315,9 @@
                 }
 
                 {
-<<<<<<< HEAD
-                    const [, , { id, from, to, effectivePart, effectivePeriods }] = olderFlags;
-                    expect({ id, effectivePart, effectivePeriods }).to.be.eql({
-                        id: 3,
-                        effectivePart: 1,
-=======
                     const [, , { id, from, to }] = olderFlags;
                     expect({ id, effectivePeriods: await getEffectivePeriodsOfQcFlag(id) }).to.be.eql({
                         id: 3,
->>>>>>> 193442da
                         effectivePeriods: [
                             {
                                 from,
@@ -393,19 +330,6 @@
 
             // Create new one and Check effective periods of older flags
             {
-<<<<<<< HEAD
-                const qcFlagCreationParameters = {
-                    from: new Date('2019-08-08 22:20:00').getTime(),
-                    to: new Date('2019-08-09 04:00:00').getTime(),
-                    comment: 'VERY INTERESTING REMARK',
-                };
-
-                const relations = {
-                    user: {
-                        externalUserId: 456,
-                    },
-                    flagTypeId: 2,
-=======
                 const qcFlag = {
                     from: new Date('2019-08-08 22:20:00').getTime(),
                     to: new Date('2019-08-09 04:00:00').getTime(),
@@ -414,21 +338,15 @@
                 };
 
                 const scope = {
->>>>>>> 193442da
                     runNumber: 106,
                     dataPassId: 1,
                     dplDetectorId: 1,
                 };
 
-<<<<<<< HEAD
-                const { id, runNumber, dplDetectorId } =
-                    await qcFlagService.createForDataPass(qcFlagCreationParameters, relations);
-=======
                 const relations = { userIdentifier: { externalUserId: 456 } };
 
                 const { id, runNumber, dplDetectorId } =
                     await qcFlagService.create(qcFlag, scope, relations);
->>>>>>> 193442da
 
                 const olderFlags = (await QcFlagRepository.findAll({
                     where: {
@@ -437,48 +355,25 @@
                         id: { [Op.not]: id },
                     },
                     include: [
-<<<<<<< HEAD
-                        { association: 'effectivePeriods' },
-                        {
-                            association: 'dataPasses',
-                            where: {
-                                id: relations.dataPassId,
-                            },
-=======
                         {
                             association: 'dataPasses',
                             where: { id: scope.dataPassId },
->>>>>>> 193442da
                         },
                     ],
                     order: [['createdAt', 'ASC']],
                 })).map(qcFlagAdapter.toEntity);
 
                 {
-<<<<<<< HEAD
-                    const [{ id, effectivePart, effectivePeriods }] = olderFlags;
-                    expect({ id, effectivePart, effectivePeriods }).to.be.eql({
-                        id: 1,
-                        effectivePart: 0,
-=======
                     const [{ id }] = olderFlags;
                     expect({ id, effectivePeriods: await getEffectivePeriodsOfQcFlag(id) }).to.be.eql({
                         id: 1,
->>>>>>> 193442da
                         effectivePeriods: [],
                     });
                 }
                 {
-<<<<<<< HEAD
-                    const [, { id, from, to, effectivePart, effectivePeriods }] = olderFlags;
-                    expect({ id, effectivePart, effectivePeriods }).to.be.eql({
-                        id: 2,
-                        effectivePart: 1,
-=======
                     const [, { id, from, to }] = olderFlags;
                     expect({ id, effectivePeriods: await getEffectivePeriodsOfQcFlag(id) }).to.be.eql({
                         id: 2,
->>>>>>> 193442da
                         effectivePeriods: [
                             {
                                 from,
@@ -489,16 +384,9 @@
                 }
 
                 {
-<<<<<<< HEAD
-                    const [, , { id, from, to, effectivePart, effectivePeriods }] = olderFlags;
-                    expect({ id, effectivePart, effectivePeriods }).to.be.eql({
-                        id: 3,
-                        effectivePart: 1,
-=======
                     const [, , { id, from, to }] = olderFlags;
                     expect({ id, effectivePeriods: await getEffectivePeriodsOfQcFlag(id) }).to.be.eql({
                         id: 3,
->>>>>>> 193442da
                         effectivePeriods: [
                             {
                                 from,
@@ -509,22 +397,12 @@
                 }
 
                 {
-<<<<<<< HEAD
-                    const [, , , { id, to, effectivePart, effectivePeriods }] = olderFlags;
-                    expect({ id, effectivePart, effectivePeriods }).to.be.eql({
-                        id: 6,
-                        effectivePart: 0.39973351099267157,
-                        effectivePeriods: [
-                            {
-                                from: new Date('2019-08-09 04:00:00').getTime(),
-=======
                     const [, , , { id, to }] = olderFlags;
                     expect({ id, effectivePeriods: await getEffectivePeriodsOfQcFlag(id) }).to.be.eql({
                         id: 6,
                         effectivePeriods: [
                             {
                                 from: new Date('2019-08-09 01:29:50').getTime(),
->>>>>>> 193442da
                                 to,
                             },
                         ],
@@ -565,27 +443,13 @@
                 include: [{ association: 'dataPasses' }],
                 where: { id },
             });
-<<<<<<< HEAD
-            expect(fetchedFlagWithDataPass.dataPasses.map(({ id }) => id)).to.have.all.members([relations.dataPassId]);
-=======
             expect(fetchedFlagWithDataPass.dataPasses.map(({ id }) => id)).to.have.all.members([scope.dataPassId]);
->>>>>>> 193442da
 
             {
                 const olderFlags = (await QcFlagRepository.findAll({
                     where: {
                         runNumber,
                         dplDetectorId,
-<<<<<<< HEAD
-                        id: { [Op.not]: id },
-                    },
-                    include: [
-                        { association: 'effectivePeriods' },
-                        {
-                            association: 'dataPasses',
-                            where: {
-                                id: relations.dataPassId,
-=======
                         createdAt: { [Op.lt]: createdAt },
                     },
                     include: [
@@ -593,7 +457,6 @@
                             association: 'dataPasses',
                             where: {
                                 id: scope.dataPassId,
->>>>>>> 193442da
                             },
                         },
                     ],
@@ -601,13 +464,8 @@
                 })).map(qcFlagAdapter.toEntity);
 
                 for (const olderFlag of olderFlags) {
-<<<<<<< HEAD
-                    const { id, effectivePart, effectivePeriods } = olderFlag;
-                    expect({ id, effectivePart, effectivePeriods }).to.be.eql({ id, effectivePart: 0, effectivePeriods: [] });
-=======
                     const { id } = olderFlag;
                     expect({ id, effectivePeriods: await getEffectivePeriodsOfQcFlag(id) }).to.be.eql({ id, effectivePeriods: [] });
->>>>>>> 193442da
                 }
             }
         });
@@ -725,22 +583,6 @@
                 simulationPassId: 1,
                 dplDetectorId: 1,
             };
-<<<<<<< HEAD
-
-            const { id, from, to, effectivePart, comment, flagTypeId,
-                runNumber, dplDetectorId, createdBy: { externalId: externalUserId }, effectivePeriods } =
-                await qcFlagService.createForSimulationPass(qcFlagCreationParameters, relations);
-
-            expect({ from, to, comment, flagTypeId, runNumber, dplDetectorId, externalUserId, effectivePart, effectivePeriods }).to.be.eql({
-                from: qcFlagCreationParameters.from,
-                to: qcFlagCreationParameters.to,
-                comment: qcFlagCreationParameters.comment,
-                flagTypeId: relations.flagTypeId,
-                runNumber: relations.runNumber,
-                dplDetectorId: relations.dplDetectorId,
-                externalUserId: relations.user.externalUserId,
-                effectivePart: 1,
-=======
             const relations = { userIdentifier: { externalUserId: 456 } };
 
             const { id, from, to, comment, flagTypeId,
@@ -763,7 +605,6 @@
                 runNumber: scope.runNumber,
                 dplDetectorId: scope.dplDetectorId,
                 externalUserId: relations.userIdentifier.externalUserId,
->>>>>>> 193442da
                 effectivePeriods: [{ from, to }],
             });
 
@@ -773,12 +614,8 @@
                     id,
                 },
             });
-<<<<<<< HEAD
-            expect(fetchedFlagWithSimulationPass.simulationPasses.map(({ id }) => id)).to.have.all.members([relations.simulationPassId]);
-=======
 
             expect(fetchedFlagWithSimulationPass.simulationPasses.map(({ id }) => id)).to.have.all.members([scope.simulationPassId]);
->>>>>>> 193442da
 
             {
                 const olderFlags = (await QcFlagRepository.findAll({
@@ -788,18 +625,10 @@
                         id: { [Op.not]: id },
                     },
                     include: [
-<<<<<<< HEAD
-                        { association: 'effectivePeriods' },
-                        {
-                            association: 'simulationPasses',
-                            where: {
-                                id: relations.simulationPassId,
-=======
                         {
                             association: 'simulationPasses',
                             where: {
                                 id: scope.simulationPassId,
->>>>>>> 193442da
                             },
                         },
                     ],
@@ -807,16 +636,9 @@
                 })).map(qcFlagAdapter.toEntity);
 
                 {
-<<<<<<< HEAD
-                    const [{ id, effectivePart, effectivePeriods }] = olderFlags;
-                    expect({ id, effectivePart, effectivePeriods }).to.be.eql({
-                        id: 5,
-                        effectivePart: 0.7690769230769231,
-=======
                     const [{ id }] = olderFlags;
                     expect({ id, effectivePeriods: await getEffectivePeriodsOfQcFlag(id) }).to.be.eql({
                         id: 5,
->>>>>>> 193442da
                         effectivePeriods: [
                             {
                                 from: new Date('2019-08-08 13:46:40').getTime(),
@@ -975,11 +797,7 @@
             expect(fetchedQcFlag).to.be.equal(null);
 
             {
-<<<<<<< HEAD
-                const olderFlags = (await QcFlagRepository.findAll({
-=======
                 const olderFlags = await QcFlagRepository.findAll({
->>>>>>> 193442da
                     where: {
                         runNumber: 106,
                         dplDetectorId: 1,
@@ -992,12 +810,6 @@
                         },
                     ],
                     order: [['createdAt', 'ASC']],
-<<<<<<< HEAD
-                })).map(qcFlagAdapter.toEntity);
-
-                {
-                    expect(olderFlags.some(({ effectivePart }) => effectivePart === 1));
-=======
                 });
 
                 {
@@ -1005,7 +817,6 @@
                         const [{ from: fetchedFrom, to: fetchedTo } = {}] = effectivePeriods;
                         return fetchedFrom === from && fetchedTo === to;
                     }));
->>>>>>> 193442da
                 }
             }
         });
