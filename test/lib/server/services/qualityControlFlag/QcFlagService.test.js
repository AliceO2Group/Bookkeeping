--- conflicted
+++ resolved
@@ -362,16 +362,8 @@
 
             const relations = { user: { roles: ['admin'], externalUserId: 456 } };
 
-<<<<<<< HEAD
-            await assert.rejects(
-                () => qcFlagService.create([qcFlag], scope, relations),
-                // eslint-disable-next-line @stylistic/js/max-len
-                new BadParameterError(`Given QC flag period (${period.from}, ${period.to}) is out of run (${runStart}, ${runEnd}) period`),
-            );
-=======
             const response = await qcFlagService.create([qcFlag], scope, relations);
             assert.strictEqual(response.length, 0, 'Response should be empty array');
->>>>>>> 64fd0b9d
         });
 
         it('should return empty when creating quality control flag because `from` timestamp is greater than `to` timestamp', async () => {
@@ -949,13 +941,6 @@
 
             const relations = { user: { roles: ['admin'], externalUserId: 456 } };
 
-<<<<<<< HEAD
-            await assert.rejects(
-                () => qcFlagService.create([qcFlag], scope, relations),
-                // eslint-disable-next-line @stylistic/js/max-len
-                new BadParameterError(`Given QC flag period (${period.from}, ${period.to}) is out of run (${runStart}, ${runEnd}) period`),
-            );
-=======
             const response = await qcFlagService.create([qcFlag], scope, relations);
             assert.strictEqual(response.length, 0, 'Response should be empty array');
         });
@@ -1006,7 +991,6 @@
 
             const response = await qcFlagService.create([qcFlag], scope, relations);
             assert.strictEqual(response.length, 0, 'Response should be empty array');
->>>>>>> 64fd0b9d
         });
 
         it('should fail to create quality control flag because qc flag `from` timestamp is greater than `to` timestamp', async () => {
