--- conflicted
+++ resolved
@@ -582,51 +582,30 @@
     });
 
     describe('Delating Quality Control Flag', () => {
-<<<<<<< HEAD
-        it('should fail to delete QC flag (of dataPass) when being neither owner nor admin', async () => {
-            const id = 1;
-            const relations = {
-                user: { externalUserId: 456 },
-=======
         it('should fail to delete QC flag of dataPass when being neither owner nor admin', async () => {
             const id = 1;
             const relations = {
                 userWithRoles: { externalUserId: 456 },
->>>>>>> d41d10a7
             };
             await assert.rejects(
                 () => qcFlagService.delete(id, relations),
                 new AccessDeniedError('You are not allowed to remove this QC flag'),
             );
         });
-<<<<<<< HEAD
-        it('should succesfuly delete QC flag (of dataPass) as admin', async () => {
-            const id = 2;
-            const relations = {
-                user: { externalUserId: 456, roles: [BkpRoles.ADMIN] },
-=======
         it('should succesfuly delete QC flag of dataPass as admin', async () => {
             const id = 2;
             const relations = {
                 userWithRoles: { externalUserId: 456, roles: [BkpRoles.ADMIN] },
->>>>>>> d41d10a7
             };
 
             await qcFlagService.delete(id, relations);
             const fetchedQcFlag = await qcFlagService.getById(id);
             expect(fetchedQcFlag).to.be.equal(null);
         });
-<<<<<<< HEAD
-        it('should succesfuly delete QC flag (of dataPass) as owner', async () => {
-            const id = 1;
-            const relations = {
-                user: { externalUserId: 1 },
-=======
         it('should succesfuly delete QC flag of dataPass as owner', async () => {
             const id = 1;
             const relations = {
                 userWithRoles: { externalUserId: 1 },
->>>>>>> d41d10a7
             };
 
             await qcFlagService.delete(id, relations);
@@ -634,45 +613,27 @@
             expect(fetchedQcFlag).to.be.equal(null);
         });
 
-<<<<<<< HEAD
-        it('should fail to delete QC flag (of simulationPass) when being neither owner nor admin', async () => {
-            const id = 5;
-            const relations = {
-                user: { externalUserId: 1 },
-=======
         it('should fail to delete QC flag of simulationPass when being neither owner nor admin', async () => {
             const id = 5;
             const relations = {
                 userWithRoles: { externalUserId: 1 },
->>>>>>> d41d10a7
             };
             await assert.rejects(
                 () => qcFlagService.delete(id, relations),
                 new AccessDeniedError('You are not allowed to remove this QC flag'),
             );
         });
-<<<<<<< HEAD
-        it('should succesfuly delete QC flag (of simulationPass) as admin', async () => {
-            const id = 5;
-            const relations = {
-                user: { externalUserId: 456, roles: [BkpRoles.ADMIN] },
-=======
         it('should succesfuly delete QC flag of simulationPass as admin', async () => {
             const id = 5;
             const relations = {
                 userWithRoles: { externalUserId: 456, roles: [BkpRoles.ADMIN] },
->>>>>>> d41d10a7
             };
 
             await qcFlagService.delete(id, relations);
             const fetchedQcFlag = await qcFlagService.getById(id);
             expect(fetchedQcFlag).to.be.equal(null);
         });
-<<<<<<< HEAD
-        it('should succesfuly delete QC flag (of simulationPass) as owner', async () => {
-=======
         it('should succesfuly delete QC flag of simulationPass as owner', async () => {
->>>>>>> d41d10a7
             const creationRelations = {
                 user: {
                     externalUserId: 1,
@@ -685,11 +646,7 @@
 
             const { id } = await qcFlagService.createForSimulationPass({}, creationRelations);
             const deleteRelations = {
-<<<<<<< HEAD
-                user: { externalUserId: 1 },
-=======
                 userWithRoles: { externalUserId: 1 },
->>>>>>> d41d10a7
             };
 
             await qcFlagService.delete(id, deleteRelations);
