--- conflicted
+++ resolved
@@ -253,11 +253,7 @@
         });
 
         it('should successfully get empty QC flag summary for data pass', async () => {
-<<<<<<< HEAD
-            expect(await qcFlagService.getQcFlagsSummary({ dataPassId: 4 })).to.be.eql({});
-=======
             expect(await qcFlagSummaryService.getSummary({ dataPassId: 3 })).to.be.eql({});
->>>>>>> 28d1e1a7
         });
 
         it('should successfully get non-empty QC flag summary for simulation pass', async () => {
