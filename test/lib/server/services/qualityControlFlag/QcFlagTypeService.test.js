/**
 * @license
 * Copyright CERN and copyright holders of ALICE O2. This software is
 * distributed under the terms of the GNU General Public License v3 (GPL
 * Version 3), copied verbatim in the file "COPYING".
 *
 * See http://alice-o2.web.cern.ch/license for full licensing information.
 *
 * In applying this license CERN does not waive the privileges and immunities
 * granted to it by virtue of its status as an Intergovernmental Organization
 * or submit itself to any jurisdiction.
 */

const { expect } = require('chai');
const assert = require('assert');
const { NotFoundError } = require('../../../../../lib/server/errors/NotFoundError');
const { ConflictError } = require('../../../../../lib/server/errors/ConflictError');
const { BadParameterError } = require('../../../../../lib/server/errors/BadParameterError');
const { qcFlagTypeService } = require('../../../../../lib/server/services/qualityControlFlag/QcFlagTypeService');

module.exports = () => {
    describe('Fetching QC flags types by id', () => {
        it ('should successfuly fetch QC Flag Type by id', async () => {
            const qcFlagType = await qcFlagTypeService.getById(2);
            delete qcFlagType.createdAt;
            delete qcFlagType.updatedAt;
            expect(qcFlagType).to.be.eql({
                id: 2,
                name: 'Unknown Quality',
                method: 'UnknownQuality',
                bad: true,
                color: null,

                archived: false,
                archivedAt: null,

                createdById: 1,
                createdBy: { id: 1, externalId: 1, name: 'John Doe' },
                lastUpdatedById: null,
                lastUpdatedBy: null,
            });
        });

        it ('should return null when there is no QC Flag type with given id ', async () => {
            const qcFlagType = await qcFlagTypeService.getById(9999);
            expect(qcFlagType).to.be.eql(null);
        });

        it ('should reject when no QC Flag type with given id was found', async () => {
            await assert.rejects(
                () => qcFlagTypeService.getOneOrFail(99999),
                new NotFoundError('Quality Control Flag Type with this id (99999) could not be found'),
            );
        });
    });

    describe('fetching QC flag types', () => {
        it('should successfuly fetch quality control flags types', async () => {
            const { count, rows: flagTypes } = await qcFlagTypeService.getAll();
            expect(count).to.be.equal(6);
            expect(flagTypes).to.be.an('array');
            expect(flagTypes).to.be.lengthOf(6);
            expect(flagTypes.map((qcFlagType) => {
                delete qcFlagType.createdAt;
                delete qcFlagType.updatedAt;
                return qcFlagType;
            })).to.have.all.deep.members([
                {
                    id: 2,
                    name: 'Unknown Quality',
                    method: 'UnknownQuality',
                    bad: true,
                    color: null,

                    archived: false,
                    archivedAt: null,

                    createdById: 1,
                    createdBy: { id: 1, externalId: 1, name: 'John Doe' },
                    lastUpdatedById: null,
                    lastUpdatedBy: null,
                },
                {
                    id: 3,
                    name: 'Certified by Expert',
                    method: 'CertifiedByExpert',
                    bad: false,
                    color: null,

                    archived: false,
                    archivedAt: null,

                    createdById: 1,
                    createdBy: { id: 1, externalId: 1, name: 'John Doe' },
                    lastUpdatedById: null,
                    lastUpdatedBy: null,
                },
                {
                    id: 11,
                    name: 'Limited acceptance',
                    method: 'LimitedAcceptance',
                    bad: true,
                    color: '#FFFF00',

                    archived: false,
                    archivedAt: null,

                    createdById: 1,
                    createdBy: { id: 1, externalId: 1, name: 'John Doe' },
                    lastUpdatedById: null,
                    lastUpdatedBy: null,
                },
                {
                    id: 12,
                    name: 'Bad PID',
                    method: 'BadPID',
                    bad: true,
                    color: null,

                    archived: false,
                    archivedAt: null,

                    createdById: 1,
                    createdBy: { id: 1, externalId: 1, name: 'John Doe' },
                    lastUpdatedById: null,
                    lastUpdatedBy: null,
                },
                {
                    id: 13,
                    name: 'Bad',
                    method: 'Bad',
                    bad: true,
                    color: null,

                    archived: false,
                    archivedAt: null,

                    createdById: 1,
                    createdBy: { id: 1, externalId: 1, name: 'John Doe' },
                    lastUpdatedById: null,
                    lastUpdatedBy: null,
                },
                {
                    id: 20,
                    name: 'Archived',
                    method: 'Archived',
                    bad: false,
                    color: null,

                    createdById: 1,
                    createdBy: { id: 1, externalId: 1, name: 'John Doe' },

                    archived: true,
                    archivedAt: 1710504000000,

                    lastUpdatedById: null,
                    lastUpdatedBy: null,
                },
            ]);
        });

        it('should successfuly filter QC flags types by id', async () => {
            const { count, rows: flagTypes } = await qcFlagTypeService.getAll({ filter: { ids: [3, 11] } });
            expect(count).to.be.equal(2);
            expect(flagTypes).to.be.an('array');
            expect(flagTypes).to.be.lengthOf(2);
            expect(flagTypes.map(({ id }) => id)).to.have.all.members([3, 11]);
        });

        it('should successfuly filter QC flags types by name pattern', async () => {
            const { count, rows: flagTypes } = await qcFlagTypeService.getAll({ filter: { names: ['Unknown Quality'] } });
            expect(count).to.be.equal(1);
            expect(flagTypes).to.be.an('array');
            expect(flagTypes).to.be.lengthOf(1);
            expect(flagTypes[0].name).to.be.equal('Unknown Quality');
        });

        it('should successfuly filter QC flags types by name', async () => {
            const { count, rows: flagTypes } = await qcFlagTypeService.getAll({ filter: { names: ['Unknown Quality', 'Limited acceptance'] } });
            expect(count).to.be.equal(2);
            expect(flagTypes).to.be.an('array');
            expect(flagTypes).to.be.lengthOf(2);
            expect(flagTypes.map(({ name }) => name)).to.have.all.members(['Unknown Quality', 'Limited acceptance']);
        });

        it('should successfuly filter QC flags types by names pattern', async () => {
            const { count, rows: flagTypes } = await qcFlagTypeService.getAll({ filter: { names: ['Bad'] } });
            expect(count).to.be.equal(2);
            expect(flagTypes).to.be.an('array');
            expect(flagTypes).to.be.lengthOf(2);
            expect(flagTypes.map(({ name }) => name)).to.have.all.members(['Bad', 'Bad PID']);
        });

        it('should successfuly filter QC flags types by method pattern', async () => {
            const { count, rows: flagTypes } = await qcFlagTypeService.getAll({ filter: { methods: ['LimitedAcceptance'] } });
            expect(count).to.be.equal(1);
            expect(flagTypes).to.be.an('array');
            expect(flagTypes).to.be.lengthOf(1);
            expect(flagTypes[0].method).to.be.equal('LimitedAcceptance');
        });

        it('should successfuly filter QC flags types by method pattern', async () => {
            const { count, rows: flagTypes } = await qcFlagTypeService.getAll({ filter: { methods: ['Bad'] } });
            expect(count).to.be.equal(2);
            expect(flagTypes).to.be.an('array');
            expect(flagTypes).to.be.lengthOf(2);
            expect(flagTypes.map(({ method }) => method)).to.have.all.members(['Bad', 'BadPID']);
        });

        it('should successfuly filter QC flags types by whether the flag is `bad`', async () => {
            const { count, rows: flagTypes } = await qcFlagTypeService.getAll({ filter: { bad: false } });
            expect(count).to.be.equal(2);
            expect(flagTypes).to.be.an('array');
            expect(flagTypes).to.be.lengthOf(2);
            expect(flagTypes.map(({ name }) => name)).to.have.all.members(['Certified by Expert', 'Archived']);
        });

        it('should successfuly filter QC flags types by archived', async () => {
            const { count, rows: flagTypes } = await qcFlagTypeService.getAll({ filter: { archived: true } });
            expect(count).to.be.equal(1);
            expect(flagTypes).to.be.an('array');
            expect(flagTypes).to.be.lengthOf(1);
            expect(flagTypes.map(({ name }) => name)).to.have.all.members(['Archived']);
        });

        it('should successfuly filter QC flags types by archived - 2', async () => {
            const { count, rows: flagTypes } = await qcFlagTypeService.getAll({ filter: { archived: false } });
            expect(count).to.be.equal(5);
            expect(flagTypes).to.be.an('array');
            expect(flagTypes).to.be.lengthOf(5);
            expect(flagTypes.filter(({ name }) => name === 'Archived')).to.be.lengthOf(0);
        });

        it('should successfuly sort by id', async () => {
            const { count, rows: flagTypes } = await qcFlagTypeService.getAll({ sort: { id: 'DESC' } });
            expect(count).to.be.equal(6);
            expect(flagTypes).to.be.an('array');
            expect(flagTypes).to.be.lengthOf(6);
            expect(flagTypes.map(({ id }) => id)).to.have.all.ordered.members([20, 13, 12, 11, 3, 2]);
        });

        it('should successfuly sort by name', async () => {
            const { count, rows: flagTypes } = await qcFlagTypeService.getAll({ sort: { name: 'DESC' } });
            expect(count).to.be.equal(6);
            expect(flagTypes).to.be.an('array');
            expect(flagTypes).to.be.lengthOf(6);
            expect(flagTypes.map(({ name }) => name)).to.have.all.ordered.members([
                'Unknown Quality',
                'Limited acceptance',
                'Certified by Expert',
                'Bad PID',
                'Bad',
                'Archived',
            ]);
        });

        it('should successfuly sort by method', async () => {
            const { count, rows: flagTypes } = await qcFlagTypeService.getAll({ sort: { method: 'ASC' } });
            expect(count).to.be.equal(6);
            expect(flagTypes).to.be.an('array');
            expect(flagTypes).to.be.lengthOf(6);
            expect(flagTypes.map(({ name }) => name)).to.have.all.ordered.members([
                'Archived',
                'Bad',
                'Bad PID',
                'Certified by Expert',
                'Limited acceptance',
                'Unknown Quality',
            ]);
        });

        it('should successfuly apply pagination', async () => {
            const { count, rows: flagTypes } = await qcFlagTypeService.getAll({ offset: 2, limit: 3, sort: { id: 'ASC' } });
            expect(count).to.be.equal(6);
            expect(flagTypes).to.be.an('array');
            expect(flagTypes).to.be.lengthOf(3);
            expect(flagTypes.map(({ id }) => id)).to.have.all.ordered.members([11, 12, 13]);
        });
    });

    describe('Creating QC Flag Type', () => {
        it('should successfuly create QC Flag Type', async () => {
            const parameters = {
                name: 'A',
                method: 'AA+',
                bad: false,
                color: '#FFAA00',
            };
            const relations = { user: { externalUserId: 1 } };
            const newQCFlag = await qcFlagTypeService.create(parameters, relations);
            {
                const { name, method, bad, color, createdBy: { externalId: externalUserId } } = newQCFlag;
                expect({ name, method, bad, color, externalUserId }).to.be.eql({ ...parameters, ...relations.user });
            }
            {
                const fetchedQCFlag = await qcFlagTypeService.getById(newQCFlag.id);
                const { name, method, bad, color, createdBy: { externalId: externalUserId } } = fetchedQCFlag;
                expect({ name, method, bad, color, externalUserId }).to.be.eql({ ...parameters, ...relations.user });
            }
        });

        it('should fail when QC Flag type with provided name already exists', async () => {
            const parameters = {
<<<<<<< HEAD
                name: 'BadPID',
                method: 'Bad PID',
=======
                name: 'Bad PID',
                method: 'BadPID',
>>>>>>> 63f40294
                bad: false,
            };
            await assert.rejects(
                () => qcFlagTypeService.create(parameters, { user: { externalUserId: 1 } }),
                // eslint-disable-next-line max-len
                new ConflictError(`A QC flag type with name ${parameters.name} or method ${parameters.method} already exists`),
            );
        });

        it('should fail when no user info is provided', async () => {
            const parameters = {
                name: 'A',
                method: 'AA+',
                bad: false,
                color: '#FFAA00',
            };
            await assert.rejects(
                () => qcFlagTypeService.create(parameters, {}),
                new BadParameterError('Can not find without id or external id'),
            );
        });
    });

    describe('Updating QC Flag Type', () => {
        it('should reject when existing name provided', async () => {
            await assert.rejects(
                () => qcFlagTypeService.update(12, { name: 'Bad' }, { user: { userId: 1 } }),
                new ConflictError('A QC flag with name Bad already exists'),
            );
        });

        it('should reject when existing method provided', async () => {
            await assert.rejects(
                () => qcFlagTypeService.update(12, { method: 'Bad' }, { user: { userId: 1 } }),
                new ConflictError('A QC flag with method Bad already exists'),
            );
        });

        it('should reject when QC flag type with given is not found', async () => {
            await assert.rejects(
                () => qcFlagTypeService.update(99999, { color: '#aaaaaa' }, { user: { userId: 1 } }),
                new NotFoundError('Quality Control Flag Type with this id (99999) could not be found'),
            );
        });

        it('should reject when no user is found', async () => {
            await assert.rejects(
                () => qcFlagTypeService.update(10, { color: '#aaaaaa' }, { user: { userId: 999 } }),
                new NotFoundError('User with this id (999) could not be found'),
            );
        });

        it('should successfuly update one QC Flag Type', async () => {
            const patch = { name: 'VeryBad', method: 'Very Bad', color: '#ff0000' };
            const userId = 1;

            const updatedFlagType = await qcFlagTypeService.update(13, patch, { user: { userId } });
            const fetchedFlagType = await qcFlagTypeService.getOneOrFail(13);
            const { name, method, color, lastUpdatedBy: { id: lastUpdatedById } } = fetchedFlagType;
            expect({ name, method, color, lastUpdatedById }).to.be.eql({ ...patch, lastUpdatedById: userId });
            expect(updatedFlagType).to.be.eql(fetchedFlagType);
        });

        it('should successfuly archive QC Flag Type', async () => {
            const patch = { archived: true };
            const userId = 1;

            const updatedFlagType = await qcFlagTypeService.update(13, patch, { user: { userId } });
            const fetchedFlagType = await qcFlagTypeService.getOneOrFail(13);
            const { archived, archivedAt, lastUpdatedBy: { id: lastUpdatedById } } = fetchedFlagType;
            expect({ archived, lastUpdatedById }).to.be.eql({ ...patch, lastUpdatedById: userId });
            expect(updatedFlagType).to.be.eql(fetchedFlagType);

            // To Archive second time should change archiveAt timestamp
            await qcFlagTypeService.update(13, patch, { user: { userId } });
            const { archivedAt: archivedAtSecondTime } = await qcFlagTypeService.getOneOrFail(13);
            expect(archivedAt).to.be.equal(archivedAtSecondTime);

            // Should unarchive
            await qcFlagTypeService.update(13, { archived: false }, { user: { userId } });
            const { archived: archivedThirdTime, archivedAt: archivedAtThirdTime } = await qcFlagTypeService.getOneOrFail(13);
            expect(archivedThirdTime).to.be.equal(false);
            expect(archivedAtThirdTime).to.be.equal(null);
        });
    });
};<|MERGE_RESOLUTION|>--- conflicted
+++ resolved
@@ -301,13 +301,8 @@
 
         it('should fail when QC Flag type with provided name already exists', async () => {
             const parameters = {
-<<<<<<< HEAD
-                name: 'BadPID',
-                method: 'Bad PID',
-=======
                 name: 'Bad PID',
                 method: 'BadPID',
->>>>>>> 63f40294
                 bad: false,
             };
             await assert.rejects(
