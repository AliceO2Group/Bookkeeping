--- conflicted
+++ resolved
@@ -14,10 +14,6 @@
 const { expect } = require('chai');
 const assert = require('assert');
 const { NotFoundError } = require('../../../../../lib/server/errors/NotFoundError');
-<<<<<<< HEAD
-const { expectObjectToBeSuperset } = require('../../../../utilities/expectObjectToBeSuperset');
-=======
->>>>>>> 050b64f3
 const { ConflictError } = require('../../../../../lib/server/errors/ConflictError');
 const { BadParameterError } = require('../../../../../lib/server/errors/BadParameterError');
 const { qcFlagTypeService } = require('../../../../../lib/server/services/qualityControlFlag/QcFlagTypeService');
@@ -289,16 +285,6 @@
                 method: 'AA+',
                 bad: false,
                 color: '#FFAA00',
-<<<<<<< HEAD
-                externalUserId: 1,
-            };
-            const newQCFlag = await qcFlagTypeService.create(parameters);
-            delete parameters.externalUserId;
-            expectObjectToBeSuperset(newQCFlag, parameters);
-        });
-
-        it('should fail when QC Flag type with name provide already exists', async () => {
-=======
             };
             const relations = { user: { externalUserId: 1 } };
             const newQCFlag = await qcFlagTypeService.create(parameters, relations);
@@ -314,62 +300,14 @@
         });
 
         it('should fail when QC Flag type with provided name already exists', async () => {
->>>>>>> 050b64f3
             const parameters = {
                 name: 'BadPID',
                 method: 'Bad PID',
                 bad: false,
-<<<<<<< HEAD
-                externalUserId: 1,
-            };
-            await assert.rejects(
-                () => qcFlagTypeService.create(parameters),
-                new ConflictError('name must be unique'),
-            );
-        });
-
-        it('should fail when no name is provided', async () => {
-            const parameters = {
-                method: 'AA+',
-                bad: false,
-                color: '#FFAA00',
-                externalUserId: 1,
-            };
-            await assert.rejects(
-                () => qcFlagTypeService.create(parameters),
-                new ConflictError('QcFlagType.name cannot be null'),
-            );
-        });
-
-        it('should fail when no method is provided', async () => {
-            const parameters = {
-                name: 'A',
-                bad: false,
-                color: '#FFAA00',
-                externalUserId: 1,
-            };
-            await assert.rejects(
-                () => qcFlagTypeService.create(parameters),
-                new ConflictError('QcFlagType.method cannot be null'),
-            );
-        });
-
-        it('should fail when no bad is provided', async () => {
-            const parameters = {
-                name: 'A',
-                method: 'AA+',
-                color: '#FFAA00',
-                externalUserId: 1,
-            };
-            await assert.rejects(
-                () => qcFlagTypeService.create(parameters),
-                new ConflictError('QcFlagType.bad cannot be null'),
-=======
             };
             await assert.rejects(
                 () => qcFlagTypeService.create(parameters, { user: { externalUserId: 1 } }),
                 new ConflictError(`A QC flag with name ${parameters.name} or ${parameters.method} already exists`),
->>>>>>> 050b64f3
             );
         });
 
@@ -381,11 +319,7 @@
                 color: '#FFAA00',
             };
             await assert.rejects(
-<<<<<<< HEAD
-                () => qcFlagTypeService.create(parameters),
-=======
                 () => qcFlagTypeService.create(parameters, {}),
->>>>>>> 050b64f3
                 new BadParameterError('Can not find without id or external id'),
             );
         });
