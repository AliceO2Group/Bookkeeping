/**
 * @license
 * Copyright CERN and copyright holders of ALICE O2. This software is
 * distributed under the terms of the GNU General Public License v3 (GPL
 * Version 3), copied verbatim in the file "COPYING".
 *
 * See http://alice-o2.web.cern.ch/license for full licensing information.
 *
 * In applying this license CERN does not waive the privileges and immunities
 * granted to it by virtue of its status as an Intergovernmental Organization
 * or submit itself to any jurisdiction.
 */

const { expect } = require('chai');
const { resetDatabaseContent } = require('../../../../utilities/resetDatabaseContent.js');
const assert = require('assert');
const { NotFoundError } = require('../../../../../lib/server/errors/NotFoundError.js');
<<<<<<< HEAD
const { dataPassService } = require('../../../../../lib/server/services/dataPasses/DataPassService.js');
=======
const {
    dataPassService,
    DEFAULT_GAQ_DETECTORS_FOR_PROTON_PROTON_RUNS,
    DEFAULT_GAQ_DETECTORS_FOR_LEAD_LEAD_RUNS,
} = require('../../../../../lib/server/services/dataPasses/DataPassService.js');
const { BadParameterError } = require('../../../../../lib/server/errors/BadParameterError.js');
const { DetectorType } = require('../../../../../lib/domain/enums/DetectorTypes.js');
const { runService } = require('../../../../../lib/server/services/run/RunService.js');
const DataPassRepository = require('../../../../../lib/database/repositories/DataPassRepository.js');
const RunRepository = require('../../../../../lib/database/repositories/RunRepository.js');
const { Op } = require('sequelize');
>>>>>>> 0aee1f3c

const LHC22b_apass1 = {
    id: 1,
    name: 'LHC22b_apass1',
    skimmingStage: null,
    versions: [
        {
            id: 1,
            dataPassId: 1,
            description: 'Some random desc',
            reconstructedEventsCount: 50948694,
            outputSize: 56875682112600,
            lastSeen: 108,
            deletedFromMonAlisa: true,
            createdAt: 1704884400000,
            updatedAt: 1704884400000,
        },
    ],
    runsCount: 3,
    simulationPassesCount: 1,
};

const LHC22b_apass2 = {
    id: 2,
    name: 'LHC22b_apass2',
    skimmingStage: null,
    versions: [
        {
            id: 2,
            dataPassId: 2,
            description: 'Some random desc 2',
            reconstructedEventsCount: 50848604,
            outputSize: 55765671112610,
            lastSeen: 55,
            deletedFromMonAlisa: false,
            createdAt: 1704884400000,
            updatedAt: 1704884400000,
        },
    ],
    runsCount: 3,
    simulationPassesCount: 1,
};

const LHC22a_apass1 = {
    id: 3,
    name: 'LHC22a_apass1',
    skimmingStage: null,
    versions: [
        {
            id: 3,
            dataPassId: 3,
            description: 'Some random desc for apass 1',
            reconstructedEventsCount: 50848111,
            outputSize: 55761110122610,
            lastSeen: 105,
            deletedFromMonAlisa: false,
            createdAt: 1704884400000,
            updatedAt: 1704884400000,
        },
    ],
    runsCount: 4,
    simulationPassesCount: 2,
};

module.exports = () => {
    before(resetDatabaseContent);

    describe('Fetching', () => {
        it('should successfully get by id', async () => {
            const dataPass = await dataPassService.getByIdentifier({ id: 1 });
            expect(dataPass).to.be.eql(LHC22b_apass1);
        });

        it('should successfully get by name', async () => {
            const dataPass = await dataPassService.getByIdentifier({ name: 'LHC22a_apass1' });
            expect(dataPass).to.be.eql(LHC22a_apass1);
        });

        it('should successfully get all data', async () => {
            const { rows: dataPasses } = await dataPassService.getAll();
            expect(dataPasses).to.be.lengthOf(5);
        });

        it('should fail when no Data Pass with given id', async () => {
            await assert.rejects(
                () => dataPassService.getOneOrFail({ id: 99999 }),
                new NotFoundError('Data pass with this id (99999) could not be found'),
            );
        });

        it('should successfully filter data passes on names', async () => {
            const dto = {
                query: {
                    filter: {
                        names: ['LHC22b_apass1'],
                    },
                },
            };
            const { rows: dataPasses } = await dataPassService.getAll(dto.query);
            expect(dataPasses).to.be.lengthOf(1);
            expect(dataPasses[0]).to.be.eql(LHC22b_apass1);
        });

        it('should successfully filter data passes on ids', async () => {
            const dto = {
                query: {
                    filter: {
                        ids: ['1', '2'],
                    },
                },
            };
            const { rows: dataPasses } = await dataPassService.getAll(dto.query);
            expect(dataPasses).to.be.lengthOf(2);
        });

        it('should return null when no Data Pass with given id', async () => {
            expect(await dataPassService.getByIdentifier({ id: 99999 })).to.be.null;
        });

        it('should successfully filter data passes on lhc periods ids', async () => {
            const dto = {
                query: {
                    filter: {
                        lhcPeriodIds: ['2'],
                    },
                },
            };
            const { rows: dataPasses } = await dataPassService.getAll(dto.query);
            expect(dataPasses).to.be.lengthOf(2);
            expect(dataPasses).to.have.deep.members([LHC22b_apass1, LHC22b_apass2]);
        });

        it('should successfully filter data passes on simulation pass ids', async () => {
            const dto = {
                query: {
                    filter: {
                        simulationPassIds: ['1'],
                    },
                },
            };
            const { rows: dataPasses } = await dataPassService.getAll(dto.query);
            expect(dataPasses).to.have.all.deep.members([LHC22b_apass1, LHC22b_apass2]);
        });

        it('should successfully sort data passes by names', async () => {
            const dto = {
                query: {
                    sort: {
                        name: 'ASC',
                    },
                },
            };
            const { rows: dataPasses } = await dataPassService.getAll(dto.query);
            expect(dataPasses.map(({ name }) => name)).to.have
                .ordered.members(['LHC22a_apass1', 'LHC22a_apass2_skimmed', 'LHC22a_skimming', 'LHC22b_apass1', 'LHC22b_apass2']);
        });
    });
<<<<<<< HEAD
=======
    describe('Manage GAQ detectors', () => {
        const dataPassId = 3;
        it('should successfully set GAQ detectors', async () => {
            const runNumbers = [49, 56];
            const detectorIds = [4, 7];
            const data = await dataPassService.setGaqDetectors(dataPassId, runNumbers, detectorIds);
            expect(data).to.be.have.all.deep.members(runNumbers
                .flatMap((runNumber) => detectorIds.map((detectorId) => ({ dataPassId, runNumber, detectorId }))));
        });
        it('should fail to set GAQ detectors because of missing association', async () => {
            let errorMessage = `No association between data pass with id ${dataPassId} and following runs: 1`;
            assert.rejects(
                () => dataPassService.setGaqDetectors(dataPassId, [1], [4]),
                new BadParameterError(errorMessage),
            );
            errorMessage = `No association between runs and detectors: ${JSON.stringify([[56, 'CPV']])}`;
            assert.rejects(
                () => dataPassService.setGaqDetectors(dataPassId, [105, 56], [1]),
                new BadParameterError(errorMessage),
            );
        });

        it('should get GAQ detectors', async () => {
            const detectors = await dataPassService.getGaqDetectors(3, 56);
            expect(detectors).to.be.an('array');
            expect(detectors).to.be.lengthOf(2);
            expect(detectors).to.have.all.deep.members([
                { id: 7, name: 'FT0', type: DetectorType.PHYSICAL },
                { id: 4, name: 'ITS', type: DetectorType.PHYSICAL },
            ]);
        });

        it('should successfully set default GAQ detectors', async () => {
            /**
             * Default GAQ detectors for runs with given pdpBeamType
             *      pp: ['TPC', 'ITS', 'FT0']
             *      PbPb: ['TPC', 'ITS', 'FT0', 'ZDC']
             */

            const newRuns = [
                { runNumber: 777770, pdpBeamType: 'pp', detectors: ['CPV', ...DEFAULT_GAQ_DETECTORS_FOR_PROTON_PROTON_RUNS].join(',') },
                { runNumber: 777771, pdpBeamType: 'pp', detectors: ['CPV', ...DEFAULT_GAQ_DETECTORS_FOR_PROTON_PROTON_RUNS.slice(1)].join(',') },
                { runNumber: 888880, pdpBeamType: 'PbPb', detectors: ['CPV', ...DEFAULT_GAQ_DETECTORS_FOR_LEAD_LEAD_RUNS].join(',') },
                { runNumber: 888881, pdpBeamType: 'PbPb', detectors: ['CPV', ...DEFAULT_GAQ_DETECTORS_FOR_LEAD_LEAD_RUNS.slice(1)].join(',') },
            ];
            for (const runData of newRuns) {
                await runService.create(runData);
            }
            const dataPassId = 3;
            const dataPass = await DataPassRepository.findOne({ where: { id: dataPassId } });
            const runNumbers = newRuns.map(({ runNumber }) => runNumber);

            await dataPass.addRuns(await RunRepository.findAll({ where: { runNumber: { [Op.in]: runNumbers } } }));

            await dataPassService.useDefaultGaqDetectors(dataPassId, runNumbers);

            expect((await dataPassService.getGaqDetectors(dataPassId, 777770)).map(({ name }) => name)).to
                .have.all.members(DEFAULT_GAQ_DETECTORS_FOR_PROTON_PROTON_RUNS);
            expect((await dataPassService.getGaqDetectors(dataPassId, 777771)).map(({ name }) => name)).to
                .have.all.members(DEFAULT_GAQ_DETECTORS_FOR_PROTON_PROTON_RUNS.slice(1));
            expect((await dataPassService.getGaqDetectors(dataPassId, 888880)).map(({ name }) => name)).to
                .have.all.members(DEFAULT_GAQ_DETECTORS_FOR_LEAD_LEAD_RUNS);
            expect((await dataPassService.getGaqDetectors(dataPassId, 888881)).map(({ name }) => name)).to
                .have.all.members(DEFAULT_GAQ_DETECTORS_FOR_LEAD_LEAD_RUNS.slice(1));
        });
    });
>>>>>>> 0aee1f3c
};<|MERGE_RESOLUTION|>--- conflicted
+++ resolved
@@ -15,21 +15,7 @@
 const { resetDatabaseContent } = require('../../../../utilities/resetDatabaseContent.js');
 const assert = require('assert');
 const { NotFoundError } = require('../../../../../lib/server/errors/NotFoundError.js');
-<<<<<<< HEAD
 const { dataPassService } = require('../../../../../lib/server/services/dataPasses/DataPassService.js');
-=======
-const {
-    dataPassService,
-    DEFAULT_GAQ_DETECTORS_FOR_PROTON_PROTON_RUNS,
-    DEFAULT_GAQ_DETECTORS_FOR_LEAD_LEAD_RUNS,
-} = require('../../../../../lib/server/services/dataPasses/DataPassService.js');
-const { BadParameterError } = require('../../../../../lib/server/errors/BadParameterError.js');
-const { DetectorType } = require('../../../../../lib/domain/enums/DetectorTypes.js');
-const { runService } = require('../../../../../lib/server/services/run/RunService.js');
-const DataPassRepository = require('../../../../../lib/database/repositories/DataPassRepository.js');
-const RunRepository = require('../../../../../lib/database/repositories/RunRepository.js');
-const { Op } = require('sequelize');
->>>>>>> 0aee1f3c
 
 const LHC22b_apass1 = {
     id: 1,
@@ -187,73 +173,4 @@
                 .ordered.members(['LHC22a_apass1', 'LHC22a_apass2_skimmed', 'LHC22a_skimming', 'LHC22b_apass1', 'LHC22b_apass2']);
         });
     });
-<<<<<<< HEAD
-=======
-    describe('Manage GAQ detectors', () => {
-        const dataPassId = 3;
-        it('should successfully set GAQ detectors', async () => {
-            const runNumbers = [49, 56];
-            const detectorIds = [4, 7];
-            const data = await dataPassService.setGaqDetectors(dataPassId, runNumbers, detectorIds);
-            expect(data).to.be.have.all.deep.members(runNumbers
-                .flatMap((runNumber) => detectorIds.map((detectorId) => ({ dataPassId, runNumber, detectorId }))));
-        });
-        it('should fail to set GAQ detectors because of missing association', async () => {
-            let errorMessage = `No association between data pass with id ${dataPassId} and following runs: 1`;
-            assert.rejects(
-                () => dataPassService.setGaqDetectors(dataPassId, [1], [4]),
-                new BadParameterError(errorMessage),
-            );
-            errorMessage = `No association between runs and detectors: ${JSON.stringify([[56, 'CPV']])}`;
-            assert.rejects(
-                () => dataPassService.setGaqDetectors(dataPassId, [105, 56], [1]),
-                new BadParameterError(errorMessage),
-            );
-        });
-
-        it('should get GAQ detectors', async () => {
-            const detectors = await dataPassService.getGaqDetectors(3, 56);
-            expect(detectors).to.be.an('array');
-            expect(detectors).to.be.lengthOf(2);
-            expect(detectors).to.have.all.deep.members([
-                { id: 7, name: 'FT0', type: DetectorType.PHYSICAL },
-                { id: 4, name: 'ITS', type: DetectorType.PHYSICAL },
-            ]);
-        });
-
-        it('should successfully set default GAQ detectors', async () => {
-            /**
-             * Default GAQ detectors for runs with given pdpBeamType
-             *      pp: ['TPC', 'ITS', 'FT0']
-             *      PbPb: ['TPC', 'ITS', 'FT0', 'ZDC']
-             */
-
-            const newRuns = [
-                { runNumber: 777770, pdpBeamType: 'pp', detectors: ['CPV', ...DEFAULT_GAQ_DETECTORS_FOR_PROTON_PROTON_RUNS].join(',') },
-                { runNumber: 777771, pdpBeamType: 'pp', detectors: ['CPV', ...DEFAULT_GAQ_DETECTORS_FOR_PROTON_PROTON_RUNS.slice(1)].join(',') },
-                { runNumber: 888880, pdpBeamType: 'PbPb', detectors: ['CPV', ...DEFAULT_GAQ_DETECTORS_FOR_LEAD_LEAD_RUNS].join(',') },
-                { runNumber: 888881, pdpBeamType: 'PbPb', detectors: ['CPV', ...DEFAULT_GAQ_DETECTORS_FOR_LEAD_LEAD_RUNS.slice(1)].join(',') },
-            ];
-            for (const runData of newRuns) {
-                await runService.create(runData);
-            }
-            const dataPassId = 3;
-            const dataPass = await DataPassRepository.findOne({ where: { id: dataPassId } });
-            const runNumbers = newRuns.map(({ runNumber }) => runNumber);
-
-            await dataPass.addRuns(await RunRepository.findAll({ where: { runNumber: { [Op.in]: runNumbers } } }));
-
-            await dataPassService.useDefaultGaqDetectors(dataPassId, runNumbers);
-
-            expect((await dataPassService.getGaqDetectors(dataPassId, 777770)).map(({ name }) => name)).to
-                .have.all.members(DEFAULT_GAQ_DETECTORS_FOR_PROTON_PROTON_RUNS);
-            expect((await dataPassService.getGaqDetectors(dataPassId, 777771)).map(({ name }) => name)).to
-                .have.all.members(DEFAULT_GAQ_DETECTORS_FOR_PROTON_PROTON_RUNS.slice(1));
-            expect((await dataPassService.getGaqDetectors(dataPassId, 888880)).map(({ name }) => name)).to
-                .have.all.members(DEFAULT_GAQ_DETECTORS_FOR_LEAD_LEAD_RUNS);
-            expect((await dataPassService.getGaqDetectors(dataPassId, 888881)).map(({ name }) => name)).to
-                .have.all.members(DEFAULT_GAQ_DETECTORS_FOR_LEAD_LEAD_RUNS.slice(1));
-        });
-    });
->>>>>>> 0aee1f3c
 };