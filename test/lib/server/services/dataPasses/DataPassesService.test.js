--- conflicted
+++ resolved
@@ -126,11 +126,7 @@
             },
         };
         const { rows: dataPasses } = await dataPassService.getAll(dto.query);
-<<<<<<< HEAD
-        expect(dataPasses).to.have.all.deep.members([LHC22b_apass1]);
-=======
         expect(dataPasses).to.have.all.deep.members([LHC22b_apass1, LHC22b_apass2]);
->>>>>>> d055bc9c
     });
 
     it('should succesfully sort data passes by names', async () => {
