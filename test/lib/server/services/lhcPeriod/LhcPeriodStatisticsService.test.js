--- conflicted
+++ resolved
@@ -55,11 +55,7 @@
         id: 3,
         name: 'LHC23f',
     },
-<<<<<<< HEAD
-    pdpBeamTypes: [],
-=======
     beamTypes: ['OO'],
->>>>>>> a8fe94d7
     distinctEnergies: [],
     dataPassesCount: 1,
     runsCount: 1,
