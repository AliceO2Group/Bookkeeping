/**
 * @license
 * Copyright CERN and copyright holders of ALICE O2. This software is
 * distributed under the terms of the GNU General Public License v3 (GPL
 * Version 3), copied verbatim in the file "COPYING".
 *
 * See http://alice-o2.web.cern.ch/license for full licensing information.
 *
 * In applying this license CERN does not waive the privileges and immunities
 * granted to it by virtue of its status as an Intergovernmental Organization
 * or submit itself to any jurisdiction.
 */

const { run: { GetAllRunsUseCase } } = require('../../../../lib/usecases/index.js');
const { dtos: { GetAllRunsDto } } = require('../../../../lib/domain/index.js');
const chai = require('chai');
const { RunQualities } = require('../../../../lib/domain/enums/RunQualities.js');
const { RunCalibrationStatus } = require('../../../../lib/domain/enums/RunCalibrationStatus.js');
const { RunDefinition } = require('../../../../lib/domain/enums/RunDefinition.js');
const assert = require('assert');
const { BadParameterError } = require('../../../../lib/server/errors/BadParameterError.js');

const { expect } = chai;

module.exports = () => {
    let getAllRunsDto;

    beforeEach(async () => {
        getAllRunsDto = await GetAllRunsDto.validateAsync({});
    });

    it('should return an array', async () => {
        const { runs } = await new GetAllRunsUseCase().execute();

        expect(runs).to.be.an('array');
    });

    it('should return an array limited to default 100 with runs', async () => {
        getAllRunsDto.query = {};
        const { runs } = await new GetAllRunsUseCase()
            .execute(getAllRunsDto);
        expect(runs).to.be.an('array');
        expect(runs).to.have.lengthOf(100);
    });

    it('should return an array, only containing runs with specified run number', async () => {
        getAllRunsDto.query = { filter: { runNumbers: '17,18' } };
        const { runs } = await new GetAllRunsUseCase().execute(getAllRunsDto);

        expect(runs).to.be.an('array');
        expect(runs).to.have.lengthOf(2);
        expect(runs[0].runNumber).to.equal(18); // Default sorting order is dsc
        expect(runs[1].runNumber).to.equal(17);
    });

    it('should return an array, only containing runs with specified run number and ranges', async () => {
        getAllRunsDto.query = { filter: { runNumbers: '1-5,8,12,20-30' } };
        const { runs } = await new GetAllRunsUseCase().execute(getAllRunsDto);

        expect(runs).to.be.an('array');
        expect(runs).to.have.lengthOf(18);
    });

    it('should return runs sorted by runNumber', async () => {
        {
            const { runs } = await new GetAllRunsUseCase().execute({ query: { sort: { runNumber: 'ASC' } } });

            expect(runs).to.be.an('array');
            expect(runs).to.have.length.greaterThan(1);
            const runNumbers = runs.map(({ runNumber }) => runNumber);
            expect(runNumbers).to.have.all.ordered.members([...runNumbers].sort((a, b) => a - b));
        }
        {
            const { runs } = await new GetAllRunsUseCase().execute({ query: { sort: { runNumber: 'DESC' } } });

            expect(runs).to.be.an('array');
            expect(runs).to.have.length.greaterThan(1);
            const runNumbers = runs.map(({ runNumber }) => runNumber);
            expect(runNumbers).to.have.all.ordered.members([...runNumbers].sort((a, b) => b - a));
        }
    });

    it('should return an array, only containing runs containing the specified run number', async () => {
        getAllRunsDto.query = { filter: { runNumbers: '5' } };
        const { runs } = await new GetAllRunsUseCase().execute(getAllRunsDto);

        expect(runs).to.be.an('array');
        expect(runs).to.have.lengthOf(20);
        expect(runs[0].runNumber).to.equal(105); // Default sorting order is dsc
        expect(runs[1].runNumber).to.equal(95);
    });

    it('should return an array, only containing found runs from passed list (run numbers can be missing or non-numbers)', async () => {
        getAllRunsDto.query = { filter: { runNumbers: '-2,17, ,400,18' } };
        const { runs } = await new GetAllRunsUseCase().execute(getAllRunsDto);

        expect(runs).to.be.an('array');
        expect(runs).to.have.lengthOf(2);
        expect(runs[0].runNumber).to.equal(18); // Default sorting order is dsc
        expect(runs[1].runNumber).to.equal(17);
    });

    it('should successfully return a list of runs with their detectors, sorted alphabetically', async () => {
        getAllRunsDto.query = { filter: { runNumbers: '106' } };
        const { runs } = await new GetAllRunsUseCase().execute(getAllRunsDto);

        expect(runs).to.be.an('array');
        expect(runs).to.have.lengthOf(1);
        const [{ detectors }] = runs;
        expect(detectors).to.equal('ACO,CPV,CTP,EMC,FIT,HMP,ITS,MCH,MFT,MID,PHS,TOF,TPC,TRD,ZDC');
    });

    it('should successfully return a list of runs with the specified calibration status', async () => {
        {
            getAllRunsDto.query = { filter: { calibrationStatuses: [RunCalibrationStatus.NO_STATUS] } };
            const { runs } = await new GetAllRunsUseCase().execute(getAllRunsDto);
            expect(runs).to.lengthOf(1);
            const [{ calibrationStatus }] = runs;
            expect(calibrationStatus).to.equal(RunCalibrationStatus.NO_STATUS);
        }

        {
            getAllRunsDto.query = { filter: { calibrationStatuses: [RunCalibrationStatus.NO_STATUS, RunCalibrationStatus.FAILED] } };
            const { runs } = await new GetAllRunsUseCase().execute(getAllRunsDto);
            expect(runs).to.lengthOf(1);
            const [{ calibrationStatus }] = runs;
            expect(calibrationStatus).to.equal(RunCalibrationStatus.NO_STATUS);
        }

        {
            getAllRunsDto.query = { filter: { calibrationStatuses: [RunCalibrationStatus.FAILED] } };
            const { runs } = await new GetAllRunsUseCase().execute(getAllRunsDto);
            expect(runs).to.lengthOf(0);
        }

        {
            getAllRunsDto.query = { filter: { calibrationStatuses: [] } };
            const { runs } = await new GetAllRunsUseCase().execute(getAllRunsDto);
            expect(runs).to.lengthOf(0);
        }
    });

    it('should successfully filter on tags', async () => {
        {
            getAllRunsDto.query = {
                filter: {
                    tags: { operation: 'and', values: ['FOOD', 'RUN'] },
                },
            };
            const { runs } = await new GetAllRunsUseCase().execute(getAllRunsDto);
            expect(runs).to.lengthOf(1);
            const [run] = runs;
            const tagTexts = run.tags.map(({ text }) => text);
            expect(tagTexts.includes('FOOD') && tagTexts.includes('RUN')).to.be.true;
        }
        {
            getAllRunsDto.query = {
                filter: {
                    tags: { operation: 'or', values: ['FOOD', 'TEST-TAG-41'] },
                },
            };
            const { runs } = await new GetAllRunsUseCase().execute(getAllRunsDto);
            expect(runs).to.lengthOf(2);
            for (const run of runs) {
                expect(run.tags.some(({ text }) => text.includes('FOOD') || text.includes('TEST-TAG-41'))).to.be.true;
            }

            {
                getAllRunsDto.query = {
                    filter: {
                        tags: { operation: 'none-of', values: ['FOOD', 'TEST-TAG-41'] },
                    },
                    page: {
                        limit: 200,
                    },
                };
                const { runs } = await new GetAllRunsUseCase().execute(getAllRunsDto);
                expect(runs).to.lengthOf(106);
                for (const run of runs) {
                    expect(run.tags.every(({ text }) => text !== 'FOOD' && text !== 'TEST-TAG-41')).to.be.true;
                }
            }
        }
    });

    it('should successfully filter on run definition', async () => {
        const PHYSICS_COUNT = 6;
        const COSMICS_COUNT = 2;
        const TECHNICAL_COUNT = 1;
        const SYNTHETIC_COUNT = 2;
        const CALIBRATION_COUNT = 1;

        getAllRunsDto.query = { filter: { definitions: [RunDefinition.PHYSICS] } };
        {
            const { runs } = await new GetAllRunsUseCase().execute(getAllRunsDto);
            expect(runs).to.have.lengthOf(PHYSICS_COUNT);
            expect(runs.every(({ definition }) => definition === RunDefinition.PHYSICS)).to.be.true;
        }
        getAllRunsDto.query = { filter: { definitions: [RunDefinition.COSMICS] } };
        {
            const { runs } = await new GetAllRunsUseCase().execute(getAllRunsDto);
            expect(runs).to.have.lengthOf(COSMICS_COUNT);
            expect(runs.every(({ definition }) => definition === RunDefinition.COSMICS)).to.be.true;
        }
        getAllRunsDto.query = { filter: { definitions: [RunDefinition.SYNTHETIC] } };
        {
            const { runs } = await new GetAllRunsUseCase().execute(getAllRunsDto);
            expect(runs).to.have.lengthOf(SYNTHETIC_COUNT);
            expect(runs.every(({ definition }) => definition === RunDefinition.SYNTHETIC)).to.be.true;
        }
        getAllRunsDto.query = { filter: { definitions: [RunDefinition.TECHNICAL] } };
        {
            const { runs } = await new GetAllRunsUseCase().execute(getAllRunsDto);
            expect(runs).to.have.lengthOf(TECHNICAL_COUNT);
            expect(runs.every(({ definition }) => definition === RunDefinition.TECHNICAL)).to.be.true;
        }
        getAllRunsDto.query = { filter: { definitions: [RunDefinition.CALIBRATION] } };
        {
            const { runs } = await new GetAllRunsUseCase().execute(getAllRunsDto);
            expect(runs).to.have.lengthOf(CALIBRATION_COUNT);
            expect(runs.every(({ definition }) => definition === RunDefinition.CALIBRATION)).to.be.true;
        }

        getAllRunsDto.query = { filter: { definitions: [RunDefinition.PHYSICS, RunDefinition.COSMICS] } };
        {
            const { runs } = await new GetAllRunsUseCase().execute(getAllRunsDto);
            expect(runs).to.have.lengthOf(PHYSICS_COUNT + COSMICS_COUNT);
            expect(runs.every(({ definition }) => definition === RunDefinition.PHYSICS || definition === RunDefinition.COSMICS)).to.be.true;
        }
        getAllRunsDto.query = { filter: { definitions: [RunDefinition.TECHNICAL, RunDefinition.SYNTHETIC] } };
        {
            const { runs } = await new GetAllRunsUseCase().execute(getAllRunsDto);
            expect(runs).to.have.lengthOf(TECHNICAL_COUNT + SYNTHETIC_COUNT);
            expect(runs.every(({ definition }) => definition === RunDefinition.TECHNICAL || definition === RunDefinition.SYNTHETIC)).to.be.true;
        }
        getAllRunsDto.query = { filter: { definitions: [RunDefinition.COMMISSIONING] } };
        {
            const { runs } = await new GetAllRunsUseCase().execute(getAllRunsDto);
            expect(runs.every(({ definition }) => definition === RunDefinition.COMMISSIONING)).to.be.true;
        }
        getAllRunsDto.query = {
            filter: {
                definitions: [
                    RunDefinition.PHYSICS,
                    RunDefinition.SYNTHETIC,
                    RunDefinition.COSMICS,
                    RunDefinition.TECHNICAL,
                    RunDefinition.CALIBRATION,
                ],
            },
        };
        {
            const { runs } = await new GetAllRunsUseCase().execute(getAllRunsDto);
            expect(runs).to.have.lengthOf(PHYSICS_COUNT + COSMICS_COUNT + SYNTHETIC_COUNT + TECHNICAL_COUNT + CALIBRATION_COUNT);
            const any = [
                RunDefinition.PHYSICS,
                RunDefinition.COSMICS,
                RunDefinition.SYNTHETIC,
                RunDefinition.TECHNICAL,
                RunDefinition.CALIBRATION,
            ];
            expect(runs.every(({ definition }) => any.includes(definition))).to.be.true;
        }
    });

    it('should successfully return an array, only containing runs with given fill numbers', async () => {
        getAllRunsDto.query = {
            filter: {
                fillNumbers: '-1,1, , 3,10',
            },
        };
        const { runs } = await new GetAllRunsUseCase().execute(getAllRunsDto);
        expect(runs).to.be.an('array');
        expect(runs).to.have.lengthOf(6);
        expect(runs.every((run) => [1, 3].includes(run.fillNumber))).to.be.true;
    });

    it('should successfully return an empty array of runs for invalid fill numbers', async () => {
        getAllRunsDto.query = {
            filter: {
                fillNumbers: 'DO-NOT-EXISTS',
            },
        };
        const { runs } = await new GetAllRunsUseCase().execute(getAllRunsDto);
        expect(runs).to.be.an('array');
        expect(runs).to.have.lengthOf(0);
    });

    it('should return an array, only containing runs with dcs true', async () => {
        getAllRunsDto.query = { filter: { dcs: true } };
        const { runs } = await new GetAllRunsUseCase()
            .execute(getAllRunsDto);

        expect(runs).to.be.an('array');
        expect(runs).to.have.lengthOf(8);
    });

    it('should return an array with specified limit, only containing runs with dcs false or null', async () => {
        getAllRunsDto.query = { filter: { dcs: false }, page: { limit: 15 } };
        const { runs } = await new GetAllRunsUseCase()
            .execute(getAllRunsDto);

        expect(runs).to.be.an('array');
        expect(runs).to.have.lengthOf(15);
    });

    it('should return an array with only runs with dd_flp false or null', async () => {
        getAllRunsDto.query = { filter: { ddflp: false }, page: { limit: 25 } };
        const { runs } = await new GetAllRunsUseCase()
            .execute(getAllRunsDto);

        expect(runs).to.be.an('array');
        expect(runs).to.have.lengthOf(8);
    });

    it('should return an array only containing runs with ddflp true', async () => {
        getAllRunsDto.query = { filter: { ddflp: true }, page: { limit: 10, offset: 10 } };
        const { runs } = await new GetAllRunsUseCase()
            .execute(getAllRunsDto);

        expect(runs).to.be.an('array');
        expect(runs).to.have.lengthOf(10);
        expect(runs[0].runNumber).to.equal(98);
    });

    it('should return an array, only containing runs with epn true', async () => {
        getAllRunsDto.query = { filter: { epn: true } };
        const { runs } = await new GetAllRunsUseCase()
            .execute(getAllRunsDto);

        expect(runs).to.be.an('array');
        expect(runs).to.have.lengthOf(100);
    });

    it('should return an array with default limit 100, only containing runs with epn false or null', async () => {
        getAllRunsDto.query = { filter: { epn: false } };
        const { runs } = await new GetAllRunsUseCase()
            .execute(getAllRunsDto);

        expect(runs).to.be.an('array');
        expect(runs).to.have.lengthOf(2);
    });

    it('should return an array with runs on certain timestamps', async () => {
        getAllRunsDto.query = {
            filter: {
                o2start: {
                    from: 1647730800000,
                    to: 1648162799999,
                },
                o2end: {
                    from: 1647781200000,
                    to: 1648162799999,
                },
            },
        };
        const { runs } = await new GetAllRunsUseCase()
            .execute(getAllRunsDto);
        expect(runs).to.be.an('array');
        expect(runs).to.have.lengthOf(1);
        expect(runs[0].runNumber).to.equal(1);
    });

    it('should successfully filter on "updatedAt"', async () => {
        {
            getAllRunsDto.query = {
                filter: {
                    updatedAt: {
                        from: new Date('2019-08-08 13:00:00').getTime(),
                        to: new Date('2019-08-08 13:00:00').getTime(),
                    },
                },
            };
            const { runs } = await new GetAllRunsUseCase()
                .execute(getAllRunsDto);
            expect(runs).to.be.an('array');
            expect(runs).to.have.lengthOf(97);
        }
        {
            getAllRunsDto.query = {
                filter: {
                    updatedAt: {
                        from: new Date('2019-08-09 14:00:00').getTime(),
                        to: new Date('2022-03-22 15:00:00').getTime(),
                    },
                },
            };
            const { runs } = await new GetAllRunsUseCase()
                .execute(getAllRunsDto);
            expect(runs).to.be.an('array');
            expect(runs).to.have.lengthOf(1);
        }
    });

    it('should return an array with only from values given', async () => {
        getAllRunsDto.query = {
            filter: {
                o2start: {
                    from: 1647730800000,
                },
                o2end: {
                    from: 1647781200000,
                },
            },
        };
        const { runs } = await new GetAllRunsUseCase()
            .execute(getAllRunsDto);
        expect(runs).to.be.an('array');
        expect(runs).to.have.lengthOf(1);
        expect(runs[0].runNumber).to.equal(1);
    });

    it('should return an array with only to values given', async () => {
        getAllRunsDto.query = {
            filter: {
                o2start: {
                    to: 1648162799999,
                },
                o2end: {
                    to: 1648162799999,
                },
            },
        };
        const { runs } = await new GetAllRunsUseCase()
            .execute(getAllRunsDto);
        expect(runs).to.be.an('array');
        expect(runs).to.have.lengthOf(100);
    });

    it('should successfully filter on duration', async () => {
        const runDuration = {
            operator: '<',
            limit: 0,
        };
        getAllRunsDto.query = { filter: { runDuration } };

        const getAllRunsUseCase = new GetAllRunsUseCase();
        let { runs } = await getAllRunsUseCase.execute(getAllRunsDto);
        expect(runs).to.be.an('array');
        expect(runs).to.have.lengthOf(0);

        runDuration.operator = '<=';
        ({ runs } = await getAllRunsUseCase.execute(getAllRunsDto));
        expect(runs).to.be.an('array');
        expect(runs.every((run) => run.runDuration <= 0)).to.be.true;

        // One test run is about 25h, 7 other are more than 25 hours
        const pivot = 25 * 60 * 60 * 1000;
        runDuration.operator = '=';
        runDuration.limit = pivot;
        ({ runs } = await getAllRunsUseCase.execute(getAllRunsDto));
        expect(runs).to.be.an('array');
        expect(runs).to.have.lengthOf(3);
        expect(runs.every((run) => run.runDuration === pivot)).to.be.true;

        runDuration.operator = '>=';
        ({ runs } = await getAllRunsUseCase.execute(getAllRunsDto));
        expect(runs).to.be.an('array');

        expect(runs).to.have.lengthOf(7);
        expect(runs.every((run) => run.runDuration >= pivot)).to.be.true;

        runDuration.operator = '>';
        ({ runs } = await getAllRunsUseCase.execute(getAllRunsDto));
        expect(runs).to.be.an('array');
        expect(runs).to.have.lengthOf(4);
        expect(runs.every((run) => run.runDuration > pivot)).to.be.true;
    });

    it('should successfully filter on detectors', async () => {
        getAllRunsDto.query = { filter: { detectors: { operator: 'and', values: 'ITS' } } };

        let { runs } = await new GetAllRunsUseCase().execute(getAllRunsDto);
        expect(runs).to.be.an('array');
        expect(runs).to.have.lengthOf(8);

        getAllRunsDto.query.filter.detectors.values = 'ITS   ,   FT0';

        ({ runs } = await new GetAllRunsUseCase().execute(getAllRunsDto));
        expect(runs).to.be.an('array');
        expect(runs).to.have.lengthOf(4);

        getAllRunsDto.query.filter.detectors.values = 'ITS,FT0';

        ({ runs } = await new GetAllRunsUseCase().execute(getAllRunsDto));
        expect(runs).to.be.an('array');
        expect(runs).to.have.lengthOf(4);

        getAllRunsDto.query.filter.detectors.values = 'FT0,ITS';

        ({ runs } = await new GetAllRunsUseCase().execute(getAllRunsDto));
        expect(runs).to.be.an('array');
        expect(runs).to.have.lengthOf(4);

        getAllRunsDto.query.filter.detectors.operator = 'or';
        ({ runs } = await new GetAllRunsUseCase().execute(getAllRunsDto));
        expect(runs).to.be.an('array');
        expect(runs).to.have.lengthOf(8);

        getAllRunsDto.query.filter.detectors.operator = 'none';
        ({ runs } = await new GetAllRunsUseCase().execute(getAllRunsDto));
        expect(runs).to.be.an('array');
        expect(runs).to.have.lengthOf(2);
    });

    it('should successfully filter on detectors number', async () => {
        const nDetectors = {
            operator: '<',
            limit: 3,
        };
        getAllRunsDto.query = { filter: { nDetectors } };

        let { runs } = await new GetAllRunsUseCase().execute(getAllRunsDto);
        expect(runs).to.be.an('array');
        expect(runs).to.have.lengthOf(10);

        nDetectors.operator = '<=';
        ({ runs } = await new GetAllRunsUseCase().execute(getAllRunsDto));
        expect(runs).to.be.an('array');
        expect(runs).to.have.lengthOf(60);
        expect(runs.every((run) => run.nDetectors <= 3)).to.be.true;

        nDetectors.operator = '=';
        ({ runs } = await new GetAllRunsUseCase().execute(getAllRunsDto));
        expect(runs).to.be.an('array');
        expect(runs).to.have.lengthOf(50);
        expect(runs.every((run) => run.nDetectors === 3)).to.be.true;

        nDetectors.limit = 6;
        nDetectors.operator = '>=';
        ({ runs } = await new GetAllRunsUseCase().execute(getAllRunsDto));
        expect(runs).to.be.an('array');
        expect(runs).to.have.lengthOf(48);
        expect(runs.every((run) => run.nDetectors >= 6)).to.be.true;

        nDetectors.operator = '>';
        ({ runs } = await new GetAllRunsUseCase().execute(getAllRunsDto));
        expect(runs).to.be.an('array');
        // 3 runs have 15 detectors
        expect(runs).to.have.lengthOf(3);
    });

    it('should successfully filter on flps number', async () => {
        const nFlps = {
            operator: '<',
            limit: 10,
        };
        getAllRunsDto.query = { filter: { nFlps } };

        let { runs } = await new GetAllRunsUseCase().execute(getAllRunsDto);
        expect(runs).to.be.an('array');
        expect(runs).to.have.lengthOf(0);

        nFlps.operator = '<=';
        ({ runs } = await new GetAllRunsUseCase().execute(getAllRunsDto));
        expect(runs).to.be.an('array');
        expect(runs).to.have.lengthOf(5);
        expect(runs.every((run) => run.nFlps <= 10)).to.be.true;

        nFlps.operator = '=';
        ({ runs } = await new GetAllRunsUseCase().execute(getAllRunsDto));
        expect(runs).to.be.an('array');
        expect(runs).to.have.lengthOf(5);
        expect(runs.every((run) => run.nFlps === 10)).to.be.true;

        nFlps.limit = 12;
        nFlps.operator = '>=';
        ({ runs } = await new GetAllRunsUseCase().execute(getAllRunsDto));
        expect(runs).to.be.an('array');
        // 100 is the limit per page, true result must be 101
        expect(runs).to.have.lengthOf(100);
        expect(runs.every((run) => run.nFlps >= 12)).to.be.true;

        nFlps.operator = '>';
        ({ runs } = await new GetAllRunsUseCase().execute(getAllRunsDto));
        expect(runs).to.be.an('array');
        expect(runs).to.have.lengthOf(0);
    });

    it('should successfully filter on ctf file count number', async () => {
        const ctfFileCount = {
            operator: '<',
            limit: 200,
        };
        getAllRunsDto.query = { filter: { ctfFileCount } };

        let { runs } = await new GetAllRunsUseCase().execute(getAllRunsDto);
        expect(runs).to.be.an('array');
        expect(runs).to.have.lengthOf(1);

        ctfFileCount.operator = '<=';
        ({ runs } = await new GetAllRunsUseCase().execute(getAllRunsDto));
        expect(runs).to.be.an('array');
        expect(runs).to.have.lengthOf(2);
        expect(runs.every((run) => run.ctfFileCount <= 200)).to.be.true;

        ctfFileCount.operator = '=';
        ({ runs } = await new GetAllRunsUseCase().execute(getAllRunsDto));
        expect(runs).to.be.an('array');
        expect(runs).to.have.lengthOf(1);
        expect(runs.every((run) => run.ctfFileCount === 200)).to.be.true;

        ctfFileCount.operator = '>=';
        ({ runs } = await new GetAllRunsUseCase().execute(getAllRunsDto));
        expect(runs).to.be.an('array');
        expect(runs).to.have.lengthOf(7);
        expect(runs.every((run) => run.ctfFileCount >= 200)).to.be.true;

        ctfFileCount.operator = '>';
        ({ runs } = await new GetAllRunsUseCase().execute(getAllRunsDto));
        expect(runs).to.be.an('array');
        expect(runs).to.have.lengthOf(6);
        expect(runs.every((run) => run.ctfFileCount >= 500)).to.be.true;
    });

    it('should successfully filter on tf file count number', async () => {
        const tfFileCount = {
            operator: '<',
            limit: 30,
        };
        getAllRunsDto.query = { filter: { tfFileCount } };

        let { runs } = await new GetAllRunsUseCase().execute(getAllRunsDto);
        expect(runs).to.be.an('array');
        expect(runs).to.have.lengthOf(0);

        tfFileCount.operator = '<=';
        ({ runs } = await new GetAllRunsUseCase().execute(getAllRunsDto));
        expect(runs).to.be.an('array');
        expect(runs).to.have.lengthOf(7);
        expect(runs.every((run) => run.tfFileCount <= 30)).to.be.true;

        tfFileCount.operator = '=';
        ({ runs } = await new GetAllRunsUseCase().execute(getAllRunsDto));
        expect(runs).to.be.an('array');
        expect(runs).to.have.lengthOf(7);
        expect(runs.every((run) => run.tfFileCount === 30)).to.be.true;

        tfFileCount.operator = '>=';
        ({ runs } = await new GetAllRunsUseCase().execute(getAllRunsDto));
        expect(runs).to.be.an('array');
        expect(runs).to.have.lengthOf(8);
        expect(runs.every((run) => run.tfFileCount >= 30)).to.be.true;

        tfFileCount.operator = '>';
        ({ runs } = await new GetAllRunsUseCase().execute(getAllRunsDto));
        expect(runs).to.be.an('array');
        expect(runs).to.have.lengthOf(1);
        expect(runs.every((run) => run.tfFileCount > 30)).to.be.true;
    });

    it('should successfully return an array, only containing runs found from passed list', async () => {
        getAllRunsDto.query = {
            filter: {
                environmentIds: '-1,Dxi029djX, , TDI59So3d,10',
            },
        };
        const { runs } = await new GetAllRunsUseCase().execute(getAllRunsDto);
        expect(runs).to.be.an('array');
        expect(runs).to.have.lengthOf(6);
        expect(runs.every((run) => ['Dxi029djX', 'TDI59So3d'].includes(run.environmentId))).to.be.true;
    });

    it('should successfully return an empty array of runs for invalid environments', async () => {
        getAllRunsDto.query = {
            filter: {
                environmentIds: 'DO-NOT-EXISTS',
            },
        };
        const { runs } = await new GetAllRunsUseCase().execute(getAllRunsDto);
        expect(runs).to.be.an('array');
        expect(runs).to.have.lengthOf(0);
    });

    it('should successfully return an array containing only runs with specified run qualities', async () => {
        const requiredQualities = [RunQualities.BAD, RunQualities.TEST];
        getAllRunsDto.query = { filter: { runQualities: requiredQualities }, page: { limit: 100 } };
        const { runs } = await new GetAllRunsUseCase()
            .execute(getAllRunsDto);

        expect(runs).to.be.an('array');
        expect(runs).to.have.lengthOf(43);
        expect(runs.every((run) => requiredQualities.includes(run.runQuality))).to.be.true;
    });

    it('should successfully return an array containing only runs with specified trigger values', async () => {
        const requiredTriggers = ['OFF', 'CTP'];
        getAllRunsDto.query = { filter: { triggerValues: requiredTriggers }, page: { limit: 100 } };
        const { runs } = await new GetAllRunsUseCase()
            .execute(getAllRunsDto);

        expect(runs).to.be.an('array');
        expect(runs).to.have.lengthOf(21);
    });
    it('should successfully return an array, only containing runs found with lhc periods filter', async () => {
        getAllRunsDto.query = {
            filter: {
                lhcPeriods: 'LHC22b, LHC22a',
            },
        };
        const { runs } = await new GetAllRunsUseCase().execute(getAllRunsDto);
        expect(runs).to.be.an('array');
        expect(runs).to.have.lengthOf.above(1);
    });
    it('should successfully return an array only containing runs found with run type filter', async () => {
        getAllRunsDto.query = {
            filter: {
                runTypes: [14, 2],
            },
        };
        const { runs } = await new GetAllRunsUseCase().execute(getAllRunsDto);
        expect(runs).to.be.an('array');
        expect(runs).to.have.lengthOf.above(3);
    });

    it('should successfully filter by aliceL3Current', async () => {
        const { runs } = await new GetAllRunsUseCase().execute({
            query: {
                filter: {
                    magnets: {
                        l3: 30003,
                    },
                },
            },
        });
        expect(runs).to.be.an('array');
        expect(runs).to.have.lengthOf.greaterThan(0);
        expect(runs.every(({ aliceL3Current, aliceL3Polarity }) =>
            Math.round(aliceL3Current * (aliceL3Polarity === 'NEGATIVE' ? -1 : 1) / 1000) === 30003)).to.be.true;
    });

    it('should successfully filter by aliceDipoleCurrent', async () => {
        const { runs } = await new GetAllRunsUseCase().execute({
            query: {
                filter: {
                    magnets: {
                        dipole: 0,
                    },
                },
            },
        });
        expect(runs).to.be.an('array');
        expect(runs).to.have.lengthOf.greaterThan(0);
        expect(runs.every(({ aliceDipoleCurrent, aliceDipolePolarity }) =>
            Math.round(aliceDipoleCurrent * (aliceDipolePolarity === 'NEGATIVE' ? -1 : 1) / 1000) === 0)).to.be.true;
    });

    const inelasticInteractionRateFilteringTestsParameters = {
        muInelasticInteractionRate: { operator: '>=', value: 0.05, expectedRuns: [49] },
        inelasticInteractionRateAvg: { operator: '>=', value: 500000, expectedRuns: [106, 49, 2] },
        inelasticInteractionRateAtStart: { operator: '<=', value: 10000, expectedRuns: [54] },
        inelasticInteractionRateAtMid: { operator: '<', value: 30000, expectedRuns: [54] },
        inelasticInteractionRateAtEnd: { operator: '=', value: 50000, expectedRuns: [56] },
    };

    for (const [property, testParameters] of Object.entries(inelasticInteractionRateFilteringTestsParameters)) {
        const { operator, value, expectedRuns } = testParameters;
        it(`should successfully filter by ${property}`, async () => {
            const { runs } = await new GetAllRunsUseCase().execute({
                query: {
                    filter: {
                        [property]: {
                            operator,
                            limit: value,
                        },
                    },
                },
            });
            expect(runs).to.be.an('array');
            expect(runs.map(({ runNumber }) => runNumber)).to.have.all.members(expectedRuns);
        });
    }

    it('should successfully filter by GAQ notBadFraction', async () => {
        const dataPassIds = [1];
        {
            const { runs } = await new GetAllRunsUseCase().execute({
                query: {
                    filter: {
                        dataPassIds,
                        gaq: { notBadFraction: { operator: '<', limit: 0.8 } },
                    },
                },
            });
            expect(runs).to.be.an('array');
            expect(runs.map(({ runNumber }) => runNumber)).to.have.all.members([107]);
        }
        {
            const { runs } = await new GetAllRunsUseCase().execute({
                query: {
                    filter: {
                        dataPassIds,
                        gaq: { notBadFraction: { operator: '<', limit: 0.8 }, mcReproducibleAsNotBad: true },
                    },
                },
            });
            expect(runs).to.have.lengthOf(0);
        }
    });

<<<<<<< HEAD
    it('should successfully handle query including QC flags', async () => {
        {
            await assert.rejects(() => new GetAllRunsUseCase().execute({
                query: {
                    include: { effectiveQcFlags: true },
                },
            }), new BadParameterError('If including QC flags, one and exactly one'
                    + 'of `dataPassId`, `simulationPassId` or `lhcPeriodId` is required'));
        }

        { // Data Passes
            const { runs } = await new GetAllRunsUseCase().execute({
                query: {
                    filter: {
                        dataPassIds: [1],
                    },
                    include: { effectiveQcFlags: true },
                },
            });
            expect(runs).to.have.lengthOf(3);
            expect(runs.find(({ runNumber }) => runNumber === 107).qcFlags['1'].map(({ id }) => id)).to.have.all.members([202, 201]);
            expect(runs.find(({ runNumber }) => runNumber === 107).qcFlags['2'].map(({ id }) => id)).to.have.all.members([203]);
            expect(runs.find(({ runNumber }) => runNumber === 106).qcFlags['1'].map(({ id }) => id)).to.have.all.members([3, 2, 1]);
        }

        { // Simulation Passes
            const { runs } = await new GetAllRunsUseCase().execute({
                query: {
                    filter: {
                        simulationPassIds: [1],
                    },
                    include: { effectiveQcFlags: true },
                },
            });
            expect(runs).to.have.lengthOf(3);
            expect(runs.find(({ runNumber }) => runNumber === 106).qcFlags['1'].map(({ id }) => id)).to.have.all.members([6, 5]);
        }

        { // Synchronous flags
            const { runs } = await new GetAllRunsUseCase().execute({
                query: {
                    filter: {
                        lhcPeriodIds: [1],
                    },
                    include: { effectiveQcFlags: true },
                },
            });
            expect(runs).to.have.lengthOf(4);
            expect(runs.find(({ runNumber }) => runNumber === 56).qcFlags['7'].map(({ id }) => id)).to.have.all.members([101, 100]);
            expect(runs.find(({ runNumber }) => runNumber === 56).qcFlags['4'].map(({ id }) => id)).to.have.all.members([102]);
=======
    it('should successfully filter by detectors notBadFraction', async () => {
        const dataPassIds = [1];
        {
            const { runs } = await new GetAllRunsUseCase().execute({
                query: {
                    filter: {
                        dataPassIds,
                        detectorsQc: {  '_1': { notBadFraction: { operator: '<', limit: 0.7 } } },
                    },
                },
            });
            expect(runs).to.be.an('array');
            expect(runs.map(({ runNumber }) => runNumber)).to.have.all.members([106]);
        }
        {
            const { runs } = await new GetAllRunsUseCase().execute({
                query: {
                    filter: {
                        dataPassIds,
                        detectorsQc: {  '_1': { notBadFraction: { operator: '<', limit: 0.8 } } },
                    },
                },
            });
            expect(runs.map(({ runNumber }) => runNumber)).to.have.all.members([107, 106]);
        }

        {
            const { runs } = await new GetAllRunsUseCase().execute({
                query: {
                    filter: {
                        dataPassIds,
                        detectorsQc: {  '_1': { notBadFraction: { operator: '<', limit: 0.9 } }, mcReproducibleAsNotBad: true },
                    },
                },
            });
            expect(runs.map(({ runNumber }) => runNumber)).to.have.all.members([106]);
        }

        {
            const { runs } = await new GetAllRunsUseCase().execute({
                query: {
                    filter: {
                        dataPassIds,
                        detectorsQc: {
                            '_2': { notBadFraction: { operator: '>', limit: 0.8 } },
                            '_1': { notBadFraction: {operator: '<', limit: 0.8 } },
                        },
                    },
                },
            });
            expect(runs.map(({ runNumber }) => runNumber)).to.have.all.members([107]);
>>>>>>> 8393baa8
        }
    });
};<|MERGE_RESOLUTION|>--- conflicted
+++ resolved
@@ -797,9 +797,62 @@
             expect(runs).to.have.lengthOf(0);
         }
     });
-
-<<<<<<< HEAD
-    it('should successfully handle query including QC flags', async () => {
+    
+    it('should successfully filter by detectors notBadFraction', async () => {
+        const dataPassIds = [1];
+        {
+            const { runs } = await new GetAllRunsUseCase().execute({
+                query: {
+                    filter: {
+                        dataPassIds,
+                        detectorsQc: {  '_1': { notBadFraction: { operator: '<', limit: 0.7 } } },
+                    },
+                },
+            });
+            expect(runs).to.be.an('array');
+            expect(runs.map(({ runNumber }) => runNumber)).to.have.all.members([106]);
+        }
+        {
+            const { runs } = await new GetAllRunsUseCase().execute({
+                query: {
+                    filter: {
+                        dataPassIds,
+                        detectorsQc: {  '_1': { notBadFraction: { operator: '<', limit: 0.8 } } },
+                    },
+                },
+            });
+            expect(runs.map(({ runNumber }) => runNumber)).to.have.all.members([107, 106]);
+        }
+
+        {
+            const { runs } = await new GetAllRunsUseCase().execute({
+                query: {
+                    filter: {
+                        dataPassIds,
+                        detectorsQc: {  '_1': { notBadFraction: { operator: '<', limit: 0.9 } }, mcReproducibleAsNotBad: true },
+                    },
+                },
+            });
+            expect(runs.map(({ runNumber }) => runNumber)).to.have.all.members([106]);
+        }
+
+        {
+            const { runs } = await new GetAllRunsUseCase().execute({
+                query: {
+                    filter: {
+                        dataPassIds,
+                        detectorsQc: {
+                            '_2': { notBadFraction: { operator: '>', limit: 0.8 } },
+                            '_1': { notBadFraction: {operator: '<', limit: 0.8 } },
+                        },
+                    },
+                },
+            });
+            expect(runs.map(({ runNumber }) => runNumber)).to.have.all.members([107]);
+        }
+    });
+
+        it('should successfully handle query including QC flags', async () => {
         {
             await assert.rejects(() => new GetAllRunsUseCase().execute({
                 query: {
@@ -849,59 +902,6 @@
             expect(runs).to.have.lengthOf(4);
             expect(runs.find(({ runNumber }) => runNumber === 56).qcFlags['7'].map(({ id }) => id)).to.have.all.members([101, 100]);
             expect(runs.find(({ runNumber }) => runNumber === 56).qcFlags['4'].map(({ id }) => id)).to.have.all.members([102]);
-=======
-    it('should successfully filter by detectors notBadFraction', async () => {
-        const dataPassIds = [1];
-        {
-            const { runs } = await new GetAllRunsUseCase().execute({
-                query: {
-                    filter: {
-                        dataPassIds,
-                        detectorsQc: {  '_1': { notBadFraction: { operator: '<', limit: 0.7 } } },
-                    },
-                },
-            });
-            expect(runs).to.be.an('array');
-            expect(runs.map(({ runNumber }) => runNumber)).to.have.all.members([106]);
-        }
-        {
-            const { runs } = await new GetAllRunsUseCase().execute({
-                query: {
-                    filter: {
-                        dataPassIds,
-                        detectorsQc: {  '_1': { notBadFraction: { operator: '<', limit: 0.8 } } },
-                    },
-                },
-            });
-            expect(runs.map(({ runNumber }) => runNumber)).to.have.all.members([107, 106]);
-        }
-
-        {
-            const { runs } = await new GetAllRunsUseCase().execute({
-                query: {
-                    filter: {
-                        dataPassIds,
-                        detectorsQc: {  '_1': { notBadFraction: { operator: '<', limit: 0.9 } }, mcReproducibleAsNotBad: true },
-                    },
-                },
-            });
-            expect(runs.map(({ runNumber }) => runNumber)).to.have.all.members([106]);
-        }
-
-        {
-            const { runs } = await new GetAllRunsUseCase().execute({
-                query: {
-                    filter: {
-                        dataPassIds,
-                        detectorsQc: {
-                            '_2': { notBadFraction: { operator: '>', limit: 0.8 } },
-                            '_1': { notBadFraction: {operator: '<', limit: 0.8 } },
-                        },
-                    },
-                },
-            });
-            expect(runs.map(({ runNumber }) => runNumber)).to.have.all.members([107]);
->>>>>>> 8393baa8
         }
     });
 };