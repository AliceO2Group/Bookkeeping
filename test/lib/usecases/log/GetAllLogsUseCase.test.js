/**
 * @license
 * Copyright CERN and copyright holders of ALICE O2. This software is
 * distributed under the terms of the GNU General Public License v3 (GPL
 * Version 3), copied verbatim in the file "COPYING".
 *
 * See http://alice-o2.web.cern.ch/license for full licensing information.
 *
 * In applying this license CERN does not waive the privileges and immunities
 * granted to it by virtue of its status as an Intergovernmental Organization
 * or submit itself to any jurisdiction.
 */

const { repositories: { LogRepository } } = require('../../../../lib/database/index.js');
const { log: { GetAllLogsUseCase } } = require('../../../../lib/usecases/index.js');
const { dtos: { GetAllLogsDto } } = require('../../../../lib/domain/index.js');
const chai = require('chai');

const { expect } = chai;

module.exports = () => {
    let getAllLogsDto;

    beforeEach(async () => {
        getAllLogsDto = await GetAllLogsDto.validateAsync({});
    });

    it('should return an array', async () => {
        const { logs } = await new GetAllLogsUseCase()
            .execute();

        expect(logs).to.be.an('array');
    });

    it('should return an array, only containing human originated logs', async () => {
        getAllLogsDto.query = { filter: { origin: 'human' } };
        const { logs } = await new GetAllLogsUseCase()
            .execute(getAllLogsDto);

        expect(logs).to.be.an('array');
        for (const log of logs) {
            expect(log.origin).to.equal('human');
        }
    });

    it('should return logs with a full tag collection regardless of filter', async () => {
        getAllLogsDto.query = { filter: { tags: { values: ['FOOD'], operation: 'or' } } };

        const filteredResult = await new GetAllLogsUseCase().execute(getAllLogsDto);
        expect(filteredResult.logs.length).to.be.greaterThan(0);
        const [firstFilteredLog] = filteredResult.logs;

        const unfilteredResult = await new GetAllLogsUseCase().execute();
        const firstUnfilteredLog = unfilteredResult.logs.find((log) => log.id === firstFilteredLog.id);

        expect(firstUnfilteredLog.tags).to.deep.equal(firstFilteredLog.tags);
    });

    it('should return a reply count if applicable', async () => {
        const rootLogId = 117;
        getAllLogsDto.query = { filter: { rootLog: rootLogId } };

        const filteredResult = await new GetAllLogsUseCase().execute(getAllLogsDto);
        for (const log of filteredResult.logs) {
            expect(log).to.not.have.property('replies');
        }

        const unfilteredResult = await new GetAllLogsUseCase()
            .execute();
        const rootLog = unfilteredResult.logs.find((log) => log.id === rootLogId);
        expect(filteredResult.count).to.equal(rootLog.replies);
    });

    it('should successfully filter on run numbers', async () => {
        const runNumbers = [1, 2];
        getAllLogsDto.query = { filter: { run: { operation: 'and', values: runNumbers } } };

        {
            const { logs: filteredResult } = await new GetAllLogsUseCase().execute(getAllLogsDto);
            expect(filteredResult).to.lengthOf(3);
            for (const log of filteredResult) {
                const relatedRunNumbers = log.runs.map(({ runNumber }) => runNumber);
                expect(runNumbers.every((runNumber) => relatedRunNumbers.includes(runNumber))).to.be.true;
            }
        }

        getAllLogsDto.query = { filter: { run: { operation: 'or', values: runNumbers } } };

        {
            const { logs: filteredResult } = await new GetAllLogsUseCase().execute(getAllLogsDto);
            expect(filteredResult).to.lengthOf(6);
            for (const log of filteredResult) {
                const relatedRunNumbers = log.runs.map(({ runNumber }) => runNumber);
                expect(runNumbers.some((runNumber) => relatedRunNumbers.includes(runNumber))).to.be.true;
            }
        }
    });

    it('should sucessfully filter on log content', async () => {
        const content = 'particle';
        getAllLogsDto.query = { filter: { content } };

        {
            const { logs: filteredResult } = await new GetAllLogsUseCase().execute(getAllLogsDto);
            expect(filteredResult).to.lengthOf(2);
            for (const log of filteredResult) {
                expect(log.text.includes(content)).to.be.true;
            }
        }

        getAllLogsDto.query = { filter: { content: 'this-content-do-not-exists-anywhere' } };

        {
            const { logs: filteredResult } = await new GetAllLogsUseCase().execute(getAllLogsDto);
            expect(filteredResult).to.lengthOf(0);
        }
    });

<<<<<<< HEAD
    it('should successfully filter on lhc fills', async () => {
        const lhcFills = [2, 5];
        getAllLogsDto.query = { filter: { lhcFills } };

        {
            const { logs: filteredResult } = await new GetAllLogsUseCase().execute(getAllLogsDto);
            expect(filteredResult).to.have.lengthOf(2);

            const fillNumbersPerLog = filteredResult.map(({ lhcFills }) => lhcFills.map(({ fillNumber }) => fillNumber));

            // For each returned log, check at least one of the associated fill numbers was in the filter query
            expect(fillNumbersPerLog.every((logFillNumbers) =>
                logFillNumbers.includes(lhcFills[0]) || logFillNumbers.includes(lhcFills[1]))).to.be.true;
=======
    it ('should successfully filter on log environment', async () => {
        const environments = ['8E4aZTjY', 'eZF99lH6'];
        getAllLogsDto.query = { filter: { environments: { operation: 'and', values: environments } } };

        {
            const { logs: filteredResult } = await new GetAllLogsUseCase().execute(getAllLogsDto);
            expect(filteredResult).to.lengthOf(2);
            for (const log of filteredResult) {
                const relatedEnvironments = log.environments.map(({ id }) => id);
                expect(environments.every((env) => relatedEnvironments.includes(env))).to.be.true;
            }
        }

        getAllLogsDto.query = { filter: { environments: { operation: 'or', values: environments } } };

        {
            const { logs: filteredResult } = await new GetAllLogsUseCase().execute(getAllLogsDto);
            expect(filteredResult).to.lengthOf(5);
            for (const log of filteredResult) {
                const relatedEnvironments = log.environments.map(({ id }) => id);
                expect(environments.some((env) => relatedEnvironments.includes(env))).to.be.true;
            }
        }

        getAllLogsDto.query = { filter: { environments: { operation: 'and', values: ['non-existent-environment'] } } };

        {
            const { logs: filteredResult } = await new GetAllLogsUseCase().execute(getAllLogsDto);
            expect(filteredResult).to.have.lengthOf(0);
>>>>>>> 0aad1721
        }
    });

    it('should return a count that is the same as the count method of the repository', async () => {
        const expectedCount = await LogRepository.count();

        const { count } = await new GetAllLogsUseCase()
            .execute(getAllLogsDto);

        expect(count).to.equal(expectedCount);
    });
};<|MERGE_RESOLUTION|>--- conflicted
+++ resolved
@@ -116,7 +116,6 @@
         }
     });
 
-<<<<<<< HEAD
     it('should successfully filter on lhc fills', async () => {
         const lhcFills = [2, 5];
         getAllLogsDto.query = { filter: { lhcFills } };
@@ -130,7 +129,9 @@
             // For each returned log, check at least one of the associated fill numbers was in the filter query
             expect(fillNumbersPerLog.every((logFillNumbers) =>
                 logFillNumbers.includes(lhcFills[0]) || logFillNumbers.includes(lhcFills[1]))).to.be.true;
-=======
+        }
+    })
+    
     it ('should successfully filter on log environment', async () => {
         const environments = ['8E4aZTjY', 'eZF99lH6'];
         getAllLogsDto.query = { filter: { environments: { operation: 'and', values: environments } } };
@@ -160,7 +161,6 @@
         {
             const { logs: filteredResult } = await new GetAllLogsUseCase().execute(getAllLogsDto);
             expect(filteredResult).to.have.lengthOf(0);
->>>>>>> 0aad1721
         }
     });
 
