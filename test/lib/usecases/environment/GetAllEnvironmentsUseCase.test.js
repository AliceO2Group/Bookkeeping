--- conflicted
+++ resolved
@@ -118,7 +118,6 @@
         expect(withChar.environments[1].id).to.be.equal(withoutChar.environments[1].id);
     });
 
-<<<<<<< HEAD
     it('should successfully filter environments status history with limit', async () => {
         const limit = 1;
         getAllEnvsDto.query = { page: { limit: limit }, filter: { statusHistory: 'SE' } };
@@ -126,8 +125,8 @@
 
         expect(environments).to.be.an('array');
         expect(environments.length).to.be.equal(limit);
-=======
-    it('should successfully filter environments on one run number', async () => {
+
+      it('should successfully filter environments on one run number', async () => {
         getAllEnvsDto.query = { filter: { runNumbers: '103' } };
         const { environments } = await new GetAllEnvironmentsUseCase().execute(getAllEnvsDto);
 
@@ -144,6 +143,5 @@
         expect(environments.length).to.be.equal(2);
         expect(environments[0].id).to.be.equal('TDI59So3d');
         expect(environments[1].id).to.be.equal('EIDO13i3D');
->>>>>>> 985ca4a7
     });
 };