/**
 * @license
 * Copyright CERN and copyright holders of ALICE O2. This software is
 * distributed under the terms of the GNU General Public License v3 (GPL
 * Version 3), copied verbatim in the file "COPYING".
 *
 * See http://alice-o2.web.cern.ch/license for full licensing information.
 *
 * In applying this license CERN does not waive the privileges and immunities
 * granted to it by virtue of its status as an Intergovernmental Organization
 * or submit itself to any jurisdiction.
 */

const { environment: { GetAllEnvironmentsUseCase } } = require('../../../../lib/usecases/index.js');
const { dtos: { GetAllEnvironmentsDto } } = require('../../../../lib/domain/index.js');
const chai = require('chai');

const { expect } = chai;

module.exports = () => {
    let getAllEnvsDto;

    beforeEach(async () => {
        getAllEnvsDto = await GetAllEnvironmentsDto.validateAsync({});
    });
    it('should return all the environments', async () => {
        const result = await new GetAllEnvironmentsUseCase()
            .execute(getAllEnvsDto);
        expect(result.environments).to.be.an('array');
    });

    it('should successfully filter environments on one id', async () => {
        getAllEnvsDto.query = { filter: { ids: 'SomeId' } };
        const { environments } = await new GetAllEnvironmentsUseCase().execute(getAllEnvsDto);

        expect(environments).to.be.an('array');
        expect(environments.length).to.be.equal(1);
        expect(environments[0].id).to.be.equal('SomeId');
    });

    it('should successfully filter environments on a list of ids', async () => {
        getAllEnvsDto.query = { filter: { ids: 'SomeId, newId, CmCvjNbg' } };
        const { environments } = await new GetAllEnvironmentsUseCase().execute(getAllEnvsDto);

        expect(environments).to.be.an('array');
        expect(environments.length).to.be.equal(3);
        expect(environments[0].id).to.be.equal('SomeId');
        expect(environments[1].id).to.be.equal('newId');
        expect(environments[2].id).to.be.equal('CmCvjNbg');
    });

    it('should successfully filter environments on a list of ids with a non existing id', async () => {
        getAllEnvsDto.query = { filter: { ids: 'SomeId, nonExistingIdEnv, newId' } };
        const { environments } = await new GetAllEnvironmentsUseCase().execute(getAllEnvsDto);

        expect(environments).to.be.an('array');
        expect(environments.length).to.be.equal(2);
        expect(environments[0].id).to.be.equal('SomeId');
        expect(environments[1].id).to.be.equal('newId');
    });

    it('should successfully filter environments on one current status', async () => {
        getAllEnvsDto.query = { filter: { currentStatus: 'RUNNING' } };
        const { environments } = await new GetAllEnvironmentsUseCase().execute(getAllEnvsDto);

        expect(environments).to.be.an('array');
        expect(environments.length).to.be.equal(2);
        expect(environments[0].id).to.be.equal('CmCvjNbg');
        expect(environments[1].id).to.be.equal('Dxi029djX');
    });

    it('should successfully filter environments on multiple current statusses', async () => {
        getAllEnvsDto.query = { filter: { currentStatus: 'RUNNING, ERROR' } };
        const { environments } = await new GetAllEnvironmentsUseCase().execute(getAllEnvsDto);

        expect(environments).to.be.an('array');
        expect(environments.length).to.be.equal(6);
        expect(environments[0].id).to.be.equal('SomeId');
        expect(environments[1].id).to.be.equal('newId');
        expect(environments[2].id).to.be.equal('CmCvjNbg');
        expect(environments[3].id).to.be.equal('EIDO13i3D');
        expect(environments[4].id).to.be.equal('8E4aZTjY');
        expect(environments[5].id).to.be.equal('Dxi029djX');
    });

    it('should successfully filter environments on status history with - input', async () => {
        getAllEnvsDto.query = { filter: { statusHistory: 'S-E' } };
        const { environments } = await new GetAllEnvironmentsUseCase().execute(getAllEnvsDto);

        expect(environments).to.be.an('array');
        expect(environments.length).to.be.equal(2);
        expect(environments[0].id).to.be.equal('EIDO13i3D');
        expect(environments[1].id).to.be.equal('8E4aZTjY');
    });

    it('should successfully filter environments on status history without - input', async () => {
        getAllEnvsDto.query = { filter: { statusHistory: 'SE' } };
        const { environments } = await new GetAllEnvironmentsUseCase().execute(getAllEnvsDto);

        expect(environments).to.be.an('array');
        expect(environments.length).to.be.equal(2);
        expect(environments[0].id).to.be.equal('EIDO13i3D');
        expect(environments[1].id).to.be.equal('8E4aZTjY');
    });

    it('should successfully filter environments on status history with equal input with -', async () => {
        getAllEnvsDto.query = { filter: { statusHistory: 'S-E' } };
        const withChar = await new GetAllEnvironmentsUseCase().execute(getAllEnvsDto);
        getAllEnvsDto.query = { filter: { statusHistory: 'SE' } };
        const withoutChar = await new GetAllEnvironmentsUseCase().execute(getAllEnvsDto);

        expect(withChar.environments).to.be.an('array');
        expect(withChar.environments.length).to.be.equal(2);
        expect(withoutChar.environments).to.be.an('array');
        expect(withoutChar.environments.length).to.be.equal(2);
        // Results need to be the same
        expect(withChar.environments[0].id).to.be.equal(withoutChar.environments[0].id);
        expect(withChar.environments[1].id).to.be.equal(withoutChar.environments[1].id);
    });

    it('should successfully filter environments status history with limit', async () => {
        const limit = 1;
        getAllEnvsDto.query = { page: { limit: limit }, filter: { statusHistory: 'SE' } };
        const { environments } = await new GetAllEnvironmentsUseCase().execute(getAllEnvsDto);

        expect(environments).to.be.an('array');
        expect(environments.length).to.be.equal(limit);
    });

<<<<<<< HEAD
    it('should successfully filter environments on one run number', async () => {
        getAllEnvsDto.query = { filter: { runNumbers: '103' } };
        const { environments } = await new GetAllEnvironmentsUseCase().execute(getAllEnvsDto);

        expect(environments).to.be.an('array');
        expect(environments.length).to.be.equal(1);
        expect(environments[0].id).to.be.equal('TDI59So3d');
    });

    it('should successfully filter environments on multiple run numbers', async () => {
        getAllEnvsDto.query = { filter: { runNumbers: '103, 96' } };
        const { environments } = await new GetAllEnvironmentsUseCase().execute(getAllEnvsDto);

        expect(environments).to.be.an('array');
        expect(environments.length).to.be.equal(2);
        expect(environments[0].id).to.be.equal('TDI59So3d');
        expect(environments[1].id).to.be.equal('EIDO13i3D');
    });

    it('should successfully filter environments run numbers with limit', async () => {
        const limit = 1;
        getAllEnvsDto.query = { page: { limit: limit }, filter: { runNumbers: '103, 96' } };
=======
    it('should successfully filter environments current status with limit', async () => {
        const limit = 2;
        getAllEnvsDto.query = { page: { limit: limit }, filter: { currentStatus: 'RUNNING, ERROR' } };
>>>>>>> a4de8cd0
        const { environments } = await new GetAllEnvironmentsUseCase().execute(getAllEnvsDto);

        expect(environments).to.be.an('array');
        expect(environments.length).to.be.equal(limit);
    });
<<<<<<< HEAD

    it('should successfully filter environments on one run number', async () => {
        getAllEnvsDto.query = { filter: { runNumbers: '10' } };
        const { environments } = await new GetAllEnvironmentsUseCase().execute(getAllEnvsDto);

        expect(environments).to.be.an('array');
        expect(environments.length).to.be.equal(2);
        // Should include all environments with run numbers containing the substring 10
        expect(environments[0].id).to.be.equal('TDI59So3d');
        expect(environments[1].id).to.be.equal('Dxi029djX');
    });
=======
>>>>>>> a4de8cd0
};<|MERGE_RESOLUTION|>--- conflicted
+++ resolved
@@ -127,7 +127,6 @@
         expect(environments.length).to.be.equal(limit);
     });
 
-<<<<<<< HEAD
     it('should successfully filter environments on one run number', async () => {
         getAllEnvsDto.query = { filter: { runNumbers: '103' } };
         const { environments } = await new GetAllEnvironmentsUseCase().execute(getAllEnvsDto);
@@ -150,17 +149,20 @@
     it('should successfully filter environments run numbers with limit', async () => {
         const limit = 1;
         getAllEnvsDto.query = { page: { limit: limit }, filter: { runNumbers: '103, 96' } };
-=======
+
+        const { environments } = await new GetAllEnvironmentsUseCase().execute(getAllEnvsDto);
+        expect(environments).to.be.an('array');
+        expect(environments.length).to.be.equal(limit);
+    });
+  
     it('should successfully filter environments current status with limit', async () => {
         const limit = 2;
         getAllEnvsDto.query = { page: { limit: limit }, filter: { currentStatus: 'RUNNING, ERROR' } };
->>>>>>> a4de8cd0
         const { environments } = await new GetAllEnvironmentsUseCase().execute(getAllEnvsDto);
 
         expect(environments).to.be.an('array');
         expect(environments.length).to.be.equal(limit);
     });
-<<<<<<< HEAD
 
     it('should successfully filter environments on one run number', async () => {
         getAllEnvsDto.query = { filter: { runNumbers: '10' } };
@@ -172,6 +174,4 @@
         expect(environments[0].id).to.be.equal('TDI59So3d');
         expect(environments[1].id).to.be.equal('Dxi029djX');
     });
-=======
->>>>>>> a4de8cd0
 };