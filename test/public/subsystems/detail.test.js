--- conflicted
+++ resolved
@@ -12,13 +12,8 @@
  */
 
 const chai = require('chai');
-<<<<<<< HEAD
-const { defaultBefore, defaultAfter, expectInnerText, pressElement, getFirstRow, goToPage } = require('../defaults');
-const { waitForNavigation } = require('../defaults.js');
-=======
 const { defaultBefore, defaultAfter, expectInnerText, pressElement, getFirstRow, goToPage } = require('../defaults.js');
 const { waitForTimeout } = require('../defaults.js');
->>>>>>> 6e934357
 const { resetDatabaseContent } = require('../../utilities/resetDatabaseContent.js');
 
 const { expect } = chai;
