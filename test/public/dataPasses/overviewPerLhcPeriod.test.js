--- conflicted
+++ resolved
@@ -136,26 +136,12 @@
 
         // Expect the dropdown options to be visible when it is selected
         await amountSelectorButton.evaluate((button) => button.click());
-<<<<<<< HEAD
-        await page.waitForSelector('.dropup');
-        const amountSelectorDropdown = await page.$('.dropup');
-        expect(Boolean(amountSelectorDropdown)).to.be.true;
-
-        // Expect the amount of visible lhcfills to reduce when the first option (5) is selected
-        const menuItem = await page.$('.dropup .menu-item');
-        await menuItem.evaluate((button) => button.click());
-        await waitForTableLength(page, 2);
-=======
-        await waitForTimeout(100);
         await page.waitForSelector('.dropup');
 
         // Expect the amount of visible lhcfills to reduce when the first option (5) is selected
         pressElement(page, '.dropup .menu-item');
-        await waitForTimeout(100);
->>>>>>> 6e934357
-
-        const tableRows = await page.$$('table tr');
-        expect(tableRows.length - 1).to.equal(2);
+
+        await waitForTableLength(page, 2);
 
         // Expect the custom per page input to have red border and text color if wrong value typed
         await page.$eval('.dropup input[type=number]', (el) => {
@@ -163,10 +149,6 @@
             el.dispatchEvent(new Event('input'));
         });
         await page.waitForSelector('.dropup input:invalid');
-<<<<<<< HEAD
-        expect(Boolean(await page.$('.dropup input:invalid'))).to.be.true;
-=======
->>>>>>> 6e934357
     });
 
     it('can sort by name column in ascending and descending manners', async () => {
@@ -174,12 +156,7 @@
         // Expect a sorting preview to appear when hovering over a column header
         await page.waitForSelector('th#name');
         await page.hover('th#name');
-<<<<<<< HEAD
-        const sortingPreviewIndicator = await page.$('#name-sort-preview');
-        expect(Boolean(sortingPreviewIndicator)).to.be.true;
-=======
         await page.waitForSelector('#name-sort-preview');
->>>>>>> 6e934357
 
         // Sort by name in an ascending manner
         const nameHeader = await page.$('th#name');
@@ -196,13 +173,7 @@
         // Expect a sorting preview to appear when hovering over a column header
         await page.waitForSelector('th#reconstructedEventsCount');
         await page.hover('th#reconstructedEventsCount');
-<<<<<<< HEAD
-        await page.waitForSelector('#reconstructedEventsCount-sort-preview');
-        const sortingPreviewIndicator = await page.$('#reconstructedEventsCount-sort-preview');
-        expect(Boolean(sortingPreviewIndicator)).to.be.true;
-=======
         page.waitForSelector('#reconstructedEventsCount-sort-preview');
->>>>>>> 6e934357
 
         // Sort by year in an ascending manner
         const reconstructedEventsCountHeader = await page.$('th#reconstructedEventsCount');
