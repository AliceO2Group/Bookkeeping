/**
 * @license
 * Copyright CERN and copyright holders of ALICE O2. This software is
 * distributed under the terms of the GNU General Public License v3 (GPL
 * Version 3), copied verbatim in the file "COPYING".
 *
 * See http://alice-o2.web.cern.ch/license for full licensing information.
 *
 * In applying this license CERN does not waive the privileges and immunities
 * granted to it by virtue of its status as an Intergovernmental Organization
 * or submit itself to any jurisdiction.
 */

const chai = require('chai');
const {
    defaultBefore,
    defaultAfter,
    expectInnerText,
    pressElement,
    goToPage,
    waitForNavigation,
    expectColumnValues,
    setConfirmationDialogToBeDismissed,
    setConfirmationDialogToBeAccepted,
    unsetConfirmationDialogActions,
    expectUrlParams,
    waitForTableLength,
} = require('../defaults.js');
const { resetDatabaseContent } = require('../../utilities/resetDatabaseContent.js');
const { navigateToRunsPerDataPass } = require('../runs/dataPassesUtilities.js');

const { expect } = chai;

module.exports = () => {
    let page;
    let browser;

    before(async () => {
        [page, browser] = await defaultBefore(page, browser);
        await page.setViewport({
            width: 1200,
            height: 720,
            deviceScaleFactor: 1,
        });
        await resetDatabaseContent();
    });

    after(async () => {
        [page, browser] = await defaultAfter(page, browser);
    });

    it('loads the page successfully', async () => {
        const response = await goToPage(page, 'qc-flag-details-for-data-pass', { queryParameters: {
            id: 1,
            dataPassId: 1,
            runNumber: 106,
            dplDetectorId: 1,
        } });

        expect(response.status()).to.equal(200);
        const title = await page.title();
        expect(title).to.equal('AliceO2 Bookkeeping');

        await expectInnerText(page, 'h2', 'QC Flag 1');
    });

    it('can navigate to runs per data pass page', async () => {
        await waitForNavigation(page, () => pressElement(page, '#qc-flag-details-dataPass a', true));
        expectUrlParams(page, { page: 'runs-per-data-pass', dataPassId: '1', pdpBeamType: 'pp' });
        await waitForNavigation(page, () => page.goBack());
    });

    it('can navigate to run details page', async () => {
        await waitForNavigation(page, () => pressElement(page, '#qc-flag-details-runNumber a', true));
        expectUrlParams(page, { page: 'run-detail', runNumber: '106' });
        await waitForNavigation(page, () => page.goBack());
    });

    it('should display correct QC flag details', async () => {
        await expectInnerText(page, '#qc-flag-details-id', 'Id:\n1');
        await expectInnerText(page, '#qc-flag-details-dataPass', 'Data pass:\nLHC22b_apass1');
        await expectInnerText(page, '#qc-flag-details-runNumber', 'Run:\n106');
        await expectInnerText(page, '#qc-flag-details-dplDetector', 'Detector:\nCPV');
        await expectInnerText(page, '#qc-flag-details-flagType', 'Type:\nLimited Acceptance MC Reproducible');
        await expectInnerText(page, '#qc-flag-details-from', 'From:\n08/08/2019, 22:43:20');
        await expectInnerText(page, '#qc-flag-details-to', 'To:\n09/08/2019, 04:16:40');
        await expectInnerText(page, '#qc-flag-details-createdBy', 'Created by:\nJohn Doe');
        await expectInnerText(page, '#qc-flag-details-createdAt', 'Created at:\n13/02/2024, 11:57:16');
        await expectInnerText(page, '.panel div', 'Some qc comment 1');

        await page.waitForSelector('button#delete');

        await waitForNavigation(page, () => pressElement(page, '#qc-flag-details-dataPass a', true));
        await waitForNavigation(page, () => pressElement(page, '#row106-ZDC a', true));
        await waitForTableLength(page, 1);
        await waitForNavigation(page, () => pressElement(page, '#row7-qcFlagId a', true));
        await expectInnerText(page, '#qc-flag-details-createdBy', 'Created by:\nqc_async/ZDC/AverageClusterSize');

        await waitForNavigation(page, () => pressElement(page, '#qc-flag-details-dataPass a', true));
        await waitForNavigation(page, () => pressElement(page, '#row106-CPV a', true));
        expectUrlParams(page, { page: 'qc-flags-for-data-pass', dataPassId: '1', runNumber: 106, dplDetectorId: 1 });
        await waitForTableLength(page, 3);
        await waitForNavigation(page, () => pressElement(page, '#row1-qcFlagId a', true));
    });

    it('should successfully delete QC flag', async () => {
        await page.waitForSelector('button#delete');
        // Check that deletion is interrupted when confirmation dialog is dismissed
        setConfirmationDialogToBeDismissed(page);
        await pressElement(page, 'button#delete', true);
        expectUrlParams(page, {
            page: 'qc-flag-details-for-data-pass',
            id: '1',
            dataPassId: '1',
            runNumber: '106',
            dplDetectorId: '1',
        });
        await page.waitForSelector('button#delete');

        // Delete
        setConfirmationDialogToBeAccepted(page);
        await waitForNavigation(page, () => pressElement(page, 'button#delete', true));
        expectUrlParams(page, {
            page: 'qc-flags-for-data-pass',
            dataPassId: '1',
            runNumber: '106',
            dplDetectorId: '1',
        });

        unsetConfirmationDialogActions(page);
    });

    it('should successfully verify flag', async () => {
        await waitForNavigation(page, () => pressElement(page, '#row2-qcFlagId a'));

        await page.waitForSelector('#delete:not([disabled])');
        await expectInnerText(page, '#qc-flag-details-verified', 'Verified:\nNo');

        await page.waitForSelector('#submit', { hidden: true, timeout: 250 });
        await page.waitForSelector('#cancel-verification', { hidden: true, timeout: 250 });
        await page.waitForSelector('#verification-comment', { hidden: true, timeout: 250 });

        await pressElement(page, 'button#verify-qc-flag');
        await page.waitForSelector('#verification-comment');
        await page.waitForSelector('#cancel-verification');
        await page.waitForSelector('#submit');

        await pressElement(page, 'button#cancel-verification');
        await page.waitForSelector('#submit', { hidden: true, timeout: 250 });
        await page.waitForSelector('#cancel-verification', { hidden: true, timeout: 250 });
        await page.waitForSelector('#verification-comment', { hidden: true, timeout: 250 });

        await pressElement(page, 'button#verify-qc-flag');

        await pressElement(page, '#verification-comment ~ .CodeMirror');
        const comment = 'Hello, it\'s ok';
        await page.keyboard.type(comment);
        setConfirmationDialogToBeAccepted(page);
        await pressElement(page, '#submit');
        unsetConfirmationDialogActions(page);
        await expectColumnValues(page, 'createdBy', ['Anonymous']);
        await expectColumnValues(page, 'comment', [comment]);

        await expectInnerText(page, '#qc-flag-details-verified', 'Verified:\nYes');
        await page.waitForSelector('#delete:disabled');
    });

    it('should successfully display a message instead of QC flags chart when run is missing boundaries', async () => {
        await navigateToRunsPerDataPass(page, 1, 4, 5);
        await waitForNavigation(page, () => pressElement(page, '#row105-CPV-text a'));
<<<<<<< HEAD
        await expectInnerText(page, '#qc-flags-chart-component', 'Missing run start or end, no QC flags chart');
=======
        await expectInnerText(page, '#qc-flags-chart-component-error', 'Missing run start or end, no QC flags chart');
>>>>>>> 57791840

        await page.goBack();

        await waitForNavigation(page, () => pressElement(page, '#row100-CPV-text a'));
<<<<<<< HEAD
        await expectInnerText(page, '#qc-flags-chart-component', 'Missing run start or end, no QC flags chart');
=======
        await expectInnerText(page, '#qc-flags-chart-component-error', 'Missing run start or end, no QC flags chart');
>>>>>>> 57791840
    });
};<|MERGE_RESOLUTION|>--- conflicted
+++ resolved
@@ -168,19 +168,11 @@
     it('should successfully display a message instead of QC flags chart when run is missing boundaries', async () => {
         await navigateToRunsPerDataPass(page, 1, 4, 5);
         await waitForNavigation(page, () => pressElement(page, '#row105-CPV-text a'));
-<<<<<<< HEAD
-        await expectInnerText(page, '#qc-flags-chart-component', 'Missing run start or end, no QC flags chart');
-=======
         await expectInnerText(page, '#qc-flags-chart-component-error', 'Missing run start or end, no QC flags chart');
->>>>>>> 57791840
 
         await page.goBack();
 
         await waitForNavigation(page, () => pressElement(page, '#row100-CPV-text a'));
-<<<<<<< HEAD
-        await expectInnerText(page, '#qc-flags-chart-component', 'Missing run start or end, no QC flags chart');
-=======
         await expectInnerText(page, '#qc-flags-chart-component-error', 'Missing run start or end, no QC flags chart');
->>>>>>> 57791840
     });
 };