/**
 * @license
 * Copyright CERN and copyright holders of ALICE O2. This software is
 * distributed under the terms of the GNU General Public License v3 (GPL
 * Version 3), copied verbatim in the file "COPYING".
 *
 * See http://alice-o2.web.cern.ch/license for full licensing information.
 *
 * In applying this license CERN does not waive the privileges and immunities
 * granted to it by virtue of its status as an Intergovernmental Organization
 * or submit itself to any jurisdiction.
 */

const chai = require('chai');
const {
    defaultBefore,
    defaultAfter,
    expectInnerText,
    pressElement,
    goToPage,
    waitForNavigation,
    expectColumnValues,
    setConfirmationDialogToBeDismissed,
    setConfirmationDialogToBeAccepted,
    unsetConfirmationDialogActions,
    expectUrlParams,
} = require('../defaults.js');
const { resetDatabaseContent } = require('../../utilities/resetDatabaseContent.js');

const { expect } = chai;

module.exports = () => {
    let page;
    let browser;

    before(async () => {
        [page, browser] = await defaultBefore(page, browser);
        await page.setViewport({
            width: 1200,
            height: 720,
            deviceScaleFactor: 1,
        });
        await resetDatabaseContent();
    });

    after(async () => {
        [page, browser] = await defaultAfter(page, browser);
    });

    it('loads the page successfully', async () => {
        const response = await goToPage(page, 'qc-flag-details-for-data-pass', { queryParameters: {
            id: 1,
            dataPassId: 1,
            runNumber: 106,
            dplDetectorId: 1,
        } });

        expect(response.status()).to.equal(200);
        const title = await page.title();
        expect(title).to.equal('AliceO2 Bookkeeping');

        await expectInnerText(page, 'h2', 'QC Flag Details');
    });

    it('can navigate to runs per data pass page', async () => {
<<<<<<< HEAD
        await goToPage(page, 'qc-flag-details-for-data-pass', { queryParameters: {
            id: 1,
            dataPassId: 1,
            runNumber: 106,
            dplDetectorId: 1,
        } });
=======
>>>>>>> c8acf083
        await waitForNavigation(page, () => pressElement(page, '#qc-flag-details-dataPass a'));
        expectUrlParams(page, { page: 'runs-per-data-pass', dataPassId: '1' });
        await waitForNavigation(page, () => page.goBack());
    });

    it('can navigate to run details page', async () => {
<<<<<<< HEAD
        await goToPage(page, 'qc-flag-details-for-data-pass', { queryParameters: {
            id: 1,
            dataPassId: 1,
            runNumber: 106,
            dplDetectorId: 1,
        } });
=======
>>>>>>> c8acf083
        await waitForNavigation(page, () => pressElement(page, '#qc-flag-details-runNumber a'));
        expectUrlParams(page, { page: 'run-detail', runNumber: '106' });
        await waitForNavigation(page, () => page.goBack());
    });

    it('should display correct QC flag details', async () => {
        await expectInnerText(page, '#qc-flag-details-id', 'Id:\n1');
        await expectInnerText(page, '#qc-flag-details-dataPass', 'Data pass:\nLHC22b_apass1');
        await expectInnerText(page, '#qc-flag-details-runNumber', 'Run:\n106');
        await expectInnerText(page, '#qc-flag-details-dplDetector', 'Detector:\nCPV');
        await expectInnerText(page, '#qc-flag-details-flagType', 'Type:\nLimited Acceptance MC Reproducible');
        await expectInnerText(page, '#qc-flag-details-from', 'From:\n08/08/2019, 22:43:20');
        await expectInnerText(page, '#qc-flag-details-to', 'To:\n09/08/2019, 04:16:40');
        await expectInnerText(page, '#qc-flag-details-createdBy', 'Created by:\nJohn Doe');
        await expectInnerText(page, '#qc-flag-details-createdAt', 'Created at:\n13/02/2024, 11:57:16');
        await expectInnerText(page, '.panel div', 'Some qc comment 1');

        await page.waitForSelector('button#delete');

<<<<<<< HEAD
    it('should successfully delete QC flag', async () => {
        await goToPage(page, 'qc-flag-details-for-data-pass', { queryParameters: {
            id: 1,
            dataPassId: 1,
            runNumber: 106,
            dplDetectorId: 1,
        } });
=======
        await waitForNavigation(page, () => pressElement(page, '#qc-flag-details-dataPass a'));
        await waitForNavigation(page, () => pressElement(page, '#row106-ZDC a'));
        await waitForNavigation(page, () => pressElement(page, '#row7-qcFlagId a'));
        await expectInnerText(page, '#qc-flag-details-createdBy', 'Created by:\nqc_async/ZDC/AverageClusterSize');

        await waitForNavigation(page, () => pressElement(page, '#qc-flag-details-dataPass a', true));
        await waitForNavigation(page, () => pressElement(page, '#row106-CPV a', true));
        await waitForNavigation(page, () => pressElement(page, '#row1-qcFlagId a', true));
    });
>>>>>>> c8acf083

    it('should successfully delete QC flag', async () => {
        await page.waitForSelector('button#delete');
        // Check that deletion is interrupted when confirmation dialog is dismissed
        setConfirmationDialogToBeDismissed(page);
        await pressElement(page, 'button#delete');
        expectUrlParams(page, {
            page: 'qc-flag-details-for-data-pass',
            id: '1',
            dataPassId: '1',
            runNumber: '106',
            dplDetectorId: '1',
        });

        // Delete
        setConfirmationDialogToBeAccepted(page);
        await waitForNavigation(page, () => pressElement(page, 'button#delete'));
        expectUrlParams(page, {
            page: 'qc-flags-for-data-pass',
            dataPassId: '1',
            runNumber: '106',
            dplDetectorId: '1',
        });

        unsetConfirmationDialogActions(page);
    });

    it('should successfully verify flag', async () => {
<<<<<<< HEAD
        await goToPage(page, 'qc-flag-details-for-data-pass', { queryParameters: {
            id: 2,
            dataPassId: 1,
            runNumber: 106,
            dplDetectorId: 1,
        } });
=======
        await waitForNavigation(page, () => pressElement(page, '#row2-qcFlagId a'));
>>>>>>> c8acf083

        await page.waitForSelector('#delete:not([disabled])');
        await expectInnerText(page, '#qc-flag-details-verified', 'Verified:\nNo');

        await page.waitForSelector('#submit', { hidden: true, timeout: 250 });
        await page.waitForSelector('#cancel-verification', { hidden: true, timeout: 250 });
        await page.waitForSelector('#verification-comment', { hidden: true, timeout: 250 });

        await pressElement(page, 'button#verify-qc-flag');
        await page.waitForSelector('#verification-comment');
        await page.waitForSelector('#cancel-verification');
        await page.waitForSelector('#submit');

        await pressElement(page, 'button#cancel-verification');
        await page.waitForSelector('#submit', { hidden: true, timeout: 250 });
        await page.waitForSelector('#cancel-verification', { hidden: true, timeout: 250 });
        await page.waitForSelector('#verification-comment', { hidden: true, timeout: 250 });

        await pressElement(page, 'button#verify-qc-flag');

        await pressElement(page, '#verification-comment ~ .CodeMirror');
        const comment = 'Hello, it\'s ok';
        await page.keyboard.type(comment);
        await setConfirmationDialogToBeAccepted(page);
        await pressElement(page, '#submit');
        await unsetConfirmationDialogActions(page);
        await expectColumnValues(page, 'createdBy', ['Anonymous']);
        await expectColumnValues(page, 'comment', [comment]);

        await expectInnerText(page, '#qc-flag-details-verified', 'Verified:\nYes');
        await page.waitForSelector('#delete:disabled');
    });
};<|MERGE_RESOLUTION|>--- conflicted
+++ resolved
@@ -63,30 +63,12 @@
     });
 
     it('can navigate to runs per data pass page', async () => {
-<<<<<<< HEAD
-        await goToPage(page, 'qc-flag-details-for-data-pass', { queryParameters: {
-            id: 1,
-            dataPassId: 1,
-            runNumber: 106,
-            dplDetectorId: 1,
-        } });
-=======
->>>>>>> c8acf083
         await waitForNavigation(page, () => pressElement(page, '#qc-flag-details-dataPass a'));
         expectUrlParams(page, { page: 'runs-per-data-pass', dataPassId: '1' });
         await waitForNavigation(page, () => page.goBack());
     });
 
     it('can navigate to run details page', async () => {
-<<<<<<< HEAD
-        await goToPage(page, 'qc-flag-details-for-data-pass', { queryParameters: {
-            id: 1,
-            dataPassId: 1,
-            runNumber: 106,
-            dplDetectorId: 1,
-        } });
-=======
->>>>>>> c8acf083
         await waitForNavigation(page, () => pressElement(page, '#qc-flag-details-runNumber a'));
         expectUrlParams(page, { page: 'run-detail', runNumber: '106' });
         await waitForNavigation(page, () => page.goBack());
@@ -106,15 +88,6 @@
 
         await page.waitForSelector('button#delete');
 
-<<<<<<< HEAD
-    it('should successfully delete QC flag', async () => {
-        await goToPage(page, 'qc-flag-details-for-data-pass', { queryParameters: {
-            id: 1,
-            dataPassId: 1,
-            runNumber: 106,
-            dplDetectorId: 1,
-        } });
-=======
         await waitForNavigation(page, () => pressElement(page, '#qc-flag-details-dataPass a'));
         await waitForNavigation(page, () => pressElement(page, '#row106-ZDC a'));
         await waitForNavigation(page, () => pressElement(page, '#row7-qcFlagId a'));
@@ -124,7 +97,6 @@
         await waitForNavigation(page, () => pressElement(page, '#row106-CPV a', true));
         await waitForNavigation(page, () => pressElement(page, '#row1-qcFlagId a', true));
     });
->>>>>>> c8acf083
 
     it('should successfully delete QC flag', async () => {
         await page.waitForSelector('button#delete');
@@ -153,16 +125,7 @@
     });
 
     it('should successfully verify flag', async () => {
-<<<<<<< HEAD
-        await goToPage(page, 'qc-flag-details-for-data-pass', { queryParameters: {
-            id: 2,
-            dataPassId: 1,
-            runNumber: 106,
-            dplDetectorId: 1,
-        } });
-=======
         await waitForNavigation(page, () => pressElement(page, '#row2-qcFlagId a'));
->>>>>>> c8acf083
 
         await page.waitForSelector('#delete:not([disabled])');
         await expectInnerText(page, '#qc-flag-details-verified', 'Verified:\nNo');
