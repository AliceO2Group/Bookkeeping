/**
 * @license
 * Copyright CERN and copyright holders of ALICE O2. This software is
 * distributed under the terms of the GNU General Public License v3 (GPL
 * Version 3), copied verbatim in the file "COPYING".
 *
 * See http://alice-o2.web.cern.ch/license for full licensing information.
 *
 * In applying this license CERN does not waive the privileges and immunities
 * granted to it by virtue of its status as an Intergovernmental Organization
 * or submit itself to any jurisdiction.
 */

const chai = require('chai');
const {
    defaultBefore,
    defaultAfter,
    expectInnerText,
    pressElement,
    goToPage,
    validateTableData,
    waitForNavigation,
    getTableContent,
    getPopoverInnerText,
    setConfirmationDialogToBeAccepted,
    unsetConfirmationDialogActions,
    waitForTableToBeLoaded,
} = require('../defaults.js');

const { expect } = chai;
const dateAndTime = require('date-and-time');
const { resetDatabaseContent } = require('../../utilities/resetDatabaseContent.js');

module.exports = () => {
    let page;
    let browser;

    before(async () => {
        [page, browser] = await defaultBefore(page, browser);
        await page.setViewport({
            width: 1200,
            height: 720,
            deviceScaleFactor: 1,
        });
        await resetDatabaseContent();
    });

    after(async () => {
        [page, browser] = await defaultAfter(page, browser);
    });

    it('loads the page successfully', async () => {
        const response = await goToPage(page, 'gaq-flags', { queryParameters: { dataPassId: 1, runNumber: 106 } });

        expect(response.status()).to.equal(200);

        const title = await page.title();
        expect(title).to.equal('AliceO2 Bookkeeping');

        await expectInnerText(page, 'h2:nth-of-type(1)', 'GAQ');
        await expectInnerText(page, 'h2:nth-of-type(2)', 'LHC22b_apass1');
        await expectInnerText(page, 'h2:nth-of-type(3)', '106');
    });

    it('shows correct datatypes in respective columns', async () => {
        // eslint-disable-next-line require-jsdoc
        const validateDate = (date) => date === '-' || !isNaN(dateAndTime.parse(date, 'DD/MM/YYYY hh:mm:ss'));
        const tableDataValidators = {
            generalQuality: (generalQuality) => ['good', 'bad', 'MC.R'].includes(generalQuality),
            from: (timestamp) => timestamp === 'Whole run coverage' || validateDate(timestamp),
            to: (timestamp) => timestamp === 'Whole run coverage' || validateDate(timestamp),
        };

        await validateTableData(page, new Map(Object.entries(tableDataValidators)));

        await waitForTableToBeLoaded(page);
        expect(await getTableContent(page)).to.have.all.deep.ordered.members([
            [
                'MC.R',
                '08/08/2019\n22:43:20',
                '09/08/2019\n04:16:40',
                'Limited Acceptance MC Reproducible',
                '',
            ],
            [
                'bad',
                '09/08/2019\n05:40:00',
                '09/08/2019\n07:03:20',
                'Limited acceptance',
                '',
            ],
            [
                'bad',
                '09/08/2019\n08:26:40',
                '09/08/2019\n09:50:00',
                'Bad',
                '',
            ],
        ]);

        await waitForNavigation(page, () => pressElement(page, 'h2:nth-of-type(2) a', true));
        await waitForNavigation(page, () => pressElement(page, '#row106-EMC a', true));
        await pressElement(page, '#flag-type-panel .popover-trigger', true);
        await pressElement(page, '#flag-type-dropdown-option-3', true);

        await page.waitForSelector('button#submit[disabled]', { hidden: true, timeout: 250 });
        await waitForNavigation(page, () => pressElement(page, 'button#submit', true));

        await waitForNavigation(page, () => pressElement(page, 'h2:nth-of-type(2) a', true));
        await waitForNavigation(page, () => pressElement(page, '#row106-globalAggregatedQuality a', true));

        await waitForTableToBeLoaded(page);
        expect(await getTableContent(page)).to.have.all.deep.ordered.members([
            [
                'good',
                '08/08/2019\n13:00:00',
                '08/08/2019\n22:43:20',
                '',
                'Good',
            ],
            [
                'MC.R',
                '08/08/2019\n22:43:20',
                '09/08/2019\n04:16:40',
                'Limited Acceptance MC Reproducible',
                'Good',
            ],
            [
                'good',
                '09/08/2019\n04:16:40',
                '09/08/2019\n05:40:00',
                '',
                'Good',
            ],
            [
                'bad',
                '09/08/2019\n05:40:00',
                '09/08/2019\n07:03:20',
                'Limited acceptance',
                'Good',
            ],
            [
                'good',
                '09/08/2019\n07:03:20',
                '09/08/2019\n08:26:40',
                '',
                'Good',
            ],
            [
                'bad',
                '09/08/2019\n08:26:40',
                '09/08/2019\n09:50:00',
                'Bad',
                'Good',
            ],
            [
                'good',
                '09/08/2019\n09:50:00',
                '09/08/2019\n14:00:00',
                '',
                'Good',
            ],
        ]);

        expect(await getPopoverInnerText(await page.waitForSelector('tbody tr:nth-of-type(1) td .popover-trigger')))
            .to.be.equal('No flag for some detectorAt least one flag is not verified');

        expect(await getPopoverInnerText(await page.waitForSelector('tbody tr:nth-of-type(2) td .popover-trigger')))
            .to.be.equal('At least one flag is not verified');

        setConfirmationDialogToBeAccepted(page);

        // Verify QC flag of CPV detector
        expect(await getPopoverInnerText(await page.waitForSelector('tbody tr:nth-of-type(2) td:nth-of-type(4) .popover-trigger')))
            .to.be.equal('This flag is not verified');
        await waitForNavigation(page, () => pressElement(page, 'tbody tr:nth-of-type(2) td:nth-of-type(4) a', true));
<<<<<<< HEAD
        await pressElement(page, '#verify-qc-flag', true);
=======
        await pressElement(page, '#verify-qc-flag');
>>>>>>> 92669176
        await pressElement(page, '#submit', true);
        await waitForNavigation(page, () => pressElement(page, '#qc-flag-details-dataPass a', true));
        await waitForNavigation(page, () => pressElement(page, '#row106-globalAggregatedQuality a', true));
        await page.waitForSelector('tbody tr:nth-of-type(2) td:nth-of-type(4) .popover-trigger', { hidden: true });

        // Verify QC flag of EMC detector
        expect(await getPopoverInnerText(await page.waitForSelector('tbody tr:nth-of-type(2) td:nth-of-type(5) .popover-trigger')))
            .to.be.equal('This flag is not verified');
<<<<<<< HEAD
        await waitForNavigation(page, () => pressElement(page, 'tbody tr:nth-of-type(2) td:nth-of-type(5) a'));
        await pressElement(page, '#verify-qc-flag', true);
=======
        await waitForNavigation(page, () => pressElement(page, 'tbody tr:nth-of-type(2) td:nth-of-type(5) a', true));
        await pressElement(page, '#verify-qc-flag');
>>>>>>> 92669176
        await pressElement(page, '#submit', true);
        await waitForNavigation(page, () => pressElement(page, '#qc-flag-details-dataPass a', true));
        await waitForNavigation(page, () => pressElement(page, '#row106-globalAggregatedQuality a', true));
        await page.waitForSelector('tbody tr:nth-of-type(2) td:nth-of-type(5) .popover-trigger', { hidden: true });

        await page.waitForSelector('tbody tr:nth-of-type(2) td:nth-of-type(1) .popover-trigger', { hidden: true });

        unsetConfirmationDialogActions(page);
    });

    it('set GAQ detectors', async () => {
        await pressElement(page, '#gaq-detectors-selection-trigger', true);
        await page.waitForSelector('#gaq-detectorsCheckbox2');
        expect(await page.evaluate(() => document.querySelector('#gaq-detectorsCheckbox2').checked)).to.be.true; // CPV
        expect(await page.evaluate(() => document.querySelector('#gaq-detectorsCheckbox4').checked)).to.be.true; // EMC

        await pressElement(page, '#gaq-detectorsCheckbox9', true); // HMP
        expect(await page.evaluate(() => document.querySelector('#gaq-detectorsCheckbox9').checked)).to.be.true;
        await pressElement(page, '#revert', true);
        await page.waitForFunction(() => !document.querySelector('#gaq-detectorsCheckbox9').checked);
        await pressElement(page, '#gaq-detectorsCheckbox9', true); // HMP
        await pressElement(page, '#send', true);
        await page.waitForSelector('th#HMP-flag');
    });
};<|MERGE_RESOLUTION|>--- conflicted
+++ resolved
@@ -174,11 +174,7 @@
         expect(await getPopoverInnerText(await page.waitForSelector('tbody tr:nth-of-type(2) td:nth-of-type(4) .popover-trigger')))
             .to.be.equal('This flag is not verified');
         await waitForNavigation(page, () => pressElement(page, 'tbody tr:nth-of-type(2) td:nth-of-type(4) a', true));
-<<<<<<< HEAD
-        await pressElement(page, '#verify-qc-flag', true);
-=======
         await pressElement(page, '#verify-qc-flag');
->>>>>>> 92669176
         await pressElement(page, '#submit', true);
         await waitForNavigation(page, () => pressElement(page, '#qc-flag-details-dataPass a', true));
         await waitForNavigation(page, () => pressElement(page, '#row106-globalAggregatedQuality a', true));
@@ -187,13 +183,8 @@
         // Verify QC flag of EMC detector
         expect(await getPopoverInnerText(await page.waitForSelector('tbody tr:nth-of-type(2) td:nth-of-type(5) .popover-trigger')))
             .to.be.equal('This flag is not verified');
-<<<<<<< HEAD
-        await waitForNavigation(page, () => pressElement(page, 'tbody tr:nth-of-type(2) td:nth-of-type(5) a'));
-        await pressElement(page, '#verify-qc-flag', true);
-=======
         await waitForNavigation(page, () => pressElement(page, 'tbody tr:nth-of-type(2) td:nth-of-type(5) a', true));
         await pressElement(page, '#verify-qc-flag');
->>>>>>> 92669176
         await pressElement(page, '#submit', true);
         await waitForNavigation(page, () => pressElement(page, '#qc-flag-details-dataPass a', true));
         await waitForNavigation(page, () => pressElement(page, '#row106-globalAggregatedQuality a', true));
