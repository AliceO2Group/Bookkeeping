/**
 * @license
 * Copyright CERN and copyright holders of ALICE O2. This software is
 * distributed under the terms of the GNU General Public License v3 (GPL
 * Version 3), copied verbatim in the file "COPYING".
 *
 * See http://alice-o2.web.cern.ch/license for full licensing information.
 *
 * In applying this license CERN does not waive the privileges and immunities
 * granted to it by virtue of its status as an Intergovernmental Organization
 * or submit itself to any jurisdiction.
 */

const chai = require('chai');
const {
    defaultBefore,
    defaultAfter,
    expectInnerText,
    pressElement,
    goToPage,
    validateTableData,
    waitForNavigation,
    getTableContent,
    getPopoverInnerText,
    setConfirmationDialogToBeAccepted,
    unsetConfirmationDialogActions,
    waitForTableToBeLoaded,
} = require('../defaults.js');

const { expect } = chai;
const dateAndTime = require('date-and-time');
const { resetDatabaseContent } = require('../../utilities/resetDatabaseContent.js');

module.exports = () => {
    let page;
    let browser;

    before(async () => {
        [page, browser] = await defaultBefore(page, browser);
        await page.setViewport({
            width: 1200,
            height: 720,
            deviceScaleFactor: 1,
        });
        await resetDatabaseContent();
    });

    after(async () => {
        [page, browser] = await defaultAfter(page, browser);
    });

    it('loads the page successfully', async () => {
        const response = await goToPage(page, 'gaq-flags', { queryParameters: { dataPassId: 1, runNumber: 106 } });

        expect(response.status()).to.equal(200);

        const title = await page.title();
        expect(title).to.equal('AliceO2 Bookkeeping');

        await expectInnerText(page, 'h2:nth-of-type(1)', 'GAQ');
        await expectInnerText(page, 'h2:nth-of-type(2)', 'LHC22b_apass1');
        await expectInnerText(page, 'h2:nth-of-type(3)', '106');
    });

    it('shows correct datatypes in respective columns', async () => {
        // eslint-disable-next-line require-jsdoc
        const validateDate = (date) => date === '-' || !isNaN(dateAndTime.parse(date, 'DD/MM/YYYY hh:mm:ss'));
        const tableDataValidators = {
            generalQuality: (generalQuality) => ['good', 'bad', 'MC.R'].includes(generalQuality),
            from: (timestamp) => timestamp === 'Whole run coverage' || validateDate(timestamp),
            to: (timestamp) => timestamp === 'Whole run coverage' || validateDate(timestamp),
        };

        await validateTableData(page, new Map(Object.entries(tableDataValidators)));

<<<<<<< HEAD
        await page.waitForSelector('tr:nth-of-type(2)');
=======
        await waitForTableToBeLoaded(page);
>>>>>>> 8111374f
        expect(await getTableContent(page)).to.have.all.deep.ordered.members([
            [
                'MC.R',
                '08/08/2019\n22:43:20',
                '09/08/2019\n04:16:40',
                'Limited Acceptance MC Reproducible',
                '',
            ],
            [
                'bad',
                '09/08/2019\n05:40:00',
                '09/08/2019\n07:03:20',
                'Limited acceptance',
                '',
            ],
            [
                'bad',
                '09/08/2019\n08:26:40',
                '09/08/2019\n09:50:00',
                'Bad',
                '',
            ],
        ]);

        await waitForNavigation(page, () => pressElement(page, 'h2:nth-of-type(2) a', true));
        await waitForNavigation(page, () => pressElement(page, '#row106-EMC a', true));
        await pressElement(page, '#flag-type-panel .popover-trigger', true);
        await pressElement(page, '#flag-type-dropdown-option-3', true);

        await page.waitForSelector('button#submit[disabled]', { hidden: true, timeout: 250 });
        await waitForNavigation(page, () => pressElement(page, 'button#submit', true));

        await waitForNavigation(page, () => pressElement(page, 'h2:nth-of-type(2) a', true));
        await waitForNavigation(page, () => pressElement(page, '#row106-globalAggregatedQuality a', true));

        await waitForTableToBeLoaded(page);
        expect(await getTableContent(page)).to.have.all.deep.ordered.members([
            [
                'good',
                '08/08/2019\n13:00:00',
                '08/08/2019\n22:43:20',
                '',
                'Good',
            ],
            [
                'MC.R',
                '08/08/2019\n22:43:20',
                '09/08/2019\n04:16:40',
                'Limited Acceptance MC Reproducible',
                'Good',
            ],
            [
                'good',
                '09/08/2019\n04:16:40',
                '09/08/2019\n05:40:00',
                '',
                'Good',
            ],
            [
                'bad',
                '09/08/2019\n05:40:00',
                '09/08/2019\n07:03:20',
                'Limited acceptance',
                'Good',
            ],
            [
                'good',
                '09/08/2019\n07:03:20',
                '09/08/2019\n08:26:40',
                '',
                'Good',
            ],
            [
                'bad',
                '09/08/2019\n08:26:40',
                '09/08/2019\n09:50:00',
                'Bad',
                'Good',
            ],
            [
                'good',
                '09/08/2019\n09:50:00',
                '09/08/2019\n14:00:00',
                '',
                'Good',
            ],
        ]);

        expect(await getPopoverInnerText(await page.waitForSelector('tbody tr:nth-of-type(1) td .popover-trigger')))
            .to.be.equal('No flag for some detectorAt least one flag is not verified');

        expect(await getPopoverInnerText(await page.waitForSelector('tbody tr:nth-of-type(2) td .popover-trigger')))
            .to.be.equal('At least one flag is not verified');

        setConfirmationDialogToBeAccepted(page);

        // Verify QC flag of CPV detector
        expect(await getPopoverInnerText(await page.waitForSelector('tbody tr:nth-of-type(2) td:nth-of-type(4) .popover-trigger')))
            .to.be.equal('This flag is not verified');
        await waitForNavigation(page, () => pressElement(page, 'tbody tr:nth-of-type(2) td:nth-of-type(4) a', true));
        await pressElement(page, '#verify-qc-flag', true);
        await pressElement(page, '#submit', true);
        await waitForNavigation(page, () => pressElement(page, '#qc-flag-details-dataPass a', true));
        await waitForNavigation(page, () => pressElement(page, '#row106-globalAggregatedQuality a', true));
        await page.waitForSelector('tbody tr:nth-of-type(2) td:nth-of-type(4) .popover-trigger', { hidden: true });

        // Verify QC flag of EMC detector
        expect(await getPopoverInnerText(await page.waitForSelector('tbody tr:nth-of-type(2) td:nth-of-type(5) .popover-trigger')))
            .to.be.equal('This flag is not verified');
        await waitForNavigation(page, () => pressElement(page, 'tbody tr:nth-of-type(2) td:nth-of-type(5) a'));
        await pressElement(page, '#verify-qc-flag', true);
        await pressElement(page, '#submit', true);
        await waitForNavigation(page, () => pressElement(page, '#qc-flag-details-dataPass a', true));
        await waitForNavigation(page, () => pressElement(page, '#row106-globalAggregatedQuality a', true));
        await page.waitForSelector('tbody tr:nth-of-type(2) td:nth-of-type(5) .popover-trigger', { hidden: true });

        await page.waitForSelector('tbody tr:nth-of-type(2) td:nth-of-type(1) .popover-trigger', { hidden: true });

        unsetConfirmationDialogActions(page);
    });

    it('set GAQ detectors', async () => {
        await pressElement(page, '#gaq-detectors-selection-trigger', true);
        await page.waitForSelector('#gaq-detectorsCheckbox2');
        expect(await page.evaluate(() => document.querySelector('#gaq-detectorsCheckbox2').checked)).to.be.true; // CPV
        expect(await page.evaluate(() => document.querySelector('#gaq-detectorsCheckbox4').checked)).to.be.true; // EMC

        await pressElement(page, '#gaq-detectorsCheckbox9', true); // HMP
        expect(await page.evaluate(() => document.querySelector('#gaq-detectorsCheckbox9').checked)).to.be.true;
        await pressElement(page, '#revert', true);
        await page.waitForFunction(() => !document.querySelector('#gaq-detectorsCheckbox9').checked);
        await pressElement(page, '#gaq-detectorsCheckbox9', true); // HMP
        await pressElement(page, '#send', true);
        await page.waitForSelector('th#HMP-flag');
    });
};<|MERGE_RESOLUTION|>--- conflicted
+++ resolved
@@ -73,11 +73,7 @@
 
         await validateTableData(page, new Map(Object.entries(tableDataValidators)));
 
-<<<<<<< HEAD
-        await page.waitForSelector('tr:nth-of-type(2)');
-=======
         await waitForTableToBeLoaded(page);
->>>>>>> 8111374f
         expect(await getTableContent(page)).to.have.all.deep.ordered.members([
             [
                 'MC.R',
