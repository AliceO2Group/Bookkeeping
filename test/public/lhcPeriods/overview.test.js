--- conflicted
+++ resolved
@@ -21,13 +21,8 @@
     pressElement,
     expectColumnValues,
     validateTableData,
-<<<<<<< HEAD
-} = require('../defaults');
-const { waitForTableLength } = require('../defaults.js');
-=======
 } = require('../defaults.js');
 const { waitForTimeout } = require('../defaults.js');
->>>>>>> 6e934357
 const { resetDatabaseContent } = require('../../utilities/resetDatabaseContent.js');
 
 const { expect } = chai;
