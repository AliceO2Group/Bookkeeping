/**
 * @license
 * Copyright CERN and copyright holders of ALICE O2. This software is
 * distributed under the terms of the GNU General Public License v3 (GPL
 * Version 3), copied verbatim in the file "COPYING".
 *
 * See http://alice-o2.web.cern.ch/license for full licensing information.
 *
 * In applying this license CERN does not waive the privileges and immunities
 * granted to it by virtue of its status as an Intergovernmental Organization
 * or submit itself to any jurisdiction.
 */

const chai = require('chai');
const {
    defaultBefore,
    defaultAfter,
    goToPage,
    fillInput,
    testTableSortingByColumn,
    pressElement,
    expectColumnValues,
<<<<<<< HEAD
    validateElement,
=======
    validateTableData,
>>>>>>> 4632fa24
} = require('../defaults');
const { waitForTimeout } = require('../defaults.js');

const { expect } = chai;

const periodNameRegex = /LHC\d\d[a-zA-Z]+/;

module.exports = () => {
    let page;
    let browser;

    before(async () => {
        [page, browser] = await defaultBefore(page, browser);
    });

    after(async () => {
        [page, browser] = await defaultAfter(page, browser);
    });

    it('loads the page successfully', async () => {
        const response = await goToPage(page, 'lhc-period-overview');

        // We expect the page to return the correct status code, making sure the server is running properly
        expect(response.status()).to.equal(200);

        // We expect the page to return the correct title, making sure there isn't another server running on this port
        const title = await page.title();
        expect(title).to.equal('AliceO2 Bookkeeping');
    });

    it('shows correct datatypes in respective columns', async () => {
        const allowedBeamTypesDisplayes = new Set(['-', 'XeXe', 'PbPb', 'pp']);

        const tableDataValidators = {
            name: (name) => periodNameRegex.test(name),
            associatedRuns: (display) => /(No runs)|(\d+)/.test(display),
            associatedDataPasses: (display) => /(No data passes)|(\d+)/.test(display),
            associatedSimulationPasses: (display) => /(No MC)|(\d+)/.test(display),
            year: (year) => !isNaN(year),
            beamTypes: (beamTypes) => beamTypes.split(',').every((type) => allowedBeamTypesDisplayes.has(type)),
            avgCenterOfMassEnergy: (avgCenterOfMassEnergy) => avgCenterOfMassEnergy === '-' || !isNaN(avgCenterOfMassEnergy),
            distinctEnergies: (distinctEnergies) => distinctEnergies === '-'
                || distinctEnergies
                    .split(',')
                    .every((energy) => !isNaN(energy)),
        };

        await validateTableData(page, new Map(Object.entries(tableDataValidators)));
    });

    it('Should display the correct items counter at the bottom of the page', async () => {
        await goToPage(page, 'lhc-period-overview');
        await waitForTimeout(100);

        expect(await page.$eval('#firstRowIndex', (element) => parseInt(element.innerText, 10))).to.equal(1);
        expect(await page.$eval('#lastRowIndex', (element) => parseInt(element.innerText, 10))).to.equal(3);
        expect(await page.$eval('#totalRowsCount', (element) => parseInt(element.innerText, 10))).to.equal(3);
    });

    it('can set how many lhcPeriods is available per page', async () => {
        await goToPage(page, 'lhc-period-overview');
        await waitForTimeout(500);
        // Expect the amount selector to currently be set to 10 (because of the defined page height)
        const amountSelectorButton = await page.$('.dropup button');
        const amountSelectorButtonText = await amountSelectorButton.evaluate((element) => element.innerText);
        await waitForTimeout(300);
        expect(amountSelectorButtonText.trim().endsWith('11')).to.be.true;

        // Expect the dropdown options to be visible when it is selected
        await amountSelectorButton.evaluate((button) => button.click());
        await waitForTimeout(100);
        const amountSelectorDropdown = await page.$('.dropup');
        expect(Boolean(amountSelectorDropdown)).to.be.true;

        // Expect the amount of visible lhcfills to reduce when the first option (5) is selected
        const menuItem = await page.$('.dropup .menu-item');
        await menuItem.evaluate((button) => button.click());
        await waitForTimeout(100);

        const tableRows = await page.$$('table tr');
        expect(tableRows.length - 1).to.equal(3);

        // Expect the custom per page input to have red border and text color if wrong value typed
        const customPerPageInput = await page.$('.dropup input[type=number]');
        await customPerPageInput.evaluate((input) => input.focus());
        await page.$eval('.dropup input[type=number]', (el) => {
            el.value = '1111';
            el.dispatchEvent(new Event('input'));
        });
        await waitForTimeout(100);
        expect(Boolean(await page.$('.dropup input:invalid'))).to.be.true;
    });

    it('can sort by name column in ascending and descending manners', async () => {
        await goToPage(page, 'lhc-period-overview');
        await testTableSortingByColumn(page, 'name');
    });

    it('can sort by year column in ascending and descending manners', async () => {
        await goToPage(page, 'lhc-period-overview');
        await testTableSortingByColumn(page, 'year');
    });

    it('can sort by avgCenterOfMassEnergy column in ascending and descending manners', async () => {
        await goToPage(page, 'lhc-period-overview');
        await testTableSortingByColumn(page, 'avgCenterOfMassEnergy');
    });

    it('should successfuly apply lhc period name filter', async () => {
        await goToPage(page, 'lhc-period-overview');
        await pressElement(page, '#openFilterToggle');
        await validateElement(page, '#reset-filters:disabled');
        await fillInput(page, 'div.flex-row.items-baseline:nth-of-type(1) input[type=text]', 'LHC22a');
        await expectColumnValues(page, 'name', ['LHC22a']);
        await pressElement(page, '#reset-filters');
        await expectColumnValues(page, 'name', ['LHC23f', 'LHC22b', 'LHC22a']);
        await validateElement(page, '#reset-filters:disabled');
    });

    it('should successfuly apply lhc period year filter', async () => {
        await goToPage(page, 'lhc-period-overview');
        await pressElement(page, '#openFilterToggle');
        await validateElement(page, '#reset-filters:disabled');
        await fillInput(page, 'div.flex-row.items-baseline:nth-of-type(2) input[type=text]', '2022');
        await page.waitForSelector('#reset-filters:disabled', { hidden: true, timeout: 250 });
        await expectColumnValues(page, 'year', ['2022', '2022']);
    });

    it('should successfuly apply lhc period beam type filter', async () => {
        await goToPage(page, 'lhc-period-overview');
        await pressElement(page, '#openFilterToggle');
        await validateElement(page, '#reset-filters:disabled');
        await fillInput(page, 'div.flex-row.items-baseline:nth-of-type(3) input[type=text]', 'XeXe');
        await page.waitForSelector('#reset-filters:disabled', { hidden: true, timeout: 250 });
        await expectColumnValues(page, 'beamTypes', ['XeXe']);
    });
};<|MERGE_RESOLUTION|>--- conflicted
+++ resolved
@@ -20,11 +20,8 @@
     testTableSortingByColumn,
     pressElement,
     expectColumnValues,
-<<<<<<< HEAD
     validateElement,
-=======
     validateTableData,
->>>>>>> 4632fa24
 } = require('../defaults');
 const { waitForTimeout } = require('../defaults.js');
 
