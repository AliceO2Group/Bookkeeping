/**
 * @license
 * Copyright CERN and copyright holders of ALICE O2. This software is
 * distributed under the terms of the GNU General Public License v3 (GPL
 * Version 3), copied verbatim in the file "COPYING".
 *
 * See http://alice-o2.web.cern.ch/license for full licensing information.
 *
 * In applying this license CERN does not waive the privileges and immunities
 * granted to it by virtue of its status as an Intergovernmental Organization
 * or submit itself to any jurisdiction.
 */

const chai = require('chai');
const {
    defaultBefore,
    defaultAfter,
    goToPage,
} = require('../defaults');

const { expect } = chai;

const periodNameRegex = /LHC\d\d[a-zA-Z]+/;

module.exports = () => {
    let page;
    let browser;

    before(async () => {
        [page, browser] = await defaultBefore(page, browser);
    });

    after(async () => {
        [page, browser] = await defaultAfter(page, browser);
    });

    it('loads the page successfully', async () => {
        const response = await goToPage(page, 'lhc-period-overview');

        // We expect the page to return the correct status code, making sure the server is running properly
        expect(response.status()).to.equal(200);

        // We expect the page to return the correct title, making sure there isn't another server running on this port
        const title = await page.title();
        expect(title).to.equal('AliceO2 Bookkeeping');
    });

    it('shows correct datatypes in respective columns', async () => {
        // Expectations of header texts being of a certain datatype
        const headerDatatypes = {
            name: (name) => periodNameRegex.test(name),
<<<<<<< HEAD
            avgCenterOfMassEnergy: (avgCenterOfMassEnergy) => !isNaN(avgCenterOfMassEnergy),
            distinctEnergies: (distinctEnergies) => distinctEnergies
                ?.trim()
                .split(', ')
                .every((energy) => !isNaN(energy)),
=======
            year: (year) => !isNaN(year),
            avgEnergy: (avgEnergy) => !isNaN(avgEnergy),
>>>>>>> 8bbbe5ab
        };

        // We find the headers matching the datatype keys
        const headers = await page.$$('th');
        const headerIndices = {};
        for (const [index, header] of headers.entries()) {
            const headerContent = await page.evaluate((element) => element.id, header);
            const matchingDatatype = Object.keys(headerDatatypes).find((key) => headerContent === key);
            if (matchingDatatype !== undefined) {
                headerIndices[index] = matchingDatatype;
            }
        }

        // We expect every value of a header matching a datatype key to actually be of that datatype

        // Use the third row because it is where statistics are present
        const firstRowCells = await page.$$('tr:nth-of-type(3) td');
        for (const [index, cell] of firstRowCells.entries()) {
            if (index in headerIndices) {
                const cellContent = await page.evaluate((element) => element.innerText, cell);
                const expectedDatatype = headerDatatypes[headerIndices[index]](cellContent);
                expect(expectedDatatype).to.be.true;
            }
        }
    });

    it('Should display the correct items counter at the bottom of the page', async () => {
        await goToPage(page, 'lhc-period-overview');
        await page.waitForTimeout(100);

        expect(await page.$eval('#firstRowIndex', (element) => parseInt(element.innerText, 10))).to.equal(1);
        expect(await page.$eval('#lastRowIndex', (element) => parseInt(element.innerText, 10))).to.equal(3);
        expect(await page.$eval('#totalRowsCount', (element) => parseInt(element.innerText, 10))).to.equal(3);
    });

    it('can set how many lhcPeriods is available per page', async () => {
        await page.waitForTimeout(300);
        // Expect the amount selector to currently be set to 10 (because of the defined page height)
        const amountSelectorId = '#amountSelector';
        const amountSelectorButton = await page.$(`${amountSelectorId} button`);
        const amountSelectorButtonText = await page.evaluate((element) => element.innerText, amountSelectorButton);
        await page.waitForTimeout(300);
        expect(amountSelectorButtonText.trim().endsWith('10')).to.be.true;

        // Expect the dropdown options to be visible when it is selected
        await amountSelectorButton.evaluate((button) => button.click());
        await page.waitForTimeout(100);
        const amountSelectorDropdown = await page.$(`${amountSelectorId} .dropup-menu`);
        expect(Boolean(amountSelectorDropdown)).to.be.true;

        // Expect the amount of visible lhcfills to reduce when the first option (5) is selected
        const menuItem = await page.$(`${amountSelectorId} .dropup-menu .menu-item`);
        await menuItem.evaluate((button) => button.click());
        await page.waitForTimeout(100);

        const tableRows = await page.$$('table tr');
        expect(tableRows.length - 1).to.equal(3);

        // Expect the custom per page input to have red border and text color if wrong value typed
        const customPerPageInput = await page.$(`${amountSelectorId} input[type=number]`);
        await customPerPageInput.evaluate((input) => input.focus());
        await page.$eval(`${amountSelectorId} input[type=number]`, (el) => {
            el.value = '1111';
            el.dispatchEvent(new Event('input'));
        });
        await page.waitForTimeout(100);
        expect(Boolean(await page.$(`${amountSelectorId} input:invalid`))).to.be.true;
    });
};<|MERGE_RESOLUTION|>--- conflicted
+++ resolved
@@ -49,16 +49,12 @@
         // Expectations of header texts being of a certain datatype
         const headerDatatypes = {
             name: (name) => periodNameRegex.test(name),
-<<<<<<< HEAD
             avgCenterOfMassEnergy: (avgCenterOfMassEnergy) => !isNaN(avgCenterOfMassEnergy),
             distinctEnergies: (distinctEnergies) => distinctEnergies
                 ?.trim()
                 .split(', ')
                 .every((energy) => !isNaN(energy)),
-=======
             year: (year) => !isNaN(year),
-            avgEnergy: (avgEnergy) => !isNaN(avgEnergy),
->>>>>>> 8bbbe5ab
         };
 
         // We find the headers matching the datatype keys
