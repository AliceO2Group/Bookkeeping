--- conflicted
+++ resolved
@@ -203,11 +203,7 @@
          * @param {string[]} periodNames list of names
          * @return {string[]} cells content
          */
-<<<<<<< HEAD
-        const appendButtonsText = (periodNames) => periodNames.map((p) => `${p}\nruns\ndata passes`);
-=======
-        const appendButtonsText = (periodNames) => periodNames.map((name) => `${name}\nruns[${countsPerLhcPeriod[name]}]`);
->>>>>>> eae424b3
+        const appendButtonsText = (periodNames) => periodNames.map((name) => `${name}\nruns[${countsPerLhcPeriod[name]}]\ndata passes`);
 
         let allLhcPeriodNameCellsContent = await getAllDataFields(page, 'name');
         expect(allLhcPeriodNameCellsContent).to.has.all.deep.members(appendButtonsText(['LHC22a']));
