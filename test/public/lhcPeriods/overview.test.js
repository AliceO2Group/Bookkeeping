--- conflicted
+++ resolved
@@ -54,6 +54,7 @@
             name: (name) => periodNameRegex.test(name),
             associatedRuns: (display) => /(No runs)|(\d+\nRuns)/.test(display),
             associatedDataPasses: (display) => /(No data passes)|(\d+\nData Passes)/.test(display),
+            associatedSimulationPasses: (display) => /(No MC)|(\d+\nMC)/.test(display),
             year: (year) => !isNaN(year),
             beamType: (beamType) => allowedBeamTypesDisplayes.has(beamType),
             avgCenterOfMassEnergy: (avgCenterOfMassEnergy) => !isNaN(avgCenterOfMassEnergy),
@@ -194,22 +195,6 @@
 
         await page.waitForTimeout(100);
 
-<<<<<<< HEAD
-        const countsPerLhcPeriod = {
-            LHC22b: 1,
-            LHC22a: 3,
-            LHC23f: 0,
-        };
-
-        /**
-         * As @see getAllDataFields returns innerText from cells, in case of lhcPeriod.name column, text from inner buttons is also taken.
-         * @param {string[]} periodNames list of names
-         * @return {string[]} cells content
-         */
-        const appendButtonsText = (periodNames) => periodNames.map((name) => `${name}\nRuns(${countsPerLhcPeriod[name]})\nData Passes\nMC`);
-
-=======
->>>>>>> 408ce679
         let allLhcPeriodNameCellsContent = await getAllDataFields(page, 'name');
         expect(allLhcPeriodNameCellsContent).to.has.all.deep.members(['LHC22a']);
 
