--- conflicted
+++ resolved
@@ -18,9 +18,6 @@
     goToPage,
     getColumnCellsInnerTexts,
     fillInput,
-    pressElement,
-    waitForTableDataReload,
-    testTableSortingByColumn,
 } = require('../defaults');
 const { waitForTimeout } = require('../defaults.js');
 
@@ -40,8 +37,6 @@
         [page, browser] = await defaultAfter(page, browser);
     });
 
-    const ALLOWED_BEAM_TYPE_DISPLAYS = new Set(['-', 'XeXe', 'PbPb', 'pp']);
-
     it('loads the page successfully', async () => {
         const response = await goToPage(page, 'lhc-period-overview');
 
@@ -54,6 +49,7 @@
     });
 
     it('shows correct datatypes in respective columns', async () => {
+        const allowedBeamTypesDisplayes = new Set(['-', 'XeXe', 'PbPb', 'pp']);
         // Expectations of header texts being of a certain datatype
         const headerDatatypes = {
             name: (name) => periodNameRegex.test(name),
@@ -61,7 +57,7 @@
             associatedDataPasses: (display) => /(No data passes)|(\d+\nData Passes)/.test(display),
             associatedSimulationPasses: (display) => /(No MC)|(\d+\nMC)/.test(display),
             year: (year) => !isNaN(year),
-            beamTypes: (beamTypes) => beamTypes.split(',').every((type) => ALLOWED_BEAM_TYPE_DISPLAYS.has(type)),
+            beamTypes: (beamTypes) => beamTypes.split(',').every((type) => allowedBeamTypesDisplayes.has(type)),
             avgCenterOfMassEnergy: (avgCenterOfMassEnergy) => !isNaN(avgCenterOfMassEnergy),
             distinctEnergies: (distinctEnergies) => (distinctEnergies === '-' ? [] : distinctEnergies)
                 .split(',')
@@ -137,9 +133,6 @@
 
     it('can sort by name column in ascending and descending manners', async () => {
         await goToPage(page, 'lhc-period-overview');
-<<<<<<< HEAD
-        await testTableSortingByColumn(page, 'name');
-=======
         // Expect a sorting preview to appear when hovering over a column header
         await page.hover('th#name');
         await waitForTimeout(100);
@@ -154,14 +147,10 @@
         // Expect the names to be in alphabetical order
         const firstNames = await getColumnCellsInnerTexts(page, 'name');
         expect(firstNames).to.have.all.deep.ordered.members(firstNames.sort());
->>>>>>> 96ae6d88
     });
 
     it('can sort by year column in ascending and descending manners', async () => {
         await goToPage(page, 'lhc-period-overview');
-<<<<<<< HEAD
-        await testTableSortingByColumn(page, 'year');
-=======
         // Expect a sorting preview to appear when hovering over a column header
         await page.hover('th#year');
         await waitForTimeout(100);
@@ -176,14 +165,10 @@
         // Expect the year to be in order
         const firstYears = await getColumnCellsInnerTexts(page, 'year');
         expect(firstYears).to.have.all.deep.ordered.members(firstYears.sort());
->>>>>>> 96ae6d88
     });
 
     it('can sort by avgCenterOfMassEnergy column in ascending and descending manners', async () => {
         await goToPage(page, 'lhc-period-overview');
-<<<<<<< HEAD
-        await testTableSortingByColumn(page, 'avgCenterOfMassEnergy');
-=======
         // Expect a sorting preview to appear when hovering over a column header
         await page.hover('th#avgCenterOfMassEnergy');
         await waitForTimeout(100);
@@ -198,20 +183,10 @@
         // Expect the avgCenterOfMassEnergy to be in order
         const firstAvgCeneterOfMassEnergies = await getColumnCellsInnerTexts(page, 'avgCenterOfMassEnergy');
         expect(firstAvgCeneterOfMassEnergies).to.have.all.deep.ordered.members(firstAvgCeneterOfMassEnergies.sort());
->>>>>>> 96ae6d88
     });
 
     it('should successfuly apply lhc period name filter', async () => {
         await goToPage(page, 'lhc-period-overview');
-<<<<<<< HEAD
-        await pressElement(page, '#openFilterToggle');
-        await waitForTableDataReload(page, () => fillInput(page, '.name-filter input[type=text]', 'LHC22a'));
-        let allLhcPeriodNameCellsContent = await getAllDataFields(page, 'name');
-        expect(allLhcPeriodNameCellsContent).to.has.all.deep.members(['LHC22a']);
-
-        await waitForTableDataReload(page, () => pressElement(page, '#reset-filters'));
-        allLhcPeriodNameCellsContent = await getAllDataFields(page, 'name');
-=======
         await waitForTimeout(100);
         const filterToggleButton = await page.$('#openFilterToggle');
         expect(filterToggleButton).to.not.be.null;
@@ -230,49 +205,36 @@
         await waitForTimeout(100);
 
         allLhcPeriodNameCellsContent = await getColumnCellsInnerTexts(page, 'name');
->>>>>>> 96ae6d88
         expect(allLhcPeriodNameCellsContent).to.has.all.deep.members(['LHC22a', 'LHC22b', 'LHC23f']);
     });
 
     it('should successfuly apply lhc period year filter', async () => {
         await goToPage(page, 'lhc-period-overview');
-        await pressElement(page, '#openFilterToggle');
-
-        await waitForTableDataReload(page, () => fillInput(page, '.year-filter input[type=text]', '2022'));
-        let allLhcPeriodYears = await getAllDataFields(page, 'year');
-        expect([...new Set(allLhcPeriodYears)]).to.has.all.members(['2022']);
-
-        await waitForTableDataReload(page, () => fillInput(page, '.year-filter input[type=text]', '2023'));
-        allLhcPeriodYears = await getAllDataFields(page, 'year');
-        expect([...new Set(allLhcPeriodYears)]).to.has.all.members(['2023']);
-
-<<<<<<< HEAD
-        await waitForTableDataReload(page, () => pressElement(page, '#reset-filters'));
-        allLhcPeriodYears = await getAllDataFields(page, 'year');
-        expect(allLhcPeriodYears).to.be.lengthOf.greaterThan(0);
-=======
+        await waitForTimeout(100);
+        const filterToggleButton = await page.$('#openFilterToggle');
+        expect(filterToggleButton).to.not.be.null;
+
+        await filterToggleButton.evaluate((button) => button.click());
+        await fillInput(page, 'div.flex-row.items-baseline:nth-of-type(3) input[type=text]', '2022');
+
+        await waitForTimeout(100);
+
         const allLhcPeriodYears = await getColumnCellsInnerTexts(page, 'year');
         expect([...new Set(allLhcPeriodYears)]).to.has.all.members(['2022']);
->>>>>>> 96ae6d88
     });
 
     it('should successfuly apply lhc period beam type filter', async () => {
         await goToPage(page, 'lhc-period-overview');
-        await pressElement(page, '#openFilterToggle');
-
-<<<<<<< HEAD
-        await waitForTableDataReload(page, () => fillInput(page, '.beamTypes-filter input[type=text]', 'XeXe'));
-        let allLhcPeriodBeamTypes = await getAllDataFields(page, 'beamTypes');
-=======
+        await waitForTimeout(100);
+        const filterToggleButton = await page.$('#openFilterToggle');
+        expect(filterToggleButton).to.not.be.null;
+
+        await filterToggleButton.evaluate((button) => button.click());
+        await fillInput(page, 'div.flex-row.items-baseline:nth-of-type(4) input[type=text]', 'XeXe');
+
         await waitForTimeout(100);
 
         const allLhcPeriodBeamTypes = await getColumnCellsInnerTexts(page, 'beamTypes');
->>>>>>> 96ae6d88
         expect([...new Set(allLhcPeriodBeamTypes)]).to.has.all.members(['XeXe']);
-
-        await waitForTableDataReload(page, () => pressElement(page, '#reset-filters'));
-        allLhcPeriodBeamTypes = await getAllDataFields(page, 'beamTypes');
-        expect([...new Set(allLhcPeriodBeamTypes)].flatMap((beamType) => beamType.split(','))).to.has
-            .all.members([...ALLOWED_BEAM_TYPE_DISPLAYS]);
     });
 };