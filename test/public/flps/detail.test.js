--- conflicted
+++ resolved
@@ -11,13 +11,7 @@
  * or submit itself to any jurisdiction.
  */
 
-<<<<<<< HEAD
-const chai = require('chai');
-const { defaultBefore, defaultAfter, expectInnerText, pressElement, goToPage } = require('../defaults');
-const { waitForNavigation } = require('../defaults.js');
-=======
 const { defaultBefore, defaultAfter, expectInnerText, pressElement, goToPage, expectUrlParams, waitForNavigation } = require('../defaults.js');
->>>>>>> 6e934357
 const { resetDatabaseContent } = require('../../utilities/resetDatabaseContent.js');
 
 module.exports = () => {
@@ -35,14 +29,7 @@
     it('flp detail loads correctly', async () => {
         await goToPage(page, 'flp-detail', { queryParameters: { id: 1 } });
 
-<<<<<<< HEAD
-    it('can navigate to the main panel', async () => {
-        await pressElement(page, '#main-tab');
-        const redirectedUrl = await page.url();
-        expect(String(redirectedUrl).startsWith(`${url}/?page=flp-detail&id=1&panel=main`)).to.be.true;
-=======
         await expectInnerText(page, 'h2', 'Flp #FLP-TPC-1');
->>>>>>> 6e934357
     });
 
     it('notifies if a specified flp id is invalid', async () => {
