--- conflicted
+++ resolved
@@ -18,16 +18,11 @@
     goToPage,
     waitForTableDataReload,
     fillInput,
-<<<<<<< HEAD
-    getAllDataFields,
-    pressElement,
-=======
     getColumnCellsInnerTexts,
     pressElement,
     expectInnerText,
     testTableSortingByColumn,
     validateTableData,
->>>>>>> bd1e71d0
 } = require('../defaults');
 
 const { expect } = chai;
@@ -120,11 +115,7 @@
         await goToPage(page, 'qc-flag-types-overview');
         await pressElement(page, '#openFilterToggle');
 
-<<<<<<< HEAD
-        await waitForTableDataReload(page, () => pressElement('.bad-filter input[type=checkbox]'));
-=======
         await waitForTableDataReload(page, () => pressElement(page, '.bad-filter input[type=checkbox]'));
->>>>>>> bd1e71d0
 
         const allQCFlagTypeNames = await getColumnCellsInnerTexts(page, 'bad');
         expect(allQCFlagTypeNames.every((bad) => bad === 'Yes'), allQCFlagTypeNames).to.be.true;
