/**
 * @license
 * Copyright CERN and copyright holders of ALICE O2. This software is
 * distributed under the terms of the GNU General Public License v3 (GPL
 * Version 3), copied verbatim in the file "COPYING".
 *
 * See http://alice-o2.web.cern.ch/license for full licensing information.
 *
 * In applying this license CERN does not waive the privileges and immunities
 * granted to it by virtue of its status as an Intergovernmental Organization
 * or submit itself to any jurisdiction.
 */

const chai = require('chai');
const {
    defaultBefore,
    defaultAfter,
    goToPage,
    fillInput,
    pressElement,
    expectInnerText,
    waitForNavigation,
    validateElement,
    checkMismatchingUrlParam,
} = require('../defaults');

const { expect } = chai;

module.exports = () => {
    let page;
    let browser;

    before(async () => {
        [page, browser] = await defaultBefore(page, browser);
    });

    after(async () => {
        [page, browser] = await defaultAfter(page, browser);
    });

    it('loads page - QC Flag Types overview successfully', async () => {
        const response = await goToPage(page, 'qc-flag-type-creation');
        expect(response.status()).to.equal(200);

        const title = await page.title();
        expect(title).to.equal('AliceO2 Bookkeeping');
        await expectInnerText(page, 'h2', 'QC Flag Type Creation');
    });

    it('should fail if attempt to create QC Flag Type with already existing name', async () => {
        await goToPage(page, 'qc-flag-type-creation');
        await validateElement(page, 'button#submit[disabled]');

<<<<<<< HEAD
        await fillInput(page, 'input#id', '1001');
=======
>>>>>>> 28fbcf30
        await fillInput(page, 'input#name', 'Limited acceptance');
        await fillInput(page, 'input#method', 'LimitedAcceptance');
        await pressElement(page, 'button#submit');
        await expectInnerText(
            page,
            '.alert.alert-danger',
            // eslint-disable-next-line max-len
<<<<<<< HEAD
            'The request conflicts with existing data: A QC flag type with id 1001 or name Limited acceptance or method LimitedAcceptance already exists',
=======
            'The request conflicts with existing data: A QC flag type with name Limited acceptance or method LimitedAcceptance already exists',
>>>>>>> 28fbcf30
        );
    });

    it('should succesfully create QC Flag Type', async () => {
        await goToPage(page, 'qc-flag-type-creation');
        await validateElement(page, 'button#submit[disabled]');

        await fillInput(page, 'input#name', 'AAA+');
        await fillInput(page, 'input#method', 'A+A+A');
        await fillInput(page, 'input[type=color]', '#F000F0');

        await page.waitForSelector('button#submit[disabled]', { hidden: true, timeout: 250 });

        await waitForNavigation(page, () => pressElement(page, 'button#submit'));
        expect(await checkMismatchingUrlParam(page, { page: 'qc-flag-types-overview' })).to.be.eql({});

        // Expect newly created flag to appear and have correct color
        await expectInnerText(page, '[style*="rgb(240, 0, 240)"]', 'AAA+');
    });
};<|MERGE_RESOLUTION|>--- conflicted
+++ resolved
@@ -51,10 +51,6 @@
         await goToPage(page, 'qc-flag-type-creation');
         await validateElement(page, 'button#submit[disabled]');
 
-<<<<<<< HEAD
-        await fillInput(page, 'input#id', '1001');
-=======
->>>>>>> 28fbcf30
         await fillInput(page, 'input#name', 'Limited acceptance');
         await fillInput(page, 'input#method', 'LimitedAcceptance');
         await pressElement(page, 'button#submit');
@@ -62,11 +58,7 @@
             page,
             '.alert.alert-danger',
             // eslint-disable-next-line max-len
-<<<<<<< HEAD
-            'The request conflicts with existing data: A QC flag type with id 1001 or name Limited acceptance or method LimitedAcceptance already exists',
-=======
             'The request conflicts with existing data: A QC flag type with name Limited acceptance or method LimitedAcceptance already exists',
->>>>>>> 28fbcf30
         );
     });
 
