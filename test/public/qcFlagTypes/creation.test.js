/**
 * @license
 * Copyright CERN and copyright holders of ALICE O2. This software is
 * distributed under the terms of the GNU General Public License v3 (GPL
 * Version 3), copied verbatim in the file "COPYING".
 *
 * See http://alice-o2.web.cern.ch/license for full licensing information.
 *
 * In applying this license CERN does not waive the privileges and immunities
 * granted to it by virtue of its status as an Intergovernmental Organization
 * or submit itself to any jurisdiction.
 */

const chai = require('chai');
const {
    defaultBefore,
    defaultAfter,
    goToPage,
    fillInput,
    pressElement,
    expectInnerText,
    waitForNavigation,
    validateElement,
    checkMismatchingUrlParam,
} = require('../defaults');

const { expect } = chai;

module.exports = () => {
    let page;
    let browser;

    before(async () => {
        [page, browser] = await defaultBefore(page, browser);
    });

    after(async () => {
        [page, browser] = await defaultAfter(page, browser);
    });

    it('loads page - QC Flag Types overview successfully', async () => {
        const response = await goToPage(page, 'qc-flag-type-creation');
        expect(response.status()).to.equal(200);

        const title = await page.title();
        expect(title).to.equal('AliceO2 Bookkeeping');
        await expectInnerText(page, 'h2', 'QC Flag Type Creation');
    });

    it('should fail if attempt to create QC Flag Type with already existing name', async () => {
        await goToPage(page, 'qc-flag-type-creation');
        await validateElement(page, 'button#submit[disabled]');

<<<<<<< HEAD
        await fillInput(page, 'input#id', '1001');
        await fillInput(page, 'input#name', 'Limited acceptance');
        await fillInput(page, 'input#method', 'LimitedAcceptance');
=======
        await fillInput(page, 'input#name', 'LimitedAcceptance');
        await fillInput(page, 'input#method', 'Limited acceptance');
>>>>>>> 9c383d36
        await pressElement(page, 'button#submit');
        await expectInnerText(
            page,
            '.alert.alert-danger',
            // eslint-disable-next-line max-len
<<<<<<< HEAD
            'The request conflicts with existing data: A QC flag type with id 1001 or name Limited acceptance or method LimitedAcceptance already exists',
=======
            'The request conflicts with existing data: A QC flag type with name LimitedAcceptance or method Limited acceptance already exists',
>>>>>>> 9c383d36
        );
    });

    it('should succesfully create QC Flag Type', async () => {
        await goToPage(page, 'qc-flag-type-creation');
        await validateElement(page, 'button#submit[disabled]');

        await fillInput(page, 'input#name', 'AAA+');
        await fillInput(page, 'input#method', 'A+A+A');
        await fillInput(page, 'input[type=color]', '#F000F0');

        await page.waitForSelector('button#submit[disabled]', { hidden: true, timeout: 250 });

        await waitForNavigation(page, () => pressElement(page, 'button#submit'));
        expect(await checkMismatchingUrlParam(page, { page: 'qc-flag-types-overview' })).to.be.eql({});

        // Expect newly created flag to appear and have correct color
        await expectInnerText(page, '[style*="rgb(240, 0, 240)"]', 'AAA+');
    });
};<|MERGE_RESOLUTION|>--- conflicted
+++ resolved
@@ -51,24 +51,14 @@
         await goToPage(page, 'qc-flag-type-creation');
         await validateElement(page, 'button#submit[disabled]');
 
-<<<<<<< HEAD
-        await fillInput(page, 'input#id', '1001');
-        await fillInput(page, 'input#name', 'Limited acceptance');
-        await fillInput(page, 'input#method', 'LimitedAcceptance');
-=======
         await fillInput(page, 'input#name', 'LimitedAcceptance');
         await fillInput(page, 'input#method', 'Limited acceptance');
->>>>>>> 9c383d36
         await pressElement(page, 'button#submit');
         await expectInnerText(
             page,
             '.alert.alert-danger',
             // eslint-disable-next-line max-len
-<<<<<<< HEAD
-            'The request conflicts with existing data: A QC flag type with id 1001 or name Limited acceptance or method LimitedAcceptance already exists',
-=======
             'The request conflicts with existing data: A QC flag type with name LimitedAcceptance or method Limited acceptance already exists',
->>>>>>> 9c383d36
         );
     });
 
