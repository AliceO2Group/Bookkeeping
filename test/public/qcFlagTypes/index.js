/**
 * @license
 * Copyright CERN and copyright holders of ALICE O2. This software is
 * distributed under the terms of the GNU General Public License v3 (GPL
 * Version 3), copied verbatim in the file "COPYING".
 *
 * See http://alice-o2.web.cern.ch/license for full licensing information.
 *
 * In applying this license CERN does not waive the privileges and immunities
 * granted to it by virtue of its status as an Intergovernmental Organization
 * or submit itself to any jurisdiction.
 */

<<<<<<< HEAD
const QCFlagTypesOverviewSuite = require('./overview.test');
const QCFlagTypeCreationSuite = require('./creation.test');

module.exports = () => {
    describe('QCFlagTypesOverview Suite', QCFlagTypesOverviewSuite);
    describe('QCFlagTypeCreation Suite', QCFlagTypeCreationSuite);
=======
const QcFlagTypesOverviewSuite = require('./overview.test');

module.exports = () => {
    describe('Overview Page', QcFlagTypesOverviewSuite);
>>>>>>> bd1e71d0
};<|MERGE_RESOLUTION|>--- conflicted
+++ resolved
@@ -11,17 +11,10 @@
  * or submit itself to any jurisdiction.
  */
 
-<<<<<<< HEAD
-const QCFlagTypesOverviewSuite = require('./overview.test');
-const QCFlagTypeCreationSuite = require('./creation.test');
-
-module.exports = () => {
-    describe('QCFlagTypesOverview Suite', QCFlagTypesOverviewSuite);
-    describe('QCFlagTypeCreation Suite', QCFlagTypeCreationSuite);
-=======
 const QcFlagTypesOverviewSuite = require('./overview.test');
+const QcFlagTypeCreationSuite = require('./creation.test');
 
 module.exports = () => {
     describe('Overview Page', QcFlagTypesOverviewSuite);
->>>>>>> bd1e71d0
+    describe('Creation Page', QcFlagTypeCreationSuite);
 };