--- conflicted
+++ resolved
@@ -294,7 +294,6 @@
         await page.waitForSelector(filterPanelSelector, { visible: true });
     });
 
-<<<<<<< HEAD
     it('should successfully filter environments by their status history', async () => {
         /**
          * This is the sequence to test filtering the environments on their status history.
@@ -319,8 +318,9 @@
         await resetFilters(page);
 
         await filterOnStatusHistory('.historyItems-filter input', 'D-E', ['KGIS12DS']);
-        await resetFilters(page);   
-=======
+        await resetFilters(page);
+    });
+
     it('should successfully filter environments by their current status', async () => {
         /**
          * Checks that all the rows of the given table have a valid current status
@@ -348,7 +348,6 @@
         await page.$eval(getCurrentStatusCheckboxSelector("DEPLOYED"), (element) => element.click());
         await waitForTableLength(page, 3);
         await checkTableCurrentStatuses(["RUNNING", "DEPLOYED"]);
->>>>>>> b4e30b74
     });
 
     it('should successfully filter environments by their IDs', async () => {
