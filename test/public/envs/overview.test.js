--- conflicted
+++ resolved
@@ -27,11 +27,8 @@
     goToPage,
     openFilteringPanel,
     fillInput,
-<<<<<<< HEAD
     getPeriodInputsSelectors,
-=======
     expectAttributeValue,
->>>>>>> 0435ed74
     resetFilters,
 } = require('../defaults.js');
 const dateAndTime = require('date-and-time');
@@ -298,7 +295,116 @@
         await page.waitForSelector(filterPanelSelector, { visible: true });
     });
 
-<<<<<<< HEAD
+    it('should successfully filter environments by their related run numbers', async () => {
+        /**
+         * This is the sequence to test filtering the environments based on their related run numbers.
+         *
+         * @param {string} selector the filter input selector
+         * @param {string} inputValue the value to type in the filter input
+         * @param {string[]} expectedIds the list of expected environment IDs after filtering
+         * @return {void}
+         */
+        const filterOnRunNumbers = async (selector, inputValue, expectedIds) => {
+            await fillInput(page, selector, inputValue, ['change']);
+            await waitForTableLength(page, expectedIds.length);
+            expect(await page.$$eval('tbody tr', (rows) => rows.map((row) => row.id))).to.eql(expectedIds.map(id => `row${id}`));
+        }
+
+        await expectAttributeValue(page, '.runs-filter input', 'placeholder', 'e.g. 553203, 553221, ...');
+
+        await filterOnRunNumbers('.runs-filter input', '10', ['TDI59So3d', 'Dxi029djX']);
+        await resetFilters(page);
+
+        await filterOnRunNumbers('.runs-filter input', '103', ['TDI59So3d']);
+        await resetFilters(page);
+        
+        await filterOnRunNumbers('.runs-filter input', '86, 91', ['KGIS12DS', 'VODdsO12d']);
+        await resetFilters(page);
+    });
+  
+    it('should successfully filter environments by their status history', async () => {
+        /**
+         * This is the sequence to test filtering the environments on their status history.
+         *
+         * @param {string} selector the filter input selector
+         * @param {string} inputValue the value to type in the filter input
+         * @param {string[]} expectedIds the list of expected environment IDs after filtering
+         * @return {void}
+         */
+        const filterOnStatusHistory = async (selector, inputValue, expectedIds) => {
+            await fillInput(page, selector, inputValue, ['change']);
+            await waitForTableLength(page, expectedIds.length);
+            expect(await page.$$eval('tbody tr', (rows) => rows.map((row) => row.id))).to.eql(expectedIds.map(id => `row${id}`));
+        };
+      
+        await expectAttributeValue(page, '.historyItems-filter input', 'placeholder', 'e.g. D-R-X');
+
+        await filterOnStatusHistory('.historyItems-filter input', 'C-R-D-X', ['TDI59So3d']);
+        await resetFilters(page);
+
+        await filterOnStatusHistory('.historyItems-filter input', 'S-E', ['EIDO13i3D', '8E4aZTjY']);
+        await resetFilters(page);
+
+        await filterOnStatusHistory('.historyItems-filter input', 'D-E', ['KGIS12DS']);
+        await resetFilters(page);
+    });
+
+    it('should successfully filter environments by their current status', async () => {
+        /**
+         * Checks that all the rows of the given table have a valid current status
+         *
+         * @param {string[]} authorizedCurrentStatuses  the list of valid current statuses
+         * @return {void}
+         */
+        const checkTableCurrentStatuses = async (authorizedCurrentStatuses) => {
+            const rows = await page.$$('tbody tr');
+            for (const row of rows) {
+                expect(await row.evaluate((rowItem) => {
+                    const rowId = rowItem.id;
+                    return document.querySelector(`#${rowId}-status-text`).innerText;
+                })).to.be.oneOf(authorizedCurrentStatuses);
+            }
+        };
+
+        const currentStatusSelectorPrefix = '.status-filter #checkboxes-checkbox-';
+        const getCurrentStatusCheckboxSelector = (statusName) => `${currentStatusSelectorPrefix}${statusName}`;
+        
+        await page.$eval(getCurrentStatusCheckboxSelector("RUNNING"), (element) => element.click());
+        await waitForTableLength(page, 2);
+        await checkTableCurrentStatuses(["RUNNING"]);
+
+        await page.$eval(getCurrentStatusCheckboxSelector("DEPLOYED"), (element) => element.click());
+        await waitForTableLength(page, 3);
+        await checkTableCurrentStatuses(["RUNNING", "DEPLOYED"]);
+    });
+
+    it('should successfully filter environments by their IDs', async () => {
+        /**
+         * This is the sequence to test filtering the environments on IDs.
+         *
+         * @param {string} selector the filter input selector
+         * @param {string} inputValue the value to type in the filter input
+         * @param {string[]} expectedIds the list of expected environment IDs after filtering
+         * @return {void}
+         */
+        const filterOnID = async (selector, inputValue, expectedIds) => {
+            await fillInput(page, selector, inputValue, ['change']);
+            await waitForTableLength(page, expectedIds.length);
+            expect(await page.$$eval('tbody tr', (rows) => rows.map((row) => row.id))).to.eql(expectedIds.map(id => `row${id}`));
+        };
+
+        await expectAttributeValue(page, '.id-filter input', 'placeholder', 'e.g. CmCvjNbg, TDI59So3d...');
+
+        await filterOnID('.id-filter input', 'CmCvjNbg', ['CmCvjNbg']);
+        await resetFilters(page);
+
+        await filterOnID('.id-filter input', 'CmCvjNbg, TDI59So3d', ['CmCvjNbg', 'TDI59So3d']);
+        await resetFilters(page);
+
+        await filterOnID('.id-filter input', 'j', ['CmCvjNbg', 'GIDO1jdkD', '8E4aZTjY', 'Dxi029djX']);
+        await resetFilters(page);
+    });
+
     it('should successfully filter environments by their createdAt date', async () => {
          /**
          * This is the sequence to test filtering the environments based on their createdAt date
@@ -345,115 +451,6 @@
             '14:00',
             ['GIDO1jdkD', '8E4aZTjY', 'Dxi029djX'],
         );
-=======
-    it('should successfully filter environments by their related run numbers', async () => {
-        /**
-         * This is the sequence to test filtering the environments based on their related run numbers.
-         *
-         * @param {string} selector the filter input selector
-         * @param {string} inputValue the value to type in the filter input
-         * @param {string[]} expectedIds the list of expected environment IDs after filtering
-         * @return {void}
-         */
-        const filterOnRunNumbers = async (selector, inputValue, expectedIds) => {
-            await fillInput(page, selector, inputValue, ['change']);
-            await waitForTableLength(page, expectedIds.length);
-            expect(await page.$$eval('tbody tr', (rows) => rows.map((row) => row.id))).to.eql(expectedIds.map(id => `row${id}`));
-        }
-
-        await expectAttributeValue(page, '.runs-filter input', 'placeholder', 'e.g. 553203, 553221, ...');
-
-        await filterOnRunNumbers('.runs-filter input', '10', ['TDI59So3d', 'Dxi029djX']);
-        await resetFilters(page);
-
-        await filterOnRunNumbers('.runs-filter input', '103', ['TDI59So3d']);
-        await resetFilters(page);
-        
-        await filterOnRunNumbers('.runs-filter input', '86, 91', ['KGIS12DS', 'VODdsO12d']);
-        await resetFilters(page);
-    });
-  
-    it('should successfully filter environments by their status history', async () => {
-        /**
-         * This is the sequence to test filtering the environments on their status history.
-         *
-         * @param {string} selector the filter input selector
-         * @param {string} inputValue the value to type in the filter input
-         * @param {string[]} expectedIds the list of expected environment IDs after filtering
-         * @return {void}
-         */
-        const filterOnStatusHistory = async (selector, inputValue, expectedIds) => {
-            await fillInput(page, selector, inputValue, ['change']);
-            await waitForTableLength(page, expectedIds.length);
-            expect(await page.$$eval('tbody tr', (rows) => rows.map((row) => row.id))).to.eql(expectedIds.map(id => `row${id}`));
-        };
-      
-        await expectAttributeValue(page, '.historyItems-filter input', 'placeholder', 'e.g. D-R-X');
-
-        await filterOnStatusHistory('.historyItems-filter input', 'C-R-D-X', ['TDI59So3d']);
-        await resetFilters(page);
-
-        await filterOnStatusHistory('.historyItems-filter input', 'S-E', ['EIDO13i3D', '8E4aZTjY']);
-        await resetFilters(page);
-
-        await filterOnStatusHistory('.historyItems-filter input', 'D-E', ['KGIS12DS']);
-        await resetFilters(page);
-    });
-
-    it('should successfully filter environments by their current status', async () => {
-        /**
-         * Checks that all the rows of the given table have a valid current status
-         *
-         * @param {string[]} authorizedCurrentStatuses  the list of valid current statuses
-         * @return {void}
-         */
-        const checkTableCurrentStatuses = async (authorizedCurrentStatuses) => {
-            const rows = await page.$$('tbody tr');
-            for (const row of rows) {
-                expect(await row.evaluate((rowItem) => {
-                    const rowId = rowItem.id;
-                    return document.querySelector(`#${rowId}-status-text`).innerText;
-                })).to.be.oneOf(authorizedCurrentStatuses);
-            }
-        };
-
-        const currentStatusSelectorPrefix = '.status-filter #checkboxes-checkbox-';
-        const getCurrentStatusCheckboxSelector = (statusName) => `${currentStatusSelectorPrefix}${statusName}`;
-        
-        await page.$eval(getCurrentStatusCheckboxSelector("RUNNING"), (element) => element.click());
-        await waitForTableLength(page, 2);
-        await checkTableCurrentStatuses(["RUNNING"]);
-
-        await page.$eval(getCurrentStatusCheckboxSelector("DEPLOYED"), (element) => element.click());
-        await waitForTableLength(page, 3);
-        await checkTableCurrentStatuses(["RUNNING", "DEPLOYED"]);
-    });
-
-    it('should successfully filter environments by their IDs', async () => {
-        /**
-         * This is the sequence to test filtering the environments on IDs.
-         *
-         * @param {string} selector the filter input selector
-         * @param {string} inputValue the value to type in the filter input
-         * @param {string[]} expectedIds the list of expected environment IDs after filtering
-         * @return {void}
-         */
-        const filterOnID = async (selector, inputValue, expectedIds) => {
-            await fillInput(page, selector, inputValue, ['change']);
-            await waitForTableLength(page, expectedIds.length);
-            expect(await page.$$eval('tbody tr', (rows) => rows.map((row) => row.id))).to.eql(expectedIds.map(id => `row${id}`));
-        };
-
-        await expectAttributeValue(page, '.id-filter input', 'placeholder', 'e.g. CmCvjNbg, TDI59So3d...');
-
-        await filterOnID('.id-filter input', 'CmCvjNbg', ['CmCvjNbg']);
-        await resetFilters(page);
-
-        await filterOnID('.id-filter input', 'CmCvjNbg, TDI59So3d', ['CmCvjNbg', 'TDI59So3d']);
-        await resetFilters(page);
-
-        await filterOnID('.id-filter input', 'j', ['CmCvjNbg', 'GIDO1jdkD', '8E4aZTjY', 'Dxi029djX']);
->>>>>>> 0435ed74
         await resetFilters(page);
     });
 };