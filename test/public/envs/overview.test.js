/**
 * @license
 * Copyright CERN and copyright holders of ALICE O2. This software is
 * distributed under the terms of the GNU General Public License v3 (GPL
 * Version 3), copied verbatim in the file "COPYING".
 *
 * See http://alice-o2.web.cern.ch/license for full licensing information.
 *
 * In applying this license CERN does not waive the privileges and immunities
 * granted to it by virtue of its status as an Intergovernmental Organization
 * or submit itself to any jurisdiction.
 */

const chai = require('chai');
const {
    defaultBefore,
    defaultAfter,
    pressElement,
    goToPage,
    checkColumnBalloon,
    checkEnvironmentStatusColor,
    validateTableData,
    expectInnerText,
} = require('../defaults');
<<<<<<< HEAD
const { waitForNetworkIdleAndRedraw, waitForNavigation, waitForTableLength } = require('../defaults.js');
=======
const { waitForNetworkIdleAndRedraw, waitForTimeout } = require('../defaults.js');
const dateAndTime = require('date-and-time');
>>>>>>> 5c3e0628
const { resetDatabaseContent } = require('../../utilities/resetDatabaseContent.js');

const { expect } = chai;

module.exports = () => {
    let page;
    let browser;

    before(async () => {
        [page, browser] = await defaultBefore(page, browser);
        await page.setViewport({
            width: 700,
            height: 720,
            deviceScaleFactor: 1,
        });

        await resetDatabaseContent();
    });

    after(async () => {
        [page, browser] = await defaultAfter(page, browser);
    });

    it('loads the page successfully', async () => {
        const response = await goToPage(page, 'env-overview');

        // We expect the page to return the correct status code, making sure the server is running properly
        expect(response.status()).to.equal(200);

        // We expect the page to return the correct title, making sure there isn't another server running on this port
        const title = await page.title();
        expect(title).to.equal('AliceO2 Bookkeeping');
    });

    it('shows correct datatypes in respective columns', async () => {
        await goToPage(page, 'env-overview');

        const { StatusAcronym, STATUS_ACRONYMS } = await import('../../../lib/public/domain/enums/statusAcronym.mjs');

        const statusNames = new Set(Object.keys(StatusAcronym));

        // eslint-disable-next-line require-jsdoc
        const checkDate = (date) => !isNaN(dateAndTime.parse(date, 'DD/MM/YYYY hh:mm:ss'));
        const tableDataValidators = {
            id: (id) => /[A-Za-z0-9]+/.test(id),
            runs: (runs) => runs === '-' || runs.split(',').every((run) => !isNaN(run)),
            createdAt: checkDate,
            updatedAt: checkDate,
            status: (currentStatus) => statusNames.has(currentStatus),
            historyItems: (history) => history.split('-').every((statusAcronym) => STATUS_ACRONYMS.includes(statusAcronym)),
        };
        await validateTableData(page, new Map(Object.entries(tableDataValidators)));
    });

    it('Should display the correct items counter at the bottom of the page', async () => {
        await goToPage(page, 'env-overview');

<<<<<<< HEAD
        await page.waitForSelector('#firstRowIndex');
        expect(await page.$eval('#firstRowIndex', (element) => parseInt(element.innerText, 10))).to.equal(1);

        await page.waitForSelector('#lastRowIndex');
        expect(await page.$eval('#lastRowIndex', (element) => parseInt(element.innerText, 10))).to.equal(9);

        await page.waitForSelector('#totalRowsCount');
        expect(await page.$eval('#totalRowsCount', (element) => parseInt(element.innerText, 10))).to.equal(9);
    });

    it('Should have balloon on runs column', async () => {
        await waitForNavigation(page, () => goToPage(page, 'env-overview'));

=======
        await expectInnerText(page, '#firstRowIndex', '1');
        await expectInnerText(page, '#lastRowIndex', '9');
        await expectInnerText(page, '#totalRowsCount', '9');
    });

    it('Should have balloon on runs column', async () => {
        await goToPage(page, 'env-overview');
>>>>>>> 5c3e0628
        await checkColumnBalloon(page, 1, 2);
        await checkColumnBalloon(page, 1, 6);
    });

    it('Should have correct status color in the overview page', async () => {
        await waitForNavigation(page, () => goToPage(page, 'env-overview'));

        await checkEnvironmentStatusColor(page, 1, 4);
        await checkEnvironmentStatusColor(page, 2, 4);
        await checkEnvironmentStatusColor(page, 3, 4);
        await checkEnvironmentStatusColor(page, 4, 4);
    });

    it('can set how many environments are available per page', async () => {
        // Expect the amount selector to currently be set to 10 (because of the defined page height)
        const amountSelectorId = '#amountSelector';
        const amountSelectorButton = await page.$(`${amountSelectorId} button`);
        const amountSelectorButtonText = await page.evaluate((element) => element.innerText, amountSelectorButton);
        expect(amountSelectorButtonText.trim().endsWith('10')).to.be.true;

        // Expect the dropdown options to be visible when it is selected
        await amountSelectorButton.evaluate((button) => button.click());
        await page.waitForSelector(`${amountSelectorId} .dropup-menu`);
        const amountSelectorDropdown = await page.$(`${amountSelectorId} .dropup-menu`);
        expect(Boolean(amountSelectorDropdown)).to.be.true;

        // Expect the amount of visible environments to reduce when the first option (5) is selected
        const menuItem = await page.$(`${amountSelectorId} .dropup-menu .menu-item`);
        await menuItem.evaluate((button) => button.click());
        await waitForTableLength(page, 5);

        const tableRows = await page.$$('table tr');
        expect(tableRows.length - 1).to.equal(5);

        // Expect the custom per page input to have red border and text color if wrong value typed
        const customPerPageInput = await page.$(`${amountSelectorId} input[type=number]`);
        await customPerPageInput.evaluate((input) => input.focus());
        await page.$eval(`${amountSelectorId} input[type=number]`, (el) => {
            el.value = '1111';
            el.dispatchEvent(new Event('input'));
        });
        await page.waitForSelector(`${amountSelectorId} input:invalid`);
        expect(Boolean(await page.$(`${amountSelectorId} input:invalid`))).to.be.true;
    });

    it('dynamically switches between visible pages in the page selector', async () => {
        await goToPage(page, 'env-overview');

        // Override the amount of runs visible per page manually
        await page.evaluate(() => {
            // eslint-disable-next-line no-undef
            model.envs.overviewModel.pagination.itemsPerPage = 1;
        });
        await waitForTableLength(page, 1);

        // Expect the page five button to now be visible, but no more than that
        const pageFiveButton = await page.$('#page5');
        expect(Boolean(pageFiveButton)).to.be.true;
        const pageSixButton = await page.$('#page6');
        expect(Boolean(pageSixButton)).to.be.false;

        // Expect the page one button to have fallen away when clicking on page five button
        await pressElement(page, '#page5');
        await page.waitForSelector('#page1', { hidden: true });
        const pageOneButton = await page.$('#page1');
        expect(Boolean(pageOneButton)).to.be.false;
    });

    it('should successfully display the list of related runs as hyperlinks to their details page', async () => {
        await goToPage(page, 'env-overview');
        await pressElement(page, '#rowTDI59So3d-runs a');
        await waitForNetworkIdleAndRedraw(page);
        const [, parametersExpr] = await page.url().split('?');
        const urlParameters = parametersExpr.split('&');
        expect(urlParameters).to.contain('page=run-detail');
    });
};<|MERGE_RESOLUTION|>--- conflicted
+++ resolved
@@ -21,13 +21,11 @@
     checkEnvironmentStatusColor,
     validateTableData,
     expectInnerText,
-} = require('../defaults');
-<<<<<<< HEAD
-const { waitForNetworkIdleAndRedraw, waitForNavigation, waitForTableLength } = require('../defaults.js');
-=======
-const { waitForNetworkIdleAndRedraw, waitForTimeout } = require('../defaults.js');
+    waitForNetworkIdleAndRedraw,
+    waitForNavigation,
+    waitForTableLength,
+} = require('../defaults.js');
 const dateAndTime = require('date-and-time');
->>>>>>> 5c3e0628
 const { resetDatabaseContent } = require('../../utilities/resetDatabaseContent.js');
 
 const { expect } = chai;
@@ -85,29 +83,19 @@
     it('Should display the correct items counter at the bottom of the page', async () => {
         await goToPage(page, 'env-overview');
 
-<<<<<<< HEAD
         await page.waitForSelector('#firstRowIndex');
-        expect(await page.$eval('#firstRowIndex', (element) => parseInt(element.innerText, 10))).to.equal(1);
+        await expectInnerText(page, '#firstRowIndex', '1');
 
         await page.waitForSelector('#lastRowIndex');
-        expect(await page.$eval('#lastRowIndex', (element) => parseInt(element.innerText, 10))).to.equal(9);
+        await expectInnerText(page, '#lastRowIndex', '9');
 
         await page.waitForSelector('#totalRowsCount');
-        expect(await page.$eval('#totalRowsCount', (element) => parseInt(element.innerText, 10))).to.equal(9);
+        await expectInnerText(page, '#totalRowsCount', '9');
     });
 
     it('Should have balloon on runs column', async () => {
         await waitForNavigation(page, () => goToPage(page, 'env-overview'));
 
-=======
-        await expectInnerText(page, '#firstRowIndex', '1');
-        await expectInnerText(page, '#lastRowIndex', '9');
-        await expectInnerText(page, '#totalRowsCount', '9');
-    });
-
-    it('Should have balloon on runs column', async () => {
-        await goToPage(page, 'env-overview');
->>>>>>> 5c3e0628
         await checkColumnBalloon(page, 1, 2);
         await checkColumnBalloon(page, 1, 6);
     });
