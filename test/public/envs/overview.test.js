--- conflicted
+++ resolved
@@ -294,7 +294,6 @@
         await page.waitForSelector(filterPanelSelector, { visible: true });
     });
 
-<<<<<<< HEAD
     it('should successfully filter environments by their current status', async () => {
         /**
          * Checks that all the rows of the given table have a valid current status
@@ -322,7 +321,8 @@
         await page.$eval(getCurrentStatusCheckboxSelector("DEPLOYED"), (element) => element.click());
         await waitForTableLength(page, 3);
         await checkTableCurrentStatuses(["RUNNING", "DEPLOYED"]);
-=======
+    };
+
     it('should successfully filter environments by their IDs', async () => {
         /**
          * This is the sequence to test filtering the environments on IDs.
@@ -348,6 +348,5 @@
 
         await filterOnID('.id-filter input', 'j', ['CmCvjNbg', 'GIDO1jdkD', '8E4aZTjY', 'Dxi029djX']);
         await resetFilters(page);
->>>>>>> bf9d5f49
     });
 };