--- conflicted
+++ resolved
@@ -204,21 +204,8 @@
         expect(filterToggleButton).to.not.be.null;
 
         await filterToggleButton.evaluate((button) => button.click());
-<<<<<<< HEAD
-        await fillInput(page, 'div.flex-row.items-baseline:nth-of-type(2) input[type=text]', 'LHC23k6c');
-
-        await page.waitForTimeout(100);
-
-        /**
-         * As @see getAllDataFields returns innerText from cells, in case of simulationPass.name column, text from inner buttons is also taken.
-         * @param {string[]} simulationPassName list of names
-         * @return {string[]} cells content
-         */
-        const appendButtonsText = (simulationPassName) => simulationPassName.map((p) => `${p}\nAnchorage`);
-=======
         await fillInput(page, 'div.flex-row.items-baseline:nth-of-type(2) input[type=text]', 'LHC23k6a');
         await page.waitForSelector('tbody tr');
->>>>>>> d6be106b
 
         let allDataPassesNames = await getAllDataFields(page, 'name');
         expect(allDataPassesNames).to.has.all.deep.members(['LHC23k6a']);
