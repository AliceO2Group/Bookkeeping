/**
 * @license
 * Copyright CERN and copyright holders of ALICE O2. This software is
 * distributed under the terms of the GNU General Public License v3 (GPL
 * Version 3), copied verbatim in the file "COPYING".
 *
 * See http://alice-o2.web.cern.ch/license for full licensing information.
 *
 * In applying this license CERN does not waive the privileges and immunities
 * granted to it by virtue of its status as an Intergovernmental Organization
 * or submit itself to any jurisdiction.
 */

const path = require('path');
const fs = require('fs');
const chai = require('chai');
const {
    defaultBefore,
    defaultAfter,
    expectInnerText,
    pressElement,
    goToPage,
    validateTableData,
    validateDate,
    waitForTableLength,
    waitForNavigation,
    waitForDownload,
    testTableSortingByColumn,
    getInnerText,
    expectUrlParams,
    fillInput,
    expectColumnValues,
} = require('../defaults.js');
const { RUN_QUALITIES, RunQualities } = require('../../../lib/domain/enums/RunQualities.js');
const { resetDatabaseContent } = require('../../utilities/resetDatabaseContent.js');
const { RunDefinition } = require('../../../lib/domain/enums/RunDefinition.js');

const { expect } = chai;

const DETECTORS = [
    'CPV',
    'EMC',
    'FDD',
    'FT0',
    'FV0',
    'HMP',
    'ITS',
    'MCH',
    'MFT',
    'MID',
    'PHS',
    'TOF',
    'TPC',
    'TRD',
    'ZDC',
];

module.exports = () => {
    let page;
    let browser;

    before(async () => {
        [page, browser] = await defaultBefore(page, browser);
        await page.setViewport({
            width: 1200,
            height: 720,
            deviceScaleFactor: 1,
        });
        await resetDatabaseContent();
    });

    after(async () => {
        [page, browser] = await defaultAfter(page, browser);
    });

    it('loads the page successfully', async () => {
<<<<<<< HEAD
        const response = await goToPage(page, 'runs-per-lhc-period', { queryParameters: { lhcPeriodName: 'LHC22a', pdpBeamTypes: 'PbPb' } });
=======
        const response = await goToPage(page, 'runs-per-lhc-period', { queryParameters: { lhcPeriodId: 1 } });
>>>>>>> a8fe94d7

        expect(response.status()).to.equal(200);

        const title = await page.title();
        expect(title).to.equal('AliceO2 Bookkeeping');
    });

    it('shows correct datatypes in respective columns', async () => {
        const tableDataValidators = {
            runNumber: (number) => !isNaN(number),
            fillNumber: (number) => number === '-' || !isNaN(number),

            timeO2Start: (date) => date === '-' || validateDate(date),
            timeO2End: (date) => date === '-' || validateDate(date),
            timeTrgStart: (date) => date === '-' || validateDate(date),
            timeTrgEnd: (date) => date === '-' || validateDate(date),

            aliceL3Current: (current) => !isNaN(Number(current.replace(/,/g, ''))),
            dipoleCurrent: (current) => !isNaN(Number(current.replace(/,/g, ''))),

            inelasticInteractionRateAvg: (value) => value === '-' || !isNaN(Number(value.replace(/,/g, ''))),
            inelasticInteractionRateAtStart: (value) => value === '-' || !isNaN(Number(value.replace(/,/g, ''))),
            inelasticInteractionRateAtMid: (value) => value === '-' || !isNaN(Number(value.replace(/,/g, ''))),
            inelasticInteractionRateAtEnd: (value) => value === '-' || !isNaN(Number(value.replace(/,/g, ''))),
        };

        // By default current tab is 'detectorsQualities'
        const tableDataValidatorsWithDetectorQualities = {
            ...tableDataValidators,
            ...Object.fromEntries(DETECTORS.map((detectorName) => [detectorName, (quality) => expect(quality).oneOf([...RUN_QUALITIES, ''])])),
        };

        await validateTableData(page, new Map(Object.entries(tableDataValidatorsWithDetectorQualities)));

        await waitForNavigation(page, () => pressElement(page, '#synchronousFlags-tab'));

        const tableDataValidatorsWithQualityFromSynchronousFlags = {
            ...tableDataValidators,
            ...Object.fromEntries(DETECTORS.map((detectorName) => [
                detectorName,
                (notBadDataFraction) => !notBadDataFraction || !isNaN(Number(notBadDataFraction)),
            ])),
        };

        await validateTableData(page, new Map(Object.entries(tableDataValidatorsWithQualityFromSynchronousFlags)));
        await expectInnerText(page, '#row56-FT0', '83');
    });

    it('should successfully sort by runNumber in ascending and descending manners', async () => {
        await testTableSortingByColumn(page, 'runNumber');
    });

    it('Should display the correct items counter at the bottom of the page', async () => {
        await expectInnerText(page, '#firstRowIndex', '1');
        await expectInnerText(page, '#lastRowIndex', '4');
        await expectInnerText(page, '#totalRowsCount', '4');
    });

    it('successfully switch to raw timestamp display', async () => {
        await expectInnerText(page, '#row56 td:nth-child(3)', '08/08/2019\n20:00:00');
        await expectInnerText(page, '#row56 td:nth-child(4)', '08/08/2019\n21:00:00');

        await pressElement(page, '#preferences-raw-timestamps', true);
        await expectInnerText(page, '#row56 td:nth-child(3)', '1565294400000');
        await expectInnerText(page, '#row56 td:nth-child(4)', '1565298000000');

        // Go back to normal
        await pressElement(page, '#preferences-raw-timestamps', true);
    });

    it('can set how many runs are available per page', async () => {
        const amountSelectorId = '#amountSelector';
        const amountSelectorButtonSelector = `${amountSelectorId} button`;
        await pressElement(page, amountSelectorButtonSelector);

        await page.waitForSelector(`${amountSelectorId} .dropup-menu`);

        const amountItems5 = `${amountSelectorId} .dropup-menu .menu-item:first-child`;
        await pressElement(page, amountItems5, true);
        await waitForTableLength(page, 4);
        await expectInnerText(page, '.dropup button', 'Rows per page: 5 ');

        // Expect the custom per page input to have red border and text color if wrong value typed
        await fillInput(page, `${amountSelectorId} input[type=number]`, '1111');
        await page.waitForSelector(`${amountSelectorId} input:invalid`);
        await fillInput(page, `${amountSelectorId} input[type=number]`, '');
    });

    it('notifies if table loading returned an error', async () => {
        // eslint-disable-next-line no-return-assign, no-undef
        await page.evaluate(() => model.runs.perLhcPeriodOverviewModel.pagination.itemsPerPage = 200);
        await page.waitForSelector('.alert-danger');

        // We expect there to be a fitting error message
        const expectedMessage = 'Invalid Attribute: "query.page.limit" must be less than or equal to 100';
        await expectInnerText(page, '.alert-danger', expectedMessage);

        // Revert changes for next test
        await page.evaluate(() => {
            // eslint-disable-next-line no-undef
            model.runs.perLhcPeriodOverviewModel.pagination.itemsPerPage = 10;
        });
        await waitForTableLength(page, 4);
    });

    const EXPORT_RUNS_TRIGGER_SELECTOR = '#export-data-trigger';

    it('should successfully export all runs per lhc Period', async () => {
        await page.evaluate(() => {
            // eslint-disable-next-line no-undef
            model.runs.perLhcPeriodOverviewModel.pagination.itemsPerPage = 2;
        });

        const targetFileName = 'data.json';

        // First export
        await pressElement(page, EXPORT_RUNS_TRIGGER_SELECTOR, true);
        await page.waitForSelector('select.form-control', { timeout: 200 });
        await page.waitForSelector('option[value=runNumber]', { timeout: 200 });
        await page.select('select.form-control', 'runQuality', 'runNumber', 'definition', 'lhcPeriod');
        await expectInnerText(page, '#send:enabled', 'Export');

        const downloadPath = await waitForDownload(page, () => pressElement(page, '#send:enabled'));

        // Check download
        const downloadFilesNames = fs.readdirSync(downloadPath);
        expect(downloadFilesNames.filter((name) => name == targetFileName)).to.be.lengthOf(1);
        const runs = JSON.parse(fs.readFileSync(path.resolve(downloadPath, targetFileName)));

        expect(runs).to.have.all.deep.members([
            {
                runNumber: 105,
                lhcPeriod: 'LHC22a',
                runQuality: RunQualities.GOOD,
                definition: RunDefinition.PHYSICS,
            },
            {
                runNumber: 49,
                runQuality: RunQualities.GOOD,
                definition: RunDefinition.PHYSICS,
                lhcPeriod: 'LHC22a',
            },
            {
                runNumber: 54,
                runQuality: RunQualities.GOOD,
                definition: RunDefinition.PHYSICS,
                lhcPeriod: 'LHC22a',
            },
            {
                runNumber: 56,
                runQuality: RunQualities.GOOD,
                definition: RunDefinition.PHYSICS,
                lhcPeriod: 'LHC22a',
            },
        ]);

        fs.unlinkSync(path.resolve(downloadPath, targetFileName));
    });

    it('can navigate to a run detail page', async () => {
        const expectedRunNumber = await getInnerText(await page.waitForSelector('tbody tr:first-of-type a'));
        await waitForNavigation(page, () => pressElement(page, 'tbody tr:first-of-type a'));
        expectUrlParams(page, { page: 'run-detail', runNumber: expectedRunNumber });
        await page.goBack()
    });

    it('should successfully apply detectors notBadFraction filters', async () => {
        await pressElement(page, '#openFilterToggle', true);

        await page.waitForSelector('#inelasticInteractionRateAvg-operator');
        await page.select('#inelasticInteractionRateAvg-operator', '<=');
        await fillInput(page, '#inelasticInteractionRateAvg-operand', '100000', ['change']);
        await expectColumnValues(page, 'runNumber', ['56', '54']);

        await pressElement(page, '#openFilterToggle', true);
        await pressElement(page, '#reset-filters', true);
        await expectColumnValues(page, 'runNumber', ['105', '56', '54', '49']);
    });
};<|MERGE_RESOLUTION|>--- conflicted
+++ resolved
@@ -74,11 +74,7 @@
     });
 
     it('loads the page successfully', async () => {
-<<<<<<< HEAD
-        const response = await goToPage(page, 'runs-per-lhc-period', { queryParameters: { lhcPeriodName: 'LHC22a', pdpBeamTypes: 'PbPb' } });
-=======
         const response = await goToPage(page, 'runs-per-lhc-period', { queryParameters: { lhcPeriodId: 1 } });
->>>>>>> a8fe94d7
 
         expect(response.status()).to.equal(200);
 
