--- conflicted
+++ resolved
@@ -31,10 +31,7 @@
     fillInput,
     expectColumnValues,
     openFilteringPanel,
-<<<<<<< HEAD
     resetFilters,
-=======
->>>>>>> 4e6ab7eb
 } = require('../defaults.js');
 const { RUN_QUALITIES, RunQualities } = require('../../../lib/domain/enums/RunQualities.js');
 const { resetDatabaseContent } = require('../../utilities/resetDatabaseContent.js');
@@ -252,10 +249,7 @@
     });
 
     it('should successfully apply detectors notBadFraction filters', async () => {
-<<<<<<< HEAD
         await navigateToRunsPerLhcPeriod(page, 1, 4);
-=======
->>>>>>> 4e6ab7eb
         await openFilteringPanel(page);
 
         await page.waitForSelector('#inelasticInteractionRateAvg-operator');
