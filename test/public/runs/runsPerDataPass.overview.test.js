--- conflicted
+++ resolved
@@ -164,19 +164,13 @@
 
     it('should switch mcReproducibleAsNotBad', async () => {
         await pressElement(page, '#mcReproducibleAsNotBadToggle input', true);
-<<<<<<< HEAD
-=======
         await page.waitForFunction(() => document.querySelector('tr#row106 .column-CPV a') !== 'QC');
->>>>>>> 7c9f6753
         await expectLink(page, 'tr#row106 .column-CPV a', {
             href: 'http://localhost:4000/?page=qc-flags-for-data-pass&runNumber=106&dplDetectorId=1&dataPassId=1',
             innerText: '89',
         });
         await pressElement(page, '#mcReproducibleAsNotBadToggle input', true);
-<<<<<<< HEAD
-=======
         await page.waitForFunction(() => document.querySelector('tr#row106 .column-CPV a') !== 'QC');
->>>>>>> 7c9f6753
         await expectLink(page, 'tr#row106 .column-CPV a', {
             href: 'http://localhost:4000/?page=qc-flags-for-data-pass&runNumber=106&dplDetectorId=1&dataPassId=1',
             innerText: '67MC.R',
