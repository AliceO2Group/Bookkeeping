--- conflicted
+++ resolved
@@ -136,11 +136,7 @@
     it('Should display the correct items counter at the bottom of the page', async () => {
         await reloadPage(page);
 
-<<<<<<< HEAD
-        await page.waitForSelector('table');
-=======
         await page.waitForSelector('#firstRowIndex');
->>>>>>> 961327ff
         expect(await page.$eval('#firstRowIndex', (element) => parseInt(element.innerText, 10))).to.equal(1);
         expect(await page.$eval('#lastRowIndex', (element) => parseInt(element.innerText, 10))).to.equal(4);
         expect(await page.$eval('#totalRowsCount', (element) => parseInt(element.innerText, 10))).to.equal(4);
