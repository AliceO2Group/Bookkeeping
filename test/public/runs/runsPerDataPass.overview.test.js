--- conflicted
+++ resolved
@@ -164,19 +164,13 @@
 
     it('should switch mcReproducibleAsNotBad', async () => {
         await pressElement(page, '#mcReproducibleAsNotBadToggle input', true);
-<<<<<<< HEAD
-=======
         await page.waitForFunction(() => document.querySelector('tr#row106 .column-CPV a').innerText !== 'QC');
->>>>>>> 9976cae6
         await expectLink(page, 'tr#row106 .column-CPV a', {
             href: 'http://localhost:4000/?page=qc-flags-for-data-pass&runNumber=106&dplDetectorId=1&dataPassId=1',
             innerText: '89',
         });
         await pressElement(page, '#mcReproducibleAsNotBadToggle input', true);
-<<<<<<< HEAD
-=======
         await page.waitForFunction(() => document.querySelector('tr#row106 .column-CPV a').innerText !== 'QC');
->>>>>>> 9976cae6
         await expectLink(page, 'tr#row106 .column-CPV a', {
             href: 'http://localhost:4000/?page=qc-flags-for-data-pass&runNumber=106&dplDetectorId=1&dataPassId=1',
             innerText: '67MC.R',
@@ -399,10 +393,6 @@
     });
 
     const inelasticInteractionRateFilteringTestsParameters = {
-<<<<<<< HEAD
-        muInelasticInteractionRate: { operator: 'ge', value: 0.003, expectedRuns: ['56', '49'] },
-=======
->>>>>>> 9976cae6
         inelasticInteractionRateAvg: { operator: 'le', value: 50000, expectedRuns: ['56', '54'] },
         inelasticInteractionRateAtStart: { operator: 'gt', value: 20000, expectedRuns: ['56'] },
         inelasticInteractionRateAtMid: { operator: 'lt', value: 30000, expectedRuns: ['54'] },
@@ -424,7 +414,6 @@
         });
     }
 
-<<<<<<< HEAD
     it('should successfully apply gaqNotBadFraction filters', async () => {
         await navigateToRunsPerDataPass(page, { lhcPeriodId: 2, dataPassId: 1 });
 
@@ -439,7 +428,10 @@
         await expectColumnValues(page, 'runNumber', []);
 
         await pressElement(page, '#openFilterToggle');
-=======
+        await pressElement(page, '#reset-filters', true);
+        await expectColumnValues(page, 'runNumber', ['108', '107', '106']);
+    });
+
     it('should successfully apply muInelasticInteractionRate filters', async () => {
         await navigateToRunsPerDataPass(page, { lhcPeriodId: 2, dataPassId: 1 });
         await pressElement(page, '#openFilterToggle');
@@ -449,7 +441,6 @@
         await fillInput(page, '#muInelasticInteractionRate-value-input', 0.03);
         await expectColumnValues(page, 'runNumber', ['106']);
 
->>>>>>> 9976cae6
         await pressElement(page, '#reset-filters', true);
         await expectColumnValues(page, 'runNumber', ['108', '107', '106']);
     });
