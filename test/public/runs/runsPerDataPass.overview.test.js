/**
 * @license
 * Copyright CERN and copyright holders of ALICE O2. This software is
 * distributed under the terms of the GNU General Public License v3 (GPL
 * Version 3), copied verbatim in the file "COPYING".
 *
 * See http://alice-o2.web.cern.ch/license for full licensing information.
 *
 * In applying this license CERN does not waive the privileges and immunities
 * granted to it by virtue of its status as an Intergovernmental Organization
 * or submit itself to any jurisdiction.
 */

const path = require('path');
const fs = require('fs');
const chai = require('chai');
const {
    defaultBefore,
    defaultAfter,
    expectInnerText,
    pressElement,
    goToPage,
    reloadPage,
    expectColumnValues,
    fillInput,
    validateTableData,
    expectLink,
    validateDate,
<<<<<<< HEAD
    waitForTableLength,
    waitForNavigation,
} = require('../defaults.js');
const { waitForDownload } = require('../../utilities/waitForDownload');
=======
    waitForDownload,
} = require('../defaults');
const { waitForTimeout } = require('../defaults.js');
>>>>>>> 5c3e0628
const { qcFlagService } = require('../../../lib/server/services/qualityControlFlag/QcFlagService');
const { resetDatabaseContent } = require('../../utilities/resetDatabaseContent.js');

const { expect } = chai;

const DETECTORS = [
    'CPV',
    'EMC',
    'FDD',
    'FT0',
    'FV0',
    'HMP',
    'ITS',
    'MCH',
    'MFT',
    'MID',
    'PHS',
    'TOF',
    'TPC',
    'TRD',
    'ZDC',
];

module.exports = () => {
    let page;
    let browser;

    before(async () => {
        [page, browser] = await defaultBefore(page, browser);
        await page.setViewport({
            width: 1200,
            height: 720,
            deviceScaleFactor: 1,
        });
        await resetDatabaseContent();
    });

    after(async () => {
        [page, browser] = await defaultAfter(page, browser);
    });

    it('loads the page successfully', async () => {
        const response = await goToPage(page, 'runs-per-data-pass', { queryParameters: { dataPassId: 3 } });

        // We expect the page to return the correct status code, making sure the server is running properly
        expect(response.status()).to.equal(200);

        // We expect the page to return the correct title, making sure there isn't another server running on this port
        const title = await page.title();
        expect(title).to.equal('AliceO2 Bookkeeping');

        await page.waitForSelector('h2');
        const viewTitleElements = await Promise.all((await page.$$('h2')).map((element) => element.evaluate(({ innerText }) => innerText)));
        expect(viewTitleElements).to.have.all.ordered.members(['Physics Runs', 'LHC22a_apass1']);
    });

    it('shows correct datatypes in respective columns', async () => {
        await goToPage(page, 'runs-per-data-pass', { queryParameters: { dataPassId: 3 } });
        // Expectations of header texts being of a certain datatype
        const tableDataValidators = {
            runNumber: (number) => !isNaN(number),
            fillNumber: (number) => number === '-' || !isNaN(number),

            timeO2Start: (date) => date === '-' || validateDate(date),
            timeO2End: (date) => date === '-' || validateDate(date),
            timeTrgStart: (date) => date === '-' || validateDate(date),
            timeTrgEnd: (date) => date === '-' || validateDate(date),

            aliceL3Current: (current) => !isNaN(Number(current.replace(/,/g, ''))),
            dipoleCurrent: (current) => !isNaN(Number(current.replace(/,/g, ''))),

            muInelasticInteractionRate: (value) => value === '-' || !isNaN(Number(value.replace(/,/g, ''))),
            inelasticInteractionRateAvg: (value) => value === '-' || !isNaN(Number(value.replace(/,/g, ''))),
            inelasticInteractionRateAtStart: (value) => value === '-' || !isNaN(Number(value.replace(/,/g, ''))),
            inelasticInteractionRateAtMid: (value) => value === '-' || !isNaN(Number(value.replace(/,/g, ''))),
            inelasticInteractionRateAtEnd: (value) => value === '-' || !isNaN(Number(value.replace(/,/g, ''))),
            ...Object.fromEntries(DETECTORS.map((detectorName) => [
                detectorName,
                (qualityDisplay) => !qualityDisplay || /(QC)|(\d+!?)/.test(qualityDisplay),
            ])),
        };

        await validateTableData(page, new Map(Object.entries(tableDataValidators)));
        await expectLink(page, 'tr#row105 .column-CPV a', {
            href: 'http://localhost:4000/?page=qc-flag-creation-for-data-pass&runNumber=105&dplDetectorId=1&dataPassId=3',
            innerText: 'QC',
        });

        const [tmpQcFlag] = await qcFlagService.create(
            [{ flagTypeId: 3 }],
            { runNumber: 105, dataPassIdentifier: { id: 3 }, dplDetectorIdentifier: { dplDetectorId: 1 } },
            { user: { externalUserId: 1, roles: ['admin'] } }, // Create good flag
        );

        await reloadPage(page);
        await expectLink(page, 'tr#row105 .column-CPV a', {
            href: 'http://localhost:4000/?page=qc-flags-for-data-pass&runNumber=105&dplDetectorId=1&dataPassId=3',
            innerText: '100!',
        });

        await qcFlagService.delete(tmpQcFlag.id);
    });

    it('Should display the correct items counter at the bottom of the page', async () => {
        await reloadPage(page);

        expect(await page.$eval('#firstRowIndex', (element) => parseInt(element.innerText, 10))).to.equal(1);
        expect(await page.$eval('#lastRowIndex', (element) => parseInt(element.innerText, 10))).to.equal(4);
        expect(await page.$eval('#totalRowsCount', (element) => parseInt(element.innerText, 10))).to.equal(4);
    });

    it('successfully switch to raw timestamp display', async () => {
        await reloadPage(page);
        const rawTimestampToggleSelector = '#preferences-raw-timestamps';
        expect(await page.evaluate(() => document.querySelector('#row56 td:nth-child(3)').innerText)).to.equal('08/08/2019\n20:00:00');
        expect(await page.evaluate(() => document.querySelector('#row56 td:nth-child(4)').innerText)).to.equal('08/08/2019\n21:00:00');
        await page.$eval(rawTimestampToggleSelector, (element) => element.click());
        expect(await page.evaluate(() => document.querySelector('#row56 td:nth-child(3)').innerText)).to.equal('1565294400000');
        expect(await page.evaluate(() => document.querySelector('#row56 td:nth-child(4)').innerText)).to.equal('1565298000000');
        // Go back to normal
        await page.$eval(rawTimestampToggleSelector, (element) => element.click());
    });

    it('can set how many runs are available per page', async () => {
        await reloadPage(page);

        const amountSelectorId = '#amountSelector';
        const amountSelectorButtonSelector = `${amountSelectorId} button`;
        await pressElement(page, amountSelectorButtonSelector);

        const amountSelectorDropdown = await page.$(`${amountSelectorId} .dropup-menu`);
        expect(Boolean(amountSelectorDropdown)).to.be.true;

        const amountItems5 = `${amountSelectorId} .dropup-menu .menu-item:first-child`;
        await pressElement(page, amountItems5);
        await waitForTableLength(page, 4);

        // Expect the amount of visible runs to reduce when the first option (5) is selected
        const tableRows = await page.$$('table tr');
        expect(tableRows.length - 1).to.equal(4);

        // Expect the custom per page input to have red border and text color if wrong value typed
        const customPerPageInput = await page.$(`${amountSelectorId} input[type=number]`);
        await customPerPageInput.evaluate((input) => input.focus());
        await page.$eval(`${amountSelectorId} input[type=number]`, (el) => {
            el.value = '1111';
            el.dispatchEvent(new Event('input'));
        });
        await page.waitForSelector(`${amountSelectorId} input:invalid`);
        expect(Boolean(await page.$(`${amountSelectorId} input:invalid`))).to.be.true;
    });

    it('notifies if table loading returned an error', async () => {
        await waitForNavigation(page, () => reloadPage(page));
        // eslint-disable-next-line no-return-assign, no-undef
        await page.evaluate(() => model.runs.perDataPassOverviewModel.pagination.itemsPerPage = 200);
        await page.waitForSelector('.alert-danger');

        // We expect there to be a fitting error message
        const expectedMessage = 'Invalid Attribute: "query.page.limit" must be less than or equal to 100';
        await expectInnerText(page, '.alert-danger', expectedMessage);

        // Revert changes for next test
        await page.evaluate(() => {
            // eslint-disable-next-line no-undef
            model.runs.perDataPassOverviewModel.pagination.itemsPerPage = 10;
        });
        await waitForTableLength(page, 4);
    });

    it('can navigate to a run detail page', async () => {
        await waitForNavigation(page, () => reloadPage(page));
        await page.waitForSelector('tbody tr');

        const expectedRunNumber = await page.evaluate(() => document.querySelector('tbody tr:first-of-type a').innerText);

        await waitForNavigation(page, () => page.evaluate(() => document.querySelector('tbody tr:first-of-type a').click()));
        const redirectedUrl = await page.url();

        const urlParameters = redirectedUrl.slice(redirectedUrl.indexOf('?') + 1).split('&');

        expect(urlParameters).to.contain('page=run-detail');
        expect(urlParameters).to.contain(`runNumber=${expectedRunNumber}`);
    });

    it('should successfully export runs', async () => {
        await goToPage(page, 'runs-per-data-pass', { queryParameters: { dataPassId: 3 } });
        const EXPORT_RUNS_TRIGGER_SELECTOR = '#export-runs-trigger';

        const targetFileName = 'runs.json';

        // First export
        await page.$eval(EXPORT_RUNS_TRIGGER_SELECTOR, (button) => button.click());
        await page.waitForSelector('#export-runs-modal');
        await page.waitForSelector('#send:disabled');
        await page.waitForSelector('.form-control');
        await page.select('.form-control', 'runQuality', 'runNumber');
        await page.waitForSelector('#send:enabled');
        const exportButtonText = await page.$eval('#send', (button) => button.innerText);
        expect(exportButtonText).to.be.eql('Export');

        const downloadPath = await waitForDownload(page, () => pressElement(page, '#send', true));

        // Check download
        const downloadFilesNames = fs.readdirSync(downloadPath);
        expect(downloadFilesNames.filter((name) => name == targetFileName)).to.be.lengthOf(1);
        const runs = JSON.parse(fs.readFileSync(path.resolve(downloadPath, targetFileName)));

        expect(runs).to.be.lengthOf(4);
        expect(runs).to.have.deep.all.members([
            { runNumber: 105, runQuality: 'test' },
            { runNumber: 56, runQuality: 'good' },
            { runNumber: 54, runQuality: 'good' },
            { runNumber: 49, runQuality: 'good' },
        ]);
        fs.unlinkSync(path.resolve(downloadPath, targetFileName));
    });

    // Filters
    it('should successfuly apply runNumber filter', async () => {
        await goToPage(page, 'runs-per-data-pass', { queryParameters: { dataPassId: 1 } });
        await pressElement(page, '#openFilterToggle');

        await fillInput(page, '.runNumber-filter input[type=text]', '108,107');
        await expectColumnValues(page, 'runNumber', ['108', '107']);

        await pressElement(page, '#reset-filters');
        await expectColumnValues(page, 'runNumber', ['108', '107', '106']);
    });

    it('should successfuly apply detectors filter', async () => {
        await goToPage(page, 'runs-per-data-pass', { queryParameters: { dataPassId: 2 } });
        await pressElement(page, '#openFilterToggle');

        await pressElement(page, '.detectors-filter .dropdown-trigger');
        await pressElement(page, '#detector-filter-dropdown-option-CPV', true);
        await expectColumnValues(page, 'runNumber', ['2', '1']);

        await pressElement(page, '#reset-filters');
        await expectColumnValues(page, 'runNumber', ['55', '2', '1']);
    });

    it('should successfuly apply tags filter', async () => {
        await goToPage(page, 'runs-per-data-pass', { queryParameters: { dataPassId: 1 } });
        await pressElement(page, '#openFilterToggle');

        await pressElement(page, '.tags-filter .dropdown-trigger');

        await pressElement(page, '#tag-dropdown-option-FOOD', true);
        await pressElement(page, '#tag-dropdown-option-RUN', true);

        await expectColumnValues(page, 'runNumber', ['106']);

        await pressElement(page, '#reset-filters');
        await expectColumnValues(page, 'runNumber', ['108', '107', '106']);
    });

    it('should successfuly apply timeStart filter', async () => {
        await goToPage(page, 'runs-per-data-pass', { queryParameters: { dataPassId: 2 } });
        await pressElement(page, '#openFilterToggle');

        await fillInput(page, '.timeO2Start-filter input[type=date]', '2021-01-01');
        await expectColumnValues(page, 'runNumber', ['1']);

        await pressElement(page, '#reset-filters');
        await expectColumnValues(page, 'runNumber', ['55', '2', '1']);
    });

    it('should successfuly apply timeEnd filter', async () => {
        await goToPage(page, 'runs-per-data-pass', { queryParameters: { dataPassId: 2 } });
        await pressElement(page, '#openFilterToggle');

        await fillInput(page, '.timeO2End-filter input[type=date]', '2021-01-01');
        await expectColumnValues(page, 'runNumber', ['1']);

        await pressElement(page, '#reset-filters');
        await expectColumnValues(page, 'runNumber', ['55', '2', '1']);
    });

    it('should successfuly apply duration filter', async () => {
        await goToPage(page, 'runs-per-data-pass', { queryParameters: { dataPassId: 2 } });
        await pressElement(page, '#openFilterToggle');

        await page.select('.runDuration-filter select', '>=');

        /**
         * Invokation of page.select and fillInput in case of amountFilter results in two concurrent,
         * async actions whereas a result of only one of them is saved into model.
         * Therefore additional action is invoked in between
         */
        await page.select('.runDuration-filter select', '>=');
        await pressElement(page, '#openFilterToggle');
        await pressElement(page, '#openFilterToggle');
        await fillInput(page, '.runDuration-filter input[type=number]', '10');

        await expectColumnValues(page, 'runNumber', ['55', '1']);

        await pressElement(page, '#reset-filters');
        await expectColumnValues(page, 'runNumber', ['55', '2', '1']);
    });
};<|MERGE_RESOLUTION|>--- conflicted
+++ resolved
@@ -26,16 +26,10 @@
     validateTableData,
     expectLink,
     validateDate,
-<<<<<<< HEAD
     waitForTableLength,
     waitForNavigation,
+    waitForDownload,
 } = require('../defaults.js');
-const { waitForDownload } = require('../../utilities/waitForDownload');
-=======
-    waitForDownload,
-} = require('../defaults');
-const { waitForTimeout } = require('../defaults.js');
->>>>>>> 5c3e0628
 const { qcFlagService } = require('../../../lib/server/services/qualityControlFlag/QcFlagService');
 const { resetDatabaseContent } = require('../../utilities/resetDatabaseContent.js');
 
