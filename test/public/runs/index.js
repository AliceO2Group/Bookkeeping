/**
 * @license
 * Copyright CERN and copyright holders of ALICE O2. This software is
 * distributed under the terms of the GNU General Public License v3 (GPL
 * Version 3), copied verbatim in the file "COPYING".
 *
 * See http://alice-o2.web.cern.ch/license for full licensing information.
 *
 * In applying this license CERN does not waive the privileges and immunities
 * granted to it by virtue of its status as an Intergovernmental Organization
 * or submit itself to any jurisdiction.
 */

const OverviewSuite = require('./overview.test');
const DetailSuite = require('./detail.test');
const RunsPerPeriodOverviewSuite = require('./runsPerPeriod.overview.test');
const RunsPerDataPassOverviewPage = require('./runsPerDataPass.overview.test');

module.exports = () => {
    describe('Overview Page', OverviewSuite);
    describe('Detail Page', DetailSuite);
<<<<<<< HEAD
    describe('Runs Per Period Overview Page', RunsPerPeriodOverviewSuite);
=======
    describe('Runs Per LHC Period Overview Page', RunsPerPeriodOverviewSuite);
>>>>>>> 93689a7d
    describe('Runs Per Data Pass Overview Page', RunsPerDataPassOverviewPage);
};<|MERGE_RESOLUTION|>--- conflicted
+++ resolved
@@ -19,10 +19,6 @@
 module.exports = () => {
     describe('Overview Page', OverviewSuite);
     describe('Detail Page', DetailSuite);
-<<<<<<< HEAD
-    describe('Runs Per Period Overview Page', RunsPerPeriodOverviewSuite);
-=======
     describe('Runs Per LHC Period Overview Page', RunsPerPeriodOverviewSuite);
->>>>>>> 93689a7d
     describe('Runs Per Data Pass Overview Page', RunsPerDataPassOverviewPage);
 };