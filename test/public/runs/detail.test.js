/**
 * @license
 * Copyright CERN and copyright holders of ALICE O2. This software is
 * distributed under the terms of the GNU General Public License v3 (GPL
 * Version 3), copied verbatim in the file "COPYING".
 *
 * See http://alice-o2.web.cern.ch/license for full licensing information.
 *
 * In applying this license CERN does not waive the privileges and immunities
 * granted to it by virtue of its status as an Intergovernmental Organization
 * or submit itself to any jurisdiction.
 */

const chai = require('chai');
const {
    defaultBefore,
    defaultAfter,
    expectInnerText,
    pressElement,
    getFirstRow,
    expectUrlParams,
    reloadPage,
    goToPage,
    fillInput,
    getPopoverContent,
    waitForNavigation,
    waitForTableLength,
} = require('../defaults.js');
const { RunCalibrationStatus } = require('../../../lib/domain/enums/RunCalibrationStatus.js');
const { getRun } = require('../../../lib/server/services/run/getRun.js');
const { resetDatabaseContent } = require('../../utilities/resetDatabaseContent.js');

const { expect } = chai;

const checkIconPath =
    'M6.406 1l-.719.688-2.781 2.781-.781-.781-.719-.688-1.406 1.406.688.719 1.5 1.5.719.688.719-.688 3.5-3.5.688-.719-1.406-1.406z';
const xIconPath =
    'M1.406 0l-1.406 1.406.688.719 1.781 1.781-1.781 1.781-.688.719 1.406 1.406.719-.688 1.781-1.781 1.781 1.781.719.688'
    + ' 1.406-1.406-.688-.719-1.781-1.781 1.781-1.781.688-.719-1.406-1.406-.719.688-1.781 1.781-1.781-1.781-.719-.688z';
const banIconPath =
    'M4 0c-2.203 0-4 1.797-4 4 0 2.203 1.797 4 4 4 2.203 0 4-1.797 4-4 0-2.203-1.797-4-4-4zm0 1c.655 0 1.258.209 1.75.563l-4.188'
    + ' 4.188c-.353-.492-.563-1.095-.563-1.75 0-1.663 1.337-3 3-3zm2.438 1.25c.353.492.563 1.095.563 1.75 0 1.663-1.337 3-3 3-.655'
    + ' 0-1.258-.209-1.75-.563l4.188-4.188z';

module.exports = () => {
    let page;
    let browser;
    let url;

    let table;
    let firstRowId;

    before(async () => {
        [page, browser, url] = await defaultBefore(page, browser);
        await page.setViewport({
            width: 1920,
            height: 1080,
            deviceScaleFactor: 1,
        });
        await resetDatabaseContent();
    });
    after(async () => {
        [page, browser] = await defaultAfter(page, browser);
    });

    it('run detail loads correctly', async () => {
        await goToPage(page, 'run-detail', { queryParameters: { runNumber: 1 } });
        await expectInnerText(page, 'h2', 'Run #1');
    });

    it('successfully entered EDIT mode of a run', async () => {
        await pressElement(page, '#edit-run');
        await expectInnerText(page, '#save-run', 'Save');
        await expectInnerText(page, '#cancel-run', 'Revert');
    });

    it('successfully exited EDIT mode of a run', async () => {
        await pressElement(page, '#cancel-run');
        await expectInnerText(page, '#edit-run', 'Edit Run');
    });

    it('successfully changed run tags in EDIT mode', async () => {
        await reloadPage(page);
        await pressElement(page, '#edit-run');
        await pressElement(page, '#tags-selection #tagCheckbox1');
        await pressElement(page, '#save-run');
        await pressElement(page, '#edit-run');
        await page.waitForSelector('#tags-selection #tagCheckbox1');
        expect(await page.$eval('#tags-selection #tagCheckbox1', (elem) => elem.checked)).to.be.true;
    });

    it('should display detectors names', async () => {
        await reloadPage(page);
        const detectorNameSelector = '#Run-detectors .detector-name';
        const detectorNames = await page.$$eval(detectorNameSelector, (detectors) => detectors.map((detector) => detector.innerText));
        const expectedDetectorNames =
            ['ACO', 'CPV', 'CTP', 'EMC', 'FDD', 'FIT', 'FT0', 'FV0', 'HMP', 'ITS']
                .concat(['MCH', 'MFT', 'MID', 'PHS', 'TOF', 'TPC', 'TRD', 'TST', 'ZDC']);
        expect(detectorNames).to.deep.equal(expectedDetectorNames);

        const presentDetectorNameSelector = '#Run-detectors :is(.success, .danger) .detector-name';
        const presentDetectorName = await page.$eval(presentDetectorNameSelector, (detector) => detector.innerText);
        expect(presentDetectorName).to.equal('CPV');
    });

    it('should display detectors qualities and colors', async () => {
        await reloadPage(page);
        const detectorBadgeClassesSelector = '#Run-detectors .detector-badge';
        const detectorBadgeClasses = await page.$$eval(detectorBadgeClassesSelector, (badges) => badges.map((badge) => badge.className));

        const detectorBadgesPresent = detectorBadgeClasses.filter((elem) => !elem.includes('gray'));
        const detectorBadgesNotPresent = detectorBadgeClasses.filter((elem) => elem.includes('gray'));

        expect(detectorBadgesPresent.length).to.equal(1);
        expect(detectorBadgesNotPresent.length).to.equal(18);

        detectorBadgesPresent.every((badge) => {
            expect(badge).to.contain.oneOf(['success', 'danger']);
            expect(badge).to.contain.oneOf(['b-success', 'b-danger']);
        });

        detectorBadgesNotPresent.every((badge) => {
            expect(badge).to.contain('b-gray');
            expect(badge).to.contain('gray');
        });
    });

    it('should successfully display detectors icons', async () => {
        await reloadPage(page);
        const svgPaths = await page.$$eval('#Run-detectors .detector-quality-icon svg path', (elements) =>
            elements.map((elem) => elem.getAttribute('d')));

        svgPaths.every((path, index) => {
            if (index == 1) {
                expect(path).to.equal(checkIconPath);
            } else {
                expect(path).to.equal(banIconPath);
            }
        });
    });

    it('successfully update detectors qualities in EDIT mode', async () => {
        await reloadPage(page);
        await pressElement(page, '#edit-run');
        await pressElement(page, '#Run-detectors .dropdown-trigger');

        const goodQualityRadioSelector = '#detector-quality-1-good';
        const badQualityRadioSelector = '#detector-quality-1-bad';
        expect(await page.$eval(goodQualityRadioSelector, (element) => element.checked)).to.be.true;
        expect(await page.$eval(badQualityRadioSelector, (element) => element.checked)).to.be.false;
        await pressElement(page, badQualityRadioSelector);
        await fillInput(page, '#Run-detectors textarea', 'Justification');
        await pressElement(page, '#save-run');

        const detectorBadgeSelector = '#Run-detectors .detector-badge:nth-child(2)';
        await page.waitForSelector(detectorBadgeSelector);
        const detectorBadgeClass = await page.$eval(detectorBadgeSelector, (element) => element.className);
        expect(detectorBadgeClass).to.contain('b-danger');
        expect(detectorBadgeClass).to.contain('danger');
        expect(await page.$eval(detectorBadgeSelector, (element) => element.innerText)).to.equal('CPV');
        expect(await page.$eval('#Run-detectors .detector-badge:nth-child(2) .detector-quality-icon svg path', (element) =>
            element.getAttribute('d'))).to.equal(xIconPath);

        await pressElement(page, '#edit-run');
        await pressElement(page, '#Run-detectors .dropdown-trigger');

        expect(await page.$eval(goodQualityRadioSelector, (element) => element.checked)).to.be.false;
        expect(await page.$eval(badQualityRadioSelector, (element) => element.checked)).to.be.true;
    });

    it('should successfully update end of run reasons', async () => {
        await reloadPage(page);
        await pressElement(page, '#edit-run');

        await page.waitForSelector('#Run-eorReasons select');
        await page.select('#Run-eorReasons select', 'DETECTORS');

        await page.select('#Run-eorReasons select:nth-child(2)', 'CPV');
        await page.type('#Run-eorReasons input', 'A new EOR reason');
        await page.click('#add-eor-reason');
        // Remove the first EOR reason
        await page.click('.remove-eor-reason');
        await pressElement(page, '#save-run');

        await page.waitForSelector('#Run-eorReasons .eor-reason');
        const eorReasons = await page.$$('#Run-eorReasons .eor-reason');
        expect(eorReasons).to.lengthOf(2);
        expect(await eorReasons[0].evaluate((element) => element.innerText))
            .to.equal('DETECTORS - TPC - Some Reason other than selected plus one');

        expect(await eorReasons[1].evaluate((element) => element.innerText))
            .to.equal('DETECTORS - CPV - A new EOR reason');
    });

    it('should successfully revert the update end of run reasons', async () => {
        await reloadPage(page);
        await pressElement(page, '#edit-run');

        await page.waitForSelector('#Run-eorReasons select');
        await page.select('#Run-eorReasons select', 'OTHER');

        await page.select('#Run-eorReasons select:nth-child(2)', 'Some-other');
        await page.type('#Run-eorReasons input', 'A new new EOR reason');
        await page.click('#add-eor-reason');
        // Remove the first EOR reason
        await page.click('.remove-eor-reason');
        await page.click('#cancel-run');

        await page.waitForSelector('#Run-eorReasons .eor-reason');
        const eorReasons = await page.$$('#Run-eorReasons .eor-reason');
        expect(eorReasons).to.lengthOf(2);
        expect(await eorReasons[0].evaluate((element) => element.innerText))
            .to.equal('DETECTORS - TPC - Some Reason other than selected plus one');

        expect(await eorReasons[1].evaluate((element) => element.innerText))
            .to.equal('DETECTORS - CPV - A new EOR reason');
    });

    it('should successfully update inelasticInteractionRate values of PbPb run', async () => {
        await goToPage(page, 'run-detail', { queryParameters: { runNumber: 54 } });
        await pressElement(page, '#edit-run');
        await fillInput(page, '#Run-inelasticInteractionRateAvg input', 100.1);
        await fillInput(page, '#Run-inelasticInteractionRateAtStart input', 101.1);
        await fillInput(page, '#Run-inelasticInteractionRateAtMid input', 102.1);
        await fillInput(page, '#Run-inelasticInteractionRateAtEnd input', 103.1);

        await pressElement(page, '#save-run');
        // Wait for edition mode to be gone
        await page.waitForSelector('#edit-run');

        await expectInnerText(page, '#Run-inelasticInteractionRateAvg', 'INELavg:\n100.1\nHz');
        await expectInnerText(page, '#Run-inelasticInteractionRateAtStart', 'INELstart:\n101.1\nHz');
        await expectInnerText(page, '#Run-inelasticInteractionRateAtMid', 'INELmid:\n102.1\nHz');
        await expectInnerText(page, '#Run-inelasticInteractionRateAtEnd', 'INELend:\n103.1\nHz');
    });

    it('should successfully update inelasticInteractionRateAvg of pp run', async () => {
        await goToPage(page, 'run-detail', { queryParameters: { runNumber: 49 } });
        await pressElement(page, '#edit-run');
        await fillInput(page, '#Run-inelasticInteractionRateAvg input', 100000);

        await pressElement(page, '#save-run');
        // Wait for edition mode to be gone
        await page.waitForSelector('#edit-run');

        await expectInnerText(page, '#Run-inelasticInteractionRateAvg', 'INELavg:\n100,000\nHz');
        await expectInnerText(page, '#Run-muInelasticInteractionRate', '\u03BC(INEL):\n0.009');
    });

    it('should show lhc data in edit mode', async () => {
        await goToPage(page, 'run-detail', { queryParameters: { runNumber: 1 } });
        await pressElement(page, '#edit-run');
<<<<<<< HEAD

        const element = await page.$('#lhc-fill-fillNumber>strong');
        const value = await element.evaluate((el) => el.textContent);
        expect(value).to.equal('Fill number:');
    });

    it('can navigate to the flp panel', async () => {
        await pressElement(page, '#flps-tab');
        await waitForTableLength(page, 2);

        const redirectedUrl = await page.url();
        const urlParameters = redirectedUrl.slice(redirectedUrl.indexOf('?') + 1).split('&');

        expect(urlParameters).to.contain('page=run-detail');
        expect(urlParameters).to.contain('runNumber=1');
        expect(urlParameters).to.contain('panel=flps');
=======
        await expectInnerText(page, '#lhc-fill-fillNumber>strong', 'Fill number:');
    });

    it('can navigate to the flp panel', async () => {
        await waitForNavigation(page, () => pressElement(page, '#flps-tab'));
        await expectUrlParams(page, {
            page: 'run-detail',
            runNumber: 1,
            panel: 'flps',
        });
>>>>>>> 6e934357
    });

    it('can navigate to the logs panel', async () => {
        await waitForNavigation(page, () => pressElement(page, '#logs-tab'));
        const redirectedUrl = await page.url();
        const urlParameters = redirectedUrl.slice(redirectedUrl.indexOf('?') + 1).split('&');
        expect(urlParameters).to.contain('page=run-detail');
        expect(urlParameters).to.contain('runNumber=1');
        expect(urlParameters).to.contain('panel=logs');
    });

    it('should show lhc data in normal mode', async () => {
        const element = await page.$('#lhc-fill-fillNumber>strong');
        const value = await element.evaluate((el) => el.textContent);
        expect(value).to.equal('Fill number:');
    });
    it('can navigate to a log detail page', async () => {
        await waitForTableLength(page, 5);
        table = await page.$$('tr');
        firstRowId = await getFirstRow(table, page);

        // We expect the entry page to have the same id as the id from the run overview
        await waitForNavigation(page, () => pressElement(page, `#${firstRowId} .btn-redirect`));
        const redirectedUrl = await page.url();
        const urlParameters = redirectedUrl.slice(redirectedUrl.indexOf('?') + 1).split('&');
        expect(urlParameters).to.contain('page=log-detail');
        expect(urlParameters).to.contain('id=1');
    });

    it('successfully prevent from editing run quality of not ended runs', async () => {
        await goToPage(page, 'run-detail', { queryParameters: { runNumber: 105 } });

        await pressElement(page, '#edit-run');
        expect(await page.$('#runQualitySelect')).to.be.null;
    });

    it('successfully prevent from editing detector\'s quality of not ended runs', async () => {
        await reloadPage(page);

        await pressElement(page, '#edit-run');
        expect(await page.$('#Run-detectors .dropdown-trigger')).to.be.null;
    });

    it('should successfully navigate to the LHC fill details page', async () => {
<<<<<<< HEAD
        await waitForNavigation(page, () => goToPage(page, 'run-detail', { queryParameters: { id: 108 } }));

        const fillNumberSelector = '#lhc-fill-fillNumber a';
        await page.waitForSelector(fillNumberSelector);
        // Remove "row" prefix to get fill number
        const fillNumber = await page.$eval(fillNumberSelector, (element) => element.innerText);

        await waitForNavigation(page, () => page.$eval(fillNumberSelector, (link) => link.click()));
=======
        await goToPage(page, 'run-detail', { queryParameters: { runNumber: 108 } });
>>>>>>> 6e934357

        await waitForNavigation(page, () => pressElement(page, '#lhc-fill-fillNumber a'));

        expectUrlParams(page, { page: 'lhc-fill-details', fillNumber: 1 });
    });

    it('notifies if a specified run number is invalid', async () => {
        // Navigate to a run detail view with a run number that cannot exist
        await goToPage(page, 'run-detail', { queryParameters: { runNumber: 'abc' } });

        // We expect there to be an error message
        await expectInnerText(page, '.alert', 'Invalid Attribute: "params.runNumber" must be a number');
    });

    it('notifies if a specified run number is not found', async () => {
        // Navigate to a run detail view with a run number that cannot exist
        await goToPage(page, 'run-detail', { queryParameters: { runNumber: 999 } });

        // We expect there to be an error message
        await expectInnerText(page, '.alert', 'Run with this run number (999) could not be found');
    });

    it('can return to the overview page if an error occurred', async () => {
        // We expect there to be a button to return to the overview page
        await expectInnerText(page, '.btn-primary.btn-redirect', 'Return to Overview');

        // We expect the button to return the user to the overview page when pressed
        await waitForNavigation(page, () => pressElement(page, '.btn-primary.btn-redirect'));
        expect(page.url()).to.equal(`${url}/?page=run-overview`);
    });

    it('should successfully display duration without warning popover when run has both trigger start and stop', async () => {
        await goToPage(page, 'run-detail', { queryParameters: { runNumber: 106 } });
        const runDurationCell = await page.waitForSelector('#runDurationValue');
        expect(await runDurationCell.$('.popover-trigger')).to.be.null;
        expect(await runDurationCell.evaluate((element) => element.innerText)).to.equal('25:00:00');
    });

    it('should successfully display duration without warning popover when run has trigger OFF', async () => {
        await goToPage(page, 'run-detail', { queryParameters: { runNumber: 107 } });
        const runDurationCell = await page.waitForSelector('#runDurationValue');
        expect(await runDurationCell.$('.popover-trigger')).to.be.null;
        expect(await runDurationCell.evaluate((element) => element.innerText)).to.equal('25:00:00');
    });

    it('should successfully display UNKNOWN without warning popover when run last for more than 48 hours', async () => {
        await goToPage(page, 'run-detail', { queryParameters: { runNumber: 105 } });
        const runDurationCell = await page.waitForSelector('#runDurationValue');
        expect(await runDurationCell.$('.popover-trigger')).to.be.null;
        expect(await runDurationCell.evaluate((element) => element.innerText)).to.equal('UNKNOWN');
    });

    it('should successfully display popover warning when run is missing trigger start', async () => {
        await goToPage(page, 'run-detail', { queryParameters: { runNumber: 104 } });
        const popoverContent = await getPopoverContent(await page.waitForSelector('#runDurationValue .popover-trigger'));
        expect(popoverContent).to.equal('Duration based on o2 start because of missing trigger start information');
    });

    it('should successfully display popover warning when run is missing trigger stop', async () => {
        await goToPage(page, 'run-detail', { queryParameters: { runNumber: 103 } });
        const popoverContent = await getPopoverContent(await page.waitForSelector('#runDurationValue .popover-trigger'));
        expect(popoverContent).to.equal('Duration based on o2 stop because of missing trigger stop information');
    });

    it('should successfully display popover warning when run is missing trigger start and stop', async () => {
        await goToPage(page, 'run-detail', { queryParameters: { runNumber: 102 } });
        const popoverContent = await getPopoverContent(await page.waitForSelector('#runDurationValue .popover-trigger'));
        expect(popoverContent).to.equal('Duration based on o2 start AND stop because of missing trigger information');
    });

    it('should display OFF in the nEPNs field when EPNs is null', async () => {
        await goToPage(page, 'run-detail', { queryParameters: { runNumber: 3 } });
        await page.waitForSelector('#Run-nEpns');
        await expectInnerText(page, '#Run-nEpns', 'Number of EPNs:\nOFF');
    });

    it('should not display OFF in the nEPNs field when EPNs is not null', async () => {
        await goToPage(page, 'run-detail', { queryParameters: { runNumber: 106 } });
        await page.waitForSelector('#Run-nEpns');
        await expectInnerText(page, '#Run-nEpns', 'Number of EPNs:\n12');
    });

    it('should not display calibration status on non-calibration runs', async () => {
        await page.waitForSelector('#Run-definition');
        expect(await page.$('#Run-definition + #Run-runType')).to.not.be.null;
    });

    it('should display calibration status on calibration runs', async () => {
        await goToPage(page, 'run-detail', { queryParameters: { runNumber: 40 } });
        await page.waitForSelector('#Run-calibrationStatus');
        await expectInnerText(page, '#Run-calibrationStatus', `Calibration status:\n${RunCalibrationStatus.NO_STATUS}`);
    });

    it('should allow to update calibration status on calibration runs', async () => {
        const runNumber = 40;
        expect((await getRun({ runNumber })).calibrationStatus).to.equal(RunCalibrationStatus.NO_STATUS);

        await goToPage(page, 'run-detail', { queryParameters: { runNumber: runNumber } });
        await pressElement(page, '#edit-run');
        await page.waitForSelector('#Run-calibrationStatus select');
        await page.select('#Run-calibrationStatus select', RunCalibrationStatus.SUCCESS);
        await pressElement(page, '#save-run');

        // Wait for page to be reloaded
        await page.waitForSelector('#edit-run');

        expect((await getRun({ runNumber })).calibrationStatus).to.equal(RunCalibrationStatus.SUCCESS);
    });

    it('should successfully expose a button to create a new log related to the displayed environment', async () => {
        await goToPage(page, 'run-detail', { queryParameters: { runNumber: 106 } });

        await waitForNavigation(page, () => pressElement(page, '#create-log'));
        expectUrlParams(page, { page: 'log-create', runNumbers: '106', lhcFillNumbers: '1' });

        await page.waitForSelector('input#environments');
        expect(await page.$eval('input#run-numbers', (element) => element.value)).to.equal('106');
    });

    it('should not display the LHC Data when beam is not stable', async () => {
        await goToPage(page, 'run-detail', { queryParameters: { runNumber: 107 } });
        await expectInnerText(page, '#NoLHCDataNotStable', 'No LHC Fill information, beam mode was: UNSTABLE BEAMS');
    });

    it('should display the LHC fill number when beam is stable', async () => {
        await goToPage(page, 'run-detail', { queryParameters: { runNumber: 108 } });
        await expectInnerText(page, '#lhc-fill-fillNumber', 'Fill number:\n1');
    });

    it('should successfully display links to infologger and QCG', async () => {
        await page.waitForSelector('.external-links');
        expect(await page.$eval('.external-links a', ({ href }) => href))
            .to.equal('http://localhost:8081/?q={%22run%22:{%22match%22:%22108%22},%22severity%22:{%22in%22:%22W%20E%20F%22}}');
        expect(await page.$eval('.external-links a:nth-of-type(2)', ({ href }) => href))
            .to.equal('http://localhost:8082/?page=layoutShow&runNumber=108&definition=COMMISSIONING&pdpBeamType=cosmic&runType=PHYSICS');
    });
};<|MERGE_RESOLUTION|>--- conflicted
+++ resolved
@@ -250,24 +250,6 @@
     it('should show lhc data in edit mode', async () => {
         await goToPage(page, 'run-detail', { queryParameters: { runNumber: 1 } });
         await pressElement(page, '#edit-run');
-<<<<<<< HEAD
-
-        const element = await page.$('#lhc-fill-fillNumber>strong');
-        const value = await element.evaluate((el) => el.textContent);
-        expect(value).to.equal('Fill number:');
-    });
-
-    it('can navigate to the flp panel', async () => {
-        await pressElement(page, '#flps-tab');
-        await waitForTableLength(page, 2);
-
-        const redirectedUrl = await page.url();
-        const urlParameters = redirectedUrl.slice(redirectedUrl.indexOf('?') + 1).split('&');
-
-        expect(urlParameters).to.contain('page=run-detail');
-        expect(urlParameters).to.contain('runNumber=1');
-        expect(urlParameters).to.contain('panel=flps');
-=======
         await expectInnerText(page, '#lhc-fill-fillNumber>strong', 'Fill number:');
     });
 
@@ -278,7 +260,6 @@
             runNumber: 1,
             panel: 'flps',
         });
->>>>>>> 6e934357
     });
 
     it('can navigate to the logs panel', async () => {
@@ -323,18 +304,7 @@
     });
 
     it('should successfully navigate to the LHC fill details page', async () => {
-<<<<<<< HEAD
-        await waitForNavigation(page, () => goToPage(page, 'run-detail', { queryParameters: { id: 108 } }));
-
-        const fillNumberSelector = '#lhc-fill-fillNumber a';
-        await page.waitForSelector(fillNumberSelector);
-        // Remove "row" prefix to get fill number
-        const fillNumber = await page.$eval(fillNumberSelector, (element) => element.innerText);
-
-        await waitForNavigation(page, () => page.$eval(fillNumberSelector, (link) => link.click()));
-=======
         await goToPage(page, 'run-detail', { queryParameters: { runNumber: 108 } });
->>>>>>> 6e934357
 
         await waitForNavigation(page, () => pressElement(page, '#lhc-fill-fillNumber a'));
 
