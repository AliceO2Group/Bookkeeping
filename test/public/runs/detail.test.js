/**
 * @license
 * Copyright CERN and copyright holders of ALICE O2. This software is
 * distributed under the terms of the GNU General Public License v3 (GPL
 * Version 3), copied verbatim in the file "COPYING".
 *
 * See http://alice-o2.web.cern.ch/license for full licensing information.
 *
 * In applying this license CERN does not waive the privileges and immunities
 * granted to it by virtue of its status as an Intergovernmental Organization
 * or submit itself to any jurisdiction.
 */

const chai = require('chai');
<<<<<<< HEAD
const { defaultBefore, defaultAfter, expectInnerText, pressElement, getFirstRow, expectLink } = require('../defaults');
const { reloadPage, goToPage, fillInput, checkMismatchingUrlParam, getPopoverContent, waitForTimeout } = require('../defaults.js');
=======
const { defaultBefore, defaultAfter, expectInnerText, pressElement, getFirstRow } = require('../defaults');
const {
    reloadPage,
    goToPage,
    fillInput,
    checkMismatchingUrlParam,
    getPopoverContent,
    waitForTimeout,
    waitForNavigation,
} = require('../defaults.js');
>>>>>>> 49d6ff01
const { RunCalibrationStatus } = require('../../../lib/domain/enums/RunCalibrationStatus.js');
const { getRun } = require('../../../lib/server/services/run/getRun.js');
const { runService } = require('../../../lib/server/services/run/RunService');

const { expect } = chai;

const checkIconPath =
    'M6.406 1l-.719.688-2.781 2.781-.781-.781-.719-.688-1.406 1.406.688.719 1.5 1.5.719.688.719-.688 3.5-3.5.688-.719-1.406-1.406z';
const xIconPath =
    'M1.406 0l-1.406 1.406.688.719 1.781 1.781-1.781 1.781-.688.719 1.406 1.406.719-.688 1.781-1.781 1.781 1.781.719.688'
    + ' 1.406-1.406-.688-.719-1.781-1.781 1.781-1.781.688-.719-1.406-1.406-.719.688-1.781 1.781-1.781-1.781-.719-.688z';
const banIconPath =
    'M4 0c-2.203 0-4 1.797-4 4 0 2.203 1.797 4 4 4 2.203 0 4-1.797 4-4 0-2.203-1.797-4-4-4zm0 1c.655 0 1.258.209 1.75.563l-4.188'
    + ' 4.188c-.353-.492-.563-1.095-.563-1.75 0-1.663 1.337-3 3-3zm2.438 1.25c.353.492.563 1.095.563 1.75 0 1.663-1.337 3-3 3-.655'
    + ' 0-1.258-.209-1.75-.563l4.188-4.188z';

module.exports = () => {
    let page;
    let browser;
    let url;

    let table;
    let firstRowId;

    before(async () => {
        [page, browser, url] = await defaultBefore(page, browser);
        await page.setViewport({
            width: 1920,
            height: 1080,
            deviceScaleFactor: 1,
        });
    });
    after(async () => {
        [page, browser] = await defaultAfter(page, browser);
    });

    it('run detail loads correctly', async () => {
        await goToPage(page, 'run-detail', { queryParameters: { id: 1 } });
        await expectInnerText(page, 'h2', 'Run #1');
    });

    it('successfully entered EDIT mode of a run', async () => {
        await pressElement(page, '#edit-run');
        await waitForTimeout(100);
        await expectInnerText(page, '#save-run', 'Save');
        await expectInnerText(page, '#cancel-run', 'Revert');
    });

    it('successfully exited EDIT mode of a run', async () => {
        await pressElement(page, '#cancel-run');
        await waitForTimeout(100);
        await expectInnerText(page, '#edit-run', 'Edit Run');
    });

    it('successfully changed run tags in EDIT mode', async () => {
        await reloadPage(page);
        await pressElement(page, '#edit-run');
        await pressElement(page, '#tags-selection #tagCheckbox1');
        await pressElement(page, '#save-run');
        await pressElement(page, '#edit-run');
        await waitForTimeout(100);
        await page.waitForSelector('#tags-selection #tagCheckbox1');
        expect(await page.$eval('#tags-selection #tagCheckbox1', (elem) => elem.checked)).to.be.true;
    });

    it('should display detectors names', async () => {
        await reloadPage(page);
        const detectorNameSelector = '#Run-detectors .detector-name';
        const detectorNames = await page.$$eval(detectorNameSelector, (detectors) => detectors.map((detector) => detector.innerText));
        const expectedDetectorNames =
            ['ACO', 'CPV', 'CTP', 'EMC', 'FDD', 'FIT', 'FT0', 'FV0', 'HMP', 'ITS']
                .concat(['MCH', 'MFT', 'MID', 'PHS', 'TOF', 'TPC', 'TRD', 'TST', 'ZDC']);
        expect(detectorNames).to.deep.equal(expectedDetectorNames);

        const presentDetectorNameSelector = '#Run-detectors :is(.success, .danger) .detector-name';
        const presentDetectorName = await page.$eval(presentDetectorNameSelector, (detector) => detector.innerText);
        expect(presentDetectorName).to.equal('CPV');
    });

    it('should display detectors qualities and colors', async () => {
        await reloadPage(page);
        const detectorBadgeClassesSelector = '#Run-detectors .detector-badge';
        const detectorBadgeClasses = await page.$$eval(detectorBadgeClassesSelector, (badges) => badges.map((badge) => badge.className));

        const detectorBadgesPresent = detectorBadgeClasses.filter((elem) => !elem.includes('gray'));
        const detectorBadgesNotPresent = detectorBadgeClasses.filter((elem) => elem.includes('gray'));

        expect(detectorBadgesPresent.length).to.equal(1);
        expect(detectorBadgesNotPresent.length).to.equal(18);

        detectorBadgesPresent.every((badge) => {
            expect(badge).to.contain.oneOf(['success', 'danger']);
            expect(badge).to.contain.oneOf(['b-success', 'b-danger']);
        });

        detectorBadgesNotPresent.every((badge) => {
            expect(badge).to.contain('b-gray');
            expect(badge).to.contain('gray');
        });
    });

    it('should successfully display detectors icons', async () => {
        await reloadPage(page);
        const svgPaths = await page.$$eval('#Run-detectors .detector-quality-icon svg path', (elements) =>
            elements.map((elem) => elem.getAttribute('d')));

        svgPaths.every((path, index) => {
            if (index == 1) {
                expect(path).to.equal(checkIconPath);
            } else {
                expect(path).to.equal(banIconPath);
            }
        });
    });

    it('successfully update detectors qualities in EDIT mode', async () => {
        await reloadPage(page);
        await pressElement(page, '#edit-run');
        await waitForTimeout(100);
        await pressElement(page, '#Run-detectors .dropdown-trigger');
        await waitForTimeout(100);
        const goodQualityRadioSelector = '#detector-quality-1-good';
        const badQualityRadioSelector = '#detector-quality-1-bad';
        expect(await page.$eval(goodQualityRadioSelector, (element) => element.checked)).to.be.true;
        expect(await page.$eval(badQualityRadioSelector, (element) => element.checked)).to.be.false;
        await pressElement(page, badQualityRadioSelector);
        await fillInput(page, '#Run-detectors textarea', 'Justification');
        await pressElement(page, '#save-run');

        const detectorBadgeSelector = '#Run-detectors .detector-badge:nth-child(2)';
        await page.waitForSelector(detectorBadgeSelector);
        const detectorBadgeClass = await page.$eval(detectorBadgeSelector, (element) => element.className);
        expect(detectorBadgeClass).to.contain('b-danger');
        expect(detectorBadgeClass).to.contain('danger');
        expect(await page.$eval(detectorBadgeSelector, (element) => element.innerText)).to.equal('CPV');
        expect(await page.$eval('#Run-detectors .detector-badge:nth-child(2) .detector-quality-icon svg path', (element) =>
            element.getAttribute('d'))).to.equal(xIconPath);

        await pressElement(page, '#edit-run');
        await waitForTimeout(100);
        await pressElement(page, '#Run-detectors .dropdown-trigger');
        await waitForTimeout(100);
        expect(await page.$eval(goodQualityRadioSelector, (element) => element.checked)).to.be.false;
        expect(await page.$eval(badQualityRadioSelector, (element) => element.checked)).to.be.true;
    });

    it('should successfully update end of run reasons', async () => {
        await reloadPage(page);
        await pressElement(page, '#edit-run');

        await page.waitForSelector('#Run-eorReasons select');
        await page.select('#Run-eorReasons select', 'DETECTORS');
        await waitForTimeout(20);

        await page.select('#Run-eorReasons select:nth-child(2)', 'CPV');
        await page.type('#Run-eorReasons input', 'A new EOR reason');
        await page.click('#add-eor-reason');
        // Remove the first EOR reason
        await page.click('.remove-eor-reason');
        await page.click('#save-run');

        await page.waitForNetworkIdle();

        const eorReasons = await page.$$('#Run-eorReasons .eor-reason');
        expect(eorReasons).to.lengthOf(2);
        expect(await eorReasons[0].evaluate((element) => element.innerText))
            .to.equal('DETECTORS - TPC - Some Reason other than selected plus one');

        expect(await eorReasons[1].evaluate((element) => element.innerText))
            .to.equal('DETECTORS - CPV - A new EOR reason');
    });

    it('should successfully revert the update end of run reasons', async () => {
        await reloadPage(page);
        await pressElement(page, '#edit-run');

        await page.waitForSelector('#Run-eorReasons select');
        await page.select('#Run-eorReasons select', 'OTHER');
        await waitForTimeout(20);

        await page.select('#Run-eorReasons select:nth-child(2)', 'Some-other');
        await page.type('#Run-eorReasons input', 'A new new EOR reason');
        await page.click('#add-eor-reason');
        // Remove the first EOR reason
        await page.click('.remove-eor-reason');
        await page.click('#cancel-run');

        await page.waitForNetworkIdle();

        const eorReasons = await page.$$('#Run-eorReasons .eor-reason');
        expect(eorReasons).to.lengthOf(2);
        expect(await eorReasons[0].evaluate((element) => element.innerText))
            .to.equal('DETECTORS - TPC - Some Reason other than selected plus one');

        expect(await eorReasons[1].evaluate((element) => element.innerText))
            .to.equal('DETECTORS - CPV - A new EOR reason');
    });

    it('should successfully update inelasticInteractionRate values of PbPb run', async () => {
        await goToPage(page, 'run-detail', { queryParameters: { runNumber: 54 } });
        await pressElement(page, '#edit-run');
        await fillInput(page, '#Run-inelasticInteractionRateAvg input', 100.1);
        await fillInput(page, '#Run-inelasticInteractionRateAtStart input', 101.1);
        await fillInput(page, '#Run-inelasticInteractionRateAtMid input', 102.1);
        await fillInput(page, '#Run-inelasticInteractionRateAtEnd input', 103.1);

        await page.click('#save-run');
        await page.waitForNetworkIdle();

        await expectInnerText(page, '#Run-inelasticInteractionRateAvg', 'INELavg:\n100.1\nHz');
        await expectInnerText(page, '#Run-inelasticInteractionRateAtStart', 'INELstart:\n101.1\nHz');
        await expectInnerText(page, '#Run-inelasticInteractionRateAtMid', 'INELmid:\n102.1\nHz');
        await expectInnerText(page, '#Run-inelasticInteractionRateAtEnd', 'INELend:\n103.1\nHz');
    });

    it('should successfully update inelasticInteractionRateAvg of pp run', async () => {
        await goToPage(page, 'run-detail', { queryParameters: { runNumber: 49 } });
        await pressElement(page, '#edit-run');
        await fillInput(page, '#Run-inelasticInteractionRateAvg input', 100000);

        await page.click('#save-run');
        await page.waitForNetworkIdle();

        await expectInnerText(page, '#Run-inelasticInteractionRateAvg', 'INELavg:\n100,000\nHz');
        await expectInnerText(page, '#Run-muInelasticInteractionRate', '\u03BC(INEL):\n0.009');
    });

    it('should show lhc data in edit mode', async () => {
        await goToPage(page, 'run-detail', { queryParameters: { id: 1 } });
        await pressElement(page, '#edit-run');
        await waitForTimeout(100);
        const element = await page.$('#lhc-fill-fillNumber>strong');
        const value = await element.evaluate((el) => el.textContent);
        expect(value).to.equal('Fill number:');
    });

    it('can navigate to the flp panel', async () => {
        await pressElement(page, '#flps-tab');
        await waitForTimeout(100);
        const redirectedUrl = await page.url();
        const urlParameters = redirectedUrl.slice(redirectedUrl.indexOf('?') + 1).split('&');
        expect(urlParameters).to.contain('page=run-detail');
        expect(urlParameters).to.contain('runNumber=1');
        expect(urlParameters).to.contain('panel=flps');
    });

    it('can navigate to the logs panel', async () => {
        await pressElement(page, '#logs-tab');
        await waitForTimeout(100);
        const redirectedUrl = await page.url();
        const urlParameters = redirectedUrl.slice(redirectedUrl.indexOf('?') + 1).split('&');
        expect(urlParameters).to.contain('page=run-detail');
        expect(urlParameters).to.contain('runNumber=1');
        expect(urlParameters).to.contain('panel=logs');
    });
    it('should show lhc data in normal mode', async () => {
        await waitForTimeout(100);
        const element = await page.$('#lhc-fill-fillNumber>strong');
        const value = await element.evaluate((el) => el.textContent);
        expect(value).to.equal('Fill number:');
    });
    it('can navigate to a log detail page', async () => {
        table = await page.$$('tr');
        firstRowId = await getFirstRow(table, page);

        // We expect the entry page to have the same id as the id from the run overview
        await pressElement(page, `#${firstRowId} .btn-redirect`);
        await waitForTimeout(300);
        const redirectedUrl = await page.url();
        const urlParameters = redirectedUrl.slice(redirectedUrl.indexOf('?') + 1).split('&');
        expect(urlParameters).to.contain('page=log-detail');
        expect(urlParameters).to.contain('id=1');
    });

    it('successfully prevent from editing run quality of not ended runs', async () => {
        await goToPage(page, 'run-detail', { queryParameters: { id: 105 } });

        await pressElement(page, '#edit-run');
        await waitForTimeout(100);
        expect(await page.$('#runQualitySelect')).to.be.null;
    });

    it('successfully prevent from editing detector\'s quality of not ended runs', async () => {
        await reloadPage(page);

        await pressElement(page, '#edit-run');
        await waitForTimeout(100);
        expect(await page.$('#Run-detectors .dropdown-trigger')).to.be.null;
    });

    it('should successfully navigate to the LHC fill details page', async () => {
        await goToPage(page, 'run-detail', { queryParameters: { id: 108 } });
        await waitForTimeout(100);

        const fillNumberSelector = '#lhc-fill-fillNumber a';
        // Remove "row" prefix to get fill number
        const fillNumber = await page.$eval(fillNumberSelector, (element) => element.innerText);

        await page.$eval(fillNumberSelector, (link) => link.click());
        await page.waitForNetworkIdle();
        await waitForTimeout(100);

        const redirectedUrl = await page.url();
        const urlParameters = redirectedUrl.slice(redirectedUrl.indexOf('?') + 1).split('&');

        expect(urlParameters).to.contain('page=lhc-fill-details');
        expect(urlParameters).to.contain(`fillNumber=${fillNumber}`);
    });

    it('notifies if a specified run id is invalid', async () => {
        // Navigate to a run detail view with an id that cannot exist
        await goToPage(page, 'run-detail', { queryParameters: { runNumber: 'abc' } });

        // We expect there to be an error message
        await expectInnerText(page, '.alert', 'Invalid Attribute: "params.runNumber" must be a number');
    });

    it('notifies if a specified run id is not found', async () => {
        // Navigate to a run detail view with an id that cannot exist
        await goToPage(page, 'run-detail', { queryParameters: { id: 999 } });

        // We expect there to be an error message
        await expectInnerText(page, '.alert', 'Run with this id (999) could not be found');
    });

    it('can return to the overview page if an error occurred', async () => {
        // We expect there to be a button to return to the overview page
        await expectInnerText(page, '.btn-primary.btn-redirect', 'Return to Overview');

        // We expect the button to return the user to the overview page when pressed
        await pressElement(page, '.btn-primary.btn-redirect');
        await waitForTimeout(100);
        expect(page.url()).to.equal(`${url}/?page=run-overview`);
    });

    it('should successfully display duration without warning popover when run has both trigger start and stop', async () => {
        await goToPage(page, 'run-detail', { queryParameters: { id: 106 } });
        const runDurationCell = await page.$('#runDurationValue');
        expect(await runDurationCell.$('.popover-trigger')).to.be.null;
        expect(await runDurationCell.evaluate((element) => element.innerText)).to.equal('25:00:00');
    });

    it('should successfully display duration without warning popover when run has trigger OFF', async () => {
        await goToPage(page, 'run-detail', { queryParameters: { id: 107 } });
        const runDurationCell = await page.$('#runDurationValue');
        expect(await runDurationCell.$('.popover-trigger')).to.be.null;
        expect(await runDurationCell.evaluate((element) => element.innerText)).to.equal('25:00:00');
    });

    it('should successfully display UNKNOWN without warning popover when run last for more than 48 hours', async () => {
        await goToPage(page, 'run-detail', { queryParameters: { id: 105 } });
        const runDurationCell = await page.$('#runDurationValue');
        expect(await runDurationCell.$('.popover-trigger')).to.be.null;
        expect(await runDurationCell.evaluate((element) => element.innerText)).to.equal('UNKNOWN');
    });

    it('should successfully display popover warning when run is missing trigger start', async () => {
        await goToPage(page, 'run-detail', { queryParameters: { id: 104 } });
        const popoverContent = await getPopoverContent(await page.$('#runDurationValue .popover-trigger'));
        expect(popoverContent).to.equal('Duration based on o2 start because of missing trigger start information');
    });

    it('should successfully display popover warning when run is missing trigger stop', async () => {
        await goToPage(page, 'run-detail', { queryParameters: { id: 103 } });
        const popoverContent = await getPopoverContent(await page.$('#runDurationValue .popover-trigger'));
        expect(popoverContent).to.equal('Duration based on o2 stop because of missing trigger stop information');
    });

    it('should successfully display popover warning when run is missing trigger start and stop', async () => {
        await goToPage(page, 'run-detail', { queryParameters: { id: 102 } });
        const popoverContent = await getPopoverContent(await page.$('#runDurationValue .popover-trigger'));
        expect(popoverContent).to.equal('Duration based on o2 start AND stop because of missing trigger information');
    });

    it('should display OFF in the nEPNs field when EPNs is null', async () => {
        await goToPage(page, 'run-detail', { queryParameters: { id: 3 } });
        await page.waitForSelector('#Run-nEpns');
        await expectInnerText(page, '#Run-nEpns', 'Number of EPNs:\nOFF');
    });

    it('should not display OFF in the nEPNs field when EPNs is not null', async () => {
        await goToPage(page, 'run-detail', { queryParameters: { id: 106 } });
        await page.waitForSelector('#Run-nEpns');
        await expectInnerText(page, '#Run-nEpns', 'Number of EPNs:\n12');
    });

    it('should not display calibration status on non-calibration runs', async () => {
        await page.waitForSelector('#Run-definition');
        expect(await page.$('#Run-definition + #Run-runType')).to.not.be.null;
    });

    it('should display calibration status on calibration runs', async () => {
        await goToPage(page, 'run-detail', { queryParameters: { id: 40 } });
        await page.waitForSelector('#Run-calibrationStatus');
        await expectInnerText(page, '#Run-calibrationStatus', `Calibration status:\n${RunCalibrationStatus.NO_STATUS}`);
    });

    it('should allow to update calibration status on calibration runs', async () => {
        const runNumber = 40;
        expect((await getRun({ runNumber })).calibrationStatus).to.equal(RunCalibrationStatus.NO_STATUS);

        await goToPage(page, 'run-detail', { queryParameters: { id: runNumber } });
        await pressElement(page, '#edit-run');
        await page.waitForSelector('#Run-calibrationStatus select');
        await page.select('#Run-calibrationStatus select', RunCalibrationStatus.SUCCESS);
        await pressElement(page, '#save-run');

        // Wait for page to be reloaded
        await page.waitForSelector('#edit-run');

        expect((await getRun({ runNumber })).calibrationStatus).to.equal(RunCalibrationStatus.SUCCESS);
    });

    it('should successfully expose a button to create a new log related to the displayed environment', async () => {
        await goToPage(page, 'run-detail', { queryParameters: { id: 106 } });

        await waitForNavigation(page, () => pressElement(page, '#create-log'));
        expect(await checkMismatchingUrlParam(page, { page: 'log-create', runNumbers: '106', lhcFillNumbers: '1' })).to.eql({});

        await page.waitForSelector('input#environments');
        expect(await page.$eval('input#run-numbers', (element) => element.value)).to.equal('106');
    });

    it('should not display the LHC Data when beam is not stable', async () => {
        await goToPage(page, 'run-detail', { queryParameters: { runNumber: 107 } });
        await expectInnerText(page, '#NoLHCDataNotStable', 'No LHC Fill information, beam mode was: UNSTABLE BEAMS');
    });

    it('should display the LHC fill number when beam is stable', async () => {
        await goToPage(page, 'run-detail', { queryParameters: { runNumber: 108 } });
        await expectInnerText(page, '#lhc-fill-fillNumber', 'Fill number:\n1');
    });

    it('should successfully display links to infologger and QCG', async () => {
        await page.waitForSelector('.external-links');
        expect(await page.$eval('.external-links a', ({ href }) => href))
            .to.equal('http://localhost:8081/?q={%22run%22:{%22match%22:%22108%22},%22severity%22:{%22in%22:%22W%20E%20F%22}}');
        expect(await page.$eval('.external-links a:nth-of-type(2)', ({ href }) => href))
            .to.equal('http://localhost:8082/?page=layoutShow&runNumber=108&definition=COMMISSIONING&pdpBeamType=cosmic&runType=PHYSICS');
    });

    it('should display links to environment in ECS if run is running', async () => {
        // Test for not running run
        await goToPage(page, 'run-detail', { queryParameters: { runNumber: 104 } });
        await expectInnerText(page, '#runDurationValue', '02:00:00');
        await expectInnerText(page, '#Run-environmentId a', 'TDI59So3d');

        // Create running run
        await runService.create({ runNumber: 1000, timeTrgStart: new Date(), environmentId: 'CmCvjNbg' });
        await goToPage(page, 'run-detail', { queryParameters: { runNumber: 1000 } });
        await expectInnerText(page, '#runDurationValue', 'RUNNING');

        await expectLink(page, '.external-links a:nth-of-type(3)', {
            href: 'http://localhost:8080/?page=environment&id=CmCvjNbg',
            innerText: 'ECS',
        });
        await expectLink(page, '#Run-environmentId a', {
            href: 'http://localhost:4000/?page=env-details&environmentId=CmCvjNbg',
            innerText: 'CmCvjNbg',
        });
    });
};<|MERGE_RESOLUTION|>--- conflicted
+++ resolved
@@ -12,11 +12,7 @@
  */
 
 const chai = require('chai');
-<<<<<<< HEAD
 const { defaultBefore, defaultAfter, expectInnerText, pressElement, getFirstRow, expectLink } = require('../defaults');
-const { reloadPage, goToPage, fillInput, checkMismatchingUrlParam, getPopoverContent, waitForTimeout } = require('../defaults.js');
-=======
-const { defaultBefore, defaultAfter, expectInnerText, pressElement, getFirstRow } = require('../defaults');
 const {
     reloadPage,
     goToPage,
@@ -26,7 +22,6 @@
     waitForTimeout,
     waitForNavigation,
 } = require('../defaults.js');
->>>>>>> 49d6ff01
 const { RunCalibrationStatus } = require('../../../lib/domain/enums/RunCalibrationStatus.js');
 const { getRun } = require('../../../lib/server/services/run/getRun.js');
 const { runService } = require('../../../lib/server/services/run/RunService');
