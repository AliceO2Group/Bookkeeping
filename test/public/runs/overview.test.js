--- conflicted
+++ resolved
@@ -21,11 +21,8 @@
     goToPage,
     checkColumnBalloon,
     reloadPage,
+    waitForNetworkIdleAndRedraw,
 } = require('../defaults');
-<<<<<<< HEAD
-const { checkColumnBalloon, reloadPage, waitForNetworkIdleAndRedraw } = require('../defaults.js');
-=======
->>>>>>> fd9d54ed
 const { RunDefinition } = require('../../../lib/server/services/run/getRunDefinition.js');
 
 const { expect } = chai;
