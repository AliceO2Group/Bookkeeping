--- conflicted
+++ resolved
@@ -22,14 +22,6 @@
     getFirstRow,
     goToPage,
     checkColumnBalloon,
-<<<<<<< HEAD
-    waitForNetworkIdleAndRedraw,
-    expectInputValue,
-    checkColumnValuesWithRegex,
-    waitForDownload,
-    expectColumnValues,
-} = require('../defaults');
-=======
     expectInputValue,
     waitForNavigation,
     expectUrlParams,
@@ -41,8 +33,8 @@
     waitForTimeout,
     getPopoverSelector,
     waitForTableLength, waitForTableTotalRowsCountToEqual,
+    checkColumnValuesWithRegex,
 } = require('../defaults.js');
->>>>>>> b88d2453
 const { RunDefinition } = require('../../../lib/server/services/run/getRunDefinition.js');
 const { RUN_QUALITIES, RunQualities } = require('../../../lib/domain/enums/RunQualities.js');
 const { resetDatabaseContent } = require('../../utilities/resetDatabaseContent.js');
