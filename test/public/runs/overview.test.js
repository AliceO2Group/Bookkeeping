/**
 * @license
 * Copyright CERN and copyright holders of ALICE O2. This software is
 * distributed under the terms of the GNU General Public License v3 (GPL
 * Version 3), copied verbatim in the file "COPYING".
 *
 * See http://alice-o2.web.cern.ch/license for full licensing information.
 *
 * In applying this license CERN does not waive the privileges and immunities
 * granted to it by virtue of its status as an Intergovernmental Organization
 * or submit itself to any jurisdiction.
 */

const path = require('path');
const fs = require('fs');
const chai = require('chai');
const {
    defaultBefore,
    defaultAfter,
    expectInnerText,
    pressElement,
    getFirstRow,
    goToPage,
    checkColumnBalloon,
<<<<<<< HEAD
    waitForNetworkIdleAndRedraw,
    expectLink,
    waitForDownload, expectColumnValues,
} = require('../defaults');
const { RunDefinition } = require('../../../lib/server/services/run/getRunDefinition.js');
const { RUN_QUALITIES, RunQualities } = require('../../../lib/domain/enums/RunQualities.js');
const { fillInput, getPopoverContent, getInnerText, waitForTimeout, getPopoverSelector, waitForTableLength } = require('../defaults.js');
const { runService } = require('../../../lib/server/services/run/RunService.js');
=======
    expectInputValue,
    waitForNavigation,
    expectUrlParams,
    expectColumnValues,
    waitForDownload,
    fillInput,
    getPopoverContent,
    getInnerText,
    waitForTimeout,
    getPopoverSelector,
    waitForTableLength, waitForTableTotalRowsCountToEqual,
} = require('../defaults.js');
const { RunDefinition } = require('../../../lib/server/services/run/getRunDefinition.js');
const { RUN_QUALITIES, RunQualities } = require('../../../lib/domain/enums/RunQualities.js');
>>>>>>> b88d2453
const { resetDatabaseContent } = require('../../utilities/resetDatabaseContent.js');

const { expect } = chai;

const EXPORT_RUNS_TRIGGER_SELECTOR = '#export-runs-trigger';

module.exports = () => {
    let page;
    let browser;

    let table;
    let firstRowId;
    const runNumberInputSelector = '.runNumber-filter input';
    const timeFilterSelectors = {
        startFrom: '#o2startFilterFromTime',
        startTo: '#o2startFilterToTime',
        endFrom: '#o2endFilterFromTime',
        endTo: '#o2endFilterToTime',
    };
    const dateFilterSelectors = {
        startFrom: '#o2startFilterFrom',
        startTo: '#o2startFilterTo',
        endFrom: '#o2endFilterFrom',
        endTo: '#o2endFilterTo',
    };

    before(async () => {
        [page, browser] = await defaultBefore(page, browser);
        await page.setViewport({
            width: 1200,
            height: 720,
            deviceScaleFactor: 1,
        });
        await resetDatabaseContent();
    });

    after(async () => {
        [page, browser] = await defaultAfter(page, browser);
    });

    it('loads the page successfully', async () => {
        const response = await goToPage(page, 'run-overview');

        // We expect the page to return the correct status code, making sure the server is running properly
        expect(response.status()).to.equal(200);

        // We expect the page to return the correct title, making sure there isn't another server running on this port
        const title = await page.title();
        expect(title).to.equal('AliceO2 Bookkeeping');
    });

    it('shows correct datatypes in respective columns', async () => {
        table = await page.$$('tr');
        firstRowId = await getFirstRow(table, page);

        // Expectations of header texts being of a certain datatype
        const headerDatatypes = {
            runNumber: (number) => typeof number == 'number',
            fillNumber: (number) => typeof number == 'number',
            timeO2Start: (date) => !isNaN(Date.parse(date)),
            timeO2End: (date) => !isNaN(Date.parse(date)),
            timeTrgStart: (date) => !isNaN(Date.parse(date)),
            timeTrgEnd: (date) => !isNaN(Date.parse(date)),
            runDuration: (fullDuration) => {
                const [duration, unit] = fullDuration.split(' ');
                return fullDuration === 'RUNNING' || 'UNKNOWN' || !isNaN(parseInt(duration, 10)) && unit === 'sec';
            },
            environmentId: (number) => typeof number == 'number',
            runType: (string) => typeof string == 'string',
            runQuality: (string) => RUN_QUALITIES.includes(string),
            nDetectors: (number) => typeof number == 'number',
            nFlps: (number) => typeof number == 'number',
            nEpns: (string) => typeof string == 'string',
            nSubtimeframes: (number) => typeof number == 'number',
            bytesReadOut: (number) => typeof number == 'number',
            dcs: (boolean) => typeof boolean == 'boolean',
            epn: (boolean) => typeof boolean == 'boolean',
            eorReasons: (string) => typeof string == 'string',
            detectors: (string) => typeof string == 'string',
        };

        // We find the headers matching the datatype keys
        const headers = await page.$$('th');
        const headerIndices = {};
        for (const [index, header] of headers.entries()) {
            const headerContent = await page.evaluate((element) => element.id, header);
            const matchingDatatype = Object.keys(headerDatatypes).find((key) => headerContent === key);
            if (matchingDatatype !== undefined) {
                headerIndices[index] = matchingDatatype;
            }
        }

        // We expect every value of a header matching a datatype key to actually be of that datatype
        const firstRowCells = await page.$$(`#${firstRowId} td`);
        for (const [index, cell] of firstRowCells.entries()) {
            if (Object.keys(headerIndices).includes(index)) {
                const cellContent = await page.evaluate((element) => element.innerText, cell);
                const expectedDatatype = headerDatatypes[headerIndices[index]](cellContent);
                expect(expectedDatatype).to.be.true;
            }
        }
    });

    it('Should display the correct items counter at the bottom of the page', async () => {
        await goToPage(page, 'run-overview');
        await waitForTimeout(100);

        expect(await page.$eval('#firstRowIndex', (element) => parseInt(element.innerText, 10))).to.equal(1);
        expect(await page.$eval('#lastRowIndex', (element) => parseInt(element.innerText, 10))).to.equal(8);
        expect(await page.$eval('#totalRowsCount', (element) => parseInt(element.innerText, 10))).to.equal(108);
    });

    it('successfully switch to raw timestamp display', async () => {
        await expectInnerText(page, '#row106 td:nth-child(6)', '08/08/2019\n13:00:00');
        await expectInnerText(page, '#row106 td:nth-child(7)', '09/08/2019\n14:00:00');
        await pressElement(page, '#preferences-raw-timestamps', true);

        await expectInnerText(page, '#row106 td:nth-child(6)', '1565269200000');
        await expectInnerText(page, '#row106 td:nth-child(7)', '1565359200000');

        // Go back to normal
        await pressElement(page, '#preferences-raw-timestamps', true);
    });

    it('can switch to infinite mode in amountSelector', async () => {
        const INFINITE_SCROLL_CHUNK = 19;
        await goToPage(page, 'run-overview');

        // Wait fot the table to be loaded, it should have at least 2 rows (not loading) but less than 19 rows (which is infinite scroll chunk)
        await page.waitForSelector('table tbody tr:nth-child(2)');
        expect(await page.$(`table tbody tr:nth-child(${INFINITE_SCROLL_CHUNK})`)).to.be.null;

        const amountSelectorButtonSelector = await '#amountSelector button';

        // Expect the dropdown options to be visible when it is selected
        await pressElement(page, amountSelectorButtonSelector);

        const amountSelectorDropdown = await page.$('#amountSelector .dropup-menu');
        expect(Boolean(amountSelectorDropdown)).to.be.true;

        const infiniteModeButtonSelector = '#amountSelector .dropup-menu .menu-item:nth-last-child(-n +2)';
        await pressElement(page, infiniteModeButtonSelector);

        // Wait for the first chunk to be loaded
        await page.waitForSelector(`table tbody tr:nth-child(${INFINITE_SCROLL_CHUNK})`);
        expect((await getInnerText(await page.$(amountSelectorButtonSelector))).trim().endsWith('Infinite')).to.be.true;

        await page.evaluate(() => {
            document.querySelector('table tbody tr:last-child').scrollIntoView({ behavior: 'instant' });
        });

        await page.waitForSelector(`table tbody tr:nth-child(${INFINITE_SCROLL_CHUNK})`);
        expect(await page.$(`table tbody tr:nth-child(${INFINITE_SCROLL_CHUNK})`)).to.not.be.null;
    });

    it('can set how many runs are available per page', async () => {
        await goToPage(page, 'run-overview');

        const amountSelectorId = '#amountSelector';
        const amountSelectorButtonSelector = `${amountSelectorId} button`;
        await pressElement(page, amountSelectorButtonSelector);

        const amountSelectorDropdown = await page.$(`${amountSelectorId} .dropup-menu`);
        expect(Boolean(amountSelectorDropdown)).to.be.true;

        const amountItems5 = `${amountSelectorId} .dropup-menu .menu-item:first-child`;
        await pressElement(page, amountItems5);
        await waitForTimeout(600);

        // Expect the amount of visible runs to reduce when the first option (5) is selected
        const tableRows = await page.$$('table tr');
        expect(tableRows.length - 1).to.equal(5);

        // Expect the custom per page input to have red border and text color if wrong value typed
        const customPerPageInput = await page.$(`${amountSelectorId} input[type=number]`);
        await customPerPageInput.evaluate((input) => input.focus());
        await page.$eval(`${amountSelectorId} input[type=number]`, (el) => {
            el.value = '1111';
            el.dispatchEvent(new Event('input'));
        });
        await waitForTimeout(100);
        expect(Boolean(await page.$(`${amountSelectorId} input:invalid`))).to.be.true;
    });

    it('dynamically switches between visible pages in the page selector', async () => {
        // Override the amount of runs visible per page manually
        await goToPage(page, 'run-overview');
        await waitForTimeout(100);
        await page.evaluate(() => {
            // eslint-disable-next-line no-undef
            model.runs.overviewModel.pagination.itemsPerPage = 1;
        });
        await waitForTimeout(100);

        // Expect the page five button to now be visible, but no more than that
        const pageFiveButton = await page.$('#page5');
        expect(Boolean(pageFiveButton)).to.be.true;
        const pageSixButton = await page.$('#page6');
        expect(Boolean(pageSixButton)).to.be.false;

        // Expect the page one button to have fallen away when clicking on page five button
        await pressElement(page, '#page5');
        await waitForTimeout(100);
        const pageOneButton = await page.$('#page1');
        expect(Boolean(pageOneButton)).to.be.false;
    });

    it('notifies if table loading returned an error', async () => {
        await goToPage(page, 'run-overview');
        await waitForTimeout(100);
        // eslint-disable-next-line no-return-assign, no-undef
        await page.evaluate(() => model.runs.overviewModel.pagination.itemsPerPage = 200);
        await waitForTimeout(100);

        // We expect there to be a fitting error message
        const expectedMessage = 'Invalid Attribute: "query.page.limit" must be less than or equal to 100';
        await expectInnerText(page, '.alert-danger', expectedMessage);

        // Revert changes for next test
        await page.evaluate(() => {
            // eslint-disable-next-line no-undef
            model.runs.overviewModel.pagination.itemsPerPage = 10;
        });
        await waitForTimeout(100);
    });

    it('can navigate to a run detail page', async () => {
        await goToPage(page, 'run-overview');
        await waitForTimeout(100);
        await page.waitForSelector('tbody tr');

        const expectedRunNumber = await page.evaluate(() => document.querySelector('tbody tr:first-of-type a').innerText);

        await page.evaluate(() => document.querySelector('tbody tr:first-of-type a').click());
        await waitForTimeout(100);
        const redirectedUrl = await page.url();

        const urlParameters = redirectedUrl.slice(redirectedUrl.indexOf('?') + 1).split('&');

        expect(urlParameters).to.contain('page=run-detail');
        expect(urlParameters).to.contain(`runNumber=${expectedRunNumber}`);
    });

    it('Should have balloon on detector, tags and eor column', async () => {
        await goToPage(page, 'run-overview');
        await waitForTimeout(100);

        await pressElement(page, '#openFilterToggle');
        await waitForTimeout(200);

        // Run 106 has detectors and tags that overflow
        await page.type(runNumberInputSelector, '106');
        await waitForTimeout(500);

        await checkColumnBalloon(page, 1, 2);
        await checkColumnBalloon(page, 1, 3);

        await pressElement(page, '#openFilterToggle');
        await waitForTimeout(200);

        // Run 1 has eor reasons that overflow
        await page.type(runNumberInputSelector, '1');
        await waitForTimeout(500);

        await checkColumnBalloon(page, 1, 16);
    });

    it('Should display balloon if the text overflows', async () => {
        await goToPage(page, 'run-overview');

        await checkColumnBalloon(page, 1, 2);
    });

    it('should successfully filter on detectors', async () => {
        await goToPage(page, 'run-overview');

        // Open filter toggle
        await pressElement(page, '#openFilterToggle');
        await waitForTimeout(200);

        await page.$eval('.detectors-filter .dropdown-trigger', (element) => element.click());
        await pressElement(page, '#detector-filter-dropdown-option-ITS');
        await pressElement(page, '#detector-filter-dropdown-option-FT0');
        await waitForTimeout(300);

        table = await page.$$('tbody tr');
        expect(table.length).to.equal(4);

        await page.$eval('#detector-filter-combination-operator-radio-button-or', (element) => element.click());
        await waitForTimeout(300);

        table = await page.$$('tbody tr');
        expect(table.length).to.equal(8);

        await page.$eval('#detector-filter-combination-operator-radio-button-none', (element) => element.click());
        await waitForTimeout(300);

        table = await page.$$('tbody tr');
        expect(table.length).to.equal(2);

        await pressElement(page, '#reset-filters');
    });

    it('should successfully filter on tags', async () => {
        await waitForTableLength(page, 8);

        // Open filter toggle
        await pressElement(page, '.tags-filter .dropdown-trigger');
        await pressElement(page, '#tag-dropdown-option-FOOD');
        await pressElement(page, '#tag-dropdown-option-RUN');
        await waitForTableLength(page, 1);

        await pressElement(page, '#tag-filter-combination-operator-radio-button-or');
        await pressElement(page, '.tags-filter .dropdown-trigger');
        await pressElement(page, '#tag-dropdown-option-RUN');
        await pressElement(page, '#tag-dropdown-option-TEST-TAG-41', true);
        await waitForTableLength(page, 2);

        await pressElement(page, '#tag-filter-combination-operator-radio-button-none-of');
        await waitForTableTotalRowsCountToEqual(page, 106);
    });

    it('should successfully filter on definition', async () => {
        await goToPage(page, 'run-overview');
        const filterInputSelectorPrefix = '#runDefinitionCheckbox';
        const physicsFilterSelector = `${filterInputSelectorPrefix}PHYSICS`;
        const cosmicsFilterSelector = `${filterInputSelectorPrefix}COSMICS`;
        const technicalFilterSelector = `${filterInputSelectorPrefix}TECHNICAL`;
        const syntheticFilterSelector = `${filterInputSelectorPrefix}SYNTHETIC`;
        const calibrationFilterSelector = `${filterInputSelectorPrefix}CALIBRATION`;
        const commissioningFilterSelector = `${filterInputSelectorPrefix}COMMISSIONING`;

        /**
         * Checks that all the rows of the given table have a valid run definition
         *
         * @param {number} size the expected size of the table
         * @param {string[]} authorizedRunDefinition  the list of valid run qualities
         * @return {void}
         */
        const checkTableSizeAndDefinition = async (size, authorizedRunDefinition) => {
            // Wait for the table to have the proper size
            await waitForTableLength(page, size);

            const definitions = await page.$$eval('tbody tr', (rows) => rows.map((row) => {
                const rowId = row.id;
                return document.querySelector(`#${rowId}-definition-text`).innerText.split('\n')[0];
            }));
            expect(definitions.length).to.equal(size);
            expect(definitions.every((definition) => authorizedRunDefinition.includes(definition))).to.be.true;
        };

        // Open filter toggle
        await pressElement(page, '#openFilterToggle');

        await pressElement(page, physicsFilterSelector, true);
        await checkTableSizeAndDefinition(4, [RunDefinition.Physics]);

        await pressElement(page, syntheticFilterSelector, true);
        await checkTableSizeAndDefinition(6, [RunDefinition.Physics, RunDefinition.Synthetic]);

        await pressElement(page, physicsFilterSelector, true);
        await checkTableSizeAndDefinition(2, [RunDefinition.Synthetic]);

        await pressElement(page, cosmicsFilterSelector, true);
        await checkTableSizeAndDefinition(4, [RunDefinition.Synthetic, RunDefinition.Cosmics]);

        await pressElement(page, syntheticFilterSelector, true);
        await checkTableSizeAndDefinition(2, [RunDefinition.Cosmics]);

        await pressElement(page, technicalFilterSelector, true);
        await checkTableSizeAndDefinition(3, [RunDefinition.Cosmics, RunDefinition.Technical]);

        await pressElement(page, cosmicsFilterSelector, true);
        await checkTableSizeAndDefinition(1, [RunDefinition.Technical]);

        await pressElement(page, calibrationFilterSelector, true);
        await checkTableSizeAndDefinition(2, [RunDefinition.Technical, RunDefinition.Calibration]);

        await pressElement(page, commissioningFilterSelector, true);
        await checkTableSizeAndDefinition(8, [RunDefinition.Commissioning]);

        await pressElement(page, commissioningFilterSelector, true);
        await pressElement(page, physicsFilterSelector, true);
        await pressElement(page, syntheticFilterSelector, true);
        await pressElement(page, cosmicsFilterSelector, true);

        await page.evaluate(() => {
            // eslint-disable-next-line no-undef
            model.runs.overviewModel.pagination.itemsPerPage = 20;
        });

        await checkTableSizeAndDefinition(
            10,
            [RunDefinition.Cosmics, RunDefinition.Technical, RunDefinition.Physics, RunDefinition.Synthetic, RunDefinition.Calibration],
        );
    });

    it('should update to current date when empty and time is set', async () => {
        await goToPage(page, 'run-overview');
        waitForTimeout(100);
        // Open the filters
        await pressElement(page, '#openFilterToggle');
        await waitForTimeout(200);
        let today = new Date();
        today.setMinutes(today.getMinutes() - today.getTimezoneOffset());
        [today] = today.toISOString().split('T');
        const time = '00:01';

        for (const selector of Object.values(timeFilterSelectors)) {
            await page.type(selector, time);
            await waitForTimeout(300);
        }
        for (const selector of Object.values(dateFilterSelectors)) {
            const value = await page.$eval(selector, (element) => element.value);
            expect(String(value)).to.equal(today);
        }
        const date = new Date();
        const now = `${date.getHours()}:${(date.getMinutes() < 10 ? '0' : '') + date.getMinutes()}`;
        const firstTill = await page.$eval(timeFilterSelectors.startFrom, (element) => element.getAttribute('max'));
        const secondTill = await page.$eval(timeFilterSelectors.endFrom, (element) => element.getAttribute('max'));
        expect(String(firstTill)).to.equal(now);
        expect(String(secondTill)).to.equal(now);
    });
    it('Validates date will not be set again', async () => {
        await goToPage(page, 'run-overview');
        waitForTimeout(100);
        const dateString = '03-21-2021';
        const validValue = '2021-03-21';
        // Open the filters
        await pressElement(page, '#openFilterToggle');
        await waitForTimeout(200);
        // Set date
        for (const key in dateFilterSelectors) {
            await page.focus(dateFilterSelectors[key]);
            await page.keyboard.type(dateString);
            await waitForTimeout(500);
            await page.focus(timeFilterSelectors[key]);
            await page.keyboard.type('00-01-AM');
            await waitForTimeout(500);
            const value = await page.$eval(dateFilterSelectors[key], (element) => element.value);
            expect(value).to.equal(validValue);
        }
    });
    it('The max/min should be the right value when date is set to same day', async () => {
        await goToPage(page, 'run-overview');
        waitForTimeout(100);
        const dateString = '03-02-2021';
        // Open the filters
        await pressElement(page, '#openFilterToggle');
        await waitForTimeout(200);
        // Set date to an open day
        for (const selector of Object.values(dateFilterSelectors)) {
            await page.type(selector, dateString);
            await waitForTimeout(300);
        }
        await page.type(timeFilterSelectors.startFrom, '11:11');
        await page.type(timeFilterSelectors.startTo, '14:00');
        await page.type(timeFilterSelectors.endFrom, '11:11');
        await page.type(timeFilterSelectors.endTo, '14:00');
        await waitForTimeout(500);

        // Validate if the max value is the same as the till values
        const startMax = await page.$eval(timeFilterSelectors.startFrom, (element) => element.getAttribute('max'));
        const endMax = await page.$eval(timeFilterSelectors.endFrom, (element) => element.getAttribute('max'));
        expect(String(startMax)).to.equal(await page.$eval(timeFilterSelectors.startTo, (element) => element.value));
        expect(String(endMax)).to.equal(await page.$eval(timeFilterSelectors.endTo, (element) => element.value));

        // Validate if the min value is the same as the from values
        const startMin = await page.$eval(timeFilterSelectors.startTo, (element) => element.getAttribute('min'));
        const endMin = await page.$eval(timeFilterSelectors.endTo, (element) => element.getAttribute('min'));
        expect(String(startMin)).to.equal(await page.$eval(timeFilterSelectors.startFrom, (element) => element.value));
        expect(String(endMin)).to.equal(await page.$eval(timeFilterSelectors.endFrom, (element) => element.value));
    });

    it('The max should be the maximum value when having different dates', async () => {
        await goToPage(page, 'run-overview');
        waitForTimeout(100);
        const dateString = '03-20-2021';
        const maxTime = '23:59';
        const minTime = '00:00';
        // Open the filters
        await pressElement(page, '#openFilterToggle');
        await waitForTimeout(200);
        // Set date to an open day
        for (const selector of Object.values(dateFilterSelectors)) {
            await page.type(selector, dateString);
            await waitForTimeout(500);
        }
        const startMax = await page.$eval(timeFilterSelectors.startFrom, (element) => element.getAttribute('max'));
        const endMax = await page.$eval(timeFilterSelectors.endFrom, (element) => element.getAttribute('max'));
        expect(String(startMax)).to.equal(maxTime);
        expect(String(endMax)).to.equal(maxTime);

        // Validate if the min value is the same as the from values
        const startMin = await page.$eval(timeFilterSelectors.startTo, (element) => element.getAttribute('min'));
        const endMin = await page.$eval(timeFilterSelectors.endTo, (element) => element.getAttribute('min'));
        expect(String(startMin)).to.equal(minTime);
        expect(String(endMin)).to.equal(minTime);
    });

    it('should successfully filter on duration', async () => {
        await goToPage(page, 'run-overview');
        waitForTimeout(100);

        await pressElement(page, '#openFilterToggle');
        await waitForTimeout(200);

        const runDurationOperatorSelector = '#duration-operator';
        const runDurationOperator = await page.$(runDurationOperatorSelector) || null;
        expect(runDurationOperator).to.not.be.null;
        expect(await runDurationOperator.evaluate((element) => element.value)).to.equal('=');

        const runDurationLimitSelector = '#duration-limit';
        const runDurationLimit = await page.$(runDurationLimitSelector) || null;
        expect(runDurationLimit).to.not.be.null;

        await page.focus(runDurationLimitSelector);
        await page.keyboard.type('1500');
        await waitForTimeout(300);

        await page.select(runDurationOperatorSelector, '=');
        await waitForTimeout(300);

        let runDurationList = await page.evaluate(() => Array.from(document.querySelectorAll('tbody tr')).map((row) => {
            const rowId = row.id;
            return document.querySelector(`#${rowId}-runDuration-text`)?.innerText;
        }));

        expect(runDurationList.every((runDuration) => {
            const time = runDuration.replace('*', '');
            return time === '25:00:00';
        })).to.be.true;

        await page.$eval(runDurationLimitSelector, (input) => {
            input.value = '';
        });
        await page.focus(runDurationLimitSelector);
        await page.keyboard.type('3000');
        await waitForTimeout(300);

        await page.select(runDurationOperatorSelector, '>=');
        await waitForTimeout(300);

        // Expect only unknown
        runDurationList = await page.evaluate(() => Array.from(document.querySelectorAll('tbody tr')).map((row) => {
            const rowId = row.id;
            return document.querySelector(`#${rowId}-runDuration-text`)?.innerText;
        }));

        expect(runDurationList.every((runDuration) => runDuration === 'UNKNOWN')).to.be.true;
    });

    it('Should successfully filter runs by their run quality', async () => {
        await goToPage(page, 'run-overview');
        const filterInputSelectorPrefix = '#runQualityCheckbox';
        const badFilterSelector = `${filterInputSelectorPrefix}bad`;
        const testFilterSelector = `${filterInputSelectorPrefix}test`;

        /**
         * Checks that all the rows of the given table have a valid run quality
         *
         * @param {{evaluate: function}[]} rows the list of rows
         * @param {string[]} authorizedRunQualities  the list of valid run qualities
         * @return {void}
         */
        const checkTableRunQualities = async (rows, authorizedRunQualities) => {
            for (const row of rows) {
                expect(await row.evaluate((rowItem) => {
                    const rowId = rowItem.id;
                    return document.querySelector(`#${rowId}-runQuality-text`).innerText;
                })).to.be.oneOf(authorizedRunQualities);
            }
        };

        // Open filter toggle
        await pressElement(page, '#openFilterToggle');
        await waitForTimeout(200);

        await page.$eval(badFilterSelector, (element) => element.click());
        await waitForTimeout(300);
        table = await page.$$('tbody tr');
        expect(table.length).to.equal(2);
        await checkTableRunQualities(table, [RunQualities.BAD]);

        await page.$eval(testFilterSelector, (element) => element.click());
        await waitForTimeout(300);
        table = await page.$$('tbody tr');
        await checkTableRunQualities(table, [RunQualities.BAD, RunQualities.TEST]);

        await page.$eval(testFilterSelector, (element) => element.click());
        await waitForTimeout(300);
        table = await page.$$('tbody tr');
        expect(table.length).to.equal(2);
        await checkTableRunQualities(table, [RunQualities.BAD]);
    });

    it('Should successfully filter runs by their trigger value', async () => {
        await goToPage(page, 'run-overview');
        const filterInputSelectorPrefix = '#triggerValueCheckbox';
        const offFilterSelector = `${filterInputSelectorPrefix}OFF`;
        const ltuFilterSelector = `${filterInputSelectorPrefix}LTU`;

        /**
         * Checks that all the rows of the given table have a valid trigger value
         *
         * @param {{evaluate: function}[]} rows the list of rows
         * @param {string[]} authorizedRunQualities  the list of valid run qualities
         * @return {void}
         */
        const checkTableTriggerValue = async (rows, authorizedRunQualities) => {
            for (const row of rows) {
                expect(await row.evaluate((rowItem) => {
                    const rowId = rowItem.id;
                    return document.querySelector(`#${rowId}-triggerValue-text`).innerText;
                })).to.be.oneOf(authorizedRunQualities);
            }
        };

        // Open filter toggle
        await pressElement(page, '#openFilterToggle');
        await waitForTimeout(200);

        await page.$eval(offFilterSelector, (element) => element.click());
        await waitForTimeout(300);
        table = await page.$$('tbody tr');

        expect(table.length).to.equal(8);
        await checkTableTriggerValue(table, ['OFF']);

        await page.$eval(ltuFilterSelector, (element) => element.click());
        await waitForTimeout(300);
        table = await page.$$('tbody tr');
        await checkTableTriggerValue(table, ['OFF', 'LTU']);

        await page.$eval(ltuFilterSelector, (element) => element.click());
        await waitForTimeout(300);
        table = await page.$$('tbody tr');

        expect(table.length).to.equal(8);

        await checkTableTriggerValue(table, ['OFF']);
    });

    it('should successfully filter on a list of run numbers and inform the user about it', async () => {
        const inputValue = '101, 102';
        await goToPage(page, 'run-overview');

        /**
         * This is the sequence to test filtering the runs on run numbers.
         * @return {void}
         */
        const filterOnRun = async () => {
            await page.waitForSelector(runNumberInputSelector);
            expect(await page.$eval(runNumberInputSelector, (input) => input.placeholder)).to.equal('e.g. 534454, 534455...');
            await fillInput(page, runNumberInputSelector, inputValue);
            await waitForTimeout(500);
            // Validate amount in the table
            const table = await page.$$('tbody tr');
            expect(table.length).to.equal(2);
            expect(await page.$$eval('tbody tr', (rows) => rows.map((row) => row.id))).to.eql(['row102', 'row101']);
        };

        // First filter validation on the main page.
        await filterOnRun();

        // Validate if the filter tab value is equal to the main page value.
        await page.$eval('#openFilterToggle', (element) => element.click());
        expect(await page.$eval(runNumberInputSelector, (input) => input.value)).to.equal(inputValue);

        // Test if it works in the filter tab.
        await goToPage(page, 'run-overview');
        await page.$eval('#openFilterToggle', (element) => element.click());

        // Run the same test sequence on the filter tab.
        await filterOnRun();
    });

    it('should successfully filter on a single run number and inform the user about it', async () => {
        const inputValue = '10';
        await goToPage(page, 'run-overview');

        /**
         * This is the sequence to test filtering the runs on run numbers.
         * @return {void}
         */
        const filterOnRun = async () => {
            await page.waitForSelector(runNumberInputSelector);
            expect(await page.$eval(runNumberInputSelector, (input) => input.placeholder)).to.equal('e.g. 534454, 534455...');
            await fillInput(page, runNumberInputSelector, inputValue);
            await waitForTimeout(500);
            // Validate amount in the first page table
            const firstPageTable = await page.$$('tbody tr');
            expect(firstPageTable.length).to.equal(8);

            const firstPageRows = ['row108', 'row107', 'row106', 'row105', 'row104', 'row103', 'row102', 'row101'];
            expect(await page.$$eval('tbody tr', (rows) => rows.map((row) => row.id))).to.eql(firstPageRows);

            await page.$eval('#pageMoveRight', (element) => element.click());
            await waitForTimeout(500);

            // Validate amount in the second page table
            const secondPageTable = await page.$$('tbody tr');
            expect(secondPageTable.length).to.equal(2);

            const secondPageRows = ['row100', 'row10'];
            expect(await page.$$eval('tbody tr', (rows) => rows.map((row) => row.id))).to.eql(secondPageRows);
        };

        // First filter validation on the main page.
        await filterOnRun();

        // Validate if the filter tab value is equal to the main page value.
        await page.$eval('#openFilterToggle', (element) => element.click());
        expect(await page.$eval(runNumberInputSelector, (input) => input.value)).to.equal(inputValue);

        // Test if it works in the filter tab.
        await goToPage(page, 'run-overview');
        await page.$eval('#openFilterToggle', (element) => element.click());

        // Run the same test sequence on the filter tab.
        await filterOnRun();
    });

    it('should successfully filter on a list of fill numbers and inform the user about it', async () => {
        await goToPage(page, 'run-overview');
        await page.evaluate(() => window.model.disableInputDebounce());
        await waitForTableLength(page, 8);

        await pressElement(page, '#openFilterToggle');

        const filterInputSelector = '#fillNumbers';
        expect(await page.$eval(filterInputSelector, (input) => input.placeholder)).to.equal('e.g. 7966, 7954, 7948...');

        await fillInput(page, filterInputSelector, '1, 3');
        await waitForTableLength(page, 6);

        await pressElement(page, '#reset-filters');
    });

    it('should successfully filter on a list of environment ids and inform the user about it', async () => {
        await waitForTableLength(page, 8);

        const filterInputSelector = '#environmentIds';
        expect(await page.$eval(filterInputSelector, (input) => input.placeholder)).to.equal('e.g. Dxi029djX, TDI59So3d...');

        await fillInput(page, filterInputSelector, 'Dxi029djX, TDI59So3d');
        await waitForTableLength(page, 6);

        await pressElement(page, '#reset-filters');
    });

    it('should successfully filter on run types', async () => {
        await waitForTableLength(page, 8);

        await pressElement(page, '.runType-filter .dropdown-trigger');
        await pressElement(page, '#run-types-dropdown-option-2');
        await pressElement(page, '#run-types-dropdown-option-14');
        await waitForTableLength(page, 5);

        await pressElement(page, '#reset-filters');
    });

    it('should successfully filter on nDetectors', async () => {
        await waitForTableLength(page, 8);
        await expectInputValue(page, '#nDetectors-operator', '=');

        await page.select('#nDetectors-operator', '<=');
        await fillInput(page, '#nDetectors-limit', '1');
        await waitForTableLength(page, 6);

        const nDetectorsList = await page.evaluate(() => Array.from(document.querySelectorAll('tbody tr')).map((row) => {
            const rowId = row.id;
            return document.querySelector(`#${rowId}-detectors .nDetectors-badge`)?.innerText;
        }));

        // The nDetectors can be null if the detectors' field is null but the nDetectors is not, which can be added in tests data
        expect(nDetectorsList.every((nDetectors) => parseInt(nDetectors, 10) <= 1 || nDetectors === null)).to.be.true;

        await pressElement(page, '#reset-filters');
    });

    it('should successfully filter on nFLPs', async () => {
        await waitForTableLength(page, 8);

        await expectInputValue(page, '#nFlps-operator', '=');

        await page.select('#nFlps-operator', '<=');
        await fillInput(page, '#nFlps-limit', '10');
        await waitForTableLength(page, 5);

        const nFlpsList = await page.evaluate(() => Array.from(document.querySelectorAll('tbody tr')).map((row) => {
            const rowId = row.id;
            return document.querySelector(`#${rowId}-nFlps-text`)?.innerText;
        }));
        expect(nFlpsList.every((nFlps) => parseInt(nFlps, 10) <= 10)).to.be.true;

        await pressElement(page, '#reset-filters');
    });

    it('should successfully filter on nEPNs', async () => {
        await waitForTableLength(page, 8);

        await expectInputValue(page, '#nEpns-operator', '=');

        await page.select('#nEpns-operator', '<=');
        await fillInput(page, '#nEpns-limit', '10');
        await waitForTableLength(page, 5);

        await expectColumnValues(page, 'nEpns', ['10', '10', 'OFF', 'OFF', '10']);
        await pressElement(page, '#reset-filters');
    });

    it('should successfully filter on EPN on/off', async () => {
        await waitForTableLength(page, 8);

        await pressElement(page, '#epnFilterRadioOFF', true);
        await waitForTableLength(page, 2);

        await pressElement(page, '#reset-filters');
    });

    it('should successfully filter by EOR Reason types', async () => {
        await waitForTableLength(page, 8);

        // Expect the EOR filter to exist
        await page.waitForSelector('#eorCategories');
        const eorTitleDropdown = await page.waitForSelector('#eorTitles');

        // Select the EOR reason category DETECTORS
        await page.select('#eorCategories', 'DETECTORS');
        await waitForTimeout(500);
        let detectorTitleElements = await eorTitleDropdown.$$('option');
        expect(detectorTitleElements).has.lengthOf(3);

        // The titles dropdown should have updated
        const detectorTitles = await Promise.all(detectorTitleElements
            .map(async (element) => (await element.getProperty('value')).jsonValue()));
        expect(detectorTitles).deep.to.equal(['', 'CPV', 'TPC']);

        /*
         * The correct number of runs should be displayed in the table.
         * Furthermore, each of the displayed EOR reasons should contain 'DETECTORS'
         */
        let eorReasons = await page.$$('table td[id$="eorReasons"]');
        expect(eorReasons).has.lengthOf(3);

        let eorReasonTexts = await Promise.all(eorReasons.map(async (element) => (await element.getProperty('innerText')).jsonValue()));

        let allTextsContainDetectors = eorReasonTexts.every((text) => text.includes('DETECTORS'));
        expect(allTextsContainDetectors).to.be.true;

        // Select the EOR reason title CPV
        await page.select('#eorTitles', 'CPV');
        await waitForTimeout(500);

        /*
         * The correct number of runs should be displayed in the table.
         * Furthermore, each of the displayed EOR reasons should contain 'DETECTORS - CPV'
         */
        eorReasons = await page.$$('table td[id$="eorReasons"]');
        expect(eorReasons).has.lengthOf(2);

        eorReasonTexts = await Promise.all(eorReasons.map(async (element) => (await element.getProperty('innerText')).jsonValue()));

        allTextsContainDetectors = eorReasonTexts.every((text) => text.includes('DETECTORS - CPV'));
        expect(allTextsContainDetectors).to.be.true;

        // Reset filters. There should be a single blank option in the EOR titles dropdown
        await page.click('#reset-filters');
        await waitForTimeout(500);
        detectorTitleElements = await eorTitleDropdown.$$('option');
        expect(detectorTitleElements).has.lengthOf(1);

        // There should be many items in the run details table
        eorReasons = await page.$$('table td[id$="eorReasons"]');
        expect(eorReasons.length).to.be.greaterThan(3);

        await pressElement(page, '#reset-filters');
    });

    it('should correctly filter by EOR reason description', async () => {
        await waitForTableLength(page, 8);

        // Expect the EOR description filter to exist
        const eorDescriptionInput = await page.$('#eorDescription');
        expect(eorDescriptionInput).to.exist;

        // Expect there to be one result that contains a certain description
        await page.focus('#eorDescription');
        const descriptionInput = 'some';
        await page.keyboard.type(descriptionInput);
        await waitForTimeout(500);

        let eorReasons = await page.$$('table td[id$="eorReasons"]');
        expect(eorReasons).has.lengthOf(2);
        const eorReasonText = await (await eorReasons[0].getProperty('innerText')).jsonValue();
        expect(eorReasonText.toLowerCase()).to.include(descriptionInput);

        // Assuming this result had the category DETECTORS, when we select a different category it should disappear.
        await page.select('#eorCategories', 'OTHER');
        await waitForTimeout(500);
        eorReasons = await page.$$('table td[id$="eorReasons"]');
        expect(eorReasons).has.lengthOf(0);

        // When we reset the filters, the input field should be empty
        await page.click('#reset-filters');
        await waitForTimeout(500);
        eorReasons = await page.$$('table td[id$="eorReasons"]');
        expect(eorReasons.length).to.be.greaterThan(1);

        const inputText = await (await eorDescriptionInput.getProperty('value')).jsonValue();
        expect(inputText).to.equal('');

        await pressElement(page, '#reset-filters');
    });

    it('should successfully display runs export button', async () => {
        await goToPage(page, 'run-overview');
        await page.waitForSelector(EXPORT_RUNS_TRIGGER_SELECTOR);
        const runsExportButton = await page.$(EXPORT_RUNS_TRIGGER_SELECTOR);
        expect(runsExportButton).to.be.not.null;
    });

    it('should successfully display runs export modal on click on export button', async () => {
        let exportModal = await page.$('#export-runs-modal');
        expect(exportModal).to.be.null;

        await page.$eval(EXPORT_RUNS_TRIGGER_SELECTOR, (button) => button.click());
        await waitForTimeout(100);
        exportModal = await page.$('#export-runs-modal');

        expect(exportModal).to.not.be.null;
    });

    it('should successfully display information when export will be truncated', async () => {
        await goToPage(page, 'run-overview');

        await pressElement(page, EXPORT_RUNS_TRIGGER_SELECTOR, true);

        const truncatedExportWarning = await page.waitForSelector('#export-runs-modal #truncated-export-warning');
        expect(await truncatedExportWarning.evaluate((warning) => warning.innerText))
            .to
            .equal('The runs export is limited to 100 entries, only the last runs will be exported (sorted by run number)');
    });

    it('should successfully display disabled runs export button when there is no runs available', async () => {
        await goToPage(page, 'run-overview');

        await pressElement(page, '#openFilterToggle');

        // Type a fake run number to have no runs
        await fillInput(page, runNumberInputSelector, '99999999999');
        await pressElement(page, '#openFilterToggle');

        await page.waitForSelector(`${EXPORT_RUNS_TRIGGER_SELECTOR}:disabled`);
    });

    it('should successfully export filtered runs', async () => {
        await goToPage(page, 'run-overview');

        const targetFileName = 'runs.json';

        // First export
        await page.$eval(EXPORT_RUNS_TRIGGER_SELECTOR, (button) => button.click());
        await page.waitForSelector('#export-runs-modal');
        await page.waitForSelector('#send:disabled');
        await page.waitForSelector('.form-control');
        await page.select('.form-control', 'runQuality', 'runNumber');
        await page.waitForSelector('#send:enabled');
        const exportButtonText = await page.$eval('#send', (button) => button.innerText);
        expect(exportButtonText).to.be.eql('Export');

        {
            const downloadPath = await waitForDownload(page, () => pressElement(page, '#send', true));

            // Check download
            const downloadFilesNames = fs.readdirSync(downloadPath);
            expect(downloadFilesNames.filter((name) => name === targetFileName)).to.be.lengthOf(1);
            const runs = JSON.parse(fs.readFileSync(path.resolve(downloadPath, targetFileName)));

            expect(runs).to.be.lengthOf(100);
            expect(runs.every(({ runQuality, runNumber, ...otherProps }) =>
                runQuality && runNumber && Object.keys(otherProps).length === 0)).to.be.true;
            fs.unlinkSync(path.resolve(downloadPath, targetFileName));
        }

        // Second export

        // Apply filtering
        const filterInputSelectorPrefix = '#runQualityCheckbox';
        const badFilterSelector = `${filterInputSelectorPrefix}bad`;

        await pressElement(page, '#openFilterToggle');
        await page.waitForSelector(badFilterSelector);
        await page.$eval(badFilterSelector, (element) => element.click());
        await page.waitForSelector('.atom-spinner');
        await page.waitForSelector('tbody tr:nth-child(2)');
        await page.waitForSelector(EXPORT_RUNS_TRIGGER_SELECTOR);

        ///// Download
        await page.$eval(EXPORT_RUNS_TRIGGER_SELECTOR, (button) => button.click());
        await page.waitForSelector('#export-runs-modal');

        await page.waitForSelector('.form-control');
        await page.select('.form-control', 'runQuality', 'runNumber');

        {
            const downloadPath = await waitForDownload(page, () => pressElement(page, '#send:enabled', true));

            // Check download
            const downloadFilesNames = fs.readdirSync(downloadPath);
            expect(downloadFilesNames.filter((name) => name === targetFileName)).to.be.lengthOf(1);
            const runs = JSON.parse(fs.readFileSync(path.resolve(downloadPath, targetFileName)));
            expect(runs).to.have.all.deep.members([{ runNumber: 2, runQuality: 'bad' }, { runNumber: 1, runQuality: 'bad' }]);
        }
    });

    it('should successfully navigate to the LHC fill details page', async () => {
        await goToPage(page, 'run-overview');

        await waitForNavigation(page, () => pressElement(page, '#row108-fillNumber a'));
        expectUrlParams(page, { page: 'lhc-fill-details', fillNumber: 1 });
    });

    it('should successfully display duration without warning popover when run has trigger OFF', async () => {
        await goToPage(page, 'run-overview');
        const runDurationCell = await page.waitForSelector('#row107-runDuration');
        expect(await runDurationCell.$('.popover-trigger')).to.be.null;
        expect(await runDurationCell.evaluate((element) => element.innerText)).to.equal('25:00:00');
    });

    it('should successfully display duration without warning popover when run has both trigger start and stop', async () => {
        await goToPage(page, 'run-overview');
        const runDurationCell = await page.waitForSelector('#row106-runDuration');
        expect(await runDurationCell.$('.popover-trigger')).to.be.null;
        expect(await runDurationCell.evaluate((element) => element.innerText)).to.equal('25:00:00');
    });

    it('should successfully display UNKNOWN without warning popover when run last for more than 48 hours', async () => {
        const runDurationCell = await page.waitForSelector('#row105-runDuration');
        expect(await runDurationCell.$('.popover-trigger')).to.be.null;
        expect(await runDurationCell.evaluate((element) => element.innerText)).to.equal('UNKNOWN');
    });

    it('should successfully display popover warning when run is missing trigger start', async () => {
        const popoverContent = await getPopoverContent(await page.waitForSelector('#row104-runDuration .popover-trigger'));
        expect(popoverContent).to.equal('Duration based on o2 start because of missing trigger start information');
    });

    it('should successfully display popover warning when run is missing trigger stop', async () => {
        const popoverContent = await getPopoverContent(await page.waitForSelector('#row103-runDuration .popover-trigger'));
        expect(popoverContent).to.equal('Duration based on o2 stop because of missing trigger stop information');
    });

    it('should successfully display popover warning when run is missing trigger start and stop', async () => {
        const popoverContent = await getPopoverContent(await page.waitForSelector('#row102-runDuration .popover-trigger'));
        expect(popoverContent).to.equal('Duration based on o2 start AND stop because of missing trigger information');
    });

    it('should successfully display links to infologger, QC GUI and ECS', async () => {
        await runService.create({ runNumber: 1000, timeTrgStart: new Date(), environmentId: 'CmCvjNbg' });
        await goToPage(page, 'run-overview');

        // Not running run
        await pressElement(page, '#row104-runNumber-text .popover-trigger');
<<<<<<< HEAD
        let popoverSelector = await getPopoverSelector(await page.$('#row104-runNumber-text .popover-trigger'));
=======
        const popoverSelector = await getPopoverSelector(await page.waitForSelector('#row104-runNumber-text .popover-trigger'));
>>>>>>> b88d2453
        await page.waitForSelector(popoverSelector);

        await expectLink(page, `${popoverSelector} a:nth-of-type(1)`, {
            href: 'http://localhost:8081/?q={%22run%22:{%22match%22:%22104%22},%22severity%22:{%22in%22:%22W%20E%20F%22}}',
            innerText: 'Infologger FLP',
        });
        await expectLink(page, `${popoverSelector} a:nth-of-type(2)`, {
            href: 'http://localhost:8082/' +
            '?page=layoutShow&runNumber=104&definition=COMMISSIONING&detector=CPV&pdpBeamType=cosmic&runType=COSMICS',
            innerText: 'QCG',
        });

        // Running run
        await pressElement(page, '#row109-runNumber-text .popover-trigger');
        popoverSelector = await getPopoverSelector(await page.$('#row109-runNumber-text .popover-trigger'));
        await page.waitForSelector(popoverSelector);

        await expectLink(page, `${popoverSelector} a:nth-of-type(3)`, {
            href: 'http://localhost:8080/?page=environment&id=CmCvjNbg',
            innerText: 'ECS',
        });
    });
};<|MERGE_RESOLUTION|>--- conflicted
+++ resolved
@@ -22,31 +22,17 @@
     getFirstRow,
     goToPage,
     checkColumnBalloon,
-<<<<<<< HEAD
-    waitForNetworkIdleAndRedraw,
     expectLink,
     waitForDownload, expectColumnValues,
+    expectUrlParams,
+    waitForNavigation,
+    expectInputValue,
+    waitForTableTotalRowsCountToEqual,
 } = require('../defaults');
 const { RunDefinition } = require('../../../lib/server/services/run/getRunDefinition.js');
 const { RUN_QUALITIES, RunQualities } = require('../../../lib/domain/enums/RunQualities.js');
 const { fillInput, getPopoverContent, getInnerText, waitForTimeout, getPopoverSelector, waitForTableLength } = require('../defaults.js');
 const { runService } = require('../../../lib/server/services/run/RunService.js');
-=======
-    expectInputValue,
-    waitForNavigation,
-    expectUrlParams,
-    expectColumnValues,
-    waitForDownload,
-    fillInput,
-    getPopoverContent,
-    getInnerText,
-    waitForTimeout,
-    getPopoverSelector,
-    waitForTableLength, waitForTableTotalRowsCountToEqual,
-} = require('../defaults.js');
-const { RunDefinition } = require('../../../lib/server/services/run/getRunDefinition.js');
-const { RUN_QUALITIES, RunQualities } = require('../../../lib/domain/enums/RunQualities.js');
->>>>>>> b88d2453
 const { resetDatabaseContent } = require('../../utilities/resetDatabaseContent.js');
 
 const { expect } = chai;
@@ -1112,11 +1098,7 @@
 
         // Not running run
         await pressElement(page, '#row104-runNumber-text .popover-trigger');
-<<<<<<< HEAD
-        let popoverSelector = await getPopoverSelector(await page.$('#row104-runNumber-text .popover-trigger'));
-=======
-        const popoverSelector = await getPopoverSelector(await page.waitForSelector('#row104-runNumber-text .popover-trigger'));
->>>>>>> b88d2453
+        let popoverSelector = await getPopoverSelector(await page.waitForSelector('#row104-runNumber-text .popover-trigger'));
         await page.waitForSelector(popoverSelector);
 
         await expectLink(page, `${popoverSelector} a:nth-of-type(1)`, {
@@ -1131,7 +1113,7 @@
 
         // Running run
         await pressElement(page, '#row109-runNumber-text .popover-trigger');
-        popoverSelector = await getPopoverSelector(await page.$('#row109-runNumber-text .popover-trigger'));
+        popoverSelector = await getPopoverSelector(await page.waitForSelector('#row109-runNumber-text .popover-trigger'));
         await page.waitForSelector(popoverSelector);
 
         await expectLink(page, `${popoverSelector} a:nth-of-type(3)`, {
