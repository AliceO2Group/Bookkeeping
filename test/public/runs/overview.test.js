--- conflicted
+++ resolved
@@ -32,13 +32,9 @@
     getInnerText,
     waitForTimeout,
     getPopoverSelector,
-<<<<<<< HEAD
     waitForTableLength,
     waitForTableTotalRowsCountToEqual,
     waitForEmptyTable,
-=======
-    waitForTableLength, waitForTableTotalRowsCountToEqual,
->>>>>>> b88d2453
 } = require('../defaults.js');
 const { RunDefinition } = require('../../../lib/server/services/run/getRunDefinition.js');
 const { RUN_QUALITIES, RunQualities } = require('../../../lib/domain/enums/RunQualities.js');
@@ -1082,11 +1078,7 @@
     });
 
     it('should successfully navigate to the LHC fill details page', async () => {
-<<<<<<< HEAD
-        await waitForNavigation(page, () => goToPage(page, 'run-overview'));
-=======
         await goToPage(page, 'run-overview');
->>>>>>> b88d2453
 
         await waitForNavigation(page, () => pressElement(page, '#row108-fillNumber a'));
         expectUrlParams(page, { page: 'lhc-fill-details', fillNumber: 1 });
