--- conflicted
+++ resolved
@@ -128,21 +128,13 @@
     });
 
     it('can set how many runs are available per page', async () => {
-<<<<<<< HEAD
+        await page.waitForTimeout(300);
         // Expect the amount selector to currently be set to Infinite (after the previous test)
         const amountSelectorId = '#amountSelector';
         const amountSelectorButton = await page.$(`${amountSelectorId} button`);
         const amountSelectorButtonText = await page.evaluate((element) => element.innerText, amountSelectorButton);
+        await page.waitForTimeout(300);
         expect(amountSelectorButtonText.endsWith('Infinite ')).to.be.true;
-=======
-        await page.waitForTimeout(300);
-        // Expect the amount selector to currently be set to 10 pages
-        const amountSelectorId = '#amountSelector';
-        const amountSelectorButton = await page.$(`${amountSelectorId} button`);
-        const amountSelectorButtonText = await page.evaluate((element) => element.innerText, amountSelectorButton);
-        await page.waitForTimeout(300);
-        expect(amountSelectorButtonText.endsWith('10 ')).to.be.true;
->>>>>>> 396a5bf2
 
         // Expect the dropdown options to be visible when it is selected
         await amountSelectorButton.evaluate((button) => button.click());
@@ -157,6 +149,16 @@
 
         const tableRows = await page.$$('table tr');
         expect(tableRows.length - 1).to.equal(5);
+
+        // Expect the custom per page input to have red border and text color if wrong value typed
+        const customPerPageInput = await page.$(`${amountSelectorId} input[type=number]`);
+        await customPerPageInput.evaluate((input) => input.focus());
+        await page.$eval(`${amountSelectorId} input[type=number]`, (el) => {
+            el.value = '111';
+            el.dispatchEvent(new Event('input'));
+        });
+        await page.waitForTimeout(100);
+        expect(Boolean(await page.$(`${amountSelectorId} .danger`))).to.be.true;
     });
 
     it('can switch between pages of runs', async () => {
@@ -168,12 +170,7 @@
         expect(Boolean(pageSelector)).to.be.true;
         await page.waitForTimeout(300);
         const pageSelectorButtons = await page.$$('#pageSelector .btn-tab');
-<<<<<<< HEAD
         expect(pageSelectorButtons.length).to.equal(5);
-=======
-        await page.waitForTimeout(300);
-        expect(pageSelectorButtons.length).to.equal(2);
->>>>>>> 396a5bf2
 
         // Expect the table rows to change upon page navigation
         const oldFirstRowId = await getFirstRow(table, page);
