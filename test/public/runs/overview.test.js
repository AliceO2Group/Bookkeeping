/**
 * @license
 * Copyright CERN and copyright holders of ALICE O2. This software is
 * distributed under the terms of the GNU General Public License v3 (GPL
 * Version 3), copied verbatim in the file "COPYING".
 *
 * See http://alice-o2.web.cern.ch/license for full licensing information.
 *
 * In applying this license CERN does not waive the privileges and immunities
 * granted to it by virtue of its status as an Intergovernmental Organization
 * or submit itself to any jurisdiction.
 */

const chai = require('chai');
const { defaultBefore, defaultAfter, expectInnerText, pressElement } = require('../defaults');

const { expect } = chai;

/**
 * Special method built due to Puppeteer limitations: looks for the first row matching an ID in a table
 * @param {Object} table An HTML element representing the entire run table
 * @param {Object} page An object representing the browser page being used by Puppeteer
 * @return {Promise<String>} The ID of the first matching row with data
 */
async function getFirstRow(table, page) {
    for await (const child of table) {
        const id = await page.evaluate((element) => element.id, child);
        if (id.startsWith('row')) {
            return id;
        }
    }
}

module.exports = () => {
    let page;
    let browser;
    let url;

    let table;
    let firstRowId;

    before(async () => {
        [page, browser, url] = await defaultBefore(page, browser);
        await page.setViewport({
            width: 700,
            height: 720,
            deviceScaleFactor: 1,
        });
    });

    after(async () => {
        [page, browser] = await defaultAfter(page, browser);
    });

    it('loads the page successfully', async () => {
        const response = await page.goto(`${url}?page=run-overview`, { waitUntil: 'networkidle0' });

        // We expect the page to return the correct status code, making sure the server is running properly
        expect(response.status()).to.equal(200);

        // We expect the page to return the correct title, making sure there isn't another server running on this port
        const title = await page.title();
        expect(title).to.equal('AliceO2 Bookkeeping 2020');
    });

    it('shows correct datatypes in respective columns', async () => {
        table = await page.$$('tr');
        firstRowId = await getFirstRow(table, page);

        // Expectations of header texts being of a certain datatype
        const headerDatatypes = {
            runNumber: (number) => typeof number == 'number',
            timeO2Start: (date) => !isNaN(Date.parse(date)),
            timeO2End: (date) => !isNaN(Date.parse(date)),
            timeTrgStart: (date) => !isNaN(Date.parse(date)),
            timeTrgEnd: (date) => !isNaN(Date.parse(date)),
            activityId: (number) => typeof number == 'number',
            runType: (string) => typeof string == 'string',
            runQuality: (string) => typeof string == 'string',
            nDetectors: (number) => typeof number == 'number',
            nFlps: (number) => typeof number == 'number',
            nEpns: (number) => typeof number == 'number',
            nSubtimeframes: (number) => typeof number == 'number',
            bytesReadOut: (number) => typeof number == 'number',
        };

        // We find the headers matching the datatype keys
        const headers = await page.$$('th');
        const headerIndices = {};
        for (const [index, header] of headers.entries()) {
            const headerContent = await page.evaluate((element) => element.id, header);
            const matchingDatatype = Object.keys(headerDatatypes).find((key) => headerContent === key);
            if (matchingDatatype !== undefined) {
                headerIndices[index] = matchingDatatype;
            }
        }

        // We expect every value of a header matching a datatype key to actually be of that datatype
        const firstRowCells = await page.$$(`#${firstRowId} td`);
        for (const [index, cell] of firstRowCells.entries()) {
            if (Object.keys(headerIndices).includes(index)) {
                const cellContent = await page.evaluate((element) => element.innerText, cell);
                const expectedDatatype = headerDatatypes[headerIndices[index]](cellContent);
                expect(expectedDatatype).to.be.true;
            }
        }
    });

    it('can set how many runs are available per page', async () => {
        await page.waitForTimeout(300);
        // Expect the amount selector to currently be set to 10 pages
        const amountSelectorId = '#amountSelector';
        await page.waitForTimeout(600);
        const amountSelectorButton = await page.$(`${amountSelectorId} button`);
        await page.waitForTimeout(600);
        const amountSelectorButtonText = await page.evaluate((element) => element.innerText, amountSelectorButton);
<<<<<<< HEAD
        await page.waitForTimeout(600);
=======
        await page.waitForTimeout(300);
>>>>>>> 5e250c3a
        expect(amountSelectorButtonText.endsWith('10 ')).to.be.true;

        // Expect the dropdown options to be visible when it is selected
        await amountSelectorButton.evaluate((button) => button.click());
        await page.waitForTimeout(600);
        const amountSelectorDropdown = await page.$(`${amountSelectorId} .dropdown-menu`);
        expect(Boolean(amountSelectorDropdown)).to.be.true;

        // Expect the amount of visible runs to reduce when the first option (5) is selected
        const menuItem = await page.$(`${amountSelectorId} .dropdown-menu .menu-item`);
        await page.waitForTimeout(600);
        await menuItem.evaluate((button) => button.click());
        await page.waitForTimeout(600);

        const tableRows = await page.$$('table tr');
        await page.waitForTimeout(600);
        expect(tableRows.length - 1).to.equal(5);

        // Expect the custom per page input to have red border and text color if wrong value typed
        const customPerPageInput = await page.$(`${amountSelectorId} input[type=number]`);
        await page.waitForTimeout(600);
        await customPerPageInput.evaluate((input) => input.focus());
        await page.$eval(`${amountSelectorId} input[type=number]`, (el) => {
            el.value = '111';
            // eslint-disable-next-line no-undef
            el.dispatchEvent(new Event('input'));
        });
        await page.waitForTimeout(600);
        expect(Boolean(await page.$(`${amountSelectorId} .danger`))).to.be.true;
    });

    it('can switch between pages of runs', async () => {
        await page.waitForTimeout(300);
        // Expect the page selector to be available with two pages
        const pageSelectorId = '#amountSelector';
        const pageSelector = await page.$(pageSelectorId);
<<<<<<< HEAD
        await page.waitForTimeout(600);
        expect(Boolean(pageSelector)).to.be.true;
        await page.waitForTimeout(600);
        const pageSelectorButtons = await page.$$('#pageSelector .btn-tab');
        await page.waitForTimeout(600);
=======
        await page.waitForTimeout(300);
        expect(Boolean(pageSelector)).to.be.true;
        await page.waitForTimeout(300);
        const pageSelectorButtons = await page.$$('#pageSelector .btn-tab');
        await page.waitForTimeout(300);
>>>>>>> 5e250c3a
        expect(pageSelectorButtons.length).to.equal(2);

        // Expect the table rows to change upon page navigation
        const oldFirstRowId = await getFirstRow(table, page);
        const secondPage = await page.$('#page2');
        await page.waitForTimeout(600);
        await secondPage.evaluate((button) => button.click());
        await page.waitForTimeout(600);
        table = await page.$$('tr');
        const newFirstRowId = await getFirstRow(table, page);
        await page.waitForTimeout(600);
        expect(oldFirstRowId).to.not.equal(newFirstRowId);

        // Expect us to be able to do the same with the page arrows
        const prevPage = await page.$('#pageMoveLeft');
        await page.waitForTimeout(600);
        await prevPage.evaluate((button) => button.click());
        await page.waitForTimeout(600);
        const oldFirstPageButton = await page.$('#page1');
        await page.waitForTimeout(600);
        const oldFirstPageButtonClass = await page.evaluate((element) => element.className, oldFirstPageButton);
        await page.waitForTimeout(600);
        expect(oldFirstPageButtonClass).to.include('selected');

        // The same, but for the other (right) arrow
        const nextPage = await page.$('#pageMoveRight');
        await page.waitForTimeout(600);
        await nextPage.evaluate((button) => button.click());
        await page.waitForTimeout(600);
        const newFirstPageButton = await page.$('#page1');
        await page.waitForTimeout(600);
        const newFirstPageButtonClass = await page.evaluate((element) => element.className, newFirstPageButton);
        await page.waitForTimeout(600);
        expect(newFirstPageButtonClass).to.not.include('selected');
    });

    it('dynamically switches between visible pages in the page selector', async () => {
        // Override the amount of runs visible per page manually
        await page.evaluate(() => {
            // eslint-disable-next-line no-undef
            model.runs.setRunsPerPage(1);
        });
        await page.waitForTimeout(100);

        // Expect the page five button to now be visible, but no more than that
        const pageFiveButton = await page.$('#page5');
        expect(Boolean(pageFiveButton)).to.be.true;
        const pageSixButton = await page.$('#page6');
        expect(Boolean(pageSixButton)).to.be.false;

        // Expect the page one button to have fallen away when clicking on page five button
        await pressElement(page, '#page5');
        await page.waitForTimeout(100);
        const pageOneButton = await page.$('#page1');
        expect(Boolean(pageOneButton)).to.be.false;
    });

    it('notifies if table loading returned an error', async () => {
        /*
         * As an example, override the amount of runs visible per page manually
         * We know the limit is 100 as specified by the Dto
         */
        await page.evaluate(() => {
            // eslint-disable-next-line no-undef
            model.runs.setRunsPerPage(200);
        });
        await page.waitForTimeout(100);

        // We expect there to be a fitting error message
        const expectedMessage = 'Invalid Attribute: "query.page.limit" must be less than or equal to 100';
        await expectInnerText(page, '.alert-danger', expectedMessage);

        // Revert changes for next test
        await page.evaluate(() => {
            // eslint-disable-next-line no-undef
            model.runs.setRunsPerPage(10);
        });
        await page.waitForTimeout(100);
    });

    it('can navigate to a run detail page', async () => {
        table = await page.$$('tr');
        firstRowId = await getFirstRow(table, page);
        const parsedFirstRowId = parseInt(firstRowId.slice('row'.length, firstRowId.length), 10);

        // We expect the entry page to have the same id as the id from the run overview
        await pressElement(page, `#${firstRowId}`);
        await page.waitForTimeout(100);
        const redirectedUrl = await page.url();
        expect(String(redirectedUrl).startsWith(`${url}/?page=run-detail&id=${parsedFirstRowId}`)).to.be.true;
    });
};<|MERGE_RESOLUTION|>--- conflicted
+++ resolved
@@ -107,18 +107,13 @@
     });
 
     it('can set how many runs are available per page', async () => {
-        await page.waitForTimeout(300);
         // Expect the amount selector to currently be set to 10 pages
         const amountSelectorId = '#amountSelector';
         await page.waitForTimeout(600);
         const amountSelectorButton = await page.$(`${amountSelectorId} button`);
         await page.waitForTimeout(600);
         const amountSelectorButtonText = await page.evaluate((element) => element.innerText, amountSelectorButton);
-<<<<<<< HEAD
-        await page.waitForTimeout(600);
-=======
-        await page.waitForTimeout(300);
->>>>>>> 5e250c3a
+        await page.waitForTimeout(600);
         expect(amountSelectorButtonText.endsWith('10 ')).to.be.true;
 
         // Expect the dropdown options to be visible when it is selected
@@ -155,19 +150,11 @@
         // Expect the page selector to be available with two pages
         const pageSelectorId = '#amountSelector';
         const pageSelector = await page.$(pageSelectorId);
-<<<<<<< HEAD
         await page.waitForTimeout(600);
         expect(Boolean(pageSelector)).to.be.true;
         await page.waitForTimeout(600);
         const pageSelectorButtons = await page.$$('#pageSelector .btn-tab');
         await page.waitForTimeout(600);
-=======
-        await page.waitForTimeout(300);
-        expect(Boolean(pageSelector)).to.be.true;
-        await page.waitForTimeout(300);
-        const pageSelectorButtons = await page.$$('#pageSelector .btn-tab');
-        await page.waitForTimeout(300);
->>>>>>> 5e250c3a
         expect(pageSelectorButtons.length).to.equal(2);
 
         // Expect the table rows to change upon page navigation
