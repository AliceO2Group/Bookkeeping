--- conflicted
+++ resolved
@@ -486,49 +486,29 @@
 
 /**
  * Tests whether sorting of main table by column with given id works properly
-<<<<<<< HEAD
- * It required there are a least two rows in the table
-=======
  * It is required there are a least two rows in the table
->>>>>>> 445e0e86
  * @param {puppeteer.Page} page the puppeteer page
  * @param {string} columnId subject column id
  * @return {Promise<void>} promise
  */
-<<<<<<< HEAD
-module.exports.testTableAscendingSortingByColumn = async (page, columnId) => {
-    // Expect a sorting preview to appear when hovering over a column header
-    await page.waitForSelector(`th#${columnId}`);
-=======
 module.exports.testTableSortingByColumn = async (page, columnId) => {
     // Expect a sorting preview to appear when hovering over column header
     await page.waitForSelector(`th#${columnId}`, { timeout: 250 });
->>>>>>> 445e0e86
     await page.hover(`th#${columnId}`);
     const sortingPreviewIndicator = await page.$(`#${columnId}-sort-preview`);
     expect(Boolean(sortingPreviewIndicator)).to.be.true;
 
-<<<<<<< HEAD
-    // Sort by name in an ascending manner
-    const columnHeader = await page.$(`th#${columnId}`);
-    await this.waitForTableDataReload(page, () => columnHeader.evaluate((button) => button.click()));
-
-    // Expect the names to be in alphabetical order
-    const subjectColumnValues = await this.getAllDataFields(page, columnId);
-    expect(subjectColumnValues).to.be.length.greaterThan(1);
-    expect(subjectColumnValues).to.have.all.deep.ordered.members(subjectColumnValues.sort());
-=======
     const notOrderData = await this.getAllDataFields(page, columnId);
 
     // Sort in ASCENDING manner
-    await this.waitForTableDataReload(page, () => this.pressElement(`th#${columnId}`));
+    await this.waitForTableDataReload(page, () => this.pressElement(page, `th#${columnId}`));
 
     let targetColumnValues = await this.getAllDataFields(page, columnId);
     expect(targetColumnValues, `Too few values for ${columnId} column or there is no such column`).to.be.length.greaterThan(1);
     expect(targetColumnValues).to.have.all.deep.ordered.members(targetColumnValues.sort());
 
     // Sort in DESCSENDING manner
-    await this.waitForTableDataReload(page, () => this.pressElement(`th#${columnId}`));
+    await this.waitForTableDataReload(page, () => this.pressElement(page, `th#${columnId}`));
 
     targetColumnValues = await this.getAllDataFields(page, columnId);
     expect(targetColumnValues, `Too few values for ${columnId} column or there is no such column`).to.be.length.greaterThan(1);
@@ -556,5 +536,4 @@
             `Invalid data in column ${columnId}: (${columnData})`,
         ).to.be.true;
     }
->>>>>>> 445e0e86
 };