--- conflicted
+++ resolved
@@ -128,18 +128,12 @@
 
 /**
  * Goes to a specific page and waits until everything is loaded.
-<<<<<<< HEAD
- * @param {Object} page Puppeteer page object.
- * @param {String} pageText Value of pageText in: URL/?page={pageText}&...
- * @returns {Promise<String>} Switches the user to the correct page.
-=======
  * @param {Page} puppeteerPage Puppeteer page object.
  * @param {string} pageKey Value of pageKey in: URL/?page={pageKey}&...
  * @param {object} [options] navigation options
  * @param {boolean} [options.authenticate] if true, the navigation request will be authenticated with a token and test user information
  * @param {object} [options.queryParameters] query parameters to add to the page's URL
  * @returns {Promise} Switches the user to the correct page.
->>>>>>> 574ac82c
  */
 module.exports.goToPage = (puppeteerPage, pageKey, options) => {
     const { queryParameters = {} } = options || {};
