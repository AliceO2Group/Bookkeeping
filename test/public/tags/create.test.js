--- conflicted
+++ resolved
@@ -64,15 +64,8 @@
     it('Should show no fields when having no admin roles', async () => {
         await goToPage(page, 'tag-create');
         await page.waitForTimeout(100);
-<<<<<<< HEAD
-        await page.click('#account-dropdown');
-        await page.waitForTimeout(100);
-        await page.click('span.slider.round');
-        await page.waitForTimeout(100);
-=======
         await pressElement(page, 'div[title="User Actions"]');
         await pressElement(page, 'span.slider.round');
->>>>>>> a1087a1f
         expect(await page.$('#mattermost')).to.equal(null);
         expect(await page.$('#email')).to.equal(null);
     });
