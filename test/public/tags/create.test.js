--- conflicted
+++ resolved
@@ -12,12 +12,8 @@
  */
 const chai = require('chai');
 
-<<<<<<< HEAD
 const { defaultBefore, defaultAfter, expectInnerText, pressElement, goToPage, getPopoverSelector } = require('../defaults');
-=======
-const { defaultBefore, defaultAfter, expectInnerText, pressElement, goToPage } = require('../defaults');
 const { resetDatabaseContent } = require('../../utilities/resetDatabaseContent.js');
->>>>>>> 8197c25a
 
 const { expect } = chai;
 
