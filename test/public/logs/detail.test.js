/**
 * @license
 * Copyright CERN and copyright holders of ALICE O2. This software is
 * distributed under the terms of the GNU General Public License v3 (GPL
 * Version 3), copied verbatim in the file "COPYING".
 *
 * See http://alice-o2.web.cern.ch/license for full licensing information.
 *
 * In applying this license CERN does not waive the privileges and immunities
 * granted to it by virtue of its status as an Intergovernmental Organization
 * or submit itself to any jurisdiction.
 */

const chai = require('chai');
const { defaultBefore, defaultAfter, expectInnerText, pressElement, goToPage } = require('../defaults');

const { expect } = chai;

module.exports = () => {
    let page;
    let browser;
    let url;

    before(async () => {
        [page, browser, url] = await defaultBefore(page, browser);
    });
    after(async () => {
        [page, browser] = await defaultAfter(page, browser);
    });

    it('log detail loads correctly and is opened as does not have children', async () => {
        await goToPage(page, 'log-detail', { queryParameters: { id: 5 } });

        // We expect to be the only log on page and opened
        const postExists = await page.$('#log-5');
        const openedLogs = await page.evaluate(() => window.model.logs.treeViewModel.detailedPostsIds);
        expect(openedLogs).to.have.lengthOf(1);
        expect(openedLogs[0]).to.equal(5);
        expect(Boolean(postExists)).to.be.true;
    });

    it('should successfully expand the log specified in the URL and leave other ones closed', async () => {
        await goToPage(page, 'log-detail', { queryParameters: { id: 119 } });

        // Expect other logs to be closed
        const closedLog1 = await page.$$('#log-117 .log-details-collapsed > *');

        const closedLog2 = await page.$$('#log-118 .log-details-collapsed > *');

        // Expect targeted log to contain more details than the collapsed ones
        const openedLog = await page.$$('#log-119 .log-details-expanded > *');
        expect(openedLog.length).to.be.greaterThan(closedLog1.length);
        expect(openedLog.length).to.be.greaterThan(closedLog2.length);
    });

    it('should display the log title on the log card if it is the same title as the parent log', async () => {
        await goToPage(page, 'log-detail', { queryParameters: { id: 119 } });

        const log117Title = await page.$('#log-117 #log-117-title');
        const log119Title = await page.$('#log-119 #log-119-title');
        expect(log117Title).to.not.exist;
        expect(log119Title).to.exist;
    });

    it('should display a button on each log for copying the url of the log', async () => {
        // Enable permissions to read/write to the clipboard. Ensure we keep sanitized write
        const context = browser.defaultBrowserContext();
        context.overridePermissions(url, ['clipboard-read', 'clipboard-write', 'clipboard-sanitized-write']);

        await goToPage(page, 'log-detail', { queryParameters: { id: 119 } });

        // Expect the button to be there. Log 117 should be a parent to 119.
        const log117CopyBtn = await page.$('#copy-117');
        expect(log117CopyBtn).to.exist;

        await log117CopyBtn.click();

        // The url has log 119, but the clipboard should have the url for 117.
        const actualClipboardContents = await page.evaluate(() => navigator.clipboard.readText());
        const expectedClipboardContents = `${url}/?page=log-detail&id=117`;
        expect(actualClipboardContents).to.equal(expectedClipboardContents);
    });

    it('should display feedback to the user when the copy link button is clicked', async () => {
        await goToPage(page, 'log-detail', { queryParameters: { id: 119 } });

        // Expect the button to be there. Log 117 should be a parent to 119.
        const log117CopyBtn = await page.$('#copy-117');
        expect(log117CopyBtn).to.exist;

        // Expect the text before the click to be different after
        await expectInnerText(page, '#copy-117', 'Copy Link');
        await log117CopyBtn.click();
        await page.waitForTimeout(100);
        await expectInnerText(page, '#copy-117', 'Copied!');
    });

    it('should successfuly expand opened log when displaying a log tree', async () => {
        await goToPage(page, 'log-detail', { queryParameters: { id: 1 } });

        // We expect there to be at least one log in this log entry
        const postExists = await page.$('#log-1');
        expect(Boolean(postExists)).to.be.true;
    });

    it('notifies if a specified log id is invalid', async () => {
        // Navigate to a log detail view with an id that cannot exist
        await goToPage(page, 'log-detail', { queryParameters: { id: 99999999 } });

        // We expect there to be an error message
        const expectedMessage = 'Log with this id (99999999) could not be found';
        await expectInnerText(page, '.alert-danger', expectedMessage);
    });

    it('allows navigating to an associated run', async () => {
        const logId = 1;
        const runId = 1;

        // Navigate to a log detail view
        await goToPage(page, 'log-detail', { queryParameters: { id: logId } });

        // We expect the correct associated runs to be shown
        await expectInnerText(page, `#log-${logId}-runs`, `Runs:\n${runId}`);

        // We expect the associated runs to be clickable with a valid link
        await pressElement(page, `#log-${logId}-runs a`);

        // We expect the link to navigate to the correct run detail page
        const redirectedUrl = await page.url();
        expect(redirectedUrl).to.equal(`${url}/?page=run-detail&id=${runId}`);
    });

<<<<<<< HEAD
    it('allows navigating to an associated LHC fill', async () => {
        const logId = 1;
        const fillNumbers = [5, 6];

        // Navigate to a log detail view
        await goToPage(page, 'log-detail', { queryParameters: { id: logId } });
        const showAllButton = await page.$('#toggleCollapse');
        await showAllButton.click();
        await page.waitForTimeout(1000);
        // We expect the correct associated lhcFills to be shown
        const lhcFillField = await page.$(`#log-${logId}-lhcFills`);
        const lhcFillText = await page.evaluate((element) => element.innerText, lhcFillField);
        expect(lhcFillText).to.equal(`LHC Fills:\n${fillNumbers.join(',\n')}`);

        // We expect the associated lhcFills to be clickable with a valid link
        const lhcFillLink = await page.$(`#log-${logId}-lhcFills a`);
        await lhcFillLink.click();
        await page.waitForTimeout(1000);

        // We expect the link to navigate to the correct lhcFill detail page
        const redirectedUrl = await page.url();
        expect(redirectedUrl).to.equal(`${url}/?page=lhc-fill-details&fillNumber=${fillNumbers[0]}`);
=======
    it('allows navigating to an associated environment', async () => {
        const logId = 1;
        const environmentId = '8E4aZTjY';

        await goToPage(page, 'log-detail', { queryParameters: { id: logId } });

        // We expect the correct associated runs to be shown
        await expectInnerText(page, `#log-${logId}-environments`, 'Environments:\n8E4aZTjY,\neZF99lH6');

        // We expect the associated runs to be clickable with a valid link
        await pressElement(page, `#log-${logId}-environments a`);

        // We expect the link to navigate to the correct run detail page
        const redirectedUrl = await page.url();
        expect(redirectedUrl).to.equal(`${url}/?page=env-details&environmentId=${environmentId}`);
>>>>>>> 7b9910f2
    });

    it('should have a button to reply on a entry', async () => {
        const parentLogId = 2;
        await goToPage(page, 'log-detail', { queryParameters: { id: parentLogId } });

        // We expect there to be at least one log in this log entry
        await pressElement(page, `#reply-to-${parentLogId}`);
        await page.waitForTimeout(1000);

        const redirectedUrl = await page.url();
        expect(redirectedUrl).to.equal(`${url}/?page=log-create&parentLogId=${parentLogId}`);

        const text = 'Test the reply button';

        // eslint-disable-next-line no-undef
        await page.evaluate((text) => model.logs.creationModel.textEditor.setValue(text), text);
        await page.waitForTimeout(250);

        // Create the new log
        const button = await page.$('button#send');
        await button.evaluate((button) => button.click());
        await page.waitForTimeout(1000);

        // Expect to be redirected to the new log
        const postSendUrl = await page.url();
        expect(postSendUrl.startsWith(`${url}/?page=log-detail`)).to.be.true;
    });

    it('should successfully inherit parent log title', async () => {
        const parentLogId = 2;
        await goToPage(page, 'log-detail', { queryParameters: { id: parentLogId } });

        // We expect there to be at least one post in this log entry
        await pressElement(page, `#reply-to-${parentLogId}`);
        await page.waitForTimeout(1000);

        const redirectedUrl = await page.url();
        expect(redirectedUrl).to.equal(`${url}/?page=log-create&parentLogId=${parentLogId}`);

        const text = 'Test the reply log creation with no title';

        // eslint-disable-next-line no-undef
        await page.evaluate((text) => model.logs.creationModel.textEditor.setValue(text), text);
        await page.waitForTimeout(250);

        const isDisabled = await page.$eval('button#send', (button) => button.disabled);
        expect(isDisabled).to.equal(false);

        const button = await page.$('button#send');
        await button.evaluate((button) => button.click());
        await page.waitForTimeout(1000);

        // Expect to be redirected to the new log
        const postSendUrl = await page.url();
        expect(postSendUrl.startsWith(`${url}/?page=log-detail`)).to.be.true;

        // Expect new log to inherit title of the parent
        const newLogId = await page.evaluate(() => window.model.router.params.id);
        const newLogTitle = await page.evaluate((newLogId) => document.querySelector(`#log-${newLogId}-title`).innerText, newLogId);
        const parentLogTitle = await page.evaluate((parentLogId) => document.querySelector(`#log-${parentLogId}-title`).innerText, parentLogId);
        expect(newLogTitle).to.equal(`${parentLogTitle}`);
    });
};<|MERGE_RESOLUTION|>--- conflicted
+++ resolved
@@ -130,7 +130,23 @@
         expect(redirectedUrl).to.equal(`${url}/?page=run-detail&id=${runId}`);
     });
 
-<<<<<<< HEAD
+    it('allows navigating to an associated environment', async () => {
+        const logId = 1;
+        const environmentId = '8E4aZTjY';
+
+        await goToPage(page, 'log-detail', { queryParameters: { id: logId } });
+
+        // We expect the correct associated runs to be shown
+        await expectInnerText(page, `#log-${logId}-environments`, 'Environments:\n8E4aZTjY,\neZF99lH6');
+
+        // We expect the associated runs to be clickable with a valid link
+        await pressElement(page, `#log-${logId}-environments a`);
+
+        // We expect the link to navigate to the correct run detail page
+        const redirectedUrl = await page.url();
+        expect(redirectedUrl).to.equal(`${url}/?page=env-details&environmentId=${environmentId}`);
+    });
+
     it('allows navigating to an associated LHC fill', async () => {
         const logId = 1;
         const fillNumbers = [5, 6];
@@ -153,23 +169,6 @@
         // We expect the link to navigate to the correct lhcFill detail page
         const redirectedUrl = await page.url();
         expect(redirectedUrl).to.equal(`${url}/?page=lhc-fill-details&fillNumber=${fillNumbers[0]}`);
-=======
-    it('allows navigating to an associated environment', async () => {
-        const logId = 1;
-        const environmentId = '8E4aZTjY';
-
-        await goToPage(page, 'log-detail', { queryParameters: { id: logId } });
-
-        // We expect the correct associated runs to be shown
-        await expectInnerText(page, `#log-${logId}-environments`, 'Environments:\n8E4aZTjY,\neZF99lH6');
-
-        // We expect the associated runs to be clickable with a valid link
-        await pressElement(page, `#log-${logId}-environments a`);
-
-        // We expect the link to navigate to the correct run detail page
-        const redirectedUrl = await page.url();
-        expect(redirectedUrl).to.equal(`${url}/?page=env-details&environmentId=${environmentId}`);
->>>>>>> 7b9910f2
     });
 
     it('should have a button to reply on a entry', async () => {
