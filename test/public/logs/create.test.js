--- conflicted
+++ resolved
@@ -404,58 +404,4 @@
             expect(runsText).to.include(runNumber);
         }
     });
-<<<<<<< HEAD
-
-    it('can create a log with multiple run numbers', async () => {
-        const title = 'A short title';
-        const text = 'Sample Text';
-        const runNumbers = [1, 2];
-        const runNumbersStr = runNumbers.join(',');
-
-        // Return to the creation page
-        await page.click('#log-overview');
-        await page.waitFor(500);
-        await page.click('#create');
-        await page.waitFor(500);
-
-        // Select the boxes and send the values of the title and text to it
-        await page.type('#title', title);
-        // eslint-disable-next-line no-undef
-        await page.evaluate((text) => model.logs.editor.setValue(text), text);
-
-        // Send the value of the run numbers string to the input
-        await page.type('#run-number', runNumbersStr);
-
-        // Create the new log
-        const buttonSend = await page.$('button#send');
-        await buttonSend.evaluate((button) => button.click());
-        await page.waitFor(250);
-
-        // Return the page to home
-        const buttonHome = await page.$('#log-overview');
-        await buttonHome.evaluate((button) => button.click());
-        await page.waitFor(250);
-
-        // Find the created log
-        const table = await page.$$('tr');
-        firstRowId = await getFirstRow(table, page);
-        const firstRowTitle = await page.$(`#${firstRowId}-title-text`);
-        const titleText = await page.evaluate((element) => element.innerText, firstRowTitle);
-        expect(titleText).to.equal(title);
-        
-        // Go to the log detail page
-        const row = await page.$(`tr#${firstRowId}`);
-        await row.evaluate((row) => row.click());
-        await page.waitFor(500);
-
-        // Verify that the runs are linked to the log
-        const parsedFirstRowId = parseInt(firstRowId.slice('row'.length, firstRowId.length), 10);
-        const runsField = await page.$(`#post${parsedFirstRowId}-runs`);
-        const runsText = await page.evaluate((element) => element.innerText, runsField);
-        for (const runNumber of runNumbers) {
-            expect(runsText).to.include(runNumber);
-        }
-    });
-=======
->>>>>>> 1ef5b404
 };