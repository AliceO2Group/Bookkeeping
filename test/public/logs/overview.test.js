--- conflicted
+++ resolved
@@ -66,11 +66,7 @@
 
         expect(await page.$eval('#firstRowIndex', (element) => parseInt(element.innerText, 10))).to.equal(1);
         expect(await page.$eval('#lastRowIndex', (element) => parseInt(element.innerText, 10))).to.equal(10);
-<<<<<<< HEAD
-        expect(await page.$eval('#totalRowsCount', (element) => parseInt(element.innerText, 10))).to.equal(151);
-=======
-        expect(await page.$eval('#totalRowsCount', (element) => parseInt(element.innerText, 10))).to.equal(138);
->>>>>>> a87c65ce
+        expect(await page.$eval('#totalRowsCount', (element) => parseInt(element.innerText, 10))).to.equal(139);
     });
 
     it('Should have balloon on title, tags and runs columns', async () => {
