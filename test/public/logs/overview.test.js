/**
 * @license
 * Copyright CERN and copyright holders of ALICE O2. This software is
 * distributed under the terms of the GNU General Public License v3 (GPL
 * Version 3), copied verbatim in the file "COPYING".
 *
 * See http://alice-o2.web.cern.ch/license for full licensing information.
 *
 * In applying this license CERN does not waive the privileges and immunities
 * granted to it by virtue of its status as an Intergovernmental Organization
 * or submit itself to any jurisdiction.
 */

const chai = require('chai');
const {
    defaultBefore,
    defaultAfter,
    expectInnerText,
    pressElement,
    goToPage,
    getFirstRow,
    getAllDataFields,
    checkColumnBalloon,
} = require('../defaults');
const { reloadPage, waitForNetworkIdleAndRedraw, fillInput } = require('../defaults.js');

const { expect } = chai;

module.exports = () => {
    let page;
    let browser;
    let url;

    let originalNumberOfRows;
    let table;
    let firstRowId;
    let parsedFirstRowId;

    before(async () => {
        [page, browser, url] = await defaultBefore(page, browser);
        await page.setViewport({
            width: 1400,
            height: 940,
            deviceScaleFactor: 1,
        });
    });

    after(async () => {
        [page, browser] = await defaultAfter(page, browser);
    });

    it('loads the page successfully', async () => {
        const response = await goToPage(page, 'log-overview');

        // We expect the page to return the correct status code, making sure the server is running properly
        expect(response.status()).to.equal(200);

        // We expect the page to return the correct title, making sure there isn't another server running on this port
        const title = await page.title();
        expect(title).to.equal('AliceO2 Bookkeeping');
    });

    it('Should display the correct items counter at the bottom of the page', async () => {
        await goToPage(page, 'log-overview');
        await page.waitForTimeout(100);

        expect(await page.$eval('#firstRowIndex', (element) => parseInt(element.innerText, 10))).to.equal(1);
        expect(await page.$eval('#lastRowIndex', (element) => parseInt(element.innerText, 10))).to.equal(10);
<<<<<<< HEAD
        expect(await page.$eval('#totalRowsCount', (element) => parseInt(element.innerText, 10))).to.equal(151);
=======
        expect(await page.$eval('#totalRowsCount', (element) => parseInt(element.innerText, 10))).to.equal(138);
>>>>>>> 0aad1721
    });

    it('Should have balloon on title, tags and runs columns', async () => {
        await goToPage(page, 'log-overview');
        await page.waitForTimeout(100);

        await checkColumnBalloon(page, 1, 1);
        await checkColumnBalloon(page, 1, 4);
        await checkColumnBalloon(page, 1, 5);
    });

    it('can filter by log title', async () => {
        // Expect the page to have loaded enough rows to be able to test the filtering
        const originalRows = await page.$$('table tr');
        originalNumberOfRows = originalRows.length - 1;
        expect(originalNumberOfRows).to.be.greaterThan(1);

        // Open the filters
        await pressElement(page, '#openFilterToggle');
        await page.waitForTimeout(200);

        // Insert some text into the filter
        await page.type('#titleFilterText', 'first');
        await page.waitForTimeout(300);

        // Expect the (new) total number of rows to be less than the original number of rows
        const firstFilteredRows = await page.$$('table tr');
        const firstFilteredNumberOfRows = firstFilteredRows.length - 1;
        expect(firstFilteredNumberOfRows).to.be.lessThan(originalNumberOfRows);

        // Insert some other text into the filter
        await page.type('#titleFilterText', ' bogusbogusbogus');
        await page.waitForTimeout(300);

        // Expect the table to be empty
        const secondFilteredRows = await page.$$('table tr');
        const secondFilteredNumberOfRows = secondFilteredRows.length - 1;
        expect(secondFilteredNumberOfRows).to.equal(1);
        expect(await page.$eval('table tbody tr', (row) => row.innerText)).to.equal('No data');

        // Clear the filters
        await page.evaluate(() => {
            // eslint-disable-next-line no-undef
            model.logs.reset();
        });
        await page.waitForTimeout(100);

        // Expect the total number of rows to once more equal the original total
        const unfilteredRows = await page.$$('table tr');
        const unfilteredNumberOfRows = unfilteredRows.length - 1;
        expect(unfilteredNumberOfRows).to.equal(originalNumberOfRows);
    });

    it('should successfully provide an input to filter on log content', async () => {
        await reloadPage(page);

        // Expect the page to have loaded enough rows to be able to test the filtering
        const originalRows = await page.$$('table tr');
        originalNumberOfRows = originalRows.length - 1;
        expect(originalNumberOfRows).to.be.greaterThan(1);

        // Open the filters
        await pressElement(page, '#openFilterToggle');
        await page.waitForTimeout(20);

        // Insert some text into the filter
        await page.type('#contentFilterText', 'particle');
        await page.waitForTimeout(300);

        // Expect the new total number of rows to be less than the original number of rows
        const firstFilteredRows = await page.$$('table tr');
        const firstFilteredNumberOfRows = firstFilteredRows.length - 1;
        expect(firstFilteredNumberOfRows).to.be.lessThan(originalNumberOfRows);

        // Insert some other text into the filter
        await page.type('#titleFilterText', 'this-content-do-not-exists-anywhere');
        await page.waitForTimeout(300);

        // Expect the table to be empty
        const secondFilteredRows = await page.$$('table tr');
        const secondFilteredNumberOfRows = secondFilteredRows.length - 1;
        expect(secondFilteredNumberOfRows).to.equal(1);
        expect(await page.$eval('table tbody tr', (row) => row.innerText)).to.equal('No data');

        // Clear the filters
        await page.evaluate(() => {
            // eslint-disable-next-line no-undef
            model.logs.reset();
        });
        await page.waitForTimeout(100);

        // Expect the total number of rows to once more equal the original total
        const unfilteredRows = await page.$$('table tr');
        const unfilteredNumberOfRows = unfilteredRows.length - 1;
        expect(unfilteredNumberOfRows).to.equal(originalNumberOfRows);
    });

    it('can filter by log author', async () => {
        // Expect the page to have loaded enough rows to be able to test the filtering
        const originalRows = await page.$$('table tr');
        originalNumberOfRows = originalRows.length - 1;
        await page.waitForTimeout(200);
        expect(originalNumberOfRows).to.be.greaterThan(1);

        // Insert some text into the filter
        await page.type('#authorFilterText', 'Jane');
        await page.waitForTimeout(500);

        // Expect the (new) total number of rows to be less than the original number of rows
        const firstFilteredRows = await page.$$('table tr');
        const firstFilteredNumberOfRows = firstFilteredRows.length - 1;
        expect(firstFilteredNumberOfRows).to.be.lessThan(originalNumberOfRows);

        // Insert some other text into the filter
        await page.type('#authorFilterText', ' DoesNotExist');
        await page.waitForTimeout(500);

        // Expect the table to be empty
        const secondFilteredRows = await page.$$('table tr');
        const secondFilteredNumberOfRows = secondFilteredRows.length - 1;
        expect(secondFilteredNumberOfRows).to.equal(1);
        expect(await page.$eval('table tbody tr', (row) => row.innerText)).to.equal('No data');

        // Clear the filters
        await page.evaluate(() => {
            // eslint-disable-next-line no-undef
            model.logs.reset();
        });
        await page.waitForNetworkIdle();
        await page.waitForTimeout(100);

        // Expect the total number of rows to once more equal the original total
        const unfilteredRows = await page.$$('table tr');
        const unfilteredNumberOfRows = unfilteredRows.length - 1;
        expect(unfilteredNumberOfRows).to.equal(originalNumberOfRows);
    });

    it('can filter by creation date', async () => {
        // Increase the amount of items displayed to see logs count difference above 10
        await page.evaluate(() => {
            // eslint-disable-next-line no-undef
            model.logs.pagination.itemsPerPage = 20;
        });
        await page.waitForTimeout(500);

        // Update original number of rows with the new limit
        const originalRows = await page.$('#totalRowsCount');
        const originalNumberOfRows = parseInt(await originalRows.evaluate((el) => el.innerText), 10);

        /*
         * Insert a minimum date into the filter
         * 14 logs are created before this test
         */
        const limitDate = new Date();
        const limit = String(limitDate.getMonth() + 1).padStart(2, '0')
            + String(limitDate.getDate()).padStart(2, '0')
            + limitDate.getFullYear();
        await page.focus('#createdFilterFrom');
        await page.keyboard.type(limit);
        await page.waitForTimeout(300);

        // Expect the (new) total number of rows to be less than the original number of rows
        const firstFilteredRows = await page.$('#totalRowsCount');
        const firstFilteredNumberOfRows = parseInt(await firstFilteredRows.evaluate((el) => el.innerText), 10);
        expect(firstFilteredNumberOfRows).to.be.lessThan(originalNumberOfRows);

        // Insert a maximum date into the filter
        await page.focus('#createdFilterTo');
        await page.keyboard.type(limit);
        await page.waitForTimeout(300);

        // 10 logs are created before this test
        const secondFilteredRows = await page.$('#totalRowsCount');
        const secondFilteredNumberOfRows = parseInt(await secondFilteredRows.evaluate((el) => el.innerText), 10);
        expect(secondFilteredNumberOfRows).to.equal(20);

        // Insert a maximum date into the filter that is invalid
        await page.focus('#createdFilterTo');
        await page.keyboard.type('01012000');
        await page.waitForTimeout(300);

        // Do not expect anything to change, as this maximum is below the minimum, therefore the API is not called
        const thirdFilteredRows = await page.$('#totalRowsCount');
        const thirdFilteredNumberOfRows = parseInt(await thirdFilteredRows.evaluate((el) => el.innerText), 10);
        expect(thirdFilteredNumberOfRows).to.equal(secondFilteredNumberOfRows);

        // Clear the filters
        await page.evaluate(() => {
            // eslint-disable-next-line no-undef
            model.logs.reset();
        });
    });

    it('can filter by tags', async () => {
        await page.waitForTimeout(300);

        // Update original number of rows with the new limit
        const originalRows = await page.$$('table tr');
        originalNumberOfRows = originalRows.length - 1;

        await page.$eval('.tag-dropdown-container', (element) => element.click());

        // Select the second available filter and wait for the changes to be processed
        const firstCheckboxId = 'tag-dropdown-option-DPG';
        await pressElement(page, `#${firstCheckboxId}`);
        await page.waitForTimeout(300);

        // Expect the (new) total number of rows to be less than the original number of rows
        const firstFilteredRows = await page.$$('table tr');
        const firstFilteredNumberOfRows = firstFilteredRows.length - 1;
        expect(firstFilteredNumberOfRows).to.be.lessThan(originalNumberOfRows);

        // Deselect the filter and wait for the changes to process
        await pressElement(page, `#${firstCheckboxId}`);
        await page.waitForTimeout(300);

        // Expect the total number of rows to equal the original total
        const firstUnfilteredRows = await page.$$('table tr');
        expect(firstUnfilteredRows.length - 1).to.equal(originalNumberOfRows);

        // Select the first available filter and the second one at once
        const secondCheckboxId = 'tag-dropdown-option-FOOD';
        await pressElement(page, `#${firstCheckboxId}`);
        await page.waitForTimeout(300);
        await pressElement(page, `#${secondCheckboxId}`);
        await page.waitForTimeout(300);

        // Expect the table to be empty
        const secondFilteredRows = await page.$$('table tr');
        const secondFilteredNumberOfRows = secondFilteredRows.length - 1;
        expect(secondFilteredNumberOfRows).to.equal(1);
        expect(await page.$eval('table tbody tr', (row) => row.innerText)).to.equal('No data');

        // Set the filter operation to "OR"
        await pressElement(page, '#tag-filter-combination-operator-radio-button-or');
        await page.waitForTimeout(300);

        // Expect there now to be more rows than both the previous table and the table with only one filter
        const thirdFilteredRows = await page.$$('table tr');
        const thirdFilteredNumberOfRows = thirdFilteredRows.length - 1;
        expect(thirdFilteredNumberOfRows).to.be.greaterThan(firstFilteredNumberOfRows);
        expect(thirdFilteredNumberOfRows).to.be.greaterThan(secondFilteredNumberOfRows);
    });

    it('can search for tag in the dropdown', async () => {
        await page.evaluate(() => {
            // eslint-disable-next-line no-undef
            model.logs.reset();
        });
        await page.waitForTimeout(20);

        // Open the filters
        await page.$eval('.tag-dropdown-container', (element) => element.click());
        await page.waitForTimeout(20);
        {
            await fillInput(page, '#tag-dropdown-search-input', 'food');
            await page.waitForTimeout(20);
            const options = await page.$$('.dropdown-option');
            await page.waitForTimeout(40);
            expect(options).to.lengthOf(1);
            expect(await options[0].evaluate((option) => option.innerText)).to.equal('FOOD');
        }
        {
            await fillInput(page, '#tag-dropdown-search-input', 'fOoD');
            await page.waitForTimeout(20);
            const options = await page.$$('.dropdown-option');
            await page.waitForTimeout(40);
            expect(options).to.lengthOf(1);
            expect(await options[0].evaluate((option) => option.innerText)).to.equal('FOOD');
        }
    });

    it('can filter by run number', async () => {
        await goToPage(page, 'log-overview');
        await page.evaluate(() => window.model.disableInputDebounce());

        // Open the filters
        await pressElement(page, '#openFilterToggle');

        // Expect the page to have loaded enough rows to be able to test the filtering
        const originalRows = await page.$$('table tr');
        originalNumberOfRows = originalRows.length - 1;
        expect(originalNumberOfRows).to.be.greaterThan(1);

        // Insert some text into the filter
        await fillInput(page, '#runsFilterText', '1, 2');
        await waitForNetworkIdleAndRedraw(page);

        // Expect the (new) total number of rows to be less than the original number of rows
        const firstFilteredRows = await page.$$('table tr');
        const firstFilteredNumberOfRows = firstFilteredRows.length - 1;
        expect(firstFilteredNumberOfRows).to.be.equal(3);

        // Clear the filters
        await page.evaluate(() => {
            // eslint-disable-next-line no-undef
            model.logs.reset();
        });
        await waitForNetworkIdleAndRedraw(page);

        // Expect the total number of rows to once more equal the original total
        const unfilteredRows = await page.$$('table tr');
        const unfilteredNumberOfRows = unfilteredRows.length - 1;
        expect(unfilteredNumberOfRows).to.equal(originalNumberOfRows);

        // Filter on a not existing run number
        await page.type('#runsFilterText', '1234567890');
        await waitForNetworkIdleAndRedraw(page);

        // Expect the table to be empty
        const secondFilteredRows = await page.$$('table tr');
        const secondFilteredNumberOfRows = secondFilteredRows.length - 1;
        expect(secondFilteredNumberOfRows).to.equal(1);
        expect(await page.$eval('table tbody tr', (row) => row.innerText)).to.equal('No data');

        // Clear again the filters
        await page.evaluate(() => {
            // eslint-disable-next-line no-undef
            model.logs.reset();
        });
        await waitForNetworkIdleAndRedraw(page);
    });

    it('can sort by columns in ascending and descending manners', async () => {
        // Close the filter panel
        await pressElement(page, '#openFilterToggle');
        await page.waitForTimeout(300);

        // Expect a sorting preview to appear when hovering over a column header
        await page.hover('th#title');
        await page.waitForTimeout(100);
        const sortingPreviewIndicator = await page.$('#title-sort-preview');
        expect(Boolean(sortingPreviewIndicator)).to.be.true;

        // Sort by log title in an ascending manner
        const titleHeader = await page.$('th#title');
        await titleHeader.evaluate((button) => button.click());
        await page.waitForTimeout(300);

        // Expect the log titles to be in alphabetical order
        const firstTitles = await getAllDataFields(page, 'title');
        expect(firstTitles).to.deep.equal(firstTitles.sort());
        // Hover something else to have title sort displayed
        await page.hover('th#author');
        await page.waitForTimeout(100);
        const sortingIndicator = await page.$('#title-sort');
        expect(Boolean(sortingIndicator)).to.be.true;

        // Toggle to sort this towards reverse alphabetical order
        await titleHeader.evaluate((button) => button.click());
        await page.waitForTimeout(300);

        // Expect the log titles to be in reverse alphabetical order
        const secondTitles = await getAllDataFields(page, 'title');
        expect(secondTitles).to.deep.equal(secondTitles.sort((a, b) => b.localeCompare(a)));

        // Toggle to clear this sorting
        await titleHeader.evaluate((button) => button.click());
        await page.waitForTimeout(300);

        // Expect the log titles to no longer be sorted in any way
        const thirdTitles = await getAllDataFields(page, 'title');
        expect(thirdTitles).to.not.deep.equal(firstTitles);
        expect(thirdTitles).to.not.deep.equal(secondTitles);

        // Sort by log author in ascending manner
        const authorHeader = await page.$('th#author');
        await authorHeader.evaluate((button) => button.click());
        await page.waitForTimeout(300);

        // Expect the authors to be in alphabetical order
        const firstAuthors = await getAllDataFields(page, 'author');
        expect(firstAuthors).to.deep.equal(firstAuthors.sort());

        // Sort by creation date in ascending manner
        const createdAtHeader = await page.$('th#createdAt');
        await createdAtHeader.evaluate((button) => button.click());
        await page.waitForTimeout(300);

        // Expect the log author column to be unsorted
        const secondAuthors = await getAllDataFields(page, 'author');
        expect(secondAuthors).to.not.deep.equal(firstAuthors);
    });

    it('shows correct datatypes in respective columns', async () => {
        table = await page.$$('tr');
        firstRowId = await getFirstRow(table, page);

        // Expectations of header texts being of a certain datatype
        const headerDatatypes = {
            title: (title) => typeof title === 'string',
            author: (authorName) => typeof authorName === 'string',
            createdAt: (date) => !isNaN(Date.parse(date)),
            tags: (tags) => typeof tags === 'string' && tags === tags.toUpperCase(),
            replies: (replyCount) => typeof replyCount === 'number' || replyCount === '',
        };

        // We find the headers matching the datatype keys
        const headers = await page.$$('th');
        const headerIndices = {};
        for (const [index, header] of headers.entries()) {
            const headerContent = await page.evaluate((element) => element.id, header);
            const matchingDatatype = Object.keys(headerDatatypes).find((key) => headerContent === key);
            if (matchingDatatype !== undefined) {
                headerIndices[index] = matchingDatatype;
            }
        }

        // We expect every value of a header matching a datatype key to actually be of that datatype
        const firstRowCells = await page.$$(`#${firstRowId} td`);
        for (const [index, cell] of firstRowCells.entries()) {
            if (Object.keys(headerIndices).includes(index)) {
                const cellContent = await page.evaluate((element) => element.innerText, cell);
                const expectedDatatype = headerDatatypes[headerIndices[index]](cellContent);
                expect(expectedDatatype).to.be.true;
            }
        }
    });

    it('can switch to infinite mode in amountSelector', async () => {
        await reloadPage(page);
        const amountSelectorButton = await page.$('#amountSelector button');

        // Expect the dropdown options to be visible when it is selected
        await amountSelectorButton.evaluate((button) => button.click());
        await page.waitForTimeout(100);
        const amountSelectorDropdown = await page.$('#amountSelector .dropup-menu');
        expect(Boolean(amountSelectorDropdown)).to.be.true;

        const menuItems = await page.$$('#amountSelector .dropup-menu .menu-item');
        await menuItems[menuItems.length - 1].evaluate((button) => button.click());
        await page.waitForTimeout(100);

        const amountSelectorButtonText = await page.evaluate((element) => element.innerText, amountSelectorButton);
        expect(amountSelectorButtonText.endsWith('Infinite ')).to.be.true;

        await page.evaluate(() => {
            window.scrollBy(0, window.innerHeight);
        });
        await page.waitForTimeout(600);
        const tableRows = await page.$$('table tr');
        expect(tableRows.length > 20).to.be.true;
    });

    it('can set how many logs are available per page', async () => {
        await page.waitForTimeout(500);
        // Expect the amount selector to currently be set to Infinite (after the previous test)
        const amountSelectorId = '#amountSelector';
        await page.waitForTimeout(500);
        const amountSelectorButton = await page.$(`${amountSelectorId} button`);
        const amountSelectorButtonText = await page.evaluate((element) => element.innerText, amountSelectorButton);
        expect(amountSelectorButtonText.endsWith('Infinite ')).to.be.true;

        // Expect the dropdown options to be visible when it is selected
        await amountSelectorButton.evaluate((button) => button.click());
        await page.waitForTimeout(100);
        const amountSelectorDropdown = await page.$(`${amountSelectorId} .dropup-menu`);
        expect(Boolean(amountSelectorDropdown)).to.be.true;

        // Expect the amount of visible logs to reduce when the first option (5) is selected
        const menuItem = await page.$(`${amountSelectorId} .dropup-menu .menu-item`);
        await menuItem.evaluate((button) => button.click());
        await page.waitForTimeout(100);

        const tableRows = await page.$$('table tr');
        expect(tableRows.length - 1).to.equal(5);
    });

    it('can switch between pages of logs', async () => {
        // Expect the page selector to be available with two pages
        await reloadPage(page);
        const pageSelectorId = '#amountSelector';
        const pageSelector = await page.$(pageSelectorId);
        await page.waitForTimeout(300);
        expect(Boolean(pageSelector)).to.be.true;
        await page.waitForTimeout(300);
        const pageSelectorButtons = await page.$$('#pageSelector .btn-tab');
        expect(pageSelectorButtons.length).to.equal(5);

        // Expect the table rows to change upon page navigation
        table = await page.$$('tr');
        const oldFirstRowId = await getFirstRow(table, page);
        const secondPage = await page.$('#page2');
        await secondPage.evaluate((button) => button.click());
        await page.waitForTimeout(300);
        table = await page.$$('tr');
        const newFirstRowId = await getFirstRow(table, page);
        expect(oldFirstRowId).to.not.equal(newFirstRowId);

        // Expect us to be able to do the same with the page arrows
        const prevPage = await page.$('#pageMoveLeft');
        await prevPage.evaluate((button) => button.click());
        await page.waitForTimeout(300);
        const oldFirstPageButton = await page.$('#page1');
        const oldFirstPageButtonClass = await page.evaluate((element) => element.className, oldFirstPageButton);
        expect(oldFirstPageButtonClass).to.include('selected');

        // The same, but for the other (right) arrow
        const nextPage = await page.$('#pageMoveRight');
        await nextPage.evaluate((button) => button.click());
        await page.waitForTimeout(100);
        const newFirstPageButton = await page.$('#page1');
        const newFirstPageButtonClass = await page.evaluate((element) => element.className, newFirstPageButton);
        expect(newFirstPageButtonClass).to.not.include('selected');
    });

    it('dynamically switches between visible pages in the page selector', async () => {
        // Override the amount of logs visible per page manually
        await page.evaluate(() => {
            // eslint-disable-next-line no-undef
            model.logs.pagination.itemsPerPage = 1;
        });
        await page.waitForTimeout(100);

        // Expect the page five button to now be visible, but no more than that
        const pageFiveButton = await page.$('#page5');
        expect(Boolean(pageFiveButton)).to.be.true;
        const pageSixButton = await page.$('#page6');
        expect(Boolean(pageSixButton)).to.be.false;

        // Expect the page one button to have fallen away when clicking on page five button
        await page.waitForTimeout(500);
        await page.waitForSelector('#page5');
        await pressElement(page, '#page5');
        await page.waitForTimeout(500);
        const pageOneButton = await page.$('#page1');
        expect(Boolean(pageOneButton)).to.be.false;

        // Revert changes for next test
        await page.evaluate(() => {
            // eslint-disable-next-line no-undef
            model.logs.pagination.itemsPerPage = 10;
        });
    });

    it('can navigate to the log creation page', async () => {
        // Click on the button to start creating a new log
        await goToPage(page, 'log-create');

        // Expect the page to be the log creation page at this point
        const redirectedUrl = await page.url();
        expect(redirectedUrl).to.equal(`${url}/?page=log-create`);
    });

    it('notifies if table loading returned an error', async () => {
        // Go back to the home page
        await goToPage(page, 'log-overview');

        /*
         * As an example, override the amount of logs visible per page manually
         * We know the limit is 100 as specified by the Dto
         */
        await page.evaluate(() => {
            // eslint-disable-next-line no-undef
            model.logs.pagination.itemsPerPage = 200;
        });
        await page.waitForTimeout(100);

        // We expect there to be a fitting error message
        const expectedMessage = 'Invalid Attribute: "query.page.limit" must be less than or equal to 100';
        await expectInnerText(page, '.alert-danger', expectedMessage);

        // Revert changes for next test
        await page.evaluate(() => {
            // eslint-disable-next-line no-undef
            model.logs.pagination.itemsPerPage = 10;
        });
        await page.waitForTimeout(100);
    });

    it('can navigate to a log detail page', async () => {
        // Go back to the home page
        await goToPage(page, 'log-overview');

        const firstButton = await page.$('a.btn-redirect');
        const firstRowId = await firstButton.evaluate((btn) => btn.id);
        parsedFirstRowId = parseInt(firstRowId.slice('btn'.length, firstRowId.length), 10);

        // We expect the entry page to have the same id as the id from the log overview
        await firstButton.evaluate((button) => button.click());
        await page.waitForTimeout(500);

        const redirectedUrl = await page.url();
        expect(redirectedUrl).to.equal(`${url}/?page=log-detail&id=${parsedFirstRowId}`);
    });

    it.skip('does not reset pagination filters when navigating away', async () => {
        // Go back to the home page
        await goToPage(page, 'log-overview');

        // Override the amount of logs visible per page manually
        await page.evaluate(() => {
            // eslint-disable-next-line no-undef
            model.logs.pagination.itemsPerPage = 1;
        });
        await page.waitForTimeout(100);

        // Go to the second page of "logs"
        const secondPageButton = await page.$('#page2');
        await secondPageButton.evaluate((button) => button.click());
        await page.waitForTimeout(500);
        // Expect the pagination to still be on page two
        let currentPageSelected = await page.evaluate(() => window.model.logs.pagination.currentPage);
        expect(currentPageSelected).to.equal(2);

        // Navigate to a log detail page via href
        const firstRow = await page.$('a.btn-redirect');
        const firstRowId = await firstRow.evaluate((aHref) => aHref.id);
        parsedFirstRowId = parseInt(firstRowId.slice('btn'.length, firstRowId.length), 10);
        await firstRow.evaluate((aHref) => aHref.click());
        await page.waitForTimeout(500);

        const redirectedUrl = await page.url();
        expect(redirectedUrl).to.equal(`${url}/?page=log-detail&id=${parsedFirstRowId}`);

        // Go back to the home page again
        await page.goBack();
        await page.waitForTimeout(400);
        const currentLocation = await page.url();
        expect(currentLocation).to.equal(`${url}/?page=log-overview`);
        // Expect the pagination to still be on page two
        currentPageSelected = await page.evaluate(() => window.model.logs.pagination.currentPage);
        expect(currentPageSelected).to.equal(2);
    });

    it('should successfully display the list of related runs as hyperlinks to their details page', async () => {
        await goToPage(page, 'log-overview');
<<<<<<< HEAD
        await pressElement(page, '#row119-runs a');
=======
        await pressElement(page, '#row138-runs a');
>>>>>>> 0aad1721
        await waitForNetworkIdleAndRedraw(page);
        const [, parametersExpr] = await page.url().split('?');
        const urlParameters = parametersExpr.split('&');
        expect(urlParameters).to.contain('page=run-detail');
        expect(urlParameters).to.contain('id=2');
    });

    it('should successfully display the list of related LHC fills as hyperlinks to their details page', async () => {
        await goToPage(page, 'log-overview');
        await pressElement(page, '#row119-lhcFills a');
        await waitForNetworkIdleAndRedraw(page);
        const [, parametersExpr] = await page.url().split('?');
        const urlParameters = parametersExpr.split('&');
        expect(urlParameters).to.contain('page=lhc-fill-details');
        expect(urlParameters).to.contain('fillNumber=1');
    });
};<|MERGE_RESOLUTION|>--- conflicted
+++ resolved
@@ -66,11 +66,7 @@
 
         expect(await page.$eval('#firstRowIndex', (element) => parseInt(element.innerText, 10))).to.equal(1);
         expect(await page.$eval('#lastRowIndex', (element) => parseInt(element.innerText, 10))).to.equal(10);
-<<<<<<< HEAD
-        expect(await page.$eval('#totalRowsCount', (element) => parseInt(element.innerText, 10))).to.equal(151);
-=======
         expect(await page.$eval('#totalRowsCount', (element) => parseInt(element.innerText, 10))).to.equal(138);
->>>>>>> 0aad1721
     });
 
     it('Should have balloon on title, tags and runs columns', async () => {
@@ -698,11 +694,7 @@
 
     it('should successfully display the list of related runs as hyperlinks to their details page', async () => {
         await goToPage(page, 'log-overview');
-<<<<<<< HEAD
         await pressElement(page, '#row119-runs a');
-=======
-        await pressElement(page, '#row138-runs a');
->>>>>>> 0aad1721
         await waitForNetworkIdleAndRedraw(page);
         const [, parametersExpr] = await page.url().split('?');
         const urlParameters = parametersExpr.split('&');
