--- conflicted
+++ resolved
@@ -798,16 +798,12 @@
         // Assumes the first created log has run number 1
 
         await goToPage(page, 'log-overview');
-<<<<<<< HEAD
 
         // Sort by creation date in ascending manner
         const createdAtHeader = await page.$('th#createdAt');
         await createdAtHeader.evaluate((button) => button.click());
         await page.waitForSelector('#row1-runs a');
         await pressElement(page, '#row1-runs a');
-=======
-        await pressElement(page, '#row138-runs a');
->>>>>>> 6a40d845
         await waitForNetworkIdleAndRedraw(page);
 
         const [, parametersExpr] = await page.url().split('?');
