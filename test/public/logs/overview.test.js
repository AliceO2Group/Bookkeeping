--- conflicted
+++ resolved
@@ -505,11 +505,7 @@
         await page.evaluate(() => {
             window.scrollBy(0, window.innerHeight);
         });
-<<<<<<< HEAD
-        await page.waitForTimeout(2000);
-=======
         await page.waitForTimeout(600);
->>>>>>> e2e97c26
         const tableRows = await page.$$('table tr');
         expect(tableRows.length > 20).to.be.true;
     });
