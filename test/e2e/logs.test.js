--- conflicted
+++ resolved
@@ -254,11 +254,7 @@
                     expect(res.body.data).to.be.an('array');
                     expect(res.body.data
                         .every((log) => log.tags.length > 0 && log.tags.some((tag) => tag.id === 2)
-<<<<<<< HEAD
                                         && log.tags.some((tag) => tag.id === 5)))
-=======
-                            && log.tags.some((tag) => tag.id === 5)))
->>>>>>> bbc9ea85
                         .to.be.true;
 
                     done();
