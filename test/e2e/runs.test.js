/**
 * @license
 * Copyright CERN and copyright holders of ALICE O2. This software is
 * distributed under the terms of the GNU General Public License v3 (GPL
 * Version 3), copied verbatim in the file "COPYING".
 *
 * See http://alice-o2.web.cern.ch/license for full licensing information.
 *
 * In applying this license CERN does not waive the privileges and immunities
 * granted to it by virtue of its status as an Intergovernmental Organization
 * or submit itself to any jurisdiction.
 */

const path = require('path');
const chai = require('chai');
const request = require('supertest');
const chaiResponseValidator = require('chai-openapi-response-validator');
const { repositories: { RunRepository } } = require('../../lib/database');

const { expect } = chai;

chai.use(chaiResponseValidator(path.resolve(__dirname, '..', '..', 'spec', 'openapi.yaml')));

module.exports = () => {
    const { server } = require('../../lib/application');

    describe('GET /api/runs', () => {
        it('should return an array', (done) => {
            request(server)
                .get('/api/runs')
                .expect(200)
                .end((err, res) => {
                    if (err) {
                        done(err);
                        return;
                    }

                    // Response must satisfy the OpenAPI specification
                    expect(res).to.satisfyApiSpec;
                    expect(res.body.data).to.be.an('array');

                    done();
                });
        });

        it('should support pagination, offset 0 and limit 1', (done) => {
            request(server)
                .get('/api/runs?page[offset]=0&page[limit]=1&sort[id]=asc')
                .expect(200)
                .end((err, res) => {
                    if (err) {
                        done(err);
                        return;
                    }

                    // Response must satisfy the OpenAPI specification
                    expect(res).to.satisfyApiSpec;

                    expect(res.body.data).to.have.lengthOf(1);
                    expect(res.body.data[0].id).to.equal(1);

                    done();
                });
        });

        it('should support pagination, offset 1 and limit 1', (done) => {
            request(server)
                .get('/api/runs?page[offset]=1&page[limit]=1&sort[id]=asc')
                .expect(200)
                .end((err, res) => {
                    if (err) {
                        done(err);
                        return;
                    }

                    // Response must satisfy the OpenAPI specification
                    expect(res).to.satisfyApiSpec;

                    expect(res.body.data).to.have.lengthOf(1);
                    expect(res.body.data[0].id).to.equal(2);

                    done();
                });
        });

        it('should return 400 if the limit is below 1', (done) => {
            request(server)
                .get('/api/runs?page[offset]=0&page[limit]=0')
                .expect(400)
                .end((err, res) => {
                    if (err) {
                        done(err);
                        return;
                    }

                    // Response must satisfy the OpenAPI specification
                    expect(res).to.satisfyApiSpec;

                    const { errors } = res.body;
                    const titleError = errors.find((err) => err.source.pointer === '/data/attributes/query/page/limit');
                    expect(titleError.detail).to.equal('"query.page.limit" must be greater than or equal to 1');

                    done();
                });
        });

        it('should return the correct number of pages', (done) => {
            request(server)
                .get('/api/runs?page[offset]=0&page[limit]=2')
                .expect(200)
                .end(async (err, res) => {
                    if (err) {
                        done(err);
                        return;
                    }

                    // Response must satisfy the OpenAPI specification
                    expect(res).to.satisfyApiSpec;

                    const totalNumber = await RunRepository.count();

                    expect(res.body.data).to.have.lengthOf(2);
                    expect(res.body.meta.page.pageCount).to.equal(Math.ceil(totalNumber / 2));
                    expect(res.body.meta.page.totalCount).to.equal(totalNumber);

                    done();
                });
        });

        it('should support sorting, id DESC', (done) => {
            request(server)
                .get('/api/runs?sort[id]=desc')
                .expect(200)
                .end((err, res) => {
                    if (err) {
                        done(err);
                        return;
                    }

                    // Response must satisfy the OpenAPI specification
                    expect(res).to.satisfyApiSpec;

                    const { data } = res.body;
                    expect(data[0].runNumber).to.be.greaterThan(data[1].runNumber);

                    done();
                });
        });

        it('should support sorting, runNumber ASC', (done) => {
            request(server)
                .get('/api/runs?sort[id]=asc')
                .expect(200)
                .end((err, res) => {
                    if (err) {
                        done(err);
                        return;
                    }

                    // Response must satisfy the OpenAPI specification
                    expect(res).to.satisfyApiSpec;

                    const { data } = res.body;
                    expect(data[1].id).to.be.above(data[0].id);

                    done();
                });
        });
        it('should return 400 if "to" date is before "from" date', (done) => {
            request(server)
                .get('/api/runs?filter[o2start][from]=946771200000&filter[o2start][to]=946684800000')
                .expect(400)
                .end((err, res) => {
                    if (err) {
                        done(err);
                        return;
                    }

                    // Response must satisfy the OpenAPI specification
                    expect(res).to.satisfyApiSpec;

                    const { errors } = res.body;
                    expect(errors[0].detail).to
                        .equal('Creation date "to" cannot be before the "from" date');

                    done();
                });
        });
        it('should return 400 if "to" date is before "from" date', (done) => {
            request(server)
                .get('/api/runs?filter[o2end][from]=946771200000&filter[o2end][to]=946684800000')
                .expect(400)
                .end((err, res) => {
                    if (err) {
                        done(err);
                        return;
                    }

                    // Response must satisfy the OpenAPI specification
                    expect(res).to.satisfyApiSpec;

                    const { errors } = res.body;
                    expect(errors[0].detail).to
                        .equal('Creation date "to" cannot be before the "from" date');

                    done();
                });
        });
        it('should return 400 with 3 errors when all the wrong data is given', (done) => {
            request(server)
                .get('/api/runs?filter[o2start][from]=1896130800000&filter[o2start][to]=1893452400000')
                .expect(400)
                .end((err, res) => {
                    if (err) {
                        done(err);
                        return;
                    }

                    // Response must satisfy the OpenAPI specification
                    expect(res).to.satisfyApiSpec;

                    const { errors } = res.body;
                    expect(errors.length).to.equal(3);
                    done();
                });
        });
    });

    describe('GET /api/runs/reasonTypes', () => {
        it('should successfully return status 200 and list of reason types', async () => {
            const { body } = await request(server)
                .get('/api/runs/reasonTypes')
                .expect(200);

            expect(body.data).to.be.an('array');
            expect(body.data).to.have.lengthOf(4);

            expect(body.data[0].id).to.equal(1);
            expect(body.data[0].category).to.equal('DETECTORS');
        });
    });

    describe('GET /api/runs/:runId', () => {
        it('should return 400 if the run id is not a number', (done) => {
            request(server)
                .get('/api/runs/abc')
                .expect(400)
                .end((err, res) => {
                    if (err) {
                        done(err);
                        return;
                    }

                    // Response must satisfy the OpenAPI specification
                    expect(res).to.satisfyApiSpec;

                    const { errors } = res.body;
                    const titleError = errors.find((err) => err.source.pointer === '/data/attributes/params/runId');
                    expect(titleError.detail).to.equal('"params.runId" must be a number');

                    done();
                });
        });

        it('should return 400 if the run id is not positive', (done) => {
            request(server)
                .get('/api/runs/-1')
                .expect(400)
                .end((err, res) => {
                    if (err) {
                        done(err);
                        return;
                    }

                    // Response must satisfy the OpenAPI specification
                    expect(res).to.satisfyApiSpec;

                    const { errors } = res.body;
                    const titleError = errors.find((err) => err.source.pointer === '/data/attributes/params/runId');
                    expect(titleError.detail).to.equal('"params.runId" must be a positive number');

                    done();
                });
        });

        it('should return 400 if the run id is not a whole number', (done) => {
            request(server)
                .get('/api/runs/0.5')
                .expect(400)
                .end((err, res) => {
                    if (err) {
                        done(err);
                        return;
                    }

                    // Response must satisfy the OpenAPI specification
                    expect(res).to.satisfyApiSpec;

                    const { errors } = res.body;
                    const titleError = errors.find((err) => err.source.pointer === '/data/attributes/params/runId');
                    expect(titleError.detail).to.equal('"params.runId" must be an integer');

                    done();
                });
        });

        it('should return 404 if the run could not be found', (done) => {
            request(server)
                .get('/api/runs/999999999')
                .expect(404)
                .end((err, res) => {
                    if (err) {
                        done(err);
                        return;
                    }

                    // Response must satisfy the OpenAPI specification
                    expect(res).to.satisfyApiSpec;

                    expect(res.body.errors[0].title).to.equal('Run with this id (999999999) could not be found');

                    done();
                });
        });

        it('should return 200 in all other cases', (done) => {
            request(server)
                .get('/api/runs/1')
                .expect(200)
                .end((err, res) => {
                    if (err) {
                        done(err);
                        return;
                    }

                    // Response must satisfy the OpenAPI specification
                    expect(res).to.satisfyApiSpec;

                    expect(res.body.data.id).to.equal(1);

                    done();
                });
        });
    });

    describe('GET /api/runs/:runId/logs', () => {
        it('should return 400 if the run id is not a number', (done) => {
            request(server)
                .get('/api/runs/abc/logs')
                .expect(400)
                .end((err, res) => {
                    if (err) {
                        done(err);
                        return;
                    }

                    // Response must satisfy the OpenAPI specification
                    expect(res).to.satisfyApiSpec;

                    const { errors } = res.body;
                    const titleError = errors.find((err) => err.source.pointer === '/data/attributes/params/runId');
                    expect(titleError.detail).to.equal('"params.runId" must be a number');

                    done();
                });
        });

        it('should return 404 if the run could not be found', (done) => {
            request(server)
                .get('/api/runs/999999999/logs')
                .expect(404)
                .end((err, res) => {
                    if (err) {
                        done(err);
                        return;
                    }

                    // Response must satisfy the OpenAPI specification
                    expect(res).to.satisfyApiSpec;

                    expect(res.body.errors[0].title).to.equal('Run with this id (999999999) could not be found');

                    done();
                });
        });

        it('should return 200 in all other cases', (done) => {
            request(server)
                .get('/api/runs/1/logs')
                .expect(200)
                .end((err, res) => {
                    if (err) {
                        done(err);
                        return;
                    }

                    // Response must satisfy the OpenAPI specification
                    expect(res).to.satisfyApiSpec;

                    expect(res.body.data).to.be.an('array');
                    expect(res.body.data).to.have.lengthOf(10);

                    expect(res.body.data[0].id).to.equal(1);
                    expect(res.body.data[0].runs).to.deep.equal([
                        {
                            id: 1,
                            runNumber: 1,
                        },
                    ]);
                    done();
                });
        });
    });

    describe('POST /api/runs', () => {
        it('should successfully return the stored run entity', (done) => {
            request(server)
                .post('/api/runs')
                .expect(201)
                .send({
                    runNumber: 109,
                    timeO2Start: '2022-03-21 13:00:00',
                    timeTrgStart: '2022-03-21 13:00:00',
                    environmentId: '1234567890',
                    runType: 'technical',
                    runQuality: 'good',
                    nDetectors: 3,
                    nFlps: 10,
                    nEpns: 10,
                    dd_flp: true,
                    dcs: true,
                    epn: true,
                    epnTopology: 'normal',
                    detectors: 'CPV',
                })
                .end((err, res) => {
                    if (err) {
                        done(err);
                        return;
                    }
                    expect(res.body.data).to.be.an('object');
                    expect(res.body.data.id).to.equal(109);

                    done();
                });
        });
        it('should return an error due to invalid detectors list', (done) => {
            request(server)
                .post('/api/runs')
                .expect(400)
                .send({
                    runNumber: 109,
                    timeO2Start: '2022-03-21 13:00:00',
                    timeTrgStart: '2022-03-21 13:00:00',
                    environmentId: '1234567890',
                    runType: 'technical',
                    runQuality: 'good',
                    nDetectors: 3,
                    nFlps: 10,
                    nEpns: 10,
                    dd_flp: true,
                    dcs: true,
                    epn: true,
                    epnTopology: 'normal',
                    detectors: 'CPV,UNKNOWN',
                })
                .end((err, res) => {
                    if (err) {
                        done(err);
                        return;
                    }
                    expect(res.body.errors).to.be.an('array');
                    // eslint-disable-next-line max-len
                    expect(res.body.errors[0].detail).to.equal('Error code "Provide detector list contains invalid elements" is not defined, your custom type is missing the correct messages definition');

                    done();
                });
        });
    });
<<<<<<< HEAD
    describe('PUT /api/runs/:runId', () => {
        it('should return 200 in all other cases', (done) => {
            request(server)
                .put('/api/runs/9999999999')
                .send({
                    runQuality: 'bad',
                })
                .expect(400)
                .end((err, res) => {
                    if (err) {
                        done(err);
                        return;
                    }
                    // Response must satisfy the OpenAPI specification
                    expect(res).to.satisfyApiSpec;
                    expect(res.body.errors[0].title).to.equal('Run with this id (9999999999) could not be found');

                    done();
                });
        });
        it('should return 201 in all other cases', (done) => {
            request(server)
                .put('/api/runs/1')
                .send({
                    runQuality: 'bad',
                })
                .expect(201)
                .end((err, res) => {
                    if (err) {
                        done(err);
                        return;
                    }
                    expect(res).to.satisfyApiSpec;
                    expect(res.body.data.runQuality).to.equal('bad');
                    done();
                });
        });
    });
=======

    describe('PUT /api/runs/:runId', () => {
        it('should successfully return the updated run entity with new runQuality value', async () => {
            const { body } = await request(server)
                .put('/api/runs/1')
                .expect(201)
                .send({
                    runQuality: 'test',
                });
            expect(body.data).to.be.an('object');
            expect(body.data.id).to.equal(1);
            expect(body.data.runQuality).to.equal('test');
        });

        it('should return an error due to invalid runQuality value', async () => {
            const { body } = await request(server)
                .put('/api/runs/1')
                .expect(400)
                .send({
                    runQuality: 'wrong',
                });
            expect(body.errors).to.be.an('array');
            // eslint-disable-next-line max-len
            expect(body.errors[0].detail).to.equal('"body.runQuality" must be one of [good, bad, test]');
        });

        it('should return an error due to invalid eorReasons list', async () => {
            const { body } = await request(server)
                .put('/api/runs/1')
                .expect(400)
                .send({
                    eorReasons: [
                        {
                            description: 'Some',
                            runId: '1a',
                            reasonTypeId: 1,
                            lastEditedName: 'Anonymous',
                        },
                    ],
                });
            expect(body.errors).to.be.an('array');
            expect(body.errors[0].detail).to.equal('"body.eorReasons[0].runId" must be a number');
        });

        it('should successfully add eorReasons to run', async () => {
            const currentRun = await request(server)
                .get('/api/runs/106')
                .expect(200);
            expect(currentRun.body.data).to.be.an('object');
            expect(currentRun.body.data.id).to.equal(106);
            expect(currentRun.body.data.eorReasons).to.have.lengthOf(0);

            const { body } = await request(server)
                .put('/api/runs/106')
                .expect(201)
                .send({
                    eorReasons: [
                        {
                            description: 'Some',
                            runId: 106,
                            reasonTypeId: 1,
                            lastEditedName: 'Anonymous',
                        },
                    ],
                });
            expect(body.data).to.be.an('object');
            expect(body.data.id).to.equal(106);
            expect(body.data.eorReasons).to.have.lengthOf(1);
            expect(body.data.eorReasons[0].description).to.equal('Some');
        });
    });

>>>>>>> 4f680f7f
    describe('PATCH api/runs query:runNumber', () => {
        it('should return 400 if the wrong id is given', (done) => {
            request(server)
                .patch('/api/runs?runNumber=99999')
                .send({
                    lhcBeamEnergy: 232.156,
                    lhcBeamMode: 'STABLE BEAMS',
                    lhcBetaStar: 123e-5,
                    aliceL3Current: 561.2,
                    aliceDipoleCurrent: 45654.1,
                })
<<<<<<< HEAD
                .expect(400)
=======
                .expect(500)
>>>>>>> 4f680f7f
                .end((err, res) => {
                    if (err) {
                        done(err);
                        return;
                    }
                    // Response must satisfy the OpenAPI specification
                    expect(res).to.satisfyApiSpec;
<<<<<<< HEAD
                    expect(res.body.errors[0].title).to.equal('Run with this runNumber (99999) could not be found');
=======
                    expect(res.body.errors[0].title).to.equal('ServiceUnavailable');
>>>>>>> 4f680f7f

                    done();
                });
        });
        it('should return 200 in all other cases', (done) => {
            request(server)
                .patch('/api/runs?runNumber=1')
                .send({
                    lhcBeamEnergy: 232.156,
                    lhcBeamMode: 'STABLE BEAMS',
                    lhcBetaStar: 123e-5,
                    aliceL3Current: 561.2,
                    aliceDipoleCurrent: 45654.1,
                })
                .expect(200)
                .end((err, res) => {
                    if (err) {
                        done(err);
                        return;
                    }
                    expect(res).to.satisfyApiSpec;
                    expect(res.body.data.runNumber).to.equal(1);
                    expect(res.body.data.lhcBeamEnergy).to.equal(232.156);
                    expect(res.body.data.lhcBeamMode).to.equal('STABLE BEAMS');
                    expect(res.body.data.lhcBetaStar).to.equal(123e-5);
                    expect(res.body.data.aliceL3Current).to.equal(561.2);
                    expect(res.body.data.aliceDipoleCurrent).to.equal(45654.1);
                    done();
                });
        });
    });
<<<<<<< HEAD
    describe('PATCH api/runs/:runId', () => {
        const dateValue = new Date('1-1-2021').setHours(0, 0, 0, 0);
        it('should return 400 when runId is wrong', (done) => {
            request(server)
                .patch('/api/runs/9999999999')
                .send({
                    timeO2End: dateValue,
                    timeTrgEnd: dateValue,
                    runQuality: 'good',
                })
                .expect(400)
                .end((err, res) => {
                    if (err) {
                        done(err);
                        return;
                    }
                    // Response must satisfy the OpenAPI specification
                    expect(res).to.satisfyApiSpec;
                    expect(res.body.errors[0].title).to.equal('run with this id (9999999999) could not be found');

                    done();
                });
        });
        it('should return 201 in all other cases', (done) => {
            request(server)
                .patch('/api/runs/1')
                .send({
                    timeO2End: dateValue,
                    timeTrgEnd: dateValue,
                    runQuality: 'test',
                })
                .expect(201)
                .end((err, res) => {
                    if (err) {
                        done(err);
                        return;
                    }
                    expect(res).to.satisfyApiSpec;
                    expect(res.body.data.id).to.equal(1);
                    expect(res.body.data.timeO2End).to.equal(dateValue);
                    expect(res.body.data.timeTrgEnd).to.equal(dateValue);
                    expect(res.body.data.runQuality).to.equal('test');
                    done();
                });
        });
    });
=======
>>>>>>> 4f680f7f
};<|MERGE_RESOLUTION|>--- conflicted
+++ resolved
@@ -477,7 +477,6 @@
                 });
         });
     });
-<<<<<<< HEAD
     describe('PUT /api/runs/:runId', () => {
         it('should return 200 in all other cases', (done) => {
             request(server)
@@ -515,10 +514,7 @@
                     done();
                 });
         });
-    });
-=======
-
-    describe('PUT /api/runs/:runId', () => {
+
         it('should successfully return the updated run entity with new runQuality value', async () => {
             const { body } = await request(server)
                 .put('/api/runs/1')
@@ -589,7 +585,6 @@
         });
     });
 
->>>>>>> 4f680f7f
     describe('PATCH api/runs query:runNumber', () => {
         it('should return 400 if the wrong id is given', (done) => {
             request(server)
@@ -601,23 +596,15 @@
                     aliceL3Current: 561.2,
                     aliceDipoleCurrent: 45654.1,
                 })
-<<<<<<< HEAD
-                .expect(400)
-=======
                 .expect(500)
->>>>>>> 4f680f7f
-                .end((err, res) => {
-                    if (err) {
-                        done(err);
-                        return;
-                    }
-                    // Response must satisfy the OpenAPI specification
-                    expect(res).to.satisfyApiSpec;
-<<<<<<< HEAD
-                    expect(res.body.errors[0].title).to.equal('Run with this runNumber (99999) could not be found');
-=======
+                .end((err, res) => {
+                    if (err) {
+                        done(err);
+                        return;
+                    }
+                    // Response must satisfy the OpenAPI specification
+                    expect(res).to.satisfyApiSpec;
                     expect(res.body.errors[0].title).to.equal('ServiceUnavailable');
->>>>>>> 4f680f7f
 
                     done();
                 });
@@ -649,7 +636,6 @@
                 });
         });
     });
-<<<<<<< HEAD
     describe('PATCH api/runs/:runId', () => {
         const dateValue = new Date('1-1-2021').setHours(0, 0, 0, 0);
         it('should return 400 when runId is wrong', (done) => {
@@ -696,6 +682,4 @@
                 });
         });
     });
-=======
->>>>>>> 4f680f7f
 };