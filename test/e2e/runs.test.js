--- conflicted
+++ resolved
@@ -397,58 +397,6 @@
                 });
         });
     });
-<<<<<<< HEAD
-    describe('PUT /api/runs/:runId', () => {
-        it('should return 200 in all other cases', (done) => {
-            request(server)
-                .put('/api/runs/9999999999')
-                .send({
-                    runQuality: 'bad',
-                })
-                .expect(400)
-                .end((err, res) => {
-                    if (err) {
-                        done(err);
-                        return;
-                    }
-                    // Response must satisfy the OpenAPI specification
-                    expect(res).to.satisfyApiSpec;
-                    expect(res.body.errors[0].title).to.equal('Run with this id (9999999999) could not be found');
-
-                    done();
-                });
-        });
-        it('should return 201 in all other cases', (done) => {
-            request(server)
-                .put('/api/runs/1')
-                .send({
-                    runQuality: 'bad',
-                })
-                .expect(201)
-                .end((err, res) => {
-                    if (err) {
-                        done(err);
-                        return;
-                    }
-                    expect(res).to.satisfyApiSpec;
-                    expect(res.body.data.runQuality).to.equal('bad');
-                    done();
-                });
-        });
-    });
-    describe('PATCH api/runs query:runNumber', () => {
-        it('should return 400 if the wrong id is given', (done) => {
-            request(server)
-                .patch('/api/runs?runNumber=99999')
-                .send({
-                    lhcBeamEnergy: 232.156,
-                    lhcBeamMode: 'STABLE BEAMS',
-                    lhcBetaStar: 123e-5,
-                    aliceL3Current: 561.2,
-                    aliceDipoleCurrent: 45654.1,
-                })
-                .expect(400)
-=======
 
     describe('POST /api/runs', () => {
         it('should successfully return the stored run entity', (done) => {
@@ -471,64 +419,17 @@
                     epnTopology: 'normal',
                     detectors: 'CPV',
                 })
->>>>>>> c2a44096
-                .end((err, res) => {
-                    if (err) {
-                        done(err);
-                        return;
-                    }
-<<<<<<< HEAD
-                    // Response must satisfy the OpenAPI specification
-                    expect(res).to.satisfyApiSpec;
-                    expect(res.body.errors[0].title).to.equal('Run with this runNumber (99999) could not be found');
-=======
+                .end((err, res) => {
+                    if (err) {
+                        done(err);
+                        return;
+                    }
                     expect(res.body.data).to.be.an('object');
                     expect(res.body.data.id).to.equal(109);
->>>>>>> c2a44096
-
-                    done();
-                });
-        });
-<<<<<<< HEAD
-        it('should return 200 in all other cases', (done) => {
-            request(server)
-                .patch('/api/runs?runNumber=1')
-                .send({
-                    lhcBeamEnergy: 232.156,
-                    lhcBeamMode: 'STABLE BEAMS',
-                    lhcBetaStar: 123e-5,
-                    aliceL3Current: 561.2,
-                    aliceDipoleCurrent: 45654.1,
-                })
-                .expect(200)
-                .end((err, res) => {
-                    if (err) {
-                        done(err);
-                        return;
-                    }
-                    expect(res).to.satisfyApiSpec;
-                    expect(res.body.data.runNumber).to.equal(1);
-                    expect(res.body.data.lhcBeamEnergy).to.equal(232.156);
-                    expect(res.body.data.lhcBeamMode).to.equal('STABLE BEAMS');
-                    expect(res.body.data.lhcBetaStar).to.equal(123e-5);
-                    expect(res.body.data.aliceL3Current).to.equal(561.2);
-                    expect(res.body.data.aliceDipoleCurrent).to.equal(45654.1);
-                    done();
-                });
-        });
-    });
-    describe('PATCH api/runs/:runId', () => {
-        const dateValue = new Date('1-1-2021').setHours(0, 0, 0, 0);
-        it('should return 400 when runId is wrong', (done) => {
-            request(server)
-                .patch('/api/runs/9999999999')
-                .send({
-                    timeO2End: dateValue,
-                    timeTrgEnd: dateValue,
-                    runQuality: 'good',
-                })
-                .expect(400)
-=======
+
+                    done();
+                });
+        });
         it('should return an error due to invalid detectors list', (done) => {
             request(server)
                 .post('/api/runs')
@@ -549,26 +450,131 @@
                     epnTopology: 'normal',
                     detectors: 'CPV,UNKNOWN',
                 })
->>>>>>> c2a44096
-                .end((err, res) => {
-                    if (err) {
-                        done(err);
-                        return;
-                    }
-<<<<<<< HEAD
-                    // Response must satisfy the OpenAPI specification
-                    expect(res).to.satisfyApiSpec;
-                    expect(res.body.errors[0].title).to.equal('run with this id (9999999999) could not be found');
-=======
+                .end((err, res) => {
+                    if (err) {
+                        done(err);
+                        return;
+                    }
                     expect(res.body.errors).to.be.an('array');
                     // eslint-disable-next-line max-len
                     expect(res.body.errors[0].detail).to.equal('Error code "Provide detector list contains invalid elements" is not defined, your custom type is missing the correct messages definition');
->>>>>>> c2a44096
-
-                    done();
-                });
-        });
-<<<<<<< HEAD
+
+                    done();
+                });
+        });
+    });
+    describe('PUT /api/runs/:runId', () => {
+        it('should return 200 in all other cases', (done) => {
+            request(server)
+                .put('/api/runs/9999999999')
+                .send({
+                    runQuality: 'bad',
+                })
+                .expect(400)
+                .end((err, res) => {
+                    if (err) {
+                        done(err);
+                        return;
+                    }
+                    // Response must satisfy the OpenAPI specification
+                    expect(res).to.satisfyApiSpec;
+                    expect(res.body.errors[0].title).to.equal('Run with this id (9999999999) could not be found');
+
+                    done();
+                });
+        });
+        it('should return 201 in all other cases', (done) => {
+            request(server)
+                .put('/api/runs/1')
+                .send({
+                    runQuality: 'bad',
+                })
+                .expect(201)
+                .end((err, res) => {
+                    if (err) {
+                        done(err);
+                        return;
+                    }
+                    expect(res).to.satisfyApiSpec;
+                    expect(res.body.data.runQuality).to.equal('bad');
+                    done();
+                });
+        });
+    });
+    describe('PATCH api/runs query:runNumber', () => {
+        it('should return 400 if the wrong id is given', (done) => {
+            request(server)
+                .patch('/api/runs?runNumber=99999')
+                .send({
+                    lhcBeamEnergy: 232.156,
+                    lhcBeamMode: 'STABLE BEAMS',
+                    lhcBetaStar: 123e-5,
+                    aliceL3Current: 561.2,
+                    aliceDipoleCurrent: 45654.1,
+                })
+                .expect(400)
+                .end((err, res) => {
+                    if (err) {
+                        done(err);
+                        return;
+                    }
+                    // Response must satisfy the OpenAPI specification
+                    expect(res).to.satisfyApiSpec;
+                    expect(res.body.errors[0].title).to.equal('Run with this runNumber (99999) could not be found');
+
+                    done();
+                });
+        });
+        it('should return 200 in all other cases', (done) => {
+            request(server)
+                .patch('/api/runs?runNumber=1')
+                .send({
+                    lhcBeamEnergy: 232.156,
+                    lhcBeamMode: 'STABLE BEAMS',
+                    lhcBetaStar: 123e-5,
+                    aliceL3Current: 561.2,
+                    aliceDipoleCurrent: 45654.1,
+                })
+                .expect(200)
+                .end((err, res) => {
+                    if (err) {
+                        done(err);
+                        return;
+                    }
+                    expect(res).to.satisfyApiSpec;
+                    expect(res.body.data.runNumber).to.equal(1);
+                    expect(res.body.data.lhcBeamEnergy).to.equal(232.156);
+                    expect(res.body.data.lhcBeamMode).to.equal('STABLE BEAMS');
+                    expect(res.body.data.lhcBetaStar).to.equal(123e-5);
+                    expect(res.body.data.aliceL3Current).to.equal(561.2);
+                    expect(res.body.data.aliceDipoleCurrent).to.equal(45654.1);
+                    done();
+                });
+        });
+    });
+    describe('PATCH api/runs/:runId', () => {
+        const dateValue = new Date('1-1-2021').setHours(0, 0, 0, 0);
+        it('should return 400 when runId is wrong', (done) => {
+            request(server)
+                .patch('/api/runs/9999999999')
+                .send({
+                    timeO2End: dateValue,
+                    timeTrgEnd: dateValue,
+                    runQuality: 'good',
+                })
+                .expect(400)
+                .end((err, res) => {
+                    if (err) {
+                        done(err);
+                        return;
+                    }
+                    // Response must satisfy the OpenAPI specification
+                    expect(res).to.satisfyApiSpec;
+                    expect(res.body.errors[0].title).to.equal('run with this id (9999999999) could not be found');
+
+                    done();
+                });
+        });
         it('should return 201 in all other cases', (done) => {
             request(server)
                 .patch('/api/runs/1')
@@ -591,7 +597,5 @@
                     done();
                 });
         });
-=======
->>>>>>> c2a44096
     });
 };