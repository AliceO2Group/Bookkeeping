--- conflicted
+++ resolved
@@ -245,16 +245,11 @@
             const { data } = response.body;
             expect(data).to.be.an('array');
 
-<<<<<<< HEAD
-            // Run 1 trigger start and stop are override in EndRunUseCase, and two runs are created with non-null duration in StartRunUseCase
-            expect(data).to.have.lengthOf(13);
-=======
             /*
              * 6 runs from seeders, plus run 1 trigger start and stop are override in EndRunUseCase, and two runs are created with non-null
              * duration in StartRunUseCase
              */
             expect(data).to.have.lengthOf(9);
->>>>>>> c6462938
         });
 
         it('should filter run on their quality', async () => {
