/**
 * @license
 * Copyright CERN and copyright holders of ALICE O2. This software is
 * distributed under the terms of the GNU General Public License v3 (GPL
 * Version 3), copied verbatim in the file "COPYING".
 *
 * See http://alice-o2.web.cern.ch/license for full licensing information.
 *
 * In applying this license CERN does not waive the privileges and immunities
 * granted to it by virtue of its status as an Intergovernmental Organization
 * or submit itself to any jurisdiction.
 */

const path = require('path');
const chai = require('chai');
const request = require('supertest');
const chaiResponseValidator = require('chai-openapi-response-validator');
const { repositories: { RunRepository } } = require('../../lib/database');

const { expect } = chai;

chai.use(chaiResponseValidator(path.resolve(__dirname, '..', '..', 'spec', 'openapi.yaml')));

module.exports = () => {
    const { server } = require('../../lib/application');

    describe('GET /api/runs', () => {
        it('should return an array', (done) => {
            request(server)
                .get('/api/runs')
                .expect(200)
                .end((err, res) => {
                    if (err) {
                        done(err);
                        return;
                    }

                    // Response must satisfy the OpenAPI specification
                    expect(res).to.satisfyApiSpec;
                    expect(res.body.data).to.be.an('array');

                    done();
                });
        });

        it('should support pagination, offset 0 and limit 1', (done) => {
            request(server)
                .get('/api/runs?page[offset]=0&page[limit]=1&sort[id]=asc')
                .expect(200)
                .end((err, res) => {
                    if (err) {
                        done(err);
                        return;
                    }

                    // Response must satisfy the OpenAPI specification
                    expect(res).to.satisfyApiSpec;

                    expect(res.body.data).to.have.lengthOf(1);
                    expect(res.body.data[0].id).to.equal(1);

                    done();
                });
        });

        it('should support pagination, offset 1 and limit 1', (done) => {
            request(server)
                .get('/api/runs?page[offset]=1&page[limit]=1&sort[id]=asc')
                .expect(200)
                .end((err, res) => {
                    if (err) {
                        done(err);
                        return;
                    }

                    // Response must satisfy the OpenAPI specification
                    expect(res).to.satisfyApiSpec;

                    expect(res.body.data).to.have.lengthOf(1);
                    expect(res.body.data[0].id).to.equal(2);

                    done();
                });
        });

        it('should return 400 if the limit is below 1', (done) => {
            request(server)
                .get('/api/runs?page[offset]=0&page[limit]=0')
                .expect(400)
                .end((err, res) => {
                    if (err) {
                        done(err);
                        return;
                    }

                    // Response must satisfy the OpenAPI specification
                    expect(res).to.satisfyApiSpec;

                    const { errors } = res.body;
                    const titleError = errors.find((err) => err.source.pointer === '/data/attributes/query/page/limit');
                    expect(titleError.detail).to.equal('"query.page.limit" must be greater than or equal to 1');

                    done();
                });
        });

        it('should return the correct number of pages', (done) => {
            request(server)
                .get('/api/runs?page[offset]=0&page[limit]=2')
                .expect(200)
                .end(async (err, res) => {
                    if (err) {
                        done(err);
                        return;
                    }

                    // Response must satisfy the OpenAPI specification
                    expect(res).to.satisfyApiSpec;

                    const totalNumber = await RunRepository.count();

                    expect(res.body.data).to.have.lengthOf(2);
                    expect(res.body.meta.page.pageCount).to.equal(Math.ceil(totalNumber / 2));
                    expect(res.body.meta.page.totalCount).to.equal(totalNumber);

                    done();
                });
        });

        it('should support sorting, id DESC', (done) => {
            request(server)
                .get('/api/runs?sort[id]=desc')
                .expect(200)
                .end((err, res) => {
                    if (err) {
                        done(err);
                        return;
                    }

                    // Response must satisfy the OpenAPI specification
                    expect(res).to.satisfyApiSpec;

                    const { data } = res.body;
                    expect(data[0].runNumber).to.be.greaterThan(data[1].runNumber);

                    done();
                });
        });

        it('should support sorting, runNumber ASC', (done) => {
            request(server)
                .get('/api/runs?sort[id]=asc')
                .expect(200)
                .end((err, res) => {
                    if (err) {
                        done(err);
                        return;
                    }

                    // Response must satisfy the OpenAPI specification
                    expect(res).to.satisfyApiSpec;

                    const { data } = res.body;
                    expect(data[1].id).to.be.above(data[0].id);

                    done();
                });
        });
        it('should return 400 if "to" date is before "from" date', (done) => {
            request(server)
                .get('/api/runs?filter[o2start][from]=946771200000&filter[o2start][to]=946684800000')
                .expect(400)
                .end((err, res) => {
                    if (err) {
                        done(err);
                        return;
                    }

                    // Response must satisfy the OpenAPI specification
                    expect(res).to.satisfyApiSpec;

                    const { errors } = res.body;
                    expect(errors[0].detail).to
                        .equal('Creation date "to" cannot be before the "from" date');

                    done();
                });
        });
        it('should return 400 if "to" date is before "from" date', (done) => {
            request(server)
                .get('/api/runs?filter[o2end][from]=946771200000&filter[o2end][to]=946684800000')
                .expect(400)
                .end((err, res) => {
                    if (err) {
                        done(err);
                        return;
                    }

                    // Response must satisfy the OpenAPI specification
                    expect(res).to.satisfyApiSpec;

                    const { errors } = res.body;
                    expect(errors[0].detail).to
                        .equal('Creation date "to" cannot be before the "from" date');

                    done();
                });
        });
        it('should return 400 with 3 errors when all the wrong data is given', (done) => {
            request(server)
                .get('/api/runs?filter[o2start][from]=1896130800000&filter[o2start][to]=1893452400000')
                .expect(400)
                .end((err, res) => {
                    if (err) {
                        done(err);
                        return;
                    }

                    // Response must satisfy the OpenAPI specification
                    expect(res).to.satisfyApiSpec;

                    const { errors } = res.body;
                    expect(errors.length).to.equal(3);
                    done();
                });
        });
    });

    describe('GET /api/runs/reasonTypes', () => {
        it('should successfully return status 200 and list of reason types', async () => {
            const { body } = await request(server)
                .get('/api/runs/reasonTypes')
                .expect(200);

            expect(body.data).to.be.an('array');
            expect(body.data).to.have.lengthOf(4);

            expect(body.data[0].id).to.equal(1);
            expect(body.data[0].category).to.equal('DETECTORS');
        });
    });

    describe('GET /api/runs/:runId', () => {
        it('should return 400 if the run id is not a number', (done) => {
            request(server)
                .get('/api/runs/abc')
                .expect(400)
                .end((err, res) => {
                    if (err) {
                        done(err);
                        return;
                    }

                    // Response must satisfy the OpenAPI specification
                    expect(res).to.satisfyApiSpec;

                    const { errors } = res.body;
                    const titleError = errors.find((err) => err.source.pointer === '/data/attributes/params/runId');
                    expect(titleError.detail).to.equal('"params.runId" must be a number');

                    done();
                });
        });

        it('should return 400 if the run id is not positive', (done) => {
            request(server)
                .get('/api/runs/-1')
                .expect(400)
                .end((err, res) => {
                    if (err) {
                        done(err);
                        return;
                    }

                    // Response must satisfy the OpenAPI specification
                    expect(res).to.satisfyApiSpec;

                    const { errors } = res.body;
                    const titleError = errors.find((err) => err.source.pointer === '/data/attributes/params/runId');
                    expect(titleError.detail).to.equal('"params.runId" must be a positive number');

                    done();
                });
        });

        it('should return 400 if the run id is not a whole number', (done) => {
            request(server)
                .get('/api/runs/0.5')
                .expect(400)
                .end((err, res) => {
                    if (err) {
                        done(err);
                        return;
                    }

                    // Response must satisfy the OpenAPI specification
                    expect(res).to.satisfyApiSpec;

                    const { errors } = res.body;
                    const titleError = errors.find((err) => err.source.pointer === '/data/attributes/params/runId');
                    expect(titleError.detail).to.equal('"params.runId" must be an integer');

                    done();
                });
        });

        it('should return 404 if the run could not be found', (done) => {
            request(server)
                .get('/api/runs/999999999')
                .expect(404)
                .end((err, res) => {
                    if (err) {
                        done(err);
                        return;
                    }

                    // Response must satisfy the OpenAPI specification
                    expect(res).to.satisfyApiSpec;

                    expect(res.body.errors[0].title).to.equal('Run with this id (999999999) could not be found');

                    done();
                });
        });

        it('should return 200 in all other cases', (done) => {
            request(server)
                .get('/api/runs/1')
                .expect(200)
                .end((err, res) => {
                    if (err) {
                        done(err);
                        return;
                    }

                    // Response must satisfy the OpenAPI specification
                    expect(res).to.satisfyApiSpec;

                    expect(res.body.data.id).to.equal(1);

                    done();
                });
        });
    });

    describe('GET /api/runs/:runId/logs', () => {
        it('should return 400 if the run id is not a number', (done) => {
            request(server)
                .get('/api/runs/abc/logs')
                .expect(400)
                .end((err, res) => {
                    if (err) {
                        done(err);
                        return;
                    }

                    // Response must satisfy the OpenAPI specification
                    expect(res).to.satisfyApiSpec;

                    const { errors } = res.body;
                    const titleError = errors.find((err) => err.source.pointer === '/data/attributes/params/runId');
                    expect(titleError.detail).to.equal('"params.runId" must be a number');

                    done();
                });
        });

        it('should return 404 if the run could not be found', (done) => {
            request(server)
                .get('/api/runs/999999999/logs')
                .expect(404)
                .end((err, res) => {
                    if (err) {
                        done(err);
                        return;
                    }

                    // Response must satisfy the OpenAPI specification
                    expect(res).to.satisfyApiSpec;

                    expect(res.body.errors[0].title).to.equal('Run with this id (999999999) could not be found');

                    done();
                });
        });

        it('should return 200 in all other cases', (done) => {
            request(server)
                .get('/api/runs/1/logs')
                .expect(200)
                .end((err, res) => {
                    if (err) {
                        done(err);
                        return;
                    }

                    // Response must satisfy the OpenAPI specification
                    expect(res).to.satisfyApiSpec;

                    expect(res.body.data).to.be.an('array');
                    expect(res.body.data).to.have.lengthOf(10);

                    expect(res.body.data[0].id).to.equal(1);
                    expect(res.body.data[0].runs).to.deep.equal([
                        {
                            id: 1,
                            runNumber: 1,
                        },
                    ]);
                    done();
                });
        });
    });

    describe('POST /api/runs', () => {
        it('should successfully return the stored run entity', (done) => {
            request(server)
                .post('/api/runs')
                .expect(201)
                .send({
                    runNumber: 109,
                    timeO2Start: '2022-03-21 13:00:00',
                    timeTrgStart: '2022-03-21 13:00:00',
                    environmentId: '1234567890',
                    runType: 'technical',
                    runQuality: 'good',
                    nDetectors: 3,
                    nFlps: 10,
                    nEpns: 10,
                    dd_flp: true,
                    dcs: true,
                    epn: true,
                    epnTopology: 'normal',
                    detectors: 'CPV',
                })
                .end((err, res) => {
                    if (err) {
                        done(err);
                        return;
                    }
                    expect(res.body.data).to.be.an('object');
                    expect(res.body.data.id).to.equal(109);

                    done();
                });
        });
        it('should return an error due to invalid detectors list', (done) => {
            request(server)
                .post('/api/runs')
                .expect(400)
                .send({
                    runNumber: 109,
                    timeO2Start: '2022-03-21 13:00:00',
                    timeTrgStart: '2022-03-21 13:00:00',
                    environmentId: '1234567890',
                    runType: 'technical',
                    runQuality: 'good',
                    nDetectors: 3,
                    nFlps: 10,
                    nEpns: 10,
                    dd_flp: true,
                    dcs: true,
                    epn: true,
                    epnTopology: 'normal',
                    detectors: 'CPV,UNKNOWN',
                })
                .end((err, res) => {
                    if (err) {
                        done(err);
                        return;
                    }
                    expect(res.body.errors).to.be.an('array');
                    // eslint-disable-next-line max-len
                    expect(res.body.errors[0].detail).to.equal('Error code "Provide detector list contains invalid elements" is not defined, your custom type is missing the correct messages definition');

                    done();
                });
        });
    });
<<<<<<< HEAD
    describe('PUT /api/runs/:runId', () => {
        it('should return 200 in all other cases', (done) => {
            request(server)
                .put('/api/runs/9999999999')
                .send({
                    runQuality: 'bad',
                })
                .expect(400)
                .end((err, res) => {
                    if (err) {
                        done(err);
                        return;
                    }
                    // Response must satisfy the OpenAPI specification
                    expect(res).to.satisfyApiSpec;
                    expect(res.body.errors[0].title).to.equal('Run with this id (9999999999) could not be found');

                    done();
                });
        });
        it('should return 201 in all other cases', (done) => {
            request(server)
                .put('/api/runs/1')
                .send({
                    runQuality: 'bad',
                })
                .expect(201)
                .end((err, res) => {
                    if (err) {
                        done(err);
                        return;
                    }
                    expect(res).to.satisfyApiSpec;
                    expect(res.body.data.runQuality).to.equal('bad');
                    done();
                });
        });
    });
    describe('PATCH api/runs query:runNumber', () => {
        it('should return 400 if the wrong id is given', (done) => {
            request(server)
                .patch('/api/runs?runNumber=99999')
                .send({
                    lhcBeamEnergy: 232.156,
                    lhcBeamMode: 'STABLE BEAMS',
                    lhcBetaStar: 123e-5,
                    aliceL3Current: 561.2,
                    aliceDipoleCurrent: 45654.1,
                })
                .expect(400)
                .end((err, res) => {
                    if (err) {
                        done(err);
                        return;
                    }
                    // Response must satisfy the OpenAPI specification
                    expect(res).to.satisfyApiSpec;
                    expect(res.body.errors[0].title).to.equal('Run with this runNumber (99999) could not be found');

                    done();
                });
        });
        it('should return 200 in all other cases', (done) => {
            request(server)
                .patch('/api/runs?runNumber=1')
                .send({
                    lhcBeamEnergy: 232.156,
                    lhcBeamMode: 'STABLE BEAMS',
                    lhcBetaStar: 123e-5,
                    aliceL3Current: 561.2,
                    aliceDipoleCurrent: 45654.1,
                })
                .expect(200)
                .end((err, res) => {
                    if (err) {
                        done(err);
                        return;
                    }
                    expect(res).to.satisfyApiSpec;
                    expect(res.body.data.runNumber).to.equal(1);
                    expect(res.body.data.lhcBeamEnergy).to.equal(232.156);
                    expect(res.body.data.lhcBeamMode).to.equal('STABLE BEAMS');
                    expect(res.body.data.lhcBetaStar).to.equal(123e-5);
                    expect(res.body.data.aliceL3Current).to.equal(561.2);
                    expect(res.body.data.aliceDipoleCurrent).to.equal(45654.1);
                    done();
                });
        });
    });
    describe('PATCH api/runs/:runId', () => {
        const dateValue = new Date('1-1-2021').setHours(0, 0, 0, 0);
        it('should return 400 when runId is wrong', (done) => {
            request(server)
                .patch('/api/runs/9999999999')
                .send({
                    timeO2End: dateValue,
                    timeTrgEnd: dateValue,
                    runQuality: 'good',
                })
                .expect(400)
                .end((err, res) => {
                    if (err) {
                        done(err);
                        return;
                    }
                    // Response must satisfy the OpenAPI specification
                    expect(res).to.satisfyApiSpec;
                    expect(res.body.errors[0].title).to.equal('run with this id (9999999999) could not be found');

                    done();
                });
        });
        it('should return 201 in all other cases', (done) => {
            request(server)
                .patch('/api/runs/1')
                .send({
                    timeO2End: dateValue,
                    timeTrgEnd: dateValue,
                    runQuality: 'test',
                })
                .expect(201)
                .end((err, res) => {
                    if (err) {
                        done(err);
                        return;
                    }
                    expect(res).to.satisfyApiSpec;
                    expect(res.body.data.id).to.equal(1);
                    expect(res.body.data.timeO2End).to.equal(dateValue);
                    expect(res.body.data.timeTrgEnd).to.equal(dateValue);
                    expect(res.body.data.runQuality).to.equal('test');
                    done();
                });
=======

    describe('PUT /api/runs/:runId', () => {
        it('should successfully return the updated run entity with new runQuality value', async () => {
            const { body } = await request(server)
                .put('/api/runs/1')
                .expect(201)
                .send({
                    runQuality: 'test',
                });
            expect(body.data).to.be.an('object');
            expect(body.data.id).to.equal(1);
            expect(body.data.runQuality).to.equal('test');
        });

        it('should return an error due to invalid runQuality value', async () => {
            const { body } = await request(server)
                .put('/api/runs/1')
                .expect(400)
                .send({
                    runQuality: 'wrong',
                });
            expect(body.errors).to.be.an('array');
            // eslint-disable-next-line max-len
            expect(body.errors[0].detail).to.equal('"body.runQuality" must be one of [good, bad, test]');
        });

        it('should return an error due to invalid eorReasons list', async () => {
            const { body } = await request(server)
                .put('/api/runs/1')
                .expect(400)
                .send({
                    eorReasons: [
                        {
                            description: 'Some',
                            runId: '1a',
                            reasonTypeId: 1,
                            lastEditedName: 'Anonymous',
                        },
                    ],
                });
            expect(body.errors).to.be.an('array');
            expect(body.errors[0].detail).to.equal('"body.eorReasons[0].runId" must be a number');
        });

        it('should successfully add eorReasons to run', async () => {
            const currentRun = await request(server)
                .get('/api/runs/106')
                .expect(200);
            expect(currentRun.body.data).to.be.an('object');
            expect(currentRun.body.data.id).to.equal(106);
            expect(currentRun.body.data.eorReasons).to.have.lengthOf(0);

            const { body } = await request(server)
                .put('/api/runs/106')
                .expect(201)
                .send({
                    eorReasons: [
                        {
                            description: 'Some',
                            runId: 106,
                            reasonTypeId: 1,
                            lastEditedName: 'Anonymous',
                        },
                    ],
                });
            expect(body.data).to.be.an('object');
            expect(body.data.id).to.equal(106);
            expect(body.data.eorReasons).to.have.lengthOf(1);
            expect(body.data.eorReasons[0].description).to.equal('Some');
>>>>>>> 240d8500
        });
    });
};<|MERGE_RESOLUTION|>--- conflicted
+++ resolved
@@ -477,141 +477,6 @@
                 });
         });
     });
-<<<<<<< HEAD
-    describe('PUT /api/runs/:runId', () => {
-        it('should return 200 in all other cases', (done) => {
-            request(server)
-                .put('/api/runs/9999999999')
-                .send({
-                    runQuality: 'bad',
-                })
-                .expect(400)
-                .end((err, res) => {
-                    if (err) {
-                        done(err);
-                        return;
-                    }
-                    // Response must satisfy the OpenAPI specification
-                    expect(res).to.satisfyApiSpec;
-                    expect(res.body.errors[0].title).to.equal('Run with this id (9999999999) could not be found');
-
-                    done();
-                });
-        });
-        it('should return 201 in all other cases', (done) => {
-            request(server)
-                .put('/api/runs/1')
-                .send({
-                    runQuality: 'bad',
-                })
-                .expect(201)
-                .end((err, res) => {
-                    if (err) {
-                        done(err);
-                        return;
-                    }
-                    expect(res).to.satisfyApiSpec;
-                    expect(res.body.data.runQuality).to.equal('bad');
-                    done();
-                });
-        });
-    });
-    describe('PATCH api/runs query:runNumber', () => {
-        it('should return 400 if the wrong id is given', (done) => {
-            request(server)
-                .patch('/api/runs?runNumber=99999')
-                .send({
-                    lhcBeamEnergy: 232.156,
-                    lhcBeamMode: 'STABLE BEAMS',
-                    lhcBetaStar: 123e-5,
-                    aliceL3Current: 561.2,
-                    aliceDipoleCurrent: 45654.1,
-                })
-                .expect(400)
-                .end((err, res) => {
-                    if (err) {
-                        done(err);
-                        return;
-                    }
-                    // Response must satisfy the OpenAPI specification
-                    expect(res).to.satisfyApiSpec;
-                    expect(res.body.errors[0].title).to.equal('Run with this runNumber (99999) could not be found');
-
-                    done();
-                });
-        });
-        it('should return 200 in all other cases', (done) => {
-            request(server)
-                .patch('/api/runs?runNumber=1')
-                .send({
-                    lhcBeamEnergy: 232.156,
-                    lhcBeamMode: 'STABLE BEAMS',
-                    lhcBetaStar: 123e-5,
-                    aliceL3Current: 561.2,
-                    aliceDipoleCurrent: 45654.1,
-                })
-                .expect(200)
-                .end((err, res) => {
-                    if (err) {
-                        done(err);
-                        return;
-                    }
-                    expect(res).to.satisfyApiSpec;
-                    expect(res.body.data.runNumber).to.equal(1);
-                    expect(res.body.data.lhcBeamEnergy).to.equal(232.156);
-                    expect(res.body.data.lhcBeamMode).to.equal('STABLE BEAMS');
-                    expect(res.body.data.lhcBetaStar).to.equal(123e-5);
-                    expect(res.body.data.aliceL3Current).to.equal(561.2);
-                    expect(res.body.data.aliceDipoleCurrent).to.equal(45654.1);
-                    done();
-                });
-        });
-    });
-    describe('PATCH api/runs/:runId', () => {
-        const dateValue = new Date('1-1-2021').setHours(0, 0, 0, 0);
-        it('should return 400 when runId is wrong', (done) => {
-            request(server)
-                .patch('/api/runs/9999999999')
-                .send({
-                    timeO2End: dateValue,
-                    timeTrgEnd: dateValue,
-                    runQuality: 'good',
-                })
-                .expect(400)
-                .end((err, res) => {
-                    if (err) {
-                        done(err);
-                        return;
-                    }
-                    // Response must satisfy the OpenAPI specification
-                    expect(res).to.satisfyApiSpec;
-                    expect(res.body.errors[0].title).to.equal('run with this id (9999999999) could not be found');
-
-                    done();
-                });
-        });
-        it('should return 201 in all other cases', (done) => {
-            request(server)
-                .patch('/api/runs/1')
-                .send({
-                    timeO2End: dateValue,
-                    timeTrgEnd: dateValue,
-                    runQuality: 'test',
-                })
-                .expect(201)
-                .end((err, res) => {
-                    if (err) {
-                        done(err);
-                        return;
-                    }
-                    expect(res).to.satisfyApiSpec;
-                    expect(res.body.data.id).to.equal(1);
-                    expect(res.body.data.timeO2End).to.equal(dateValue);
-                    expect(res.body.data.timeTrgEnd).to.equal(dateValue);
-                    expect(res.body.data.runQuality).to.equal('test');
-                    done();
-                });
-=======
 
     describe('PUT /api/runs/:runId', () => {
         it('should successfully return the updated run entity with new runQuality value', async () => {
@@ -681,7 +546,58 @@
             expect(body.data.id).to.equal(106);
             expect(body.data.eorReasons).to.have.lengthOf(1);
             expect(body.data.eorReasons[0].description).to.equal('Some');
->>>>>>> 240d8500
+        });
+    });
+
+    describe('PATCH api/runs query:runNumber', () => {
+        it('should return 400 if the wrong id is given', (done) => {
+            request(server)
+                .patch('/api/runs?runNumber=99999')
+                .send({
+                    lhcBeamEnergy: 232.156,
+                    lhcBeamMode: 'STABLE BEAMS',
+                    lhcBetaStar: 123e-5,
+                    aliceL3Current: 561.2,
+                    aliceDipoleCurrent: 45654.1,
+                })
+                .expect(400)
+                .end((err, res) => {
+                    if (err) {
+                        done(err);
+                        return;
+                    }
+                    // Response must satisfy the OpenAPI specification
+                    expect(res).to.satisfyApiSpec;
+                    expect(res.body.errors[0].title).to.equal('Run with this runNumber (99999) could not be found');
+
+                    done();
+                });
+        });
+        it('should return 200 in all other cases', (done) => {
+            request(server)
+                .patch('/api/runs?runNumber=1')
+                .send({
+                    lhcBeamEnergy: 232.156,
+                    lhcBeamMode: 'STABLE BEAMS',
+                    lhcBetaStar: 123e-5,
+                    aliceL3Current: 561.2,
+                    aliceDipoleCurrent: 45654.1,
+                })
+                .expect(200)
+                .end((err, res) => {
+                    if (err) {
+                        done(err);
+                        return;
+                    }
+                    expect(res).to.satisfyApiSpec;
+                    expect(res.body.data.runNumber).to.equal(1);
+                    expect(res.body.data.lhcBeamEnergy).to.equal(232.156);
+                    expect(res.body.data.lhcBeamMode).to.equal('STABLE BEAMS');
+                    expect(res.body.data.lhcBetaStar).to.equal(123e-5);
+                    expect(res.body.data.aliceL3Current).to.equal(561.2);
+                    expect(res.body.data.aliceDipoleCurrent).to.equal(45654.1);
+                    done();
+                });
         });
     });
 };