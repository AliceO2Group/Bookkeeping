/**
 * @license
 * Copyright CERN and copyright holders of ALICE O2. This software is
 * distributed under the terms of the GNU General Public License v3 (GPL
 * Version 3), copied verbatim in the file "COPYING".
 *
 * See http://alice-o2.web.cern.ch/license for full licensing information.
 *
 * In applying this license CERN does not waive the privileges and immunities
 * granted to it by virtue of its status as an Intergovernmental Organization
 * or submit itself to any jurisdiction.
 */

const path = require('path');
const chai = require('chai');
const request = require('supertest');
const chaiResponseValidator = require('chai-openapi-response-validator');
const { repositories: { RunRepository } } = require('../../lib/database');
const { server } = require('../../lib/application');

const { expect } = chai;

chai.use(chaiResponseValidator(path.resolve(__dirname, '..', '..', 'spec', 'openapi.yaml')));

module.exports = () => {
    describe('GET /api/runs', () => {
        it('should return an array', (done) => {
            request(server)
                .get('/api/runs')
                .expect(200)
                .end((err, res) => {
                    if (err) {
                        done(err);
                        return;
                    }

                    // Response must satisfy the OpenAPI specification
                    expect(res).to.satisfyApiSpec;
                    expect(res.body.data).to.be.an('array');

                    done();
                });
        });

        it('should support pagination, offset 0 and limit 1', (done) => {
            request(server)
                .get('/api/runs?page[offset]=0&page[limit]=1&sort[id]=asc')
                .expect(200)
                .end((err, res) => {
                    if (err) {
                        done(err);
                        return;
                    }

                    // Response must satisfy the OpenAPI specification
                    expect(res).to.satisfyApiSpec;

                    expect(res.body.data).to.have.lengthOf(1);
                    expect(res.body.data[0].id).to.equal(1);

                    done();
                });
        });

        it('should support pagination, offset 1 and limit 1', (done) => {
            request(server)
                .get('/api/runs?page[offset]=1&page[limit]=1&sort[id]=asc')
                .expect(200)
                .end((err, res) => {
                    if (err) {
                        done(err);
                        return;
                    }

                    // Response must satisfy the OpenAPI specification
                    expect(res).to.satisfyApiSpec;

                    expect(res.body.data).to.have.lengthOf(1);
                    expect(res.body.data[0].id).to.equal(2);

                    done();
                });
        });

        it('should return 400 if the limit is below 1', async () => {
            const response = await request(server).get('/api/runs?page[offset]=0&page[limit]=0');
            expect(response.status).to.equal(400);

            // Response must satisfy the OpenAPI specification
            expect(response).to.satisfyApiSpec;

            const { errors } = response.body;
            const titleError = errors.find((err) => err.source.pointer === '/data/attributes/query/page/limit');
            expect(titleError.detail).to.equal('"query.page.limit" must be greater than or equal to 1');
        }).timeout(1000);

        it('should return the correct number of pages', async () => {
            const response = await request(server).get('/api/runs?page[offset]=0&page[limit]=2');
            expect(response.status).to.equal(200);

            // Response must satisfy the OpenAPI specification
            expect(response).to.satisfyApiSpec;

            const totalNumber = await RunRepository.count();

            expect(response.body.data).to.have.lengthOf(2);
            expect(response.body.meta.page.pageCount).to.equal(Math.ceil(totalNumber / 2));
            expect(response.body.meta.page.totalCount).to.equal(totalNumber);
        });

        it('should support sorting, id DESC', (done) => {
            request(server)
                .get('/api/runs?sort[id]=desc')
                .expect(200)
                .end((err, res) => {
                    if (err) {
                        done(err);
                        return;
                    }

                    // Response must satisfy the OpenAPI specification
                    expect(res).to.satisfyApiSpec;

                    const { data } = res.body;
                    expect(data[0].runNumber).to.be.greaterThan(data[1].runNumber);

                    done();
                });
        });

        it('should support sorting, runNumber ASC', (done) => {
            request(server)
                .get('/api/runs?sort[id]=asc')
                .expect(200)
                .end((err, res) => {
                    if (err) {
                        done(err);
                        return;
                    }

                    // Response must satisfy the OpenAPI specification
                    expect(res).to.satisfyApiSpec;

                    const { data } = res.body;
                    expect(data[1].id).to.be.above(data[0].id);

                    done();
                });
        });
        it('should return 400 if "to" date is before "from" date', (done) => {
            request(server)
                .get('/api/runs?filter[o2start][from]=946771200000&filter[o2start][to]=946684800000')
                .expect(400)
                .end((err, res) => {
                    if (err) {
                        done(err);
                        return;
                    }

                    // Response must satisfy the OpenAPI specification
                    expect(res).to.satisfyApiSpec;

                    const { errors } = res.body;
                    expect(errors[0].detail).to
                        .equal('Creation date "to" cannot be before the "from" date');

                    done();
                });
        });
        it('should return 400 if "to" date is before "from" date', (done) => {
            request(server)
                .get('/api/runs?filter[o2end][from]=946771200000&filter[o2end][to]=946684800000')
                .expect(400)
                .end((err, res) => {
                    if (err) {
                        done(err);
                        return;
                    }

                    // Response must satisfy the OpenAPI specification
                    expect(res).to.satisfyApiSpec;

                    const { errors } = res.body;
                    expect(errors[0].detail).to
                        .equal('Creation date "to" cannot be before the "from" date');

                    done();
                });
        });
        it('should return 400 with 3 errors when all the wrong data is given', (done) => {
            request(server)
                .get('/api/runs?filter[o2start][from]=1896130800000&filter[o2start][to]=1893452400000')
                .expect(400)
                .end((err, res) => {
                    if (err) {
                        done(err);
                        return;
                    }

                    // Response must satisfy the OpenAPI specification
                    expect(res).to.satisfyApiSpec;

                    const { errors } = res.body;
                    expect(errors.length).to.equal(3);
                    done();
                });
        });

        it('should return 400 if the duration filter is invalid', async () => {
            const response = await request(server).get('/api/runs?filter[runDuration][operator]=invalid&filter[runDuration][limit]=10');

            expect(response.status).to.equal(400);
            expect(response).to.satisfyApiSpec;

            const { errors: [error] } = response.body;
            expect(error.title).to.equal('Invalid Attribute');
            expect(error.detail).to.equal('"query.filter.runDuration.operator" must be one of [<, <=, =, >=, >]');
        });

        it('should successfully filter on duration', async () => {
            const response =
                await request(server).get('/api/runs?filter[runDuration][operator]=>&filter[runDuration][limit]=0');

            expect(response.status).to.equal(200);
            expect(response).to.satisfyApiSpec;

            const { data } = response.body;
            expect(data).to.be.an('array');

            // Run 1 trigger start and stop are override in EndRunUseCase, and two runs are created with non-null duration in StartRunUseCase
            expect(data).to.have.lengthOf(4);
        });

        it('should filter run on their quality', async () => {
            const response = await request(server)
                .get('/api/runs?filter[runQualities]=bad,test');
            expect(response.status).to.equal(200);
            // Response must satisfy the OpenAPI specification
            expect(response).to.satisfyApiSpec;

            const { data } = response.body;
            // 48 because one run is added in start run use case with default quality which is test, and one is updated to quality test
            expect(data.length).to.equal(47);
        });
        it('should filter run on their trigger value', async () => {
            const response = await request(server)
                .get('/api/runs?filter[triggerValues]=OFF,CTP');
            expect(response.status).to.equal(200);

            expect(response).to.satisfyApiSpec;

            const { data } = response.body;
            expect(data.length).to.equal(12);
        });
        it('should filter run on their trigger value', async () => {
            const response = await request(server)
                .get('/api/runs?filter[odcTopologyFullName]=hash');
            expect(response.status).to.equal(200);

            expect(response).to.satisfyApiSpec;

            const { data } = response.body;
            expect(data.length).to.equal(5);
        });

        it('should return 400 if "runQuality" is invalid', async () => {
            const response = await request(server)
                .get('/api/runs?filter[runQualities]=invalid');
            expect(response.status).to.equal(400);
            // Response must satisfy the OpenAPI specification
            expect(response).to.satisfyApiSpec;

            const { errors } = response.body;
            expect(errors[0].detail).to.equal('"query.filter.runQualities[0]" must be one of [good, bad, test]');
        });

        it('should return 400 if the detectors number filter is invalid', async () => {
            const response =
                await request(server).get('/api/runs?filter[nDetectors][operator]=invalid&filter[nDetectors][limit]=3');

            expect(response.status).to.equal(400);
            expect(response).to.satisfyApiSpec;

            const { errors: [error] } = response.body;
            expect(error.title).to.equal('Invalid Attribute');
            expect(error.detail).to.equal('"query.filter.nDetectors.operator" must be one of [<, <=, =, >=, >]');
        });

        it('should successfully filter on detectors number', async () => {
            const response =
                await request(server).get('/api/runs?filter[nDetectors][operator]=>=&filter[nDetectors][limit]=6');

            expect(response.status).to.equal(200);
            expect(response).to.satisfyApiSpec;

            const { data } = response.body;
            expect(data).to.be.an('array');
            expect(data).to.have.lengthOf(52);
        });

        it('should successfully filter on lhcPeriod', async () => {
            const response =
                await request(server).get('/api/runs?filter[lhcPeriods]=lhc22b');

            expect(response.status).to.equal(200);
            expect(response).to.satisfyApiSpec;

            const { data } = response.body;
            expect(data).to.be.an('array');
            expect(data).to.lengthOf.above(1);
        });

        it('should return 400 if the FLP number filter is invalid', async () => {
            const response = await request(server).get('/api/runs?filter[nFlps][operator]=invalid&filter[nFlps][limit]=10');

            expect(response.status).to.equal(400);
            expect(response).to.satisfyApiSpec;

            const { errors: [error] } = response.body;
            expect(error.title).to.equal('Invalid Attribute');
            expect(error.detail).to.equal('"query.filter.nFlps.operator" must be one of [<, <=, =, >=, >]');
        });

        it('should successfully filter on FLPs number', async () => {
            const response =
                await request(server).get('/api/runs?filter[nFlps][operator]=<=&filter[nFlps][limit]=10');

            expect(response.status).to.equal(200);
            expect(response).to.satisfyApiSpec;

            const { data } = response.body;
            expect(data).to.be.an('array');
            // 7 instead of 5 because 2 runs have been created with 10 as nFlps
            expect(data).to.have.lengthOf(7);
        });

        it('should return 400 if the EPN number filter is invalid', async () => {
            const response = await request(server).get('/api/runs?filter[nEpns][operator]=invalid&filter[nEpns][limit]=10');

            expect(response.status).to.equal(400);
            expect(response).to.satisfyApiSpec;

            const { errors: [error] } = response.body;
            expect(error.title).to.equal('Invalid Attribute');
            expect(error.detail).to.equal('"query.filter.nEpns.operator" must be one of [<, <=, =, >=, >]');
        });

        it('should successfully filter on EPNs number', async () => {
            const response =
                await request(server).get('/api/runs?filter[nEpns][operator]=<=&filter[nEpns][limit]=10');

            expect(response.status).to.equal(200);
            expect(response).to.satisfyApiSpec;

            const { data } = response.body;
            expect(data).to.be.an('array');
            // 7 instead of 5 because 2 runs have been created with 10 as nEpns
            expect(data).to.have.lengthOf(7);
        });
    });

    describe('GET /api/runs/reasonTypes', () => {
        it('should successfully return status 200 and list of reason types', async () => {
            const { body } = await request(server)
                .get('/api/runs/reasonTypes')
                .expect(200);

            expect(body.data).to.be.an('array');
            expect(body.data).to.have.lengthOf(4);

            expect(body.data[0].id).to.equal(1);
            expect(body.data[0].category).to.equal('DETECTORS');
        });
    });

    describe('GET /api/runs/:runId', () => {
        it('should return 400 if the run id is not a number', (done) => {
            request(server)
                .get('/api/runs/abc')
                .expect(400)
                .end((err, res) => {
                    if (err) {
                        done(err);
                        return;
                    }

                    // Response must satisfy the OpenAPI specification
                    expect(res).to.satisfyApiSpec;

                    const { errors } = res.body;
                    const titleError = errors.find((err) => err.source.pointer === '/data/attributes/params/runId');
                    expect(titleError.detail).to.equal('"params.runId" must be a number');

                    done();
                });
        });

        it('should return 400 if the run id is not positive', (done) => {
            request(server)
                .get('/api/runs/-1')
                .expect(400)
                .end((err, res) => {
                    if (err) {
                        done(err);
                        return;
                    }

                    // Response must satisfy the OpenAPI specification
                    expect(res).to.satisfyApiSpec;

                    const { errors } = res.body;
                    const titleError = errors.find((err) => err.source.pointer === '/data/attributes/params/runId');
                    expect(titleError.detail).to.equal('"params.runId" must be a positive number');

                    done();
                });
        });

        it('should return 400 if the run id is not a whole number', (done) => {
            request(server)
                .get('/api/runs/0.5')
                .expect(400)
                .end((err, res) => {
                    if (err) {
                        done(err);
                        return;
                    }

                    // Response must satisfy the OpenAPI specification
                    expect(res).to.satisfyApiSpec;

                    const { errors } = res.body;
                    const titleError = errors.find((err) => err.source.pointer === '/data/attributes/params/runId');
                    expect(titleError.detail).to.equal('"params.runId" must be an integer');

                    done();
                });
        });

        it('should return 404 if the run could not be found', (done) => {
            request(server)
                .get('/api/runs/999999999')
                .expect(404)
                .end((err, res) => {
                    if (err) {
                        done(err);
                        return;
                    }

                    // Response must satisfy the OpenAPI specification
                    expect(res).to.satisfyApiSpec;

                    expect(res.body.errors[0].title).to.equal('Run with this id (999999999) could not be found');

                    done();
                });
        });

        it('should return 200 in all other cases', (done) => {
            request(server)
                .get('/api/runs/1')
                .expect(200)
                .end((err, res) => {
                    if (err) {
                        done(err);
                        return;
                    }

                    // Response must satisfy the OpenAPI specification
                    expect(res).to.satisfyApiSpec;

                    expect(res.body.data.id).to.equal(1);

                    done();
                });
        });
    });

    describe('GET /api/runs/:runId/logs', () => {
        it('should return 400 if the run id is not a number', (done) => {
            request(server)
                .get('/api/runs/abc/logs')
                .expect(400)
                .end((err, res) => {
                    if (err) {
                        done(err);
                        return;
                    }

                    // Response must satisfy the OpenAPI specification
                    expect(res).to.satisfyApiSpec;

                    const { errors } = res.body;
                    const titleError = errors.find((err) => err.source.pointer === '/data/attributes/params/runId');
                    expect(titleError.detail).to.equal('"params.runId" must be a number');

                    done();
                });
        });

        it('should return 404 if the run could not be found', (done) => {
            request(server)
                .get('/api/runs/999999999/logs')
                .expect(404)
                .end((err, res) => {
                    if (err) {
                        done(err);
                        return;
                    }

                    // Response must satisfy the OpenAPI specification
                    expect(res).to.satisfyApiSpec;

                    expect(res.body.errors[0].title).to.equal('Run with this id (999999999) could not be found');

                    done();
                });
        });

        it('should return 200 in all other cases', (done) => {
            request(server)
                .get('/api/runs/1/logs')
                .expect(200)
                .end((err, res) => {
                    if (err) {
                        done(err);
                        return;
                    }

                    // Response must satisfy the OpenAPI specification
                    expect(res).to.satisfyApiSpec;

                    expect(res.body.data).to.be.an('array');
                    expect(res.body.data).to.have.lengthOf(10);

                    expect(res.body.data[0].id).to.equal(1);
                    expect(res.body.data[0].runs).to.deep.equal([
                        {
                            id: 1,
                            runNumber: 1,
                        },
                    ]);
                    done();
                });
        });
    });

    describe('POST /api/runs', () => {
        const testRun = {
            runNumber: 109,
            timeO2Start: '2022-03-21 13:00:00',
            timeTrgStart: '2022-03-21 13:00:00',
            environmentId: '1234567890',
            runType: 'technical',
            runQuality: 'good',
            nDetectors: 3,
            nFlps: 10,
            nEpns: 10,
            dd_flp: true,
            dcs: true,
            epn: true,
            epnTopology: 'normal',
            detectors: 'CPV',
            odcTopologyFullName: 'synchronous-workflow',
        };

        it('should successfully return the stored run entity', (done) => {
            request(server)
                .post('/api/runs')
                .expect(201)
                .send({
                    ...testRun,
                })
                .end((err, res) => {
                    if (err) {
                        done(err);
                        return;
                    }
                    expect(res.body.data.triggerValue).to.equal('OFF');
                    expect(res.body.data.odcTopologyFullName).to.equal('synchronous-workflow');
                    expect(res.body.data).to.be.an('object');
                    expect(res.body.data.id).to.equal(109);

                    done();
                });
        });
        it('should return an error due to invalid detectors list', (done) => {
            request(server)
                .post('/api/runs')
                .expect(400)
                .send({
                    ...testRun,
                    detectors: 'CPV,UNKNOWN',
                })
                .end((err, res) => {
                    if (err) {
                        done(err);
                        return;
                    }
                    expect(res.body.errors).to.be.an('array');
                    // eslint-disable-next-line max-len
                    expect(res.body.errors[0].detail).to.equal('Error code "Provide detector list contains invalid elements" is not' +
                        ' defined, your custom type is missing the correct messages definition');

                    done();
                });
        });
        it('should return an error due to already existing run number', async () => {
            const response = await request(server)
                .post('/api/runs')
                .send({
                    ...testRun,
                });

            expect(response.status).to.equal(409);
            expect(response.body.errors).to.be.an('array');
            expect(response.body.errors[0].detail).to.equal('A run already exists with run number 109');
        });
    });

    describe('PUT /api/runs/:runId', () => {
        it('should return 200 in all other cases', (done) => {
            request(server)
                .put('/api/runs/9999999999')
                .send({
                    runQuality: 'bad',
                })
                .expect(500)
                .end((err, res) => {
                    if (err) {
                        done(err);
                        return;
                    }
                    // Response must satisfy the OpenAPI specification
                    expect(res).to.satisfyApiSpec;
                    expect(res.body.errors[0].detail).to.equal('Run with this id (9999999999) could not be found');

                    done();
                });
        });
        it('should return 201 in all other cases', (done) => {
            request(server)
                .put('/api/runs/1')
                .send({
                    runQuality: 'bad',
                })
                .expect(201)
                .end((err, res) => {
                    if (err) {
                        done(err);
                        return;
                    }
                    expect(res).to.satisfyApiSpec;
                    expect(res.body.data.runQuality).to.equal('bad');
                    done();
                });
        });

        it('should successfully return the updated run entity with new runQuality value', async () => {
            const { body } = await request(server)
                .put('/api/runs/1')
                .expect(201)
                .send({
                    runQuality: 'good',
                });
            expect(body.data).to.be.an('object');
            expect(body.data.id).to.equal(1);
            expect(body.data.runQuality).to.equal('good');
        });

        it('should return an error due to invalid runQuality value', async () => {
            const { body } = await request(server)
                .put('/api/runs/1')
                .expect(400)
                .send({
                    runQuality: 'wrong',
                });
            expect(body.errors).to.be.an('array');
            expect(body.errors[0].detail).to.equal('"body.runQuality" must be one of [good, bad, test]');
        });

        it('should return an error due to invalid eorReasons list', async () => {
            const { body } = await request(server)
                .put('/api/runs/1')
                .expect(400)
                .send({
                    eorReasons: [
                        {
                            description: 'Some',
                            runId: '1a',
                            reasonTypeId: 1,
                            lastEditedName: 'Anonymous',
                        },
                    ],
                });
            expect(body.errors).to.be.an('array');
            expect(body.errors[0].detail).to.equal('"body.eorReasons[0].runId" must be a number');
        });

        it('should successfully return the updated run entity with new runQuality value', async () => {
            const { body } = await request(server)
                .put('/api/runs/106')
                .expect(201)
                .send({
                    runQuality: 'good',
                });
            expect(body.data).to.be.an('object');
            expect(body.data.id).to.equal(106);
            expect(body.data.runQuality).to.equal('good');
        });

        it('should successfully add eorReasons to run and check runQuality did not change', async () => {
            const currentRun = await request(server)
                .get('/api/runs/106')
                .expect(200);
            expect(currentRun.body.data).to.be.an('object');
            expect(currentRun.body.data.id).to.equal(106);
            expect(currentRun.body.data.runQuality).to.equal('good');
            expect(currentRun.body.data.eorReasons).to.have.lengthOf(0);

            const { body } = await request(server)
                .put('/api/runs/106')
                .expect(201)
                .send({
                    eorReasons: [
                        {
                            description: 'Some',
                            runId: 106,
                            reasonTypeId: 1,
                            lastEditedName: 'Anonymous',
                        },
                    ],
                });
            expect(body.data).to.be.an('object');
            expect(body.data.id).to.equal(106);
            expect(body.data.eorReasons).to.have.lengthOf(1);
            expect(body.data.eorReasons[0].description).to.equal('Some');
            expect(body.data.runQuality).to.equal('good');
        });
    });

    describe('PATCH api/runs query:runNumber', () => {
        it('should return 400 if the wrong id is given', (done) => {
            request(server)
                .patch('/api/runs?runNumber=99999')
                .send({
                    lhcBeamEnergy: 232.156,
                    lhcBeamMode: 'STABLE BEAMS',
                    lhcBetaStar: 123e-5,
                    aliceL3Current: 561.2,
                    aliceL3Polarity: 'POSITIVE',
                    aliceDipoleCurrent: 45654.1,
                    aliceDipolePolarity: 'NEGATIVE',
                })
                .expect(500)
                .end((err, res) => {
                    if (err) {
                        done(err);
                        return;
                    }
                    // Response must satisfy the OpenAPI specification
                    expect(res).to.satisfyApiSpec;
                    expect(res.body.errors[0].title).to.equal('ServiceUnavailable');

                    done();
                });
        });
        it('should return 200 in all other cases', (done) => {
            request(server)
                .patch('/api/runs?runNumber=1')
                .send({
                    lhcBeamEnergy: 232.156,
                    lhcBeamMode: 'STABLE BEAMS',
                    lhcBetaStar: 123e-5,
                    aliceL3Current: 561.2,
                    aliceL3Polarity: 'positive',
                    aliceDipoleCurrent: 45654.1,
                    aliceDipolePolarity: 'negative',
                })
                .expect(200)
                .end((err, res) => {
                    if (err) {
                        done(err);
                        return;
                    }
                    expect(res).to.satisfyApiSpec;
                    expect(res.body.data.runNumber).to.equal(1);
                    expect(res.body.data.lhcBeamEnergy).to.equal(232.156);
                    expect(res.body.data.lhcBeamMode).to.equal('STABLE BEAMS');
                    expect(res.body.data.lhcBetaStar).to.equal(123e-5);
                    expect(res.body.data.aliceL3Current).to.equal(561.2);
                    expect(res.body.data.aliceL3Polarity).to.equal('POSITIVE');
                    expect(res.body.data.aliceDipoleCurrent).to.equal(45654.1);
                    expect(res.body.data.aliceDipolePolarity).to.equal('NEGATIVE');
                    done();
                });
        });
    });
    describe('PATCH api/runs/:runNumber', () => {
        const dateValue = new Date('1-1-2021').setHours(0, 0, 0, 0);
        it('should return 400 when runNumber is wrong', (done) => {
            request(server)
                .patch('/api/runs/9999999999')
                .send({
                    timeO2End: dateValue,
                    timeTrgEnd: dateValue,
                    runQuality: 'good',
                })
                .expect(400)
                .end((err, res) => {
                    if (err) {
                        done(err);
                        return;
                    }
                    // Response must satisfy the OpenAPI specification
                    expect(res).to.satisfyApiSpec;
                    expect(res.body.errors[0].title).to.equal('run with this id (9999999999) could not be found');

                    done();
                });
        });
        it('should successfully update a run by its RunNumber with partial information', (done) => {
            request(server)
                .patch('/api/runs/1')
                .send({
                    timeO2End: dateValue,
                    timeTrgEnd: dateValue,
                    runQuality: 'good',
<<<<<<< HEAD
                    lhcPeriod: 'lhc22_b',
                    odcTopologyFullName: 'hash',
=======
                    lhcPeriod: 'lhc22b',
>>>>>>> 0fd921d4
                })
                .expect(201)
                .end((err, res) => {
                    if (err) {
                        done(err);
                        return;
                    }

                    expect(res).to.satisfyApiSpec;
                    expect(res.body.data.id).to.equal(1);
                    expect(res.body.data.timeO2End).to.equal(dateValue);
                    expect(res.body.data.timeTrgEnd).to.equal(dateValue);
                    expect(res.body.data.runQuality).to.equal('good');
<<<<<<< HEAD
                    expect(res.body.data.lhcPeriod).to.equal('lhc22_b');
                    expect(res.body.data.odcTopologyFullName).to.equal('hash');

=======
                    expect(res.body.data.lhcPeriod).to.equal('lhc22b');
>>>>>>> 0fd921d4
                    done();
                });
        });

        it('should successfully update a run by its RunNumber with partial information and keep previous updated values the same', async () => {
            const { body } = await request(server)
                .patch('/api/runs/1')
                .expect(201)
                .send({
                    timeO2Start: dateValue,
                    timeTrgStart: dateValue,
                    pdpConfigOption: 'Repository hash',
                    pdpTopologyDescriptionLibraryFile: 'production/production.desc',
                    tfbDdMode: 'processing',
                    lhcPeriod: 'lhc22b',
                    triggerValue: 'LTU',
                    odcTopologyFullName: 'default',
                });
            expect(body.data).to.be.an('object');
            expect(body.data.timeO2End).to.equal(dateValue); // Values not passed should remain the same
            expect(body.data.timeO2Start).to.equal(dateValue); // Values not passed should remain the same
            expect(body.data.runQuality).to.equal('good'); // Values not passed should remain the same
            expect(body.data.pdpConfigOption).to.equal('Repository hash');
            expect(body.data.pdpTopologyDescriptionLibraryFile).to.equal('production/production.desc');
            expect(body.data.tfbDdMode).to.equal('processing');
            expect(body.data.lhcPeriod).to.equal('lhc22b');
            expect(body.data.triggerValue).to.equal('LTU');
            expect(body.data.odcTopologyFullName).to.equal('default');
        });
    });
};<|MERGE_RESOLUTION|>--- conflicted
+++ resolved
@@ -826,12 +826,8 @@
                     timeO2End: dateValue,
                     timeTrgEnd: dateValue,
                     runQuality: 'good',
-<<<<<<< HEAD
                     lhcPeriod: 'lhc22_b',
                     odcTopologyFullName: 'hash',
-=======
-                    lhcPeriod: 'lhc22b',
->>>>>>> 0fd921d4
                 })
                 .expect(201)
                 .end((err, res) => {
@@ -845,13 +841,9 @@
                     expect(res.body.data.timeO2End).to.equal(dateValue);
                     expect(res.body.data.timeTrgEnd).to.equal(dateValue);
                     expect(res.body.data.runQuality).to.equal('good');
-<<<<<<< HEAD
                     expect(res.body.data.lhcPeriod).to.equal('lhc22_b');
                     expect(res.body.data.odcTopologyFullName).to.equal('hash');
 
-=======
-                    expect(res.body.data.lhcPeriod).to.equal('lhc22b');
->>>>>>> 0fd921d4
                     done();
                 });
         });
