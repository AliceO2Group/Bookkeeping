--- conflicted
+++ resolved
@@ -765,12 +765,8 @@
                 .send({
                     timeO2End: dateValue,
                     timeTrgEnd: dateValue,
-<<<<<<< HEAD
                     runQuality: 'good',
-=======
-                    runQuality: 'test',
                     lhcPeriod: 'lhc22_b',
->>>>>>> 5a32d1af
                 })
                 .expect(201)
                 .end((err, res) => {
@@ -782,20 +778,13 @@
                     expect(res.body.data.id).to.equal(1);
                     expect(res.body.data.timeO2End).to.equal(dateValue);
                     expect(res.body.data.timeTrgEnd).to.equal(dateValue);
-<<<<<<< HEAD
                     expect(res.body.data.runQuality).to.equal('good');
-                    done();
-                });
-        });
+                    expect(res.body.data.lhcPeriod).to.equal('lhc22_b');
+                    done();
+                });
+        });
+
         it('should successfully update a run by its RunNumber with partial information and keep previous updated values the same', async () => {
-=======
-                    expect(res.body.data.runQuality).to.equal('test');
-                    expect(res.body.data.lhcPeriod).to.equal('lhc22_b');
-                    done();
-                });
-        });
-        it('should be able to update with multiple run values', async () => {
->>>>>>> 5a32d1af
             const { body } = await request(server)
                 .patch('/api/runs/1')
                 .expect(201)
