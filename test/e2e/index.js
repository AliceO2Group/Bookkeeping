/**
 * @license
 * Copyright CERN and copyright holders of ALICE O2. This software is
 * distributed under the terms of the GNU General Public License v3 (GPL
 * Version 3), copied verbatim in the file "COPYING".
 *
 * See http://alice-o2.web.cern.ch/license for full licensing information.
 *
 * In applying this license CERN does not waive the privileges and immunities
 * granted to it by virtue of its status as an Intergovernmental Organization
 * or submit itself to any jurisdiction.
 */

const AttachmentsSuite = require('./attachments.test');
const EnvironmentSuite = require('./envrionment.test');
const StatusSuite = require('./status.test');
const LogsSuite = require('./logs.test');
const SubsystemsSuite = require('./subsystems.test');
const TagsSuite = require('./tags.test');
const RunsSuite = require('./runs.test');

module.exports = () => {
    describe('Status', StatusSuite);
    describe('Logs', LogsSuite);
    describe('Subsystems', SubsystemsSuite);
    describe('Tags', TagsSuite);
    describe('Attachments', AttachmentsSuite);
<<<<<<< HEAD
    describe('Environments', EnvironmentSuite);
=======
    describe('Runs', RunsSuite);
>>>>>>> 0c652729
};<|MERGE_RESOLUTION|>--- conflicted
+++ resolved
@@ -25,9 +25,6 @@
     describe('Subsystems', SubsystemsSuite);
     describe('Tags', TagsSuite);
     describe('Attachments', AttachmentsSuite);
-<<<<<<< HEAD
+    describe('Runs', RunsSuite);
     describe('Environments', EnvironmentSuite);
-=======
-    describe('Runs', RunsSuite);
->>>>>>> 0c652729
 };