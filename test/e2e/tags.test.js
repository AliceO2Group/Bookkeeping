/**
 * @license
 * Copyright CERN and copyright holders of ALICE O2. This software is
 * distributed under the terms of the GNU General Public License v3 (GPL
 * Version 3), copied verbatim in the file "COPYING".
 *
 * See http://alice-o2.web.cern.ch/license for full licensing information.
 *
 * In applying this license CERN does not waive the privileges and immunities
 * granted to it by virtue of its status as an Intergovernmental Organization
 * or submit itself to any jurisdiction.
 */

const path = require('path');
const chai = require('chai');
const request = require('supertest');
const chaiResponseValidator = require('chai-openapi-response-validator');
const { tag: { CreateTagUseCase } } = require('../../lib/usecases');
const { dtos: { CreateTagDto } } = require('../../lib/domain');
const { beforeEach } = require('mocha');

const { expect } = chai;

chai.use(chaiResponseValidator(path.resolve(__dirname, '..', '..', 'spec', 'openapi.yaml')));

module.exports = () => {
    const { server } = require('../../lib/application');

    describe('GET /api/tags', () => {
        it('should return an array', (done) => {
            request(server)
                .get('/api/tags')
                .expect(200)
                .end((err, res) => {
                    if (err) {
                        done(err);
                        return;
                    }

                    // Response must satisfy the OpenAPI specification
                    expect(res).to.satisfyApiSpec;

                    expect(res.body.data).to.be.an('array');

                    done();
                });
        });

        it('should support pagination, offset 0 and limit 1', (done) => {
            request(server)
                .get('/api/tags?page[offset]=0&page[limit]=1')
                .expect(200)
                .end((err, res) => {
                    if (err) {
                        done(err);
                        return;
                    }

                    // Response must satisfy the OpenAPI specification
                    expect(res).to.satisfyApiSpec;

                    expect(res.body.data).to.have.lengthOf(1);
                    expect(res.body.data[0].id).to.equal(1);
                    done();
                });
        });

        it('should support pagination, offset 1 and limit 1', (done) => {
            request(server)
                .get('/api/tags?page[offset]=1&page[limit]=1')
                .expect(200)
                .end((err, res) => {
                    if (err) {
                        done(err);
                        return;
                    }

                    // Response must satisfy the OpenAPI specification
                    expect(res).to.satisfyApiSpec;

                    expect(res.body.data).to.have.lengthOf(1);
                    expect(res.body.data[0].id).to.equal(2);

                    done();
                });
        });

        it('should return 400 if the limit is below 1', (done) => {
            request(server)
                .get('/api/tags?page[offset]=0&page[limit]=0')
                .expect(400)
                .end((err, res) => {
                    if (err) {
                        done(err);
                        return;
                    }

                    // Response must satisfy the OpenAPI specification
                    expect(res).to.satisfyApiSpec;

                    const { errors } = res.body;
                    const titleError = errors.find((err) => err.source.pointer === '/data/attributes/query/page/limit');
                    expect(titleError.detail).to.equal('"query.page.limit" must be greater than or equal to 1');

                    done();
                });
        });
    });

    describe('POST /api/tags', () => {
        it('should return 400 if no text is provided', (done) => {
            request(server)
                .post('/api/tags')
                .expect(400)
                .end((err, res) => {
                    if (err) {
                        done(err);
                        return;
                    }

                    // Response must satisfy the OpenAPI specification
                    expect(res).to.satisfyApiSpec;

                    const { errors } = res.body;
                    const titleError = errors.find((err) => err.source.pointer === '/data/attributes/body/text');
                    expect(titleError.detail).to.equal('"body.text" is required');

                    done();
                });
        });

        it('should return 400 if the title is too short', (done) => {
            request(server)
                .post('/api/tags')
                .send({
                    text: 'A',
                })
                .expect(400)
                .end((err, res) => {
                    if (err) {
                        done(err);
                        return;
                    }

                    // Response must satisfy the OpenAPI specification
                    expect(res).to.satisfyApiSpec;

                    const { errors } = res.body;
                    const titleError = errors.find((err) => err.source.pointer === '/data/attributes/body/text');
                    expect(titleError.detail).to.equal('"body.text" length must be at least 3 characters long');

                    done();
                });
        });

        it('should return 400 if the title is too long', (done) => {
            request(server)
                .post('/api/tags')
                .send({
                    text: 'ABCDEFGHIJKLMNOPQRSTUVWXYZ',
                })
                .expect(400)
                .end((err, res) => {
                    if (err) {
                        done(err);
                        return;
                    }

                    // Response must satisfy the OpenAPI specification
                    expect(res).to.satisfyApiSpec;

                    const { errors } = res.body;
                    const titleError = errors.find((err) => err.source.pointer === '/data/attributes/body/text');
                    expect(titleError.detail)
                        .to.equal('"body.text" length must be less than or equal to 20 characters long');

                    done();
                });
        });

        it('should return 201 if a proper body was sent', (done) => {
            const expectedText = `UNIX:${new Date().getTime()}`;
            request(server)
                .post('/api/tags')
                .send({
                    text: expectedText,
                })
                .expect(201)
                .end((err, res) => {
                    if (err) {
                        done(err);
                        return;
                    }

                    // Response must satisfy the OpenAPI specification
                    expect(res).to.satisfyApiSpec;

                    expect(res.body.data.text).to.equal(expectedText);

                    done();
                });
        });

        it('should return 409 if we are creating the same tag again', (done) => {
            request(server)
                .post('/api/tags')
                .send({
                    text: 'FOOD',
                })
                .expect(409)
                .end((err, res) => {
                    if (err) {
                        done(err);
                        return;
                    }

                    // Response must satisfy the OpenAPI specification
                    expect(res).to.satisfyApiSpec;

                    expect(res.body.errors[0].detail).to.equal('The provided entity already exists');

                    done();
                });
        });
    });

    describe('GET /api/tags/:tagId', () => {
        it('should return 400 if the tag id is not a number', (done) => {
            request(server)
                .get('/api/tags/abc')
                .expect(400)
                .end((err, res) => {
                    if (err) {
                        done(err);
                        return;
                    }

                    // Response must satisfy the OpenAPI specification
                    expect(res).to.satisfyApiSpec;

                    const { errors } = res.body;
                    const titleError = errors.find((err) => err.source.pointer === '/data/attributes/params/tagId');
                    expect(titleError.detail).to.equal('"params.tagId" must be a number');

                    done();
                });
        });

        it('should return 400 if the tag id is not positive', (done) => {
            request(server)
                .get('/api/tags/-1')
                .expect(400)
                .end((err, res) => {
                    if (err) {
                        done(err);
                        return;
                    }

                    // Response must satisfy the OpenAPI specification
                    expect(res).to.satisfyApiSpec;

                    const { errors } = res.body;
                    const titleError = errors.find((err) => err.source.pointer === '/data/attributes/params/tagId');
                    expect(titleError.detail).to.equal('"params.tagId" must be a positive number');

                    done();
                });
        });

        it('should return 400 if the tag id is not a whole number', (done) => {
            request(server)
                .get('/api/tags/0.5')
                .expect(400)
                .end((err, res) => {
                    if (err) {
                        done(err);
                        return;
                    }

                    // Response must satisfy the OpenAPI specification
                    expect(res).to.satisfyApiSpec;

                    const { errors } = res.body;
                    const titleError = errors.find((err) => err.source.pointer === '/data/attributes/params/tagId');
                    expect(titleError.detail).to.equal('"params.tagId" must be an integer');

                    done();
                });
        });

        it('should return 404 if the tag could not be found', (done) => {
            request(server)
                .get('/api/tags/999999999')
                .expect(404)
                .end((err, res) => {
                    if (err) {
                        done(err);
                        return;
                    }

                    // Response must satisfy the OpenAPI specification
                    expect(res).to.satisfyApiSpec;

                    expect(res.body.errors[0].title).to.equal('Tag with this id (999999999) could not be found');

                    done();
                });
        });

        it('should return 200 in all other cases', (done) => {
            request(server)
                .get('/api/tags/1')
                .expect(200)
                .end((err, res) => {
                    if (err) {
                        done(err);
                        return;
                    }

                    // Response must satisfy the OpenAPI specification
                    expect(res).to.satisfyApiSpec;

                    expect(res.body.data.id).to.equal(1);

                    done();
                });
        });
    });

    describe('DELETE /api/tags/:tagId', () => {
        let createdTag;

        beforeEach(async () => {
            const createTagDto = await CreateTagDto.validateAsync({
                body: {
                    text: `TAG#${new Date().getTime()}`,
                },
            });

            createdTag = await new CreateTagUseCase()
                .execute(createTagDto);
        });

        it('should return 400 if the tag id is not a number', (done) => {
            request(server)
                .delete('/api/tags/abc')
                .expect(400)
                .end((err, res) => {
                    if (err) {
                        done(err);
                        return;
                    }

                    // Response must satisfy the OpenAPI specification
                    expect(res).to.satisfyApiSpec;

                    const { errors } = res.body;
                    const titleError = errors.find((err) => err.source.pointer === '/data/attributes/params/tagId');
                    expect(titleError.detail).to.equal('"params.tagId" must be a number');

                    done();
                });
        });

        it('should return 400 if the tag id is not positive', (done) => {
            request(server)
                .delete('/api/tags/-1')
                .expect(400)
                .end((err, res) => {
                    if (err) {
                        done(err);
                        return;
                    }

                    // Response must satisfy the OpenAPI specification
                    expect(res).to.satisfyApiSpec;

                    const { errors } = res.body;
                    const titleError = errors.find((err) => err.source.pointer === '/data/attributes/params/tagId');
                    expect(titleError.detail).to.equal('"params.tagId" must be a positive number');

                    done();
                });
        });

        it('should return 400 if the tag id is not a whole number', (done) => {
            request(server)
                .delete('/api/tags/0.5')
                .expect(400)
                .end((err, res) => {
                    if (err) {
                        done(err);
                        return;
                    }

                    // Response must satisfy the OpenAPI specification
                    expect(res).to.satisfyApiSpec;

                    const { errors } = res.body;
                    const titleError = errors.find((err) => err.source.pointer === '/data/attributes/params/tagId');
                    expect(titleError.detail).to.equal('"params.tagId" must be an integer');

                    done();
                });
        });

        it('should return 404 if the tag could not be found', (done) => {
            request(server)
                .delete('/api/tags/999999999')
                .expect(404)
                .end((err, res) => {
                    if (err) {
                        done(err);
                        return;
                    }

                    // Response must satisfy the OpenAPI specification
                    expect(res).to.satisfyApiSpec;

                    expect(res.body.errors[0].title).to.equal('Tag with this id (999999999) could not be found');

                    done();
                });
        });

        it('should return 200 in all other cases', (done) => {
            request(server)
                .delete(`/api/tags/${createdTag.id}`)
                .expect(200)
                .end((err, res) => {
                    if (err) {
                        done(err);
                        return;
                    }

                    // Response must satisfy the OpenAPI specification
                    expect(res).to.satisfyApiSpec;

                    expect(res.body.data.id).to.equal(createdTag.id);
                    expect(res.body.data.text).to.equal(createdTag.text);

                    done();
                });
        });
    });

    describe('GET /api/tags/:tagId/logs', () => {
        it('should return 400 if the tag id is not a number', (done) => {
            request(server)
                .get('/api/tags/abc/logs')
                .expect(400)
                .end((err, res) => {
                    if (err) {
                        done(err);
                        return;
                    }

                    // Response must satisfy the OpenAPI specification
                    expect(res).to.satisfyApiSpec;

                    const { errors } = res.body;
                    const titleError = errors.find((err) => err.source.pointer === '/data/attributes/params/tagId');
                    expect(titleError.detail).to.equal('"params.tagId" must be a number');

                    done();
                });
        });

        it('should return 404 if the tag could not be found', (done) => {
            request(server)
                .get('/api/tags/999999999/logs')
                .expect(404)
                .end((err, res) => {
                    if (err) {
                        done(err);
                        return;
                    }

                    // Response must satisfy the OpenAPI specification
                    expect(res).to.satisfyApiSpec;

                    expect(res.body.errors[0].title).to.equal('Tag with this id (999999999) could not be found');

                    done();
                });
        });

        it('should return 200 in all other cases', (done) => {
            request(server)
                .get('/api/tags/1/logs')
                .expect(200)
                .end((err, res) => {
                    if (err) {
                        done(err);
                        return;
                    }

                    // Response must satisfy the OpenAPI specification
                    expect(res).to.satisfyApiSpec;

                    expect(res.body.data).to.be.an('array');
                    expect(res.body.data
                        .every((log) => log.tags.length > 0 && log.tags.some((tag) => tag.id === 1)))
                        .to.be.true;

                    done();
                });
        });
    });
<<<<<<< HEAD
    describe('PUT /api/tags', () => {
        let createdTag;
        let token;
        const message = 'The values should be comma seperated and can only have letters, numbers and these symbols: #?!@$%^&*-';

        beforeEach(async () => {
            const createTagDto = await CreateTagDto.validateAsync({
                body: {
                    text: `TAG#${new Date().getTime()}`,
                },
            });
            createdTag = await new CreateTagUseCase()
                .execute(createTagDto);
        });

        it('should return 201 if no text is provided', (done) => {
            request(server)
                .put(`/api/tags/${createdTag.id}?token=${token}`)
                .expect(201)
=======
    describe('GET /api/tags/name', () => {
        it('should return 200 if a valid query is given', (done) => {
            request(server)
                .get('/api/tags/name?name=FOOD')
                .expect(200)
>>>>>>> 3a8cc965
                .end((err, res) => {
                    if (err) {
                        done(err);
                        return;
                    }
                    // Response must satisfy the OpenAPI specification
                    expect(res).to.satisfyApiSpec;
<<<<<<< HEAD

                    const { errors } = res.body;
                    const titleError = errors.find((err) => err.source.pointer === '/data/attributes/body/email');
                    expect(titleError.detail).to.equal('"body.email" is required');
=======
                    expect(res.body.data.text).to.equal('FOOD');
>>>>>>> 3a8cc965

                    done();
                });
        });
<<<<<<< HEAD
        it('should return 201 if valid data is given', (done) => {
            request(server)
                .put(`/api/tags/${createdTag.id}?token=${token}`)
                .send({
                    email: 'groupa, groupb',
                    mattermost: 'groupa, groupb',
                })
                .expect(201)
=======

        it('should return 200 if urlencoded is given', (done) => {
            request(server)
                .get('/api/tags/name?name=TEST%2FTAG%200')
                .expect(200)
>>>>>>> 3a8cc965
                .end((err, res) => {
                    if (err) {
                        done(err);
                        return;
                    }
<<<<<<< HEAD
                    // Response must satisfy the OpenAPI specification
                    expect(res).to.satisfyApiSpec;

                    done();
                });
        });
        it('should return 400 if invalid data is given', (done) => {
            request(server)
                .put(`/api/tags/${createdTag.id}?token=${token}`)
                .send({
                    email: '(*&^%$#@)',
                    mattermost: 'group1, group 2,group.3,group&4,group\\5,group/6',
                })
                .expect(400)
=======

                    // Response must satisfy the OpenAPI specification
                    expect(res).to.satisfyApiSpec;

                    expect(res.body.data.text).to.equal('TEST/TAG 0');
                    expect(res.body.data.email).to.equal('cake@cern.ch');
                    done();
                });
        });

        it('should return 404 if the tag id does not exist', (done) => {
            request(server)
                .get('/api/tags/name?name=1234')
                .expect(404)
>>>>>>> 3a8cc965
                .end((err, res) => {
                    if (err) {
                        done(err);
                        return;
                    }

                    // Response must satisfy the OpenAPI specification
                    expect(res).to.satisfyApiSpec;
<<<<<<< HEAD
                    const { errors } = res.body;
                    const titleError = errors.find((err) => err.source.pointer === '/data/attributes/body/email');
                    expect(titleError.detail).to.equal(message);
                    done();
                });
        });
        it('should return 400 if invalid data is given', (done) => {
            request(server)
                .put(`/api/tags/${createdTag.id}?token=${token}`)
                .send({
                    email: 'group1,group2',
                    mattermost: ')(*&^%$#',
                })
=======

                    expect(res.body.errors[0].title).to.equal('Tag with this name (1234) could not be found');

                    done();
                });
        });
        it('should return 404 if the tag id does not exist', (done) => {
            request(server)
                .get('/api/tags/name?notRightName=1234')
>>>>>>> 3a8cc965
                .expect(400)
                .end((err, res) => {
                    if (err) {
                        done(err);
                        return;
                    }

                    // Response must satisfy the OpenAPI specification
                    expect(res).to.satisfyApiSpec;
<<<<<<< HEAD
                    const { errors } = res.body;
                    const titleError = errors.find((err) => err.source.pointer === '/data/attributes/body/mattermost');
                    expect(titleError.detail)
                        .to.equal(message);
                    done();
                });
        });
        it('Should return 403 when no valid token is given', (done) => {
            request(server)
                .put(`/api/tags/${createdTag.id}`)
                .send({
                    email: 'groupa, groupb',
                    mattermost: 'groupa, groupb',
                })
                .expect(403)
                .end((err, res) => {
                    if (err) {
                        done(err);
                        return;
                    }
                    // Response must satisfy the OpenAPI specification
                    expect(res).to.satisfyApiSpec;
=======

                    expect(res.body.errors[0].title).to.equal('Invalid Attribute');
>>>>>>> 3a8cc965

                    done();
                });
        });
    });
};<|MERGE_RESOLUTION|>--- conflicted
+++ resolved
@@ -507,7 +507,80 @@
                 });
         });
     });
-<<<<<<< HEAD
+    describe('GET /api/tags/name', () => {
+        it('should return 200 if a valid query is given', (done) => {
+            request(server)
+                .get('/api/tags/name?name=FOOD')
+                .expect(200)
+                .end((err, res) => {
+                    if (err) {
+                        done(err);
+                        return;
+                    }
+                    // Response must satisfy the OpenAPI specification
+                    expect(res).to.satisfyApiSpec;
+                    expect(res.body.data.text).to.equal('FOOD');
+
+                    done();
+                });
+        });
+
+        it('should return 200 if urlencoded is given', (done) => {
+            request(server)
+                .get('/api/tags/name?name=TEST%2FTAG%200')
+                .expect(200)
+                .end((err, res) => {
+                    if (err) {
+                        done(err);
+                        return;
+                    }
+
+                    // Response must satisfy the OpenAPI specification
+                    expect(res).to.satisfyApiSpec;
+
+                    expect(res.body.data.text).to.equal('TEST/TAG 0');
+                    expect(res.body.data.email).to.equal('cake@cern.ch');
+                    done();
+                });
+        });
+
+        it('should return 404 if the tag id does not exist', (done) => {
+            request(server)
+                .get('/api/tags/name?name=1234')
+                .expect(404)
+                .end((err, res) => {
+                    if (err) {
+                        done(err);
+                        return;
+                    }
+
+                    // Response must satisfy the OpenAPI specification
+                    expect(res).to.satisfyApiSpec;
+
+                    expect(res.body.errors[0].title).to.equal('Tag with this name (1234) could not be found');
+
+                    done();
+                });
+        });
+        it('should return 404 if the tag id does not exist', (done) => {
+            request(server)
+                .get('/api/tags/name?notRightName=1234')
+                .expect(400)
+                .end((err, res) => {
+                    if (err) {
+                        done(err);
+                        return;
+                    }
+
+                    // Response must satisfy the OpenAPI specification
+                    expect(res).to.satisfyApiSpec;
+
+                    expect(res.body.errors[0].title).to.equal('Invalid Attribute');
+
+                    done();
+                });
+        });
+    });
     describe('PUT /api/tags', () => {
         let createdTag;
         let token;
@@ -527,33 +600,21 @@
             request(server)
                 .put(`/api/tags/${createdTag.id}?token=${token}`)
                 .expect(201)
-=======
-    describe('GET /api/tags/name', () => {
-        it('should return 200 if a valid query is given', (done) => {
-            request(server)
-                .get('/api/tags/name?name=FOOD')
-                .expect(200)
->>>>>>> 3a8cc965
-                .end((err, res) => {
-                    if (err) {
-                        done(err);
-                        return;
-                    }
-                    // Response must satisfy the OpenAPI specification
-                    expect(res).to.satisfyApiSpec;
-<<<<<<< HEAD
+                .end((err, res) => {
+                    if (err) {
+                        done(err);
+                        return;
+                    }
+                    // Response must satisfy the OpenAPI specification
+                    expect(res).to.satisfyApiSpec;
 
                     const { errors } = res.body;
                     const titleError = errors.find((err) => err.source.pointer === '/data/attributes/body/email');
                     expect(titleError.detail).to.equal('"body.email" is required');
-=======
-                    expect(res.body.data.text).to.equal('FOOD');
->>>>>>> 3a8cc965
-
-                    done();
-                });
-        });
-<<<<<<< HEAD
+
+                    done();
+                });
+        });
         it('should return 201 if valid data is given', (done) => {
             request(server)
                 .put(`/api/tags/${createdTag.id}?token=${token}`)
@@ -562,19 +623,11 @@
                     mattermost: 'groupa, groupb',
                 })
                 .expect(201)
-=======
-
-        it('should return 200 if urlencoded is given', (done) => {
-            request(server)
-                .get('/api/tags/name?name=TEST%2FTAG%200')
-                .expect(200)
->>>>>>> 3a8cc965
-                .end((err, res) => {
-                    if (err) {
-                        done(err);
-                        return;
-                    }
-<<<<<<< HEAD
+                .end((err, res) => {
+                    if (err) {
+                        done(err);
+                        return;
+                    }
                     // Response must satisfy the OpenAPI specification
                     expect(res).to.satisfyApiSpec;
 
@@ -589,31 +642,14 @@
                     mattermost: 'group1, group 2,group.3,group&4,group\\5,group/6',
                 })
                 .expect(400)
-=======
-
-                    // Response must satisfy the OpenAPI specification
-                    expect(res).to.satisfyApiSpec;
-
-                    expect(res.body.data.text).to.equal('TEST/TAG 0');
-                    expect(res.body.data.email).to.equal('cake@cern.ch');
-                    done();
-                });
-        });
-
-        it('should return 404 if the tag id does not exist', (done) => {
-            request(server)
-                .get('/api/tags/name?name=1234')
-                .expect(404)
->>>>>>> 3a8cc965
-                .end((err, res) => {
-                    if (err) {
-                        done(err);
-                        return;
-                    }
-
-                    // Response must satisfy the OpenAPI specification
-                    expect(res).to.satisfyApiSpec;
-<<<<<<< HEAD
+                .end((err, res) => {
+                    if (err) {
+                        done(err);
+                        return;
+                    }
+
+                    // Response must satisfy the OpenAPI specification
+                    expect(res).to.satisfyApiSpec;
                     const { errors } = res.body;
                     const titleError = errors.find((err) => err.source.pointer === '/data/attributes/body/email');
                     expect(titleError.detail).to.equal(message);
@@ -627,27 +663,15 @@
                     email: 'group1,group2',
                     mattermost: ')(*&^%$#',
                 })
-=======
-
-                    expect(res.body.errors[0].title).to.equal('Tag with this name (1234) could not be found');
-
-                    done();
-                });
-        });
-        it('should return 404 if the tag id does not exist', (done) => {
-            request(server)
-                .get('/api/tags/name?notRightName=1234')
->>>>>>> 3a8cc965
-                .expect(400)
-                .end((err, res) => {
-                    if (err) {
-                        done(err);
-                        return;
-                    }
-
-                    // Response must satisfy the OpenAPI specification
-                    expect(res).to.satisfyApiSpec;
-<<<<<<< HEAD
+                .expect(400)
+                .end((err, res) => {
+                    if (err) {
+                        done(err);
+                        return;
+                    }
+
+                    // Response must satisfy the OpenAPI specification
+                    expect(res).to.satisfyApiSpec;
                     const { errors } = res.body;
                     const titleError = errors.find((err) => err.source.pointer === '/data/attributes/body/mattermost');
                     expect(titleError.detail)
@@ -670,10 +694,6 @@
                     }
                     // Response must satisfy the OpenAPI specification
                     expect(res).to.satisfyApiSpec;
-=======
-
-                    expect(res.body.errors[0].title).to.equal('Invalid Attribute');
->>>>>>> 3a8cc965
 
                     done();
                 });
