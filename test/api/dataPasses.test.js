--- conflicted
+++ resolved
@@ -17,10 +17,7 @@
 const { resetDatabaseContent } = require('../utilities/resetDatabaseContent.js');
 const { SkimmingStage } = require('../../lib/domain/enums/SkimmingStage');
 const { DataPassRepository, RunRepository, DataPassVersionRepository } = require('../../lib/database/repositories');
-<<<<<<< HEAD
 const { dataPassService } = require('../../lib/server/services/dataPasses/DataPassService');
-=======
->>>>>>> 24fce37b
 
 const LHC22b_apass1 = {
     id: 1,
@@ -294,11 +291,7 @@
         });
     });
 
-<<<<<<< HEAD
-    describe('PATCH /api/dataPasses/skimming', () => {
-=======
     describe('PATCH /api/dataPasses/skimming/markSkimmable', () => {
->>>>>>> 24fce37b
         it('should successfully mark data pass as skimmable', async () => {
             let newDataPass = await DataPassRepository.insert({ name: 'LHC22b_apass2', lhcPeriodId: 2 });
             const run = await RunRepository.findOne({ where: { runNumber: 106 } });
@@ -308,13 +301,8 @@
             let previousSkimmable = await DataPassRepository.findOne({ where: { name: 'LHC22b_apass1' } });
             expect(previousSkimmable.skimmingStage).to.be.equal(SkimmingStage.SKIMMABLE);
 
-<<<<<<< HEAD
-            const response = await request(server).patch(`/api/dataPasses/skimming?dataPassId=${newDataPass.id}`);
-            expect(response.status).to.be.equal(200);
-=======
             const response = await request(server).patch(`/api/dataPasses/skimming/markSkimmable?dataPassId=${newDataPass.id}`);
             expect(response.status).to.be.equal(204);
->>>>>>> 24fce37b
 
             previousSkimmable = await DataPassRepository.findOne({ where: { name: 'LHC22b_apass1' } });
             expect(previousSkimmable.skimmingStage).to.be.equal(null);
@@ -323,7 +311,6 @@
             expect(newDataPass.skimmingStage).to.be.equal(SkimmingStage.SKIMMABLE);
         });
     });
-<<<<<<< HEAD
 
     describe('GET /api/dataPasses/skimming/runs', async () => {
         it('should successfully fetch runs list with ready_for_skimming information', async () => {
@@ -355,6 +342,4 @@
             ]);
         });
     });
-=======
->>>>>>> 24fce37b
 };