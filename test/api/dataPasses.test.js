--- conflicted
+++ resolved
@@ -186,11 +186,7 @@
 
                     const { data: dataPasses } = res.body;
                     expect(dataPasses).to.be.an('array');
-<<<<<<< HEAD
-                    expect(dataPasses).to.have.all.deep.members([LHC22b_apass1]);
-=======
                     expect(dataPasses).to.have.all.deep.members([LHC22b_apass1, LHC22b_apass2]);
->>>>>>> d055bc9c
                     done();
                 });
         });
