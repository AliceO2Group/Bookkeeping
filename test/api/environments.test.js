/**
 * @license
 * Copyright CERN and copyright holders of ALICE O2. This software is
 * distributed under the terms of the GNU General Public License v3 (GPL
 * Version 3), copied verbatim in the file "COPYING".
 *
 * See http://alice-o2.web.cern.ch/license for full licensing information.
 *
 * In applying this license CERN does not waive the privileges and immunities
 * granted to it by virtue of its status as an Intergovernmental Organization
 * or submit itself to any jurisdiction.
 */

const { expect } = require('chai');
const request = require('supertest');
const { resetDatabaseContent } = require('../utilities/resetDatabaseContent.js');

module.exports = () => {
    before(resetDatabaseContent);
    const { server } = require('../../lib/application');

    describe('GET /api/environments', () => {
        it('should return 201 if valid data is provided', (done) => {
            request(server)
                .get('/api/environments')
                .expect(200)
                .end((err, res) => {
                    if (err) {
                        done(err);
                        return;
                    }

                    expect(res.body.data).to.be.an('array');

                    done();
                });
        });

        it('should successfully show all environments without filter', async () => {
            const response = await request(server).get('/api/environments');

            expect(response.status).to.equal(200);
            const environments = response.body.data;
            expect(environments).to.lengthOf(9);
            // Check if the environment list is valid by checking the first one only
            expect(environments[0].id).to.equal('CmCvjNbg');
        });

        it('should successfully apply filter for environments ids', async () => {
            const response = await request(server).get('/api/environments?filter[ids]=8E4aZTjY');

            expect(response.status).to.equal(200);
            const environments = response.body.data;
            expect(environments).to.lengthOf(1);
            expect(environments[0].id).to.equal('8E4aZTjY');
        });

        it('should successfully filter environments on a list of ids', async () => {
            const response = await request(server).get('/api/environments?filter[ids]=CmCvjNbg, TDI59So3d, EIDO13i3D');

            expect(response.status).to.equal(200);
            const environments = response.body.data;
            expect(environments).to.lengthOf(3);
            expect(environments[0].id).to.equal('CmCvjNbg');
            expect(environments[1].id).to.equal('TDI59So3d');
            expect(environments[2].id).to.equal('EIDO13i3D');
        });

        it('should successfully filter environments on one current status', async () => {
            const response = await request(server).get('/api/environments?filter[currentStatus]=RUNNING');

            expect(response.status).to.equal(200);
            const environments = response.body.data;
            expect(environments.length).to.be.equal(2);
            expect(environments[0].id).to.be.equal('CmCvjNbg');
            expect(environments[1].id).to.be.equal('Dxi029djX');
        });

        it('should successfully filter environments on multiple current statusses', async () => {
            const response = await request(server).get('/api/environments?filter[currentStatus]=RUNNING, ERROR');

            expect(response.status).to.equal(200);
            const environments = response.body.data;
            expect(environments.length).to.be.equal(4);
            expect(environments[0].id).to.be.equal('CmCvjNbg');
            expect(environments[1].id).to.be.equal('EIDO13i3D');
            expect(environments[2].id).to.be.equal('8E4aZTjY');
            expect(environments[3].id).to.be.equal('Dxi029djX');
        });

        it('should successfully filter environments on status history with - input', async () => {
            const response = await request(server).get('/api/environments?filter[statusHistory]=S-E');

            expect(response.status).to.equal(200);
            const environments = response.body.data;
            expect(environments.length).to.be.equal(2);
            expect(environments[0].id).to.be.equal('EIDO13i3D');
            expect(environments[1].id).to.be.equal('8E4aZTjY');
        });

<<<<<<< HEAD
=======
        it('should successfully filter environments current status with limit', async () => {
            const response = await request(server).get('/api/environments?filter[currentStatus]=RUNNING, ERROR&page[limit]=2');

            expect(response.status).to.equal(200);
            const environments = response.body.data;
            expect(environments.length).to.be.equal(2);
        });

>>>>>>> a4de8cd0
        it('should successfully filter environments on status history without - input', async () => {
            const response = await request(server).get('/api/environments?filter[statusHistory]=SE');

            expect(response.status).to.equal(200);
            const environments = response.body.data;
            expect(environments.length).to.be.equal(2);
            expect(environments[0].id).to.be.equal('EIDO13i3D');
            expect(environments[1].id).to.be.equal('8E4aZTjY');
        });

        it('should successfully filter environments on status history with equal input with -', async () => {
            const responseWithChar = await request(server).get('/api/environments?filter[statusHistory]=SE');
            const responseWithoutChar = await request(server).get('/api/environments?filter[statusHistory]=S-E');
            const withChar = responseWithChar.body.data;
            const withoutChar = responseWithoutChar.body.data;

            expect(withChar).to.be.an('array');
            expect(withChar.length).to.be.equal(2);
            expect(withoutChar).to.be.an('array');
            expect(withoutChar.length).to.be.equal(2);
            // Results need to be the same
            expect(withChar[0].id).to.be.equal(withoutChar[0].id);
            expect(withChar[1].id).to.be.equal(withoutChar[1].id);
        });

        it('should successfully filter environments status history with limit', async () => {
            const response = await request(server).get('/api/environments?filter[statusHistory]=SE&page[limit]=1');

            expect(response.status).to.equal(200);
            const environments = response.body.data;
            expect(environments.length).to.be.equal(1);
        });
<<<<<<< HEAD

        it('should successfully filter environments on one run number', async () => {
            const response = await request(server).get('/api/environments?filter[runNumbers]=103');

            expect(response.status).to.equal(200);
            const environments = response.body.data;
            expect(environments.length).to.be.equal(1);
            expect(environments[0].id).to.be.equal('TDI59So3d');
        });

        it('should successfully filter environments on multiple run numbers', async () => {
            const response = await request(server).get('/api/environments?filter[runNumbers]=103,96');

            expect(response.status).to.equal(200);
            const environments = response.body.data;
            expect(environments.length).to.be.equal(2);
            expect(environments[0].id).to.be.equal('TDI59So3d');
            expect(environments[1].id).to.be.equal('EIDO13i3D');
        });

        it('should successfully filter environments run numbers with limit', async () => {
            const response = await request(server).get('/api/environments?filter[runNumbers]=103,96&page[limit]=1');

            expect(response.status).to.equal(200);
            const environments = response.body.data;
            expect(environments.length).to.be.equal(1);
        });

        it('should successfully filter environments on one run number', async () => {
            const response = await request(server).get('/api/environments?filter[runNumbers]=10');

            expect(response.status).to.equal(200);
            const environments = response.body.data;
            expect(environments.length).to.be.equal(2);
            // Should include all environments with run numbers containing the substring 10
            expect(environments[0].id).to.be.equal('TDI59So3d');
            expect(environments[1].id).to.be.equal('Dxi029djX');
        });
=======
>>>>>>> a4de8cd0
    });
    describe('POST /api/environments', () => {
        it('should return 201 if valid data is provided', (done) => {
            request(server)
                .post('/api/environments')
                .expect(201)
                .send({
                    envId: 'New original env',
                    status: 'STANDBY',
                    statusMessage: 'This is going very good',
                })
                .end((err, res) => {
                    if (err) {
                        done(err);
                        return;
                    }

                    const { data } = res.body;
                    expect(data.id).to.equal('New original env');
                    expect(data.status).to.equal('STANDBY');
                    expect(data.statusMessage).to.equal('This is going very good');
                    done();
                });
        });
        it('should return 400 if no id is provided', (done) => {
            request(server)
                .post('/api/environments')
                .expect(400)
                .end((err, res) => {
                    if (err) {
                        done(err);
                        return;
                    }

                    const { errors } = res.body;
                    const titleError = errors.find((err) => err.source.pointer === '/data/attributes/body/envId');
                    expect(titleError.detail).to.equal('"body.envId" is required');

                    done();
                });
        });
        it('should return 400 if createdAt is no date', (done) => {
            request(server)
                .post('/api/environments')
                .expect(400)
                .send({
                    envId: 'Cake environments',
                    createdAt: 'This is no date',
                })
                .end((err, res) => {
                    if (err) {
                        done(err);
                        return;
                    }

                    const { errors } = res.body;
                    const titleError = errors.find((err) => err.source.pointer === '/data/attributes/body/createdAt');
                    expect(titleError.detail).to.equal('"body.createdAt" must be a valid date');

                    done();
                });
        });
        it('should return 400 if id already exists', (done) => {
            request(server)
                .post('/api/environments')
                .send({
                    envId: 'Dxi029djX',
                })
                .expect(409)
                .end((err) => {
                    if (err) {
                        done(err);
                        return;
                    }

                    done();
                });
        });
    });
    describe('PUT /api/environment/:envId', () => {
        const toredownDate = new Date().setMilliseconds('0');
        it('should return 400 if the wrong id is provided', (done) => {
            request(server)
                .put('/api/environments/99999')
                .expect(400)
                .end((err) => {
                    if (err) {
                        done(err);
                        return;
                    }

                    done();
                });
        });
        it('should return 201 if valid data is given', (done) => {
            request(server)
                .put('/api/environments/KGIS12DS')
                .send({
                    toredownAt: toredownDate,
                    status: 'DESTROYED',
                    statusMessage: 'This is a good environment.',
                })
                .expect(201)
                .end((err, res) => {
                    if (err) {
                        done(err);
                        return;
                    }
                    expect(res.body.data.status).to.equal('DESTROYED');
                    expect(res.body.data.toredownAt).to.equal(toredownDate);
                    expect(res.body.data.statusMessage).to.equal('This is a good environment.');
                    done();
                });
        });
    });

    describe('GET /api/environments/:envId/logs/', () => {
        it('should successfully return a 200 response containing the logs linked to a given environment', async () => {
            const response = await request(server).get('/api/environments/8E4aZTjY/logs');
            expect(response.status).to.equal(200);
            expect(response.body.data).to.lengthOf(3);
        });
    });
};<|MERGE_RESOLUTION|>--- conflicted
+++ resolved
@@ -98,8 +98,6 @@
             expect(environments[1].id).to.be.equal('8E4aZTjY');
         });
 
-<<<<<<< HEAD
-=======
         it('should successfully filter environments current status with limit', async () => {
             const response = await request(server).get('/api/environments?filter[currentStatus]=RUNNING, ERROR&page[limit]=2');
 
@@ -108,7 +106,6 @@
             expect(environments.length).to.be.equal(2);
         });
 
->>>>>>> a4de8cd0
         it('should successfully filter environments on status history without - input', async () => {
             const response = await request(server).get('/api/environments?filter[statusHistory]=SE');
 
@@ -141,7 +138,6 @@
             const environments = response.body.data;
             expect(environments.length).to.be.equal(1);
         });
-<<<<<<< HEAD
 
         it('should successfully filter environments on one run number', async () => {
             const response = await request(server).get('/api/environments?filter[runNumbers]=103');
@@ -180,8 +176,6 @@
             expect(environments[0].id).to.be.equal('TDI59So3d');
             expect(environments[1].id).to.be.equal('Dxi029djX');
         });
-=======
->>>>>>> a4de8cd0
     });
     describe('POST /api/environments', () => {
         it('should return 201 if valid data is provided', (done) => {
