--- conflicted
+++ resolved
@@ -88,20 +88,22 @@
             expect(environments[3].id).to.be.equal('Dxi029djX');
         });
 
-<<<<<<< HEAD
         it('should successfully filter environments on status history with - input', async () => {
             const response = await request(server).get('/api/environments?filter[statusHistory]=S-E');
-=======
+
+            expect(response.status).to.equal(200);
+            const environments = response.body.data;
+            expect(environments.length).to.be.equal(2);
+            expect(environments[0].id).to.be.equal('EIDO13i3D');
+            expect(environments[1].id).to.be.equal('8E4aZTjY');
+        });
+
         it('should successfully filter environments current status with limit', async () => {
             const response = await request(server).get('/api/environments?filter[currentStatus]=RUNNING, ERROR&page[limit]=2');
->>>>>>> 927fb4fe
-
-            expect(response.status).to.equal(200);
-            const environments = response.body.data;
-            expect(environments.length).to.be.equal(2);
-<<<<<<< HEAD
-            expect(environments[0].id).to.be.equal('EIDO13i3D');
-            expect(environments[1].id).to.be.equal('8E4aZTjY');
+
+            expect(response.status).to.equal(200);
+            const environments = response.body.data;
+            expect(environments.length).to.be.equal(2);
         });
 
         it('should successfully filter environments on status history without - input', async () => {
@@ -135,8 +137,6 @@
             expect(response.status).to.equal(200);
             const environments = response.body.data;
             expect(environments.length).to.be.equal(1);
-=======
->>>>>>> 927fb4fe
         });
     });
     describe('POST /api/environments', () => {
