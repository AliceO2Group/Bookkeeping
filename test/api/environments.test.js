--- conflicted
+++ resolved
@@ -123,19 +123,15 @@
             expect(withChar[1].id).to.be.equal(withoutChar[1].id);
         });
 
-<<<<<<< HEAD
         it('should successfully filter environments status history with limit', async () => {
             const response = await request(server).get('/api/environments?filter[statusHistory]=SE&page[limit]=1');
-=======
+          
         it('should successfully filter environments on one run number', async () => {
             const response = await request(server).get('/api/environments?filter[runNumbers]=103');
->>>>>>> 985ca4a7
 
             expect(response.status).to.equal(200);
             const environments = response.body.data;
             expect(environments.length).to.be.equal(1);
-<<<<<<< HEAD
-=======
             expect(environments[0].id).to.be.equal('TDI59So3d');
         });
 
@@ -147,7 +143,7 @@
             expect(environments.length).to.be.equal(2);
             expect(environments[0].id).to.be.equal('TDI59So3d');
             expect(environments[1].id).to.be.equal('EIDO13i3D');
->>>>>>> 985ca4a7
+
         });
     });
     describe('POST /api/environments', () => {
