/**
 * @license
 * Copyright CERN and copyright holders of ALICE O2. This software is
 * distributed under the terms of the GNU General Public License v3 (GPL
 * Version 3), copied verbatim in the file "COPYING".
 *
 * See http://alice-o2.web.cern.ch/license for full licensing information.
 *
 * In applying this license CERN does not waive the privileges and immunities
 * granted to it by virtue of its status as an Intergovernmental Organization
 * or submit itself to any jurisdiction.
 */

const { expect } = require('chai');
const request = require('supertest');
const { repositories: { RunRepository } } = require('../../lib/database');
const { server } = require('../../lib/application');
const { RunDefinition } = require('../../lib/server/services/run/getRunDefinition.js');
const { resetDatabaseContent } = require('../utilities/resetDatabaseContent.js');
const { RunQualities } = require('../../lib/domain/enums/RunQualities.js');
const { RunDetectorQualities } = require('../../lib/domain/enums/RunDetectorQualities.js');
const { RunCalibrationStatus } = require('../../lib/domain/enums/RunCalibrationStatus.js');
const { updateRun } = require('../../lib/server/services/run/updateRun.js');

module.exports = () => {
    before(resetDatabaseContent);

    describe('GET /api/runs', () => {
        it('should return an array', (done) => {
            request(server)
                .get('/api/runs')
                .expect(200)
                .end((err, res) => {
                    if (err) {
                        done(err);
                        return;
                    }

                    expect(res.body.data).to.be.an('array');

                    done();
                });
        });

        it('should support pagination, offset 0 and limit 1', (done) => {
            request(server)
                .get('/api/runs?page[offset]=0&page[limit]=1&sort[id]=asc')
                .expect(200)
                .end((err, res) => {
                    if (err) {
                        done(err);
                        return;
                    }

                    expect(res.body.data).to.have.lengthOf(1);
                    expect(res.body.data[0].id).to.equal(1);

                    done();
                });
        });

        it('should support pagination, offset 1 and limit 1', (done) => {
            request(server)
                .get('/api/runs?page[offset]=1&page[limit]=1&sort[id]=asc')
                .expect(200)
                .end((err, res) => {
                    if (err) {
                        done(err);
                        return;
                    }

                    expect(res.body.data).to.have.lengthOf(1);
                    expect(res.body.data[0].id).to.equal(2);

                    done();
                });
        });

        it('should return 400 if the limit is below 1', async () => {
            const response = await request(server).get('/api/runs?page[offset]=0&page[limit]=0');
            expect(response.status).to.equal(400);

            const { errors } = response.body;
            const titleError = errors.find((err) => err.source.pointer === '/data/attributes/query/page/limit');
            expect(titleError.detail).to.equal('"query.page.limit" must be greater than or equal to 1');
        }).timeout(1000);

        it('should return the correct number of pages', async () => {
            const response = await request(server).get('/api/runs?page[offset]=0&page[limit]=2');
            expect(response.status).to.equal(200);

            const totalNumber = await RunRepository.count();

            expect(response.body.data).to.have.lengthOf(2);
            expect(response.body.meta.page.pageCount).to.equal(Math.ceil(totalNumber / 2));
            expect(response.body.meta.page.totalCount).to.equal(totalNumber);
        });

        it('should support sorting, id DESC', (done) => {
            request(server)
                .get('/api/runs?sort[id]=desc')
                .expect(200)
                .end((err, res) => {
                    if (err) {
                        done(err);
                        return;
                    }

                    const { data } = res.body;
                    expect(data[0].runNumber).to.be.greaterThan(data[1].runNumber);

                    done();
                });
        });

        it('should support sorting, runNumber ASC', (done) => {
            request(server)
                .get('/api/runs?sort[id]=asc')
                .expect(200)
                .end((err, res) => {
                    if (err) {
                        done(err);
                        return;
                    }

                    const { data } = res.body;
                    expect(data[1].id).to.be.above(data[0].id);

                    done();
                });
        });

        it('should successfully filter on calibration', async () => {
            const response = await request(server).get(`/api/runs?filter[calibrationStatuses][]=${RunCalibrationStatus.NO_STATUS}`);

            expect(response.status).to.equal(200);
            const { data: runs } = response.body;
            expect(runs).to.lengthOf(1);
            const [{ calibrationStatus }] = runs;
            expect(calibrationStatus).to.equal(RunCalibrationStatus.NO_STATUS);
        });

        it('should successfully filter on single specified run number', async () => {
            const response = await request(server).get('/api/runs?filter[runNumbers]=5');

            expect(response.status).to.equal(200);
            const { data: runs } = response.body;
            expect(runs).to.lengthOf(20);
        });

        it('should successfully filter on multiple specified run numbers', async () => {
            const response = await request(server).get('/api/runs?filter[runNumbers]=17,18');

            expect(response.status).to.equal(200);
            const { data: runs } = response.body;
            expect(runs).to.lengthOf(2);
        });

        it('should return 400 if the calibration status filter is invalid', async () => {
            {
                const response = await request(server).get('/api/runs?filter[calibrationStatuses]=invalid');

                expect(response.status).to.equal(400);

                const { errors: [error] } = response.body;
                expect(error.title).to.equal('Invalid Attribute');
                expect(error.detail).to.equal('"query.filter.calibrationStatuses" must be an array');
            }
            {
                const response = await request(server).get('/api/runs?filter[calibrationStatuses][]=DO-NOT-EXIST');

                expect(response.status).to.equal(400);

                const { errors: [error] } = response.body;
                expect(error.title).to.equal('Invalid Attribute');
                expect(error.detail).to.equal('"query.filter.calibrationStatuses[0]" does not match any of the allowed types');
            }
        });

        it('should return 400 if the detectors filter is invalid', async () => {
            const response =
                await request(server).get('/api/runs?filter[detectors][operator]=invalid&filter[detectors][values]=ITS');

            expect(response.status).to.equal(400);

            const { errors: [error] } = response.body;
            expect(error.title).to.equal('Invalid Attribute');
            expect(error.detail).to.equal('"query.filter.detectors.operator" must be one of [or, and, none]');
        });

        it('should successfully filter on detectors', async () => {
            const response =
                await request(server).get('/api/runs?filter[detectors][operator]=or&filter[detectors][values]=ITS,FT0');

            expect(response.status).to.equal(200);

            const { data } = response.body;
            expect(data).to.be.an('array');
            expect(data).to.have.lengthOf(8);
        });

        it('should successfully return 400 if the given definitions are not valid', async () => {
            const response = await request(server).get('/api/runs?filter[definitions]=bad,definition');
            expect(response.status).to.equal(400);

            const { errors: [error] } = response.body;
            expect(error.title).to.equal('Invalid Attribute');
            expect(error.detail)
                .to
                .equal('"query.filter.definitions[0]" must be one of [PHYSICS, COSMICS, TECHNICAL, SYNTHETIC, CALIBRATION, COMMISSIONING]');
        });

        it('should successfully filter on run definition', async () => {
            const response = await request(server).get('/api/runs?filter[definitions]=physics');
            expect(response.status).to.equal(200);

            const { data } = response.body;
            expect(data).to.lengthOf(4);
            expect(data.every(({ definition }) => definition === RunDefinition.Physics)).to.be.true;
        });

<<<<<<< HEAD
        it ('should succefully filter on data pass name', async () => {
            const response = await request(server).get('/api/runs?filter[dataPasses]=LHC22b_apass2,LHC22a_apass1');
=======
        it ('should succefully filter on data pass id', async () => {
            const response = await request(server).get('/api/runs?filter[dataPassIds][]=2&filter[dataPassIds][]=3');
>>>>>>> b373c5ec
            expect(response.status).to.equal(200);

            const { data } = response.body;
            expect(data).to.lengthOf(7);
            expect(data.map(({ runNumber }) => runNumber)).to.have.all.members([1, 2, 55, 49, 54, 56, 105]);
        });

        it('should return 400 if o2start "to" date is before "from" date', (done) => {
            request(server)
                .get('/api/runs?filter[o2start][from]=946771200000&filter[o2start][to]=946684800000')
                .expect(400)
                .end((err, res) => {
                    if (err) {
                        done(err);
                        return;
                    }

                    const { errors } = res.body;
                    expect(errors[0].detail).to.equal('"query.filter.o2start.to" must be greater than "ref:from"');

                    done();
                });
        });

        it('should return 400 if o2start  "to" date is before "from" date', (done) => {
            request(server)
                .get('/api/runs?filter[o2end][from]=946771200000&filter[o2end][to]=946684800000')
                .expect(400)
                .end((err, res) => {
                    if (err) {
                        done(err);
                        return;
                    }

                    const { errors } = res.body;
                    expect(errors[0].detail).to.equal('"query.filter.o2end.to" must be greater than "ref:from"');

                    done();
                });
        });

        it('should return 400 with 2 errors when from is after to and after now', (done) => {
            request(server)
                .get('/api/runs?filter[o2start][from]=1896130800000&filter[o2start][to]=1893452400000')
                .expect(400)
                .end((err, res) => {
                    if (err) {
                        done(err);
                        return;
                    }

                    const { errors } = res.body;
                    expect(errors.length).to.equal(2);
                    done();
                });
        });

        it('should return 400 if the duration filter is invalid', async () => {
            const response = await request(server).get('/api/runs?filter[runDuration][operator]=invalid&filter[runDuration][limit]=10');

            expect(response.status).to.equal(400);

            const { errors: [error] } = response.body;
            expect(error.title).to.equal('Invalid Attribute');
            expect(error.detail).to.equal('"query.filter.runDuration.operator" must be one of [<, <=, =, >=, >]');
        });

        it('should successfully filter on duration', async () => {
            const response =
                await request(server).get('/api/runs?filter[runDuration][operator]=>&filter[runDuration][limit]=0');

            expect(response.status).to.equal(200);

            const { data } = response.body;
            expect(data).to.be.an('array');

            expect(data).to.have.lengthOf(14);
        });

        it('should successfully filter on updatedAt', async () => {
            const lowerTimeLimit = new Date('2019-08-08 14:00:00').getTime();
            const upperTimeLimit = new Date('2022-03-22 15:00:00').getTime();
            const response =
                await request(server)
                    .get(`/api/runs?filter[updatedAt][from]=${lowerTimeLimit}&filter[updatedAt][to]=${upperTimeLimit}`);

            expect(response.status).to.equal(200);

            const { data } = response.body;

            expect(data).to.be.an('array');
            expect(data).to.have.lengthOf(10);
        });

        it('should return http status 400 if updatedAt from larger than to', async () => {
            const timeNow = Date.now();
            const response =
                await request(server)
                    .get(`/api/runs?filter[updatedAt][from]=${timeNow}&filter[updatedAt][to]=${timeNow}`);

            expect(response.status).to.equal(400);
            const { errors: [error] } = response.body;
            expect(error.detail).to.equal('"query.filter.updatedAt.to" must be greater than "ref:from"');
            expect(error.title).to.equal('Invalid Attribute');
        });

        it('should filter run on their quality', async () => {
            const response = await request(server)
                .get('/api/runs?filter[runQualities]=bad,test');
            expect(response.status).to.equal(200);

            const { data } = response.body;
            expect(data.length).to.equal(44);
        });

        it('should filter run on their trigger value', async () => {
            const response = await request(server)
                .get('/api/runs?filter[triggerValues]=OFF,CTP');
            expect(response.status).to.equal(200);

            const { data } = response.body;

            expect(data.length).to.equal(20);
        });

        it('should filter runs on the odc topology value', async () => {
            const response = await request(server)
                .get('/api/runs?filter[odcTopologyFullName]=hash');
            expect(response.status).to.equal(200);

            const { data } = response.body;
            expect(data.length).to.equal(7);
        });

        it('should return 400 if "runQuality" is invalid', async () => {
            const response = await request(server)
                .get('/api/runs?filter[runQualities]=invalid');
            expect(response.status).to.equal(400);

            const { errors } = response.body;
            expect(errors[0].detail).to.equal('"query.filter.runQualities[0]" must be one of [good, bad, test, none]');
        });

        it('should return 400 if the detectors number filter is invalid', async () => {
            const response =
                await request(server).get('/api/runs?filter[nDetectors][operator]=invalid&filter[nDetectors][limit]=3');

            expect(response.status).to.equal(400);

            const { errors: [error] } = response.body;
            expect(error.title).to.equal('Invalid Attribute');
            expect(error.detail).to.equal('"query.filter.nDetectors.operator" must be one of [<, <=, =, >=, >]');
        });

        it('should successfully filter on detectors number', async () => {
            const response =
                await request(server).get('/api/runs?filter[nDetectors][operator]=>=&filter[nDetectors][limit]=6');

            expect(response.status).to.equal(200);

            const { data } = response.body;
            expect(data).to.be.an('array');
            expect(data).to.have.lengthOf(48);
        });

        it('should successfully filter on lhcPeriod', async () => {
            const response =
                await request(server).get('/api/runs?filter[lhcPeriods]=LHC22b');

            expect(response.status).to.equal(200);

            const { data } = response.body;
            expect(data).to.be.an('array');
            expect(data).to.lengthOf.above(1);
        });

        it('should return 400 if the FLP number filter is invalid', async () => {
            const response = await request(server).get('/api/runs?filter[nFlps][operator]=invalid&filter[nFlps][limit]=10');

            expect(response.status).to.equal(400);

            const { errors: [error] } = response.body;
            expect(error.title).to.equal('Invalid Attribute');
            expect(error.detail).to.equal('"query.filter.nFlps.operator" must be one of [<, <=, =, >=, >]');
        });

        it('should successfully filter on FLPs number', async () => {
            const response =
                await request(server).get('/api/runs?filter[nFlps][operator]=<=&filter[nFlps][limit]=10');

            expect(response.status).to.equal(200);

            const { data } = response.body;
            expect(data).to.be.an('array');
            expect(data).to.have.lengthOf(5);
        });

        it('should return 400 if the EPN number filter is invalid', async () => {
            const response = await request(server).get('/api/runs?filter[nEpns][operator]=invalid&filter[nEpns][limit]=10');

            expect(response.status).to.equal(400);

            const { errors: [error] } = response.body;
            expect(error.title).to.equal('Invalid Attribute');
            expect(error.detail).to.equal('"query.filter.nEpns.operator" must be one of [<, <=, =, >=, >]');
        });

        it('should successfully filter on EPNs number', async () => {
            const response =
                await request(server).get('/api/runs?filter[nEpns][operator]=<=&filter[nEpns][limit]=10');

            expect(response.status).to.equal(200);

            const { data } = response.body;
            expect(data).to.be.an('array');
            expect(data).to.have.lengthOf(5);
        });
    });

    describe('GET /api/runs/reasonTypes', () => {
        it('should successfully return status 200 and list of reason types', async () => {
            const { body } = await request(server)
                .get('/api/runs/reasonTypes')
                .expect(200);

            expect(body.data).to.be.an('array');
            expect(body.data).to.have.lengthOf(4);

            expect(body.data[0].id).to.equal(1);
            expect(body.data[0].category).to.equal('DETECTORS');
        });
    });

    describe('GET /api/runs/:runNumber', () => {
        it('should return 400 if the run number is not a number', (done) => {
            request(server)
                .get('/api/runs/abc')
                .expect(400)
                .end((err, res) => {
                    if (err) {
                        done(err);
                        return;
                    }

                    const { errors } = res.body;
                    const titleError = errors.find((err) => err.source.pointer === '/data/attributes/params/runNumber');
                    expect(titleError.detail).to.equal('"params.runNumber" must be a number');

                    done();
                });
        });

        it('should return 400 if the run number is not positive', (done) => {
            request(server)
                .get('/api/runs/-1')
                .expect(400)
                .end((err, res) => {
                    if (err) {
                        done(err);
                        return;
                    }

                    const { errors } = res.body;
                    const titleError = errors.find((err) => err.source.pointer === '/data/attributes/params/runNumber');
                    expect(titleError.detail).to.equal('"params.runNumber" must be a positive number');

                    done();
                });
        });

        it('should return 400 if the run number is not a whole number', (done) => {
            request(server)
                .get('/api/runs/0.5')
                .expect(400)
                .end((err, res) => {
                    if (err) {
                        done(err);
                        return;
                    }

                    const { errors } = res.body;
                    const titleError = errors.find((err) => err.source.pointer === '/data/attributes/params/runNumber');
                    expect(titleError.detail).to.equal('"params.runNumber" must be an integer');

                    done();
                });
        });

        it('should return 404 if the run could not be found', (done) => {
            request(server)
                .get('/api/runs/999999999')
                .expect(404)
                .end((err, res) => {
                    if (err) {
                        done(err);
                        return;
                    }

                    expect(res.body.errors[0].title).to.equal('Run with this run number (999999999) could not be found');

                    done();
                });
        });

        it('should return 200 in all other cases', (done) => {
            request(server)
                .get('/api/runs/1')
                .expect(200)
                .end((err, res) => {
                    if (err) {
                        done(err);
                        return;
                    }

                    expect(res.body.data.runNumber).to.equal(1);

                    done();
                });
        });

        it('should return 200 and duration when there are trigger times', (done) => {
            request(server)
                .get('/api/runs/106')
                .expect(200)
                .end((err, res) => {
                    if (err) {
                        done(err);
                        return;
                    }
                    const { data } = res.body;

                    expect(data.runDuration).to.equal(90000000);
                    expect(data.timeO2Start).to.not.equal(null);
                    expect(data.timeO2End).to.not.equal(null);
                    expect(data.timeTrgStart).to.not.equal(null);
                    expect(data.timeTrgEnd).to.not.equal(null);
                    done();
                });
        });
        it('should return 200 and values \'0\' for 0 file size values', (done) => {
            request(server)
                .get('/api/runs/3')
                .expect(200)
                .end((err, res) => {
                    if (err) {
                        done(err);
                        return;
                    }
                    const { data } = res.body;

                    expect(data.tfFileSize).to.equal('0');
                    expect(data.otherFileSize).to.equal('0');
                    expect(data.ctfFileSize).to.equal('0');
                    done();
                });
        });
        it('should return 200 whenever there is only a trigger start', (done) => {
            request(server)
                .get('/api/runs/104')
                .expect(200)
                .end((err, res) => {
                    if (err) {
                        done(err);
                        return;
                    }
                    const { data } = res.body;

                    expect(data.timeO2Start).to.not.equal(null);
                    expect(data.timeO2End).to.not.equal(null);
                    expect(data.timeTrgStart).to.equal(null);
                    expect(data.timeTrgEnd).to.not.equal(null);
                    done();
                });
        });

        it('should return 200 and a duration with no trigger end', (done) => {
            request(server)
                .get('/api/runs/103')
                .expect(200)
                .end((err, res) => {
                    if (err) {
                        done(err);
                        return;
                    }
                    const { data } = res.body;

                    expect(data.runDuration).to.equal(3600000);
                    expect(data.timeO2Start).to.not.equal(null);
                    expect(data.timeO2End).to.not.equal(null);
                    expect(data.timeTrgStart).to.not.equal(null);
                    expect(data.timeTrgEnd).to.equal(null);
                    done();
                });
        });
        it('should return 200 and a time when only o2 times are given', (done) => {
            request(server)
                .get('/api/runs/102')
                .expect(200)
                .end((err, res) => {
                    if (err) {
                        done(err);
                        return;
                    }
                    const { data } = res.body;

                    expect(data.runDuration).to.equal(3600000);
                    expect(data.timeO2Start).to.not.equal(null);
                    expect(data.timeO2End).to.not.equal(null);
                    expect(data.timeTrgStart).to.equal(null);
                    expect(data.timeTrgEnd).to.equal(null);

                    done();
                });
        });
    });

    describe('GET /api/runs/:runNumber/logs', () => {
        it('should return 400 if the run number is not a number', (done) => {
            request(server)
                .get('/api/runs/abc/logs')
                .expect(400)
                .end((err, res) => {
                    if (err) {
                        done(err);
                        return;
                    }

                    const { errors } = res.body;
                    const titleError = errors.find((err) => err.source.pointer === '/data/attributes/params/runNumber');
                    expect(titleError.detail).to.equal('"params.runNumber" must be a number');

                    done();
                });
        });

        it('should return 404 if the run could not be found', (done) => {
            request(server)
                .get('/api/runs/999999999/logs')
                .expect(404)
                .end((err, res) => {
                    if (err) {
                        done(err);
                        return;
                    }

                    expect(res.body.errors[0].title).to.equal('Run with this run number (999999999) could not be found');

                    done();
                });
        });

        it('should return 200 in all other cases', (done) => {
            request(server)
                .get('/api/runs/1/logs')
                .expect(200)
                .end((err, res) => {
                    if (err) {
                        done(err);
                        return;
                    }

                    expect(res.body.data).to.be.an('array');
                    expect(res.body.data).to.have.lengthOf(4);

                    expect(res.body.data[0].id).to.equal(1);
                    expect(res.body.data[0].runs).to.deep.equal([
                        {
                            id: 1,
                            runNumber: 1,
                        },
                    ]);
                    done();
                });
        });
    });

    describe('POST /api/runs', () => {
        const testRun = {
            runNumber: 111,
            timeO2Start: '2022-03-21 13:00:00',
            timeTrgStart: '2022-03-21 13:00:00',
            environmentId: '2JIdys2N',
            runType: 'NONE',
            nDetectors: 3,
            nFlps: 10,
            nEpns: 10,
            dd_flp: true,
            dcs: true,
            epn: true,
            epnTopology: 'normal',
            detectors: 'CPV',
            odcTopologyFullName: 'synchronous-workflow',
        };

        it('should successfully return the stored run entity', (done) => {
            request(server)
                .post('/api/runs')
                .expect(201)
                .send({
                    ...testRun,
                })
                .end((err, res) => {
                    if (err) {
                        done(err);
                        return;
                    }
                    expect(res.body.data.triggerValue).to.equal('OFF');
                    expect(res.body.data.odcTopologyFullName).to.equal('synchronous-workflow');
                    expect(res.body.data).to.be.an('object');
                    expect(res.body.data.runType.id).to.be.a('number');
                    expect(res.body.data.id).to.equal(109);

                    done();
                });
        });
        it('should return an error due to invalid detectors list', (done) => {
            request(server)
                .post('/api/runs')
                .expect(400)
                .send({
                    ...testRun,
                    detectors: 'CPV,UNKNOWN',
                })
                .end((err, res) => {
                    if (err) {
                        done(err);
                        return;
                    }
                    expect(res.body.errors).to.be.an('array');
                    // eslint-disable-next-line max-len
                    expect(res.body.errors[0].detail).to.equal('Error code "Provide detector list contains invalid elements" is not' +
                        ' defined, your custom type is missing the correct messages definition');

                    done();
                });
        });
        it('should return an error due to already existing run number', async () => {
            const response = await request(server)
                .post('/api/runs')
                .send({
                    ...testRun,
                });

            expect(response.status).to.equal(409);
            expect(response.body.errors).to.be.an('array');
            expect(response.body.errors[0].detail).to.equal('A run already exists with run number 111');
        });
    });

    describe('PUT /api/runs/:runNumber', () => {
        it('should return 500 when run could not be found', (done) => {
            request(server)
                .put('/api/runs/9999999999')
                .send({
                    runQuality: RunQualities.BAD,
                })
                .expect(500)
                .end((err, res) => {
                    if (err) {
                        done(err);
                        return;
                    }
                    expect(res.body.errors[0].detail).to.equal('Run with this run number (9999999999) could not be found');

                    done();
                });
        });
        it('should return 201 in all other cases', (done) => {
            request(server)
                .put('/api/runs/1')
                .send({
                    runQuality: RunQualities.BAD,
                })
                .expect(201)
                .end((err, res) => {
                    if (err) {
                        done(err);
                        return;
                    }
                    expect(res.body.data.runQuality).to.equal(RunQualities.BAD);
                    done();
                });
        });

        it('should successfully return the updated run entity with new runQuality value', async () => {
            const { body } = await request(server)
                .put('/api/runs/1')
                .expect(201)
                .send({ runQuality: RunQualities.GOOD, runQualityChangeReason: 'Justification' });
            expect(body.data).to.be.an('object');
            expect(body.data.runNumber).to.equal(1);
            expect(body.data.runQuality).to.equal(RunQualities.GOOD);
        });

        it('should return an error due to invalid runQuality value', async () => {
            const { body } = await request(server)
                .put('/api/runs/1')
                .expect(400)
                .send({ runQuality: 'wrong', runQualityChangeReason: 'Justification' });
            expect(body.errors).to.be.an('array');
            expect(body.errors[0].detail).to.equal('"body.runQuality" must be one of [good, bad, test, none]');
        });

        it('should return 500 when trying to update the run quality without justification', async () => {
            const { body, status } = await request(server)
                .put('/api/runs/1')
                .send({ runQuality: RunQualities.BAD });
            expect(status).to.equal(500);
            expect(body.errors[0].detail).to.equal('Run quality change require a reason');
        });

        it('should return 500 when trying to update the run quality with an empty justification', async () => {
            const { body, status } = await request(server)
                .put('/api/runs/1')
                .send({ runQuality: RunQualities.BAD });
            expect(status).to.equal(500);
            expect(body.errors[0].detail).to.equal('Run quality change require a reason');
        });

        it('should successfully return the updated run entity with new runQuality value', async () => {
            const { body } = await request(server)
                .put('/api/runs/106')
                .expect(201)
                .send({ runQuality: RunQualities.GOOD });
            expect(body.data).to.be.an('object');
            expect(body.data.runNumber).to.equal(106);
            expect(body.data.runQuality).to.equal(RunQualities.GOOD);
        });

        it('should successfully add eorReasons to run and check runQuality did not change', async () => {
            const currentRun = await request(server)
                .get('/api/runs/106')
                .expect(200);
            expect(currentRun.body.data).to.be.an('object');
            expect(currentRun.body.data.runNumber).to.equal(106);
            expect(currentRun.body.data.runQuality).to.equal(RunQualities.GOOD);
            expect(currentRun.body.data.eorReasons).to.have.lengthOf(0);

            const { body } = await request(server)
                .put('/api/runs/106')
                .expect(201)
                .send({
                    eorReasons: [
                        {
                            reasonTypeId: 1,
                            description: 'Some',
                        },
                    ],
                });
            expect(body.data).to.be.an('object');
            expect(body.data.runNumber).to.equal(106);
            expect(body.data.eorReasons).to.have.lengthOf(1);
            expect(body.data.eorReasons[0].description).to.equal('Some');
            expect(body.data.runQuality).to.equal(RunQualities.GOOD);
        });

        it('should give a proper error when a detectorId does not exists', async () => {
            const { body } = await request(server)
                .put('/api/runs/1')
                .expect(500)
                .send({
                    detectorsQualities: [
                        {
                            detectorId: 1,
                            quality: RunDetectorQualities.BAD,
                        },
                        {
                            detectorId: 32,
                            quality: RunDetectorQualities.BAD,
                        },
                    ],
                    detectorsQualitiesChangeReason: 'Justification',
                });
            expect(body.errors[0].detail).to.equal('This run\'s detector with runNumber: (1) and with detector Id: (32) could not be found');
        });

        it('should successfully return the updated run entity with new detector\'s run quality', async () => {
            const { body, status } = await request(server)
                .put('/api/runs/1')
                .send({
                    detectorsQualities: [{ detectorId: 1, quality: RunDetectorQualities.GOOD }],
                    detectorsQualitiesChangeReason: 'Justification',
                });
            expect(status).to.equal(201);
            expect(body.data).to.be.an('object');
            expect(body.data.runNumber).to.equal(1);
            expect(body.data.detectorsQualities).to.lengthOf(1);
            expect(body.data.detectorsQualities[0].id).to.equal(1);
            expect(body.data.detectorsQualities[0].quality).to.equal(RunDetectorQualities.GOOD);
        });

        it('should return 500 when trying to update the detector\'s quality of a run that has not ended yet', async () => {
            const { body, status } = await request(server)
                .put('/api/runs/105')
                .send({
                    detectorsQualities: [{ detectorId: 1, quality: RunDetectorQualities.GOOD }],
                    detectorsQualitiesChangeReason: 'Justification',
                });
            expect(status).to.equal(500);
            expect(body.errors[0].detail).to.equal('Detector quality can not be updated on a run that has not ended yet');
        });

        it('should return 500 when trying to update the detector\'s quality without justification', async () => {
            const { body, status } = await request(server)
                .put('/api/runs/1')
                .send({ detectorsQualities: [{ detectorId: 1, quality: RunDetectorQualities.GOOD }] });
            expect(status).to.equal(500);
            expect(body.errors[0].detail).to.equal('Detector quality change reason is required when updating detector quality');
        });

        it('should return 500 when trying to update the detector\'s quality with an empty justification', async () => {
            const { body, status } = await request(server)
                .put('/api/runs/1')
                .send({ detectorsQualities: [{ detectorId: 1, quality: RunDetectorQualities.GOOD }], detectorsQualitiesChangeReason: '     ' });
            expect(status).to.equal(500);
            expect(body.errors[0].detail).to.equal('Detector quality change reason is required when updating detector quality');
        });

        it('should successfully allow to update calibration status for calibration run', async () => {
            const { body, status } = await request(server)
                .put('/api/runs/40')
                .send({ calibrationStatus: RunCalibrationStatus.SUCCESS });
            expect(status).to.equal(201);
            expect(body.data).to.be.an('object');
            expect(body.data.runNumber).to.equal(40);
            expect(body.data.calibrationStatus).to.equal(RunCalibrationStatus.SUCCESS);
        });

        it('should successfully return 500 when trying to set calibration status for non-calibration run', async () => {
            const { body, status } = await request(server)
                .put('/api/runs/106')
                .send({ calibrationStatus: RunCalibrationStatus.SUCCESS });
            expect(status).to.equal(500);
            expect(body.errors[0].detail).to.equal('Calibration status is reserved to calibration runs');
        });

        it('should successfully return 500 when trying to set calibration status change reason for non-failed calibration', async () => {
            const { body, status } = await request(server)
                .put('/api/runs/40')
                .send({ calibrationStatus: RunCalibrationStatus.NO_STATUS, calibrationStatusChangeReason: 'A spurious reason' });
            expect(status).to.equal(500);
            expect(body.errors[0].detail)
                .to.equal(`Calibration status change reason can only be specified when changing from/to ${RunCalibrationStatus.FAILED}`);
        });

        it('should successfully return 500 when trying to set calibration status to FAILED without reason', async () => {
            const { body, status } = await request(server)
                .put('/api/runs/40')
                .send({ calibrationStatus: RunCalibrationStatus.FAILED });
            expect(status).to.equal(500);
            expect(body.errors[0].detail)
                .to.equal(`Calibration status change require a reason when changing from/to ${RunCalibrationStatus.FAILED}`);
        });

        it('should successfully return 500 when trying to set calibration status to FAILED with an empty', async () => {
            const { body, status } = await request(server)
                .put('/api/runs/40')
                .send({ calibrationStatus: RunCalibrationStatus.FAILED, calibrationStatusChangeReason: '      ' });
            expect(status).to.equal(500);
            expect(body.errors[0].detail)
                .to.equal(`Calibration status change require a reason when changing from/to ${RunCalibrationStatus.FAILED}`);
        });

        it('should successfully return 500 when trying to set calibration status from FAILED without reason', async () => {
            await updateRun(
                { runNumber: 40 },
                { runPatch: { calibrationStatus: RunCalibrationStatus.FAILED }, metadata: { calibrationStatusChangeReason: 'A reason' } },
            );
            const { body, status } = await request(server)
                .put('/api/runs/40')
                .send({ calibrationStatus: RunCalibrationStatus.SUCCESS });
            expect(status).to.equal(500);
            expect(body.errors[0].detail)
                .to.equal(`Calibration status change require a reason when changing from/to ${RunCalibrationStatus.FAILED}`);
        });

        it('should successfully return 500 when trying to set calibration status from FAILED with an empty reason', async () => {
            const { body, status } = await request(server)
                .put('/api/runs/40')
                .send({ calibrationStatus: RunCalibrationStatus.SUCCESS, calibrationStatusChangeReason: '    ' });
            expect(status).to.equal(500);
            expect(body.errors[0].detail)
                .to.equal(`Calibration status change require a reason when changing from/to ${RunCalibrationStatus.FAILED}`);
        });
    });

    describe('PATCH api/runs query:runNumber', () => {
        it('should return 500 if the wrong id is given', (done) => {
            request(server)
                .patch('/api/runs?runNumber=99999')
                .send({
                    lhcBeamEnergy: 232.156,
                    lhcBeamMode: 'STABLE BEAMS',
                    lhcBetaStar: 123e-5,
                    aliceL3Current: 561.2,
                    aliceL3Polarity: 'POSITIVE',
                    aliceDipoleCurrent: 45654.1,
                    aliceDipolePolarity: 'NEGATIVE',
                })
                .expect(500)
                .end((err, res) => {
                    if (err) {
                        done(err);
                        return;
                    }
                    expect(res.body.errors[0].title).to.equal('ServiceUnavailable');

                    done();
                });
        });
        it('should return 200 in all other cases', (done) => {
            const TIMESTAMP = 1664271988000;
            const BIG_INT_NUMBER = '99999999999999999';
            request(server)
                .patch('/api/runs?runNumber=1')
                .send({
                    lhcBeamEnergy: 232.156,
                    lhcBeamMode: 'STABLE BEAMS',
                    lhcBetaStar: 123e-5,
                    aliceL3Current: 561.2,
                    aliceL3Polarity: 'positive',
                    aliceDipoleCurrent: 45654.1,
                    aliceDipolePolarity: 'negative',
                    startOfDataTransfer: TIMESTAMP,
                    endOfDataTransfer: TIMESTAMP,
                    ctfFileCount: 30,
                    ctfFileSize: BIG_INT_NUMBER,
                    tfFileCount: 1234,
                    tfFileSize: BIG_INT_NUMBER,
                    otherFileCount: 123156132,
                    otherFileSize: BIG_INT_NUMBER,
                })
                .expect(200)
                .end((err, res) => {
                    if (err) {
                        done(err);
                        return;
                    }
                    const { data } = res.body;
                    expect(data.runNumber).to.equal(1);
                    expect(data.lhcBeamEnergy).to.equal(232.156);
                    expect(data.lhcBeamMode).to.equal('STABLE BEAMS');
                    expect(data.lhcBetaStar).to.equal(123e-5);
                    expect(data.aliceL3Current).to.equal(561.2);
                    expect(data.aliceL3Polarity).to.equal('POSITIVE');
                    expect(data.aliceDipoleCurrent).to.equal(45654.1);
                    expect(data.aliceDipolePolarity).to.equal('NEGATIVE');
                    expect(data.startOfDataTransfer).to.equal(TIMESTAMP);
                    expect(data.endOfDataTransfer).to.equal(TIMESTAMP);
                    expect(data.ctfFileCount).to.equal(30);
                    expect(data.ctfFileSize).to.equal(BIG_INT_NUMBER);
                    expect(data.tfFileCount).to.equal(1234);
                    expect(data.tfFileSize).to.equal(BIG_INT_NUMBER);
                    expect(data.otherFileCount).to.equal(123156132);
                    expect(data.otherFileSize).to.equal(BIG_INT_NUMBER);
                    done();
                });
        });
    });

    describe('PATCH api/runs/:runNumber', () => {
        const dateValue = new Date('1-1-2021').setHours(0, 0, 0, 0);
        it('should return 400 when runNumber is wrong', (done) => {
            request(server)
                .patch('/api/runs/9999999999')
                .send({
                    timeO2End: dateValue,
                    timeTrgEnd: dateValue,
                })
                .expect(400)
                .end((err, res) => {
                    if (err) {
                        done(err);
                        return;
                    }
                    expect(res.body.errors[0].title).to.equal('Run with this run number (9999999999) could not be found');

                    done();
                });
        });
        it('should successfully update a run by its RunNumber with partial information', (done) => {
            request(server)
                .patch('/api/runs/1')
                .send({
                    timeO2End: dateValue,
                    timeTrgEnd: dateValue,
                    lhcPeriod: 'LHC22b',
                    odcTopologyFullName: 'hash',
                    pdpWorkflowParameters: 'EVENT_DISPLAY',
                    pdpBeamType: 'fill',
                    readoutCfgUri: 'hash',
                })
                .expect(201)
                .end((err, res) => {
                    if (err) {
                        done(err);
                        return;
                    }

                    expect(res.body.data.id).to.equal(1);
                    expect(res.body.data.timeO2End).to.equal(dateValue);
                    expect(res.body.data.timeTrgEnd).to.equal(dateValue);
                    expect(res.body.data.lhcPeriod).to.equal('LHC22b');
                    expect(res.body.data.odcTopologyFullName).to.equal('hash');
                    expect(res.body.data.pdpWorkflowParameters).to.equal('EVENT_DISPLAY');
                    expect(res.body.data.pdpBeamType).to.equal('fill');
                    expect(res.body.data.readoutCfgUri).to.equal('hash');
                    done();
                });
        });

        it('should successfully update a run by its RunNumber with partial information and keep previous updated values the same', async () => {
            const { body } = await request(server)
                .patch('/api/runs/1')
                .expect(201)
                .send({
                    timeO2Start: dateValue,
                    timeTrgStart: dateValue,
                    pdpConfigOption: 'Repository hash',
                    pdpTopologyDescriptionLibraryFile: 'production/production.desc',
                    tfbDdMode: 'processing',
                    lhcPeriod: 'LHC22b',
                    triggerValue: 'LTU',
                    odcTopologyFullName: 'default',
                });
            expect(body.data).to.be.an('object');
            expect(body.data.timeO2End).to.equal(dateValue); // Values not passed should remain the same
            expect(body.data.timeO2Start).to.equal(dateValue); // Values not passed should remain the same
            expect(body.data.pdpConfigOption).to.equal('Repository hash');
            expect(body.data.pdpTopologyDescriptionLibraryFile).to.equal('production/production.desc');
            expect(body.data.tfbDdMode).to.equal('processing');
            expect(body.data.lhcPeriod).to.equal('LHC22b');
            expect(body.data.triggerValue).to.equal('LTU');
            expect(body.data.odcTopologyFullName).to.equal('default');
        });
    });
};<|MERGE_RESOLUTION|>--- conflicted
+++ resolved
@@ -219,13 +219,8 @@
             expect(data.every(({ definition }) => definition === RunDefinition.Physics)).to.be.true;
         });
 
-<<<<<<< HEAD
-        it ('should succefully filter on data pass name', async () => {
-            const response = await request(server).get('/api/runs?filter[dataPasses]=LHC22b_apass2,LHC22a_apass1');
-=======
         it ('should succefully filter on data pass id', async () => {
             const response = await request(server).get('/api/runs?filter[dataPassIds][]=2&filter[dataPassIds][]=3');
->>>>>>> b373c5ec
             expect(response.status).to.equal(200);
 
             const { data } = response.body;
