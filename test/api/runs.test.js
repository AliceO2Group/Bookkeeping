/**
 * @license
 * Copyright CERN and copyright holders of ALICE O2. This software is
 * distributed under the terms of the GNU General Public License v3 (GPL
 * Version 3), copied verbatim in the file "COPYING".
 *
 * See http://alice-o2.web.cern.ch/license for full licensing information.
 *
 * In applying this license CERN does not waive the privileges and immunities
 * granted to it by virtue of its status as an Intergovernmental Organization
 * or submit itself to any jurisdiction.
 */

const { expect } = require('chai');
const request = require('supertest');
const { repositories: { RunRepository } } = require('../../lib/database');
const { server } = require('../../lib/application');
const { resetDatabaseContent } = require('../utilities/resetDatabaseContent.js');
const { RunQualities } = require('../../lib/domain/enums/RunQualities.js');
const { RunDetectorQualities } = require('../../lib/domain/enums/RunDetectorQualities.js');
const { RunCalibrationStatus } = require('../../lib/domain/enums/RunCalibrationStatus.js');
const { updateRun } = require('../../lib/server/services/run/updateRun.js');
const { RunDefinition } = require('../../lib/domain/enums/RunDefinition.js');

module.exports = () => {
    before(resetDatabaseContent);

    describe('GET /api/runs', () => {
        it('should return an array', (done) => {
            request(server)
                .get('/api/runs')
                .expect(200)
                .end((err, res) => {
                    if (err) {
                        done(err);
                        return;
                    }

                    expect(res.body.data).to.be.an('array');

                    done();
                });
        });

        it('should support pagination, offset 0 and limit 1', (done) => {
            request(server)
                .get('/api/runs?page[offset]=0&page[limit]=1&sort[id]=asc')
                .expect(200)
                .end((err, res) => {
                    if (err) {
                        done(err);
                        return;
                    }

                    expect(res.body.data).to.have.lengthOf(1);
                    expect(res.body.data[0].id).to.equal(1);

                    done();
                });
        });

        it('should support pagination, offset 1 and limit 1', (done) => {
            request(server)
                .get('/api/runs?page[offset]=1&page[limit]=1&sort[id]=asc')
                .expect(200)
                .end((err, res) => {
                    if (err) {
                        done(err);
                        return;
                    }

                    expect(res.body.data).to.have.lengthOf(1);
                    expect(res.body.data[0].id).to.equal(2);

                    done();
                });
        });

        it('should return 400 if the limit is below 1', async () => {
            const response = await request(server).get('/api/runs?page[offset]=0&page[limit]=0');
            expect(response.status).to.equal(400);

            const { errors } = response.body;
            const titleError = errors.find((err) => err.source.pointer === '/data/attributes/query/page/limit');
            expect(titleError.detail).to.equal('"query.page.limit" must be greater than or equal to 1');
        }).timeout(1000);

        it('should return the correct number of pages', async () => {
            const response = await request(server).get('/api/runs?page[offset]=0&page[limit]=2');
            expect(response.status).to.equal(200);

            const totalNumber = await RunRepository.count();

            expect(response.body.data).to.have.lengthOf(2);
            expect(response.body.meta.page.pageCount).to.equal(Math.ceil(totalNumber / 2));
            expect(response.body.meta.page.totalCount).to.equal(totalNumber);
        });

        it('should support sorting, id DESC', (done) => {
            request(server)
                .get('/api/runs?sort[id]=desc')
                .expect(200)
                .end((err, res) => {
                    if (err) {
                        done(err);
                        return;
                    }

                    const { data } = res.body;
                    expect(data[0].runNumber).to.be.greaterThan(data[1].runNumber);

                    done();
                });
        });

        it('should support sorting by runNumber', async () => {
            const response = await request(server).get('/api/runs?sort[runNumber]=DESC');

            expect(response.status).to.equal(200);
            const { data: runs } = response.body;
            expect(runs).to.have.length.greaterThan(2);
            const runNumbers = runs.map(({ runNumber }) => runNumber);
            expect(runNumbers).to.have.all.ordered.members([...runNumbers].sort((a, b) => -a + b));
        });

        it('should successfully filter on calibration', async () => {
            const response = await request(server).get(`/api/runs?filter[calibrationStatuses][]=${RunCalibrationStatus.NO_STATUS}`);

            expect(response.status).to.equal(200);
            const { data: runs } = response.body;
            expect(runs).to.lengthOf(1);
            const [{ calibrationStatus }] = runs;
            expect(calibrationStatus).to.equal(RunCalibrationStatus.NO_STATUS);
        });

        it('should successfully filter on single specified run number', async () => {
            const response = await request(server).get('/api/runs?filter[runNumbers]=5');

            expect(response.status).to.equal(200);
            const { data: runs } = response.body;
            expect(runs).to.lengthOf(20);
        });

        it('should successfully filter on multiple specified run numbers', async () => {
            const response = await request(server).get('/api/runs?filter[runNumbers]=17,18');

            expect(response.status).to.equal(200);
            const { data: runs } = response.body;
            expect(runs).to.lengthOf(2);
        });

        it('should return 400 if the calibration status filter is invalid', async () => {
            {
                const response = await request(server).get('/api/runs?filter[calibrationStatuses]=invalid');

                expect(response.status).to.equal(400);

                const { errors: [error] } = response.body;
                expect(error.title).to.equal('Invalid Attribute');
                expect(error.detail).to.equal('"query.filter.calibrationStatuses" must be an array');
            }
            {
                const response = await request(server).get('/api/runs?filter[calibrationStatuses][]=DO-NOT-EXIST');

                expect(response.status).to.equal(400);

                const { errors: [error] } = response.body;
                expect(error.title).to.equal('Invalid Attribute');
                expect(error.detail).to.equal('"query.filter.calibrationStatuses[0]" does not match any of the allowed types');
            }
        });

        it('should return 400 if the detectors filter is invalid', async () => {
            const response =
                await request(server).get('/api/runs?filter[detectors][operator]=invalid&filter[detectors][values]=ITS');

            expect(response.status).to.equal(400);

            const { errors: [error] } = response.body;
            expect(error.title).to.equal('Invalid Attribute');
            expect(error.detail).to.equal('"query.filter.detectors.operator" must be one of [or, and, none]');
        });

        it('should successfully filter on detectors', async () => {
            const response =
                await request(server).get('/api/runs?filter[detectors][operator]=or&filter[detectors][values]=ITS,FT0');

            expect(response.status).to.equal(200);

            const { data } = response.body;
            expect(data).to.be.an('array');
            expect(data).to.have.lengthOf(8);
        });

        it('should successfully filter on tags', async () => {
            {
                const response = await request(server).get('/api/runs?filter[tags][operation]=and&filter[tags][values]=FOOD,RUN');

                expect(response.status).to.equal(200);

                const { data } = response.body;
                expect(data).to.be.an('array');
                expect(data).to.have.lengthOf(1);
                expect(data.map(({ runNumber }) => runNumber)).to.eql([106]);
            }

            {
                const response = await request(server).get('/api/runs?filter[tags][operation]=or&filter[tags][values]=FOOD,TEST-TAG-41');

                expect(response.status).to.equal(200);

                const { data } = response.body;
                expect(data).to.be.an('array');
                expect(data).to.have.lengthOf(2);
                expect(data.map(({ runNumber }) => runNumber)).to.eql([106, 2]);
            }

            {
                const response = await request(server)
                    .get('/api/runs?filter[tags][operation]=none-of&filter[tags][values]=FOOD,TEST-TAG-41');

                expect(response.status).to.equal(200);

                const { data: runs } = response.body;
                expect(runs).to.be.an('array');
                expect(runs).to.have.lengthOf(100);

                for (const run of runs) {
                    expect(run.tags.every(({ text }) => text !== 'FOOD' && text !== 'TEST-TAG-41')).to.be.true;
                }
            }
        });

        it('should successfully return 400 if the given definitions are not valid', async () => {
            const response = await request(server).get('/api/runs?filter[definitions]=bad,definition');
            expect(response.status).to.equal(400);

            const { errors: [error] } = response.body;
            expect(error.title).to.equal('Invalid Attribute');
            expect(error.detail)
                .to
                .equal('"query.filter.definitions[0]" must be one of [PHYSICS, COSMICS, TECHNICAL, SYNTHETIC, CALIBRATION, COMMISSIONING]');
        });

        it('should successfully filter on run definition', async () => {
            const response = await request(server).get('/api/runs?filter[definitions]=physics');
            expect(response.status).to.equal(200);

            const { data } = response.body;
            expect(data).to.lengthOf(4);
            expect(data.every(({ definition }) => definition === RunDefinition.PHYSICS)).to.be.true;
        });

        it('should successfully filter on data pass id', async () => {
            const response = await request(server).get('/api/runs?filter[dataPassIds][]=2&filter[dataPassIds][]=3');
            expect(response.status).to.equal(200);

            const { data } = response.body;
            expect(data).to.lengthOf(7);
            expect(data.map(({ runNumber }) => runNumber)).to.have.all.members([1, 2, 55, 49, 54, 56, 105]);
        });

        it('should successfully filter on simulation pass id', async () => {
            const response = await request(server).get('/api/runs?filter[simulationPassIds][]=1');
            expect(response.status).to.equal(200);

            const { data } = response.body;
            expect(data.map(({ runNumber }) => runNumber)).to.have.all.members([105, 106, 107]);
        });

        it('should return 400 if o2start "to" date is before "from" date', (done) => {
            request(server)
                .get('/api/runs?filter[o2start][from]=946771200000&filter[o2start][to]=946684800000')
                .expect(400)
                .end((err, res) => {
                    if (err) {
                        done(err);
                        return;
                    }

                    const { errors } = res.body;
                    expect(errors[0].detail).to.equal('"query.filter.o2start.to" must be greater than "ref:from"');

                    done();
                });
        });

        it('should return 400 if o2start  "to" date is before "from" date', (done) => {
            request(server)
                .get('/api/runs?filter[o2end][from]=946771200000&filter[o2end][to]=946684800000')
                .expect(400)
                .end((err, res) => {
                    if (err) {
                        done(err);
                        return;
                    }

                    const { errors } = res.body;
                    expect(errors[0].detail).to.equal('"query.filter.o2end.to" must be greater than "ref:from"');

                    done();
                });
        });

        it('should return 400 with 2 errors when from is after to and after now', (done) => {
            request(server)
                .get('/api/runs?filter[o2start][from]=1896130800000&filter[o2start][to]=1893452400000')
                .expect(400)
                .end((err, res) => {
                    if (err) {
                        done(err);
                        return;
                    }

                    const { errors } = res.body;
                    expect(errors.length).to.equal(2);
                    done();
                });
        });

        it('should return 400 if the duration filter is invalid', async () => {
            const response = await request(server).get('/api/runs?filter[runDuration][operator]=invalid&filter[runDuration][limit]=10');

            expect(response.status).to.equal(400);

            const { errors: [error] } = response.body;
            expect(error.title).to.equal('Invalid Attribute');
            expect(error.detail).to.equal('"query.filter.runDuration.operator" must be one of [<, <=, =, >=, >]');
        });

        it('should successfully filter on duration', async () => {
            const response =
                await request(server).get('/api/runs?filter[runDuration][operator]=>&filter[runDuration][limit]=0');

            expect(response.status).to.equal(200);

            const { data } = response.body;
            expect(data).to.be.an('array');

            expect(data).to.have.lengthOf(14);
        });

        it('should successfully filter on updatedAt', async () => {
            const lowerTimeLimit = new Date('2019-08-08 14:00:00').getTime();
            const upperTimeLimit = new Date('2022-03-22 15:00:00').getTime();
            const response =
                await request(server)
                    .get(`/api/runs?filter[updatedAt][from]=${lowerTimeLimit}&filter[updatedAt][to]=${upperTimeLimit}`);

            expect(response.status).to.equal(200);

            const { data } = response.body;

            expect(data).to.be.an('array');
            expect(data).to.have.lengthOf(10);
        });

<<<<<<< HEAD
        it('should successfully filter on muInelasticInteractionRate', async () => {
            const response = await request(server).get('/api/runs?filter[muInelasticInteractionRate][>=]=0.05');

            expect(response.status).to.equal(200);

            const { data: runs } = response.body;

            expect(runs).to.be.an('array');
            expect(runs.map(({ runNumber }) => runNumber)).to.have.all.members([49]);
        });

        it('should successfully filter on inelasticInteractionRateAvg', async () => {
            const response = await request(server).get('/api/runs?filter[inelasticInteractionRateAvg][>=]=500000');

            expect(response.status).to.equal(200);

            const { data: runs } = response.body;

            expect(runs).to.be.an('array');
            expect(runs.map(({ runNumber }) => runNumber)).to.have.all.members([2, 49]);
        });

        it('should successfully filter on inelasticInteractionRateAtStart', async () => {
            const response = await request(server).get('/api/runs?filter[inelasticInteractionRateAtStart][<=]=10000');

            expect(response.status).to.equal(200);

            const { data: runs } = response.body;

            expect(runs).to.be.an('array');
            expect(runs.map(({ runNumber }) => runNumber)).to.have.all.members([54]);
        });

        it('should successfully filter on inelasticInteractionRateAtMid', async () => {
            const response = await request(server).get('/api/runs?filter[inelasticInteractionRateAtMid][<]=30000');

            expect(response.status).to.equal(200);

            const { data: runs } = response.body;

            expect(runs).to.be.an('array');
            expect(runs.map(({ runNumber }) => runNumber)).to.have.all.members([54]);
        });

        it('should successfully filter on inelasticInteractionRateAtEnd', async () => {
            const response = await request(server).get('/api/runs?filter[inelasticInteractionRateAtEnd][=]=50000');

            expect(response.status).to.equal(200);

            const { data: runs } = response.body;

            expect(runs).to.be.an('array');
            expect(runs.map(({ runNumber }) => runNumber)).to.have.all.members([56]);
        });
=======
        const inelasticInteractionRateFilteringTestsParameters = {
            muInelasticInteractionRate: { operator: '>=', value: 0.05, expectedRuns: [49] },
            inelasticInteractionRateAvg: { operator: '>=', value: 500000, expectedRuns: [2, 49] },
            inelasticInteractionRateAtStart: { operator: '<=', value: 10000, expectedRuns: [54] },
            inelasticInteractionRateAtMid: { operator: '<', value: 30000, expectedRuns: [54] },
            inelasticInteractionRateAtEnd: { operator: '=', value: 50000, expectedRuns: [56] },
        };

        for (const [property, testParameters] of Object.entries(inelasticInteractionRateFilteringTestsParameters)) {
            const { operator, value, expectedRuns } = testParameters;
            it(`should successfully filter by ${property}`, async () => {
                const response = await request(server).get(`/api/runs?filter[${property}][${operator}]=${value}`);

                expect(response.status).to.equal(200);

                const { data: runs } = response.body;

                expect(runs).to.be.an('array');
                expect(runs.map(({ runNumber }) => runNumber)).to.have.all.members(expectedRuns);
            });
        }
>>>>>>> ca2d9940

        it('should return http status 400 if updatedAt from larger than to', async () => {
            const timeNow = Date.now();
            const response =
                await request(server)
                    .get(`/api/runs?filter[updatedAt][from]=${timeNow}&filter[updatedAt][to]=${timeNow}`);

            expect(response.status).to.equal(400);
            const { errors: [error] } = response.body;
            expect(error.detail).to.equal('"query.filter.updatedAt.to" must be greater than "ref:from"');
            expect(error.title).to.equal('Invalid Attribute');
        });

        it('should filter run on their quality', async () => {
            const response = await request(server)
                .get('/api/runs?filter[runQualities]=bad,test');
            expect(response.status).to.equal(200);

            const { data } = response.body;
            expect(data.length).to.equal(44);
        });

        it('should filter run on their trigger value', async () => {
            const response = await request(server)
                .get('/api/runs?filter[triggerValues]=OFF,CTP');
            expect(response.status).to.equal(200);

            const { data } = response.body;

            expect(data.length).to.equal(21);
        });

        it('should filter runs on the odc topology value', async () => {
            const response = await request(server)
                .get('/api/runs?filter[odcTopologyFullName]=hash');
            expect(response.status).to.equal(200);

            const { data } = response.body;
            expect(data.length).to.equal(7);
        });

        it('should return 400 if "runQuality" is invalid', async () => {
            const response = await request(server)
                .get('/api/runs?filter[runQualities]=invalid');
            expect(response.status).to.equal(400);

            const { errors } = response.body;
            expect(errors[0].detail).to.equal('"query.filter.runQualities[0]" must be one of [good, bad, test, none]');
        });

        it('should return 400 if the detectors number filter is invalid', async () => {
            const response =
                await request(server).get('/api/runs?filter[nDetectors][operator]=invalid&filter[nDetectors][limit]=3');

            expect(response.status).to.equal(400);

            const { errors: [error] } = response.body;
            expect(error.title).to.equal('Invalid Attribute');
            expect(error.detail).to.equal('"query.filter.nDetectors.operator" must be one of [<, <=, =, >=, >]');
        });

        it('should successfully filter on detectors number', async () => {
            const response =
                await request(server).get('/api/runs?filter[nDetectors][operator]=>=&filter[nDetectors][limit]=6');

            expect(response.status).to.equal(200);

            const { data } = response.body;
            expect(data).to.be.an('array');
            expect(data).to.have.lengthOf(48);
        });

        it('should successfully filter on lhcPeriod', async () => {
            const response =
                await request(server).get('/api/runs?filter[lhcPeriods]=LHC22b');

            expect(response.status).to.equal(200);

            const { data } = response.body;
            expect(data).to.be.an('array');
            expect(data).to.lengthOf.above(1);
        });

        it('should return 400 if the FLP number filter is invalid', async () => {
            const response = await request(server).get('/api/runs?filter[nFlps][operator]=invalid&filter[nFlps][limit]=10');

            expect(response.status).to.equal(400);

            const { errors: [error] } = response.body;
            expect(error.title).to.equal('Invalid Attribute');
            expect(error.detail).to.equal('"query.filter.nFlps.operator" must be one of [<, <=, =, >=, >]');
        });

        it('should successfully filter on FLPs number', async () => {
            const response =
                await request(server).get('/api/runs?filter[nFlps][operator]=<=&filter[nFlps][limit]=10');

            expect(response.status).to.equal(200);

            const { data } = response.body;
            expect(data).to.be.an('array');
            expect(data).to.have.lengthOf(5);
        });

        it('should return 400 if the EPN number filter is invalid', async () => {
            const response = await request(server).get('/api/runs?filter[nEpns][operator]=invalid&filter[nEpns][limit]=10');

            expect(response.status).to.equal(400);

            const { errors: [error] } = response.body;
            expect(error.title).to.equal('Invalid Attribute');
            expect(error.detail).to.equal('"query.filter.nEpns.operator" must be one of [<, <=, =, >=, >]');
        });

        it('should successfully filter on EPNs number', async () => {
            const response =
                await request(server).get('/api/runs?filter[nEpns][operator]=<=&filter[nEpns][limit]=10');

            expect(response.status).to.equal(200);

            const { data } = response.body;
            expect(data).to.be.an('array');
            expect(data).to.have.lengthOf(5);
        });

        it('should successfully filter by aliceL3Current', async () => {
            const response =
                await request(server).get('/api/runs?filter[aliceL3Current]=30003');

            expect(response.status).to.equal(200);
            const { data: runs } = response.body;

            expect(runs).to.be.an('array');
            expect(runs).to.have.lengthOf.greaterThan(0);
            expect(runs.every(({ aliceL3Current, aliceL3Polarity }) =>
                Math.round(aliceL3Current * (aliceL3Polarity === 'NEGATIVE' ? -1 : 1) / 1000) === 30003)).to.be.true;
        });

        it('should successfully filter by aliceDipoleCurrent', async () => {
            const response = await request(server).get('/api/runs?filter[aliceDipoleCurrent]=0');

            expect(response.status).to.equal(200);
            const { data: runs } = response.body;

            expect(runs).to.be.an('array');
            expect(runs).to.have.lengthOf.greaterThan(0);
            expect(runs.every(({ aliceDipoleCurrent, aliceDipolePolarity }) =>
                Math.round(aliceDipoleCurrent * (aliceDipolePolarity === 'NEGATIVE' ? -1 : 1) / 1000) === 0)).to.be.true;
        });
    });

    describe('GET /api/runs/reasonTypes', () => {
        it('should successfully return status 200 and list of reason types', async () => {
            const { body } = await request(server)
                .get('/api/runs/reasonTypes')
                .expect(200);

            expect(body.data).to.be.an('array');
            expect(body.data).to.have.lengthOf(4);

            expect(body.data[0].id).to.equal(1);
            expect(body.data[0].category).to.equal('DETECTORS');
        });
    });

    describe('GET /api/runs/:runNumber', () => {
        it('should return 400 if the run number is not a number', (done) => {
            request(server)
                .get('/api/runs/abc')
                .expect(400)
                .end((err, res) => {
                    if (err) {
                        done(err);
                        return;
                    }

                    const { errors } = res.body;
                    const titleError = errors.find((err) => err.source.pointer === '/data/attributes/params/runNumber');
                    expect(titleError.detail).to.equal('"params.runNumber" must be a number');

                    done();
                });
        });

        it('should return 400 if the run number is not positive', (done) => {
            request(server)
                .get('/api/runs/-1')
                .expect(400)
                .end((err, res) => {
                    if (err) {
                        done(err);
                        return;
                    }

                    const { errors } = res.body;
                    const titleError = errors.find((err) => err.source.pointer === '/data/attributes/params/runNumber');
                    expect(titleError.detail).to.equal('"params.runNumber" must be a positive number');

                    done();
                });
        });

        it('should return 400 if the run number is not a whole number', (done) => {
            request(server)
                .get('/api/runs/0.5')
                .expect(400)
                .end((err, res) => {
                    if (err) {
                        done(err);
                        return;
                    }

                    const { errors } = res.body;
                    const titleError = errors.find((err) => err.source.pointer === '/data/attributes/params/runNumber');
                    expect(titleError.detail).to.equal('"params.runNumber" must be an integer');

                    done();
                });
        });

        it('should return 404 if the run could not be found', (done) => {
            request(server)
                .get('/api/runs/999999999')
                .expect(404)
                .end((err, res) => {
                    if (err) {
                        done(err);
                        return;
                    }

                    expect(res.body.errors[0].title).to.equal('Run with this run number (999999999) could not be found');

                    done();
                });
        });

        it('should return 200 in all other cases', (done) => {
            request(server)
                .get('/api/runs/1')
                .expect(200)
                .end((err, res) => {
                    if (err) {
                        done(err);
                        return;
                    }

                    expect(res.body.data.runNumber).to.equal(1);

                    done();
                });
        });

        it('should return 200 and duration when there are trigger times', (done) => {
            request(server)
                .get('/api/runs/106')
                .expect(200)
                .end((err, res) => {
                    if (err) {
                        done(err);
                        return;
                    }
                    const { data } = res.body;

                    expect(data.runDuration).to.equal(90000000);
                    expect(data.timeO2Start).to.not.equal(null);
                    expect(data.timeO2End).to.not.equal(null);
                    expect(data.timeTrgStart).to.not.equal(null);
                    expect(data.timeTrgEnd).to.not.equal(null);
                    done();
                });
        });
        it('should return 200 and values \'0\' for 0 file size values', (done) => {
            request(server)
                .get('/api/runs/3')
                .expect(200)
                .end((err, res) => {
                    if (err) {
                        done(err);
                        return;
                    }
                    const { data } = res.body;

                    expect(data.tfFileSize).to.equal('0');
                    expect(data.otherFileSize).to.equal('0');
                    expect(data.ctfFileSize).to.equal('0');
                    done();
                });
        });
        it('should return 200 whenever there is only a trigger start', (done) => {
            request(server)
                .get('/api/runs/104')
                .expect(200)
                .end((err, res) => {
                    if (err) {
                        done(err);
                        return;
                    }
                    const { data } = res.body;

                    expect(data.timeO2Start).to.not.equal(null);
                    expect(data.timeO2End).to.not.equal(null);
                    expect(data.timeTrgStart).to.equal(null);
                    expect(data.timeTrgEnd).to.not.equal(null);
                    done();
                });
        });

        it('should return 200 and a duration with no trigger end', (done) => {
            request(server)
                .get('/api/runs/103')
                .expect(200)
                .end((err, res) => {
                    if (err) {
                        done(err);
                        return;
                    }
                    const { data } = res.body;

                    expect(data.runDuration).to.equal(3600000);
                    expect(data.timeO2Start).to.not.equal(null);
                    expect(data.timeO2End).to.not.equal(null);
                    expect(data.timeTrgStart).to.not.equal(null);
                    expect(data.timeTrgEnd).to.equal(null);
                    done();
                });
        });
        it('should return 200 and a time when only o2 times are given', (done) => {
            request(server)
                .get('/api/runs/102')
                .expect(200)
                .end((err, res) => {
                    if (err) {
                        done(err);
                        return;
                    }
                    const { data } = res.body;

                    expect(data.runDuration).to.equal(3600000);
                    expect(data.timeO2Start).to.not.equal(null);
                    expect(data.timeO2End).to.not.equal(null);
                    expect(data.timeTrgStart).to.equal(null);
                    expect(data.timeTrgEnd).to.equal(null);

                    done();
                });
        });
    });

    describe('GET /api/runs/:runNumber/logs', () => {
        it('should return 400 if the run number is not a number', (done) => {
            request(server)
                .get('/api/runs/abc/logs')
                .expect(400)
                .end((err, res) => {
                    if (err) {
                        done(err);
                        return;
                    }

                    const { errors } = res.body;
                    const titleError = errors.find((err) => err.source.pointer === '/data/attributes/params/runNumber');
                    expect(titleError.detail).to.equal('"params.runNumber" must be a number');

                    done();
                });
        });

        it('should return 404 if the run could not be found', (done) => {
            request(server)
                .get('/api/runs/999999999/logs')
                .expect(404)
                .end((err, res) => {
                    if (err) {
                        done(err);
                        return;
                    }

                    expect(res.body.errors[0].title).to.equal('Run with this run number (999999999) could not be found');

                    done();
                });
        });

        it('should return 200 in all other cases', (done) => {
            request(server)
                .get('/api/runs/1/logs')
                .expect(200)
                .end((err, res) => {
                    if (err) {
                        done(err);
                        return;
                    }

                    expect(res.body.data).to.be.an('array');
                    expect(res.body.data).to.have.lengthOf(4);

                    expect(res.body.data[0].id).to.equal(1);
                    expect(res.body.data[0].runs).to.deep.equal([
                        {
                            id: 1,
                            runNumber: 1,
                        },
                    ]);
                    done();
                });
        });
    });

    describe('POST /api/runs', () => {
        const testRun = {
            runNumber: 111,
            timeO2Start: '2022-03-21 13:00:00',
            timeTrgStart: '2022-03-21 13:00:00',
            environmentId: '2JIdys2N',
            runType: 'NONE',
            nDetectors: 3,
            nFlps: 10,
            nEpns: 10,
            dd_flp: true,
            dcs: true,
            epn: true,
            epnTopology: 'normal',
            detectors: 'CPV',
            odcTopologyFullName: 'synchronous-workflow',
        };

        it('should successfully return the stored run entity', (done) => {
            request(server)
                .post('/api/runs')
                .expect(201)
                .send({
                    ...testRun,
                })
                .end((err, res) => {
                    if (err) {
                        done(err);
                        return;
                    }
                    expect(res.body.data.triggerValue).to.equal('OFF');
                    expect(res.body.data.odcTopologyFullName).to.equal('synchronous-workflow');
                    expect(res.body.data).to.be.an('object');
                    expect(res.body.data.runType.id).to.be.a('number');
                    expect(res.body.data.id).to.equal(109);

                    done();
                });
        });
        it('should return an error due to invalid detectors list', (done) => {
            request(server)
                .post('/api/runs')
                .expect(400)
                .send({
                    ...testRun,
                    detectors: 'CPV,UNKNOWN',
                })
                .end((err, res) => {
                    if (err) {
                        done(err);
                        return;
                    }
                    expect(res.body.errors).to.be.an('array');
                    // eslint-disable-next-line max-len
                    expect(res.body.errors[0].detail).to.equal('Error code "Provide detector list contains invalid elements" is not' +
                        ' defined, your custom type is missing the correct messages definition');

                    done();
                });
        });
        it('should return an error due to already existing run number', async () => {
            const response = await request(server)
                .post('/api/runs')
                .send({
                    ...testRun,
                });

            expect(response.status).to.equal(409);
            expect(response.body.errors).to.be.an('array');
            expect(response.body.errors[0].detail).to.equal('A run already exists with run number 111');
        });
    });

    describe('PUT /api/runs/:runNumber', () => {
        it('should return 500 when run could not be found', (done) => {
            request(server)
                .put('/api/runs/9999999999')
                .send({
                    runQuality: RunQualities.BAD,
                })
                .expect(500)
                .end((err, res) => {
                    if (err) {
                        done(err);
                        return;
                    }
                    expect(res.body.errors[0].detail).to.equal('Run with this run number (9999999999) could not be found');

                    done();
                });
        });
        it('should return 201 in all other cases', (done) => {
            request(server)
                .put('/api/runs/1')
                .send({
                    runQuality: RunQualities.BAD,
                })
                .expect(201)
                .end((err, res) => {
                    if (err) {
                        done(err);
                        return;
                    }
                    expect(res.body.data.runQuality).to.equal(RunQualities.BAD);
                    done();
                });
        });

        it('should successfully return the updated run entity with new runQuality value', async () => {
            const { body } = await request(server)
                .put('/api/runs/1')
                .expect(201)
                .send({ runQuality: RunQualities.GOOD, runQualityChangeReason: 'Justification' });
            expect(body.data).to.be.an('object');
            expect(body.data.runNumber).to.equal(1);
            expect(body.data.runQuality).to.equal(RunQualities.GOOD);
        });

        it('should return an error due to invalid runQuality value', async () => {
            const { body } = await request(server)
                .put('/api/runs/1')
                .expect(400)
                .send({ runQuality: 'wrong', runQualityChangeReason: 'Justification' });
            expect(body.errors).to.be.an('array');
            expect(body.errors[0].detail).to.equal('"body.runQuality" must be one of [good, bad, test, none]');
        });

        it('should return 500 when trying to update the run quality without justification', async () => {
            const { body, status } = await request(server)
                .put('/api/runs/1')
                .send({ runQuality: RunQualities.BAD });
            expect(status).to.equal(500);
            expect(body.errors[0].detail).to.equal('Run quality change require a reason');
        });

        it('should return 500 when trying to update the run quality with an empty justification', async () => {
            const { body, status } = await request(server)
                .put('/api/runs/1')
                .send({ runQuality: RunQualities.BAD });
            expect(status).to.equal(500);
            expect(body.errors[0].detail).to.equal('Run quality change require a reason');
        });

        it('should successfully return the updated run entity with new runQuality value', async () => {
            const { body } = await request(server)
                .put('/api/runs/106')
                .expect(201)
                .send({ runQuality: RunQualities.GOOD });
            expect(body.data).to.be.an('object');
            expect(body.data.runNumber).to.equal(106);
            expect(body.data.runQuality).to.equal(RunQualities.GOOD);
        });

        it('should successfully add eorReasons to run and check runQuality did not change', async () => {
            const currentRun = await request(server)
                .get('/api/runs/106')
                .expect(200);
            expect(currentRun.body.data).to.be.an('object');
            expect(currentRun.body.data.runNumber).to.equal(106);
            expect(currentRun.body.data.runQuality).to.equal(RunQualities.GOOD);
            expect(currentRun.body.data.eorReasons).to.have.lengthOf(0);

            const { body } = await request(server)
                .put('/api/runs/106')
                .expect(201)
                .send({
                    eorReasons: [
                        {
                            reasonTypeId: 1,
                            description: 'Some',
                        },
                    ],
                });
            expect(body.data).to.be.an('object');
            expect(body.data.runNumber).to.equal(106);
            expect(body.data.eorReasons).to.have.lengthOf(1);
            expect(body.data.eorReasons[0].description).to.equal('Some');
            expect(body.data.runQuality).to.equal(RunQualities.GOOD);
        });

        it('should give a proper error when a detectorId does not exists', async () => {
            const { body } = await request(server)
                .put('/api/runs/1')
                .expect(500)
                .send({
                    detectorsQualities: [
                        {
                            detectorId: 1,
                            quality: RunDetectorQualities.BAD,
                        },
                        {
                            detectorId: 32,
                            quality: RunDetectorQualities.BAD,
                        },
                    ],
                    detectorsQualitiesChangeReason: 'Justification',
                });
            expect(body.errors[0].detail).to.equal('This run\'s detector with runNumber: (1) and with detector Id: (32) could not be found');
        });

        it('should successfully return the updated run entity with new detector\'s run quality', async () => {
            const { body, status } = await request(server)
                .put('/api/runs/1')
                .send({
                    detectorsQualities: [{ detectorId: 1, quality: RunDetectorQualities.GOOD }],
                    detectorsQualitiesChangeReason: 'Justification',
                });
            expect(status).to.equal(201);
            expect(body.data).to.be.an('object');
            expect(body.data.runNumber).to.equal(1);
            expect(body.data.detectorsQualities).to.lengthOf(1);
            expect(body.data.detectorsQualities[0].id).to.equal(1);
            expect(body.data.detectorsQualities[0].quality).to.equal(RunDetectorQualities.GOOD);
        });

        it('should return 500 when trying to update the detector\'s quality of a run that has not ended yet', async () => {
            const { body, status } = await request(server)
                .put('/api/runs/105')
                .send({
                    detectorsQualities: [{ detectorId: 1, quality: RunDetectorQualities.GOOD }],
                    detectorsQualitiesChangeReason: 'Justification',
                });
            expect(status).to.equal(500);
            expect(body.errors[0].detail).to.equal('Detector quality can not be updated on a run that has not ended yet');
        });

        it('should return 500 when trying to update the detector\'s quality without justification', async () => {
            const { body, status } = await request(server)
                .put('/api/runs/1')
                .send({ detectorsQualities: [{ detectorId: 1, quality: RunDetectorQualities.GOOD }] });
            expect(status).to.equal(500);
            expect(body.errors[0].detail).to.equal('Detector quality change reason is required when updating detector quality');
        });

        it('should return 500 when trying to update the detector\'s quality with an empty justification', async () => {
            const { body, status } = await request(server)
                .put('/api/runs/1')
                .send({ detectorsQualities: [{ detectorId: 1, quality: RunDetectorQualities.GOOD }], detectorsQualitiesChangeReason: '     ' });
            expect(status).to.equal(500);
            expect(body.errors[0].detail).to.equal('Detector quality change reason is required when updating detector quality');
        });

        it('should successfully allow to update calibration status for calibration run', async () => {
            const { body, status } = await request(server)
                .put('/api/runs/40')
                .send({ calibrationStatus: RunCalibrationStatus.SUCCESS });
            expect(status).to.equal(201);
            expect(body.data).to.be.an('object');
            expect(body.data.runNumber).to.equal(40);
            expect(body.data.calibrationStatus).to.equal(RunCalibrationStatus.SUCCESS);
        });

        it('should successfully return 500 when trying to set calibration status for non-calibration run', async () => {
            const { body, status } = await request(server)
                .put('/api/runs/106')
                .send({ calibrationStatus: RunCalibrationStatus.SUCCESS });
            expect(status).to.equal(500);
            expect(body.errors[0].detail).to.equal('Calibration status is reserved to calibration runs');
        });

        it('should successfully return 500 when trying to set calibration status change reason for non-failed calibration', async () => {
            const { body, status } = await request(server)
                .put('/api/runs/40')
                .send({ calibrationStatus: RunCalibrationStatus.NO_STATUS, calibrationStatusChangeReason: 'A spurious reason' });
            expect(status).to.equal(500);
            expect(body.errors[0].detail)
                .to.equal(`Calibration status change reason can only be specified when changing from/to ${RunCalibrationStatus.FAILED}`);
        });

        it('should successfully return 500 when trying to set calibration status to FAILED without reason', async () => {
            const { body, status } = await request(server)
                .put('/api/runs/40')
                .send({ calibrationStatus: RunCalibrationStatus.FAILED });
            expect(status).to.equal(500);
            expect(body.errors[0].detail)
                .to.equal(`Calibration status change require a reason when changing from/to ${RunCalibrationStatus.FAILED}`);
        });

        it('should successfully return 500 when trying to set calibration status to FAILED with an empty', async () => {
            const { body, status } = await request(server)
                .put('/api/runs/40')
                .send({ calibrationStatus: RunCalibrationStatus.FAILED, calibrationStatusChangeReason: '      ' });
            expect(status).to.equal(500);
            expect(body.errors[0].detail)
                .to.equal(`Calibration status change require a reason when changing from/to ${RunCalibrationStatus.FAILED}`);
        });

        it('should successfully return 500 when trying to set calibration status from FAILED without reason', async () => {
            await updateRun(
                { runNumber: 40 },
                { runPatch: { calibrationStatus: RunCalibrationStatus.FAILED }, metadata: { calibrationStatusChangeReason: 'A reason' } },
            );
            const { body, status } = await request(server)
                .put('/api/runs/40')
                .send({ calibrationStatus: RunCalibrationStatus.SUCCESS });
            expect(status).to.equal(500);
            expect(body.errors[0].detail)
                .to.equal(`Calibration status change require a reason when changing from/to ${RunCalibrationStatus.FAILED}`);
        });

        it('should successfully return 500 when trying to set calibration status from FAILED with an empty reason', async () => {
            const { body, status } = await request(server)
                .put('/api/runs/40')
                .send({ calibrationStatus: RunCalibrationStatus.SUCCESS, calibrationStatusChangeReason: '    ' });
            expect(status).to.equal(500);
            expect(body.errors[0].detail)
                .to.equal(`Calibration status change require a reason when changing from/to ${RunCalibrationStatus.FAILED}`);
        });

        it('should successfully update inelasticInteractionRateAtStart', async () => {
            const response = await request(server).put('/api/runs/1').send({
                inelasticInteractionRateAtStart: 1.1,
            });
            expect(response.status).to.be.equal(201);

            expect(response.body.data).to.be.an('object');
            expect(response.body.data.inelasticInteractionRateAtStart).to.equal(1.1);
        });
        it('should successfully update inelasticInteractionRateAtMid', async () => {
            const response = await request(server).put('/api/runs/1').send({
                inelasticInteractionRateAtMid: 1.1,
            });
            expect(response.status).to.be.equal(201);

            expect(response.body.data).to.be.an('object');
            expect(response.body.data.inelasticInteractionRateAtMid).to.equal(1.1);
        });
        it('should successfully update inelasticInteractionRateAtEnd', async () => {
            const response = await request(server).put('/api/runs/1').send({
                inelasticInteractionRateAtEnd: 1.1,
            });
            expect(response.status).to.be.equal(201);

            expect(response.body.data).to.be.an('object');
            expect(response.body.data.inelasticInteractionRateAtEnd).to.equal(1.1);
        });
        it('should successfully update inelasticInteractionRateAvg', async () => {
            const response = await request(server).put('/api/runs/49').send({
                inelasticInteractionRateAvg: 100000,
            });
            expect(response.status).to.be.equal(201);

            expect(response.body.data).to.be.an('object');
            expect(response.body.data.inelasticInteractionRateAvg).to.equal(100000);
            {
                const response = await request(server).get('/api/runs/49');
                expect(response.body.data.muInelasticInteractionRate?.toFixed(5)).to.equal('0.00868');
            }
        });
    });

    describe('PATCH api/runs query:runNumber', () => {
        it('should return 500 if the wrong id is given', (done) => {
            request(server)
                .patch('/api/runs?runNumber=99999')
                .send({
                    lhcBeamEnergy: 232.156,
                    lhcBeamMode: 'STABLE BEAMS',
                    lhcBetaStar: 123e-5,
                    aliceL3Current: 561.2,
                    aliceL3Polarity: 'POSITIVE',
                    aliceDipoleCurrent: 45654.1,
                    aliceDipolePolarity: 'NEGATIVE',
                })
                .expect(500)
                .end((err, res) => {
                    if (err) {
                        done(err);
                        return;
                    }
                    expect(res.body.errors[0].title).to.equal('ServiceUnavailable');

                    done();
                });
        });
        it('should return 200 in all other cases', (done) => {
            const TIMESTAMP = 1664271988000;
            const BIG_INT_NUMBER = '99999999999999999';
            request(server)
                .patch('/api/runs?runNumber=1')
                .send({
                    lhcBeamEnergy: 232.156,
                    lhcBeamMode: 'STABLE BEAMS',
                    lhcBetaStar: 123e-5,
                    aliceL3Current: 561.2,
                    aliceL3Polarity: 'positive',
                    aliceDipoleCurrent: 45654.1,
                    aliceDipolePolarity: 'negative',
                    startOfDataTransfer: TIMESTAMP,
                    endOfDataTransfer: TIMESTAMP,
                    ctfFileCount: 30,
                    ctfFileSize: BIG_INT_NUMBER,
                    tfFileCount: 1234,
                    tfFileSize: BIG_INT_NUMBER,
                    otherFileCount: 123156132,
                    otherFileSize: BIG_INT_NUMBER,
                })
                .expect(200)
                .end((err, res) => {
                    if (err) {
                        done(err);
                        return;
                    }
                    const { data } = res.body;
                    expect(data.runNumber).to.equal(1);
                    expect(data.lhcBeamEnergy).to.equal(232.156);
                    expect(data.lhcBeamMode).to.equal('STABLE BEAMS');
                    expect(data.lhcBetaStar).to.equal(123e-5);
                    expect(data.aliceL3Current).to.equal(561.2);
                    expect(data.aliceL3Polarity).to.equal('POSITIVE');
                    expect(data.aliceDipoleCurrent).to.equal(45654.1);
                    expect(data.aliceDipolePolarity).to.equal('NEGATIVE');
                    expect(data.startOfDataTransfer).to.equal(TIMESTAMP);
                    expect(data.endOfDataTransfer).to.equal(TIMESTAMP);
                    expect(data.ctfFileCount).to.equal(30);
                    expect(data.ctfFileSize).to.equal(BIG_INT_NUMBER);
                    expect(data.tfFileCount).to.equal(1234);
                    expect(data.tfFileSize).to.equal(BIG_INT_NUMBER);
                    expect(data.otherFileCount).to.equal(123156132);
                    expect(data.otherFileSize).to.equal(BIG_INT_NUMBER);
                    done();
                });
        });
    });

    describe('PATCH api/runs/:runNumber', () => {
        const dateValue = new Date('1-1-2021').setHours(0, 0, 0, 0);
        it('should return 400 when runNumber is wrong', (done) => {
            request(server)
                .patch('/api/runs/9999999999')
                .send({
                    timeO2End: dateValue,
                    timeTrgEnd: dateValue,
                })
                .expect(400)
                .end((err, res) => {
                    if (err) {
                        done(err);
                        return;
                    }
                    expect(res.body.errors[0].title).to.equal('Run with this run number (9999999999) could not be found');

                    done();
                });
        });
        it('should successfully update a run by its RunNumber with partial information', (done) => {
            request(server)
                .patch('/api/runs/1')
                .send({
                    timeO2End: dateValue,
                    timeTrgEnd: dateValue,
                    lhcPeriod: 'LHC22b',
                    odcTopologyFullName: 'hash',
                    pdpWorkflowParameters: 'EVENT_DISPLAY',
                    pdpBeamType: 'fill',
                    readoutCfgUri: 'hash',
                })
                .expect(201)
                .end((err, res) => {
                    if (err) {
                        done(err);
                        return;
                    }

                    expect(res.body.data.id).to.equal(1);
                    expect(res.body.data.timeO2End).to.equal(dateValue);
                    expect(res.body.data.timeTrgEnd).to.equal(dateValue);
                    expect(res.body.data.lhcPeriod).to.equal('LHC22b');
                    expect(res.body.data.odcTopologyFullName).to.equal('hash');
                    expect(res.body.data.pdpWorkflowParameters).to.equal('EVENT_DISPLAY');
                    expect(res.body.data.pdpBeamType).to.equal('fill');
                    expect(res.body.data.readoutCfgUri).to.equal('hash');
                    done();
                });
        });

        it('should successfully update a run by its RunNumber with partial information and keep previous updated values the same', async () => {
            const { body } = await request(server)
                .patch('/api/runs/1')
                .expect(201)
                .send({
                    timeO2Start: dateValue,
                    timeTrgStart: dateValue,
                    pdpConfigOption: 'Repository hash',
                    pdpTopologyDescriptionLibraryFile: 'production/production.desc',
                    tfbDdMode: 'processing',
                    lhcPeriod: 'LHC22b',
                    triggerValue: 'LTU',
                    odcTopologyFullName: 'default',
                });
            expect(body.data).to.be.an('object');
            expect(body.data.timeO2End).to.equal(dateValue); // Values not passed should remain the same
            expect(body.data.timeO2Start).to.equal(dateValue); // Values not passed should remain the same
            expect(body.data.pdpConfigOption).to.equal('Repository hash');
            expect(body.data.pdpTopologyDescriptionLibraryFile).to.equal('production/production.desc');
            expect(body.data.tfbDdMode).to.equal('processing');
            expect(body.data.lhcPeriod).to.equal('LHC22b');
            expect(body.data.triggerValue).to.equal('LTU');
            expect(body.data.odcTopologyFullName).to.equal('default');
        });
    });

    describe('GET /api/runs/aliceMagnetsCurrentLevels', () => {
        it('should fetch distinct aliceCurrent levels', async () => {
            const response = await request(server).get('/api/runs/aliceMagnetsCurrentLevels');
            expect(response.status).to.be.equal(200);
            expect(response.body.data).have.all.deep.members([{ l3Level: 20003, dipoleLevel: 0 }, { l3Level: 30003, dipoleLevel: 0 }]);
        });
    });
};<|MERGE_RESOLUTION|>--- conflicted
+++ resolved
@@ -355,62 +355,6 @@
             expect(data).to.have.lengthOf(10);
         });
 
-<<<<<<< HEAD
-        it('should successfully filter on muInelasticInteractionRate', async () => {
-            const response = await request(server).get('/api/runs?filter[muInelasticInteractionRate][>=]=0.05');
-
-            expect(response.status).to.equal(200);
-
-            const { data: runs } = response.body;
-
-            expect(runs).to.be.an('array');
-            expect(runs.map(({ runNumber }) => runNumber)).to.have.all.members([49]);
-        });
-
-        it('should successfully filter on inelasticInteractionRateAvg', async () => {
-            const response = await request(server).get('/api/runs?filter[inelasticInteractionRateAvg][>=]=500000');
-
-            expect(response.status).to.equal(200);
-
-            const { data: runs } = response.body;
-
-            expect(runs).to.be.an('array');
-            expect(runs.map(({ runNumber }) => runNumber)).to.have.all.members([2, 49]);
-        });
-
-        it('should successfully filter on inelasticInteractionRateAtStart', async () => {
-            const response = await request(server).get('/api/runs?filter[inelasticInteractionRateAtStart][<=]=10000');
-
-            expect(response.status).to.equal(200);
-
-            const { data: runs } = response.body;
-
-            expect(runs).to.be.an('array');
-            expect(runs.map(({ runNumber }) => runNumber)).to.have.all.members([54]);
-        });
-
-        it('should successfully filter on inelasticInteractionRateAtMid', async () => {
-            const response = await request(server).get('/api/runs?filter[inelasticInteractionRateAtMid][<]=30000');
-
-            expect(response.status).to.equal(200);
-
-            const { data: runs } = response.body;
-
-            expect(runs).to.be.an('array');
-            expect(runs.map(({ runNumber }) => runNumber)).to.have.all.members([54]);
-        });
-
-        it('should successfully filter on inelasticInteractionRateAtEnd', async () => {
-            const response = await request(server).get('/api/runs?filter[inelasticInteractionRateAtEnd][=]=50000');
-
-            expect(response.status).to.equal(200);
-
-            const { data: runs } = response.body;
-
-            expect(runs).to.be.an('array');
-            expect(runs.map(({ runNumber }) => runNumber)).to.have.all.members([56]);
-        });
-=======
         const inelasticInteractionRateFilteringTestsParameters = {
             muInelasticInteractionRate: { operator: '>=', value: 0.05, expectedRuns: [49] },
             inelasticInteractionRateAvg: { operator: '>=', value: 500000, expectedRuns: [2, 49] },
@@ -432,7 +376,6 @@
                 expect(runs.map(({ runNumber }) => runNumber)).to.have.all.members(expectedRuns);
             });
         }
->>>>>>> ca2d9940
 
         it('should return http status 400 if updatedAt from larger than to', async () => {
             const timeNow = Date.now();
