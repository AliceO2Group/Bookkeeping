--- conflicted
+++ resolved
@@ -15,11 +15,7 @@
 const request = require('supertest');
 const { server } = require('../../lib/application');
 const { resetDatabaseContent } = require('../utilities/resetDatabaseContent.js');
-<<<<<<< HEAD
-const { expectObjectToBeSuperset } = require('../utilities/expectObjectToBeSuperset');
-=======
 const { qcFlagTypeService } = require('../../lib/server/services/qualityControlFlag/QcFlagTypeService.js');
->>>>>>> 050b64f3
 
 module.exports = () => {
     before(resetDatabaseContent);
@@ -368,105 +364,4 @@
             expect(titleError.detail).to.equal('"body.bad" is required');
         });
     });
-
-    describe('POST /api/qcFlagTypes', () => {
-        it('should successfuly create QC Flag Type', (done) => {
-            const parameters = {
-                name: 'A',
-                method: 'AA+',
-                bad: false,
-                color: '#FFAA00',
-            };
-
-            request(server)
-                .post('/api/qcFlagTypes?token=admin')
-                .send(parameters)
-                .expect(201)
-                .end((err, res) => {
-                    if (err) {
-                        done(err);
-                        return;
-                    }
-
-                    const { data: newQCFlag } = res.body;
-                    expectObjectToBeSuperset(newQCFlag, parameters);
-                    done();
-                });
-        });
-
-        it('should fail when no name is provided', (done) => {
-            const parameters = {
-                method: 'AA+',
-                bad: false,
-                color: '#FFAA00',
-            };
-
-            request(server)
-                .post('/api/qcFlagTypes?token=admin')
-                .send(parameters)
-                .expect(400)
-                .end((err, res) => {
-                    if (err) {
-                        done(err);
-                        return;
-                    }
-
-                    const { errors } = res.body;
-                    const titleError = errors.find((err) => err.source.pointer === '/data/attributes/body/name');
-                    expect(titleError.detail).to.equal('"body.name" is required');
-
-                    done();
-                });
-        });
-
-        it('should fail when no method is provided', (done) => {
-            const parameters = {
-                name: 'A',
-                bad: false,
-                color: '#FFAA00',
-            };
-
-            request(server)
-                .post('/api/qcFlagTypes?token=admin')
-                .send(parameters)
-                .expect(400)
-                .end((err, res) => {
-                    if (err) {
-                        done(err);
-                        return;
-                    }
-
-                    const { errors } = res.body;
-                    const titleError = errors.find((err) => err.source.pointer === '/data/attributes/body/method');
-                    expect(titleError.detail).to.equal('"body.method" is required');
-
-                    done();
-                });
-        });
-
-        it('should fail when no bad info is provided', (done) => {
-            const parameters = {
-                name: 'A',
-                method: 'A++',
-                color: '#FFAA00',
-            };
-
-            request(server)
-                .post('/api/qcFlagTypes?token=admin')
-                .send(parameters)
-                .expect(400)
-                .end((err, res) => {
-                    if (err) {
-                        done(err);
-                        return;
-                    }
-
-                    const { errors } = res.body;
-                    const titleError = errors.find((err) => err.source.pointer === '/data/attributes/body/bad');
-                    expect(titleError.detail).to.equal('"body.bad" is required');
-
-                    done();
-                });
-        });
-    });
 };