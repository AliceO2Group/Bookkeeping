/**
 * @license
 * Copyright CERN and copyright holders of ALICE O2. This software is
 * distributed under the terms of the GNU General Public License v3 (GPL
 * Version 3), copied verbatim in the file "COPYING".
 *
 * See http://alice-o2.web.cern.ch/license for full licensing information.
 *
 * In applying this license CERN does not waive the privileges and immunities
 * granted to it by virtue of its status as an Intergovernmental Organization
 * or submit itself to any jurisdiction.
 */

const path = require('path');
const { expect } = require('chai');
const request = require('supertest');
const { repositories: { LogRepository } } = require('../../lib/database');
const { resetDatabaseContent } = require('../utilities/resetDatabaseContent.js');

const { server } = require('../../lib/application');

module.exports = () => {
    before(resetDatabaseContent);

    let logWithAttachmentsId = 0;
    let attachmentId = 0;

    describe('GET /api/logs', () => {
        it('should return an array', (done) => {
            request(server)
                .get('/api/logs')
                .expect(200)
                .end((err, res) => {
                    if (err) {
                        done(err);
                        return;
                    }

                    expect(res.body.data).to.be.an('array');

                    done();
                });
        });

        it('should support filtering by title', (done) => {
            request(server)
                .get('/api/logs?filter[title]=Third')
                .expect(200)
                .end((err, res) => {
                    if (err) {
                        done(err);
                        return;
                    }

                    expect(res.body.data).to.be.an('array');
                    expect(res.body.data.length).to.equal(1);
                    expect(res.body.data[0].title).to.include('Third');

                    done();
                });
        });

        it('should return 400 if the title filter is left empty', (done) => {
            request(server)
                .get('/api/logs?filter[title]= ')
                .expect(400)
                .end((err, res) => {
                    if (err) {
                        done(err);
                        return;
                    }

                    const { errors } = res.body;
                    expect(errors[0].detail).to.equal('"query.filter.title" is not allowed to be empty');

                    done();
                });
        });

        it('should support filtering by author', (done) => {
            request(server)
                .get('/api/logs?filter[author]=John')
                .expect(200)
                .end((err, res) => {
                    if (err) {
                        done(err);
                        return;
                    }

                    expect(res.body.data).to.be.an('array');
                    expect(res.body.data.length).to.be.greaterThan(1);
                    expect(res.body.data[0].author.name).to.include('John');

                    done();
                });
        });

        it('should successfully filter by run number', async () => {
            const response = await request(server).get('/api/logs?filter[run][values]=1,2&filter[run][operation]=and');
            expect(response.status).to.equal(200);

            expect(response.body.data).to.be.an('array');
            expect(response.body.data).to.lengthOf(2);
            for (const log of response.body.data) {
                const relatedRunNumbers = log.runs.map(({ runNumber }) => runNumber);
                expect([1, 2].every((runNumber) => relatedRunNumbers.includes(runNumber))).to.be.true;
            }
        });

        it('should successfully filter by content', async () => {
            const response = await request(server).get('/api/logs?filter[content]=particle');
            expect(response.status).to.equal(200);

            expect(response.body.data).to.be.an('array');
            // 3 logs created in public tests
            expect(response.body.data).to.lengthOf(2);
            for (const log of response.body.data) {
                expect(log.text.includes('particle')).to.be.true;
            }
        });

        it('should return 400 if the author filter is left empty', (done) => {
            request(server)
                .get('/api/logs?filter[author]= ')
                .expect(400)
                .end((err, res) => {
                    if (err) {
                        done(err);
                        return;
                    }

                    const { errors } = res.body;
                    expect(errors[0].detail).to.equal('"query.filter.author" is not allowed to be empty');

                    done();
                });
        });

        it('should support filtering by creation time', (done) => {
            const fromTime = 946684800000;
            request(server)
                .get(`/api/logs?filter[created][from]=${fromTime}`)
                .expect(200)
                .end((err, res) => {
                    if (err) {
                        done(err);
                        return;
                    }

                    expect(res.body.data).to.be.an('array');
                    expect(res.body.data.length).to.be.greaterThan(1);
                    expect(res.body.data[0].createdAt).to.be.gte(fromTime);

                    done();
                });
        });

        it('should support filtering by creation time', (done) => {
            const fromTime = 946684800000;
            const toTime = 1577833200000;
            request(server)
                .get(`/api/logs?filter[created][from]=${fromTime}&filter[created][to]=${toTime}`)
                .expect(200)
                .end((err, res) => {
                    if (err) {
                        done(err);
                        return;
                    }

                    expect(res.body.data).to.be.an('array');
                    expect(res.body.data.length).to.equal(100);
                    expect(res.body.data[0].createdAt).to.be.gte(fromTime);
                    expect(res.body.data[0].createdAt).to.be.lte(toTime);

                    done();
                });
        });

        it('should return 400 if given date is invalid', (done) => {
            request(server)
                .get('/api/logs?filter[created][from]=NaN')
                .expect(400)
                .end((err, res) => {
                    if (err) {
                        done(err);
                        return;
                    }

                    const { errors } = res.body;
                    expect(errors[0].detail).to
                        .equal('"query.filter.created.from" must be a valid date');

                    done();
                });
        });

        it('should return 400 if filtering "from" in the future', (done) => {
            request(server)
                .get('/api/logs?filter[created][from]=4102531200000')
                .expect(400)
                .end((err, res) => {
                    if (err) {
                        done(err);
                        return;
                    }

                    let today = new Date();
                    today.setMinutes(today.getMinutes() - today.getTimezoneOffset());
                    [today] = today.toISOString().split('T');

                    const { errors } = res.body;
                    expect(errors[0].detail).to
                        .equal('"query.filter.created.from" must be less than "now"');

                    done();
                });
        });

        it('should return 400 if "to" date is before "from" date', (done) => {
            request(server)
                .get('/api/logs?filter[created][from]=946771200000&filter[created][to]=946684800000')
                .expect(400)
                .end((err, res) => {
                    if (err) {
                        done(err);
                        return;
                    }

                    const { errors } = res.body;
                    expect(errors[0].detail).to
                        .equal('"query.filter.created.to" must be greater than "ref:from"');

                    done();
                });
        });

        it('should support filtering by tag', (done) => {
            request(server)
                .get('/api/logs?filter[tags][values]=FOOD&filter[tags][operation]=and')
                .expect(200)
                .end((err, res) => {
                    if (err) {
                        done(err);
                        return;
                    }

                    expect(res.body.data).to.be.an('array');
                    expect(res.body.data
                        .every((log) => log.tags.length > 0 && log.tags.some((tag) => tag.id === 1)))
                        .to.be.true;

                    done();
                });
        });

        it('should support filtering by tag', (done) => {
            request(server)
                .get('/api/logs?filter[tags][values]=RUN,TEST&filter[tags][operation]=and')
                .expect(200)
                .end((err, res) => {
                    if (err) {
                        done(err);
                        return;
                    }

                    expect(res.body.data).to.be.an('array');
                    expect(res.body.data
                        .every((log) => log.tags.length > 0 && log.tags.some((tag) => tag.id === 2)
                            && log.tags.some((tag) => tag.id === 5)))
                        .to.be.true;

                    done();
                });
        });

        it('should support filtering by tag', (done) => {
            request(server)
                .get('/api/logs?filter[tags][values]=TEST,SL&filter[tags][operation]=or')
                .expect(200)
                .end((err, res) => {
                    if (err) {
                        done(err);
                        return;
                    }

                    expect(res.body.data).to.be.an('array');
                    expect(res.body.data
                        .every((log) => log.tags.length > 0 && log.tags.some((tag) => tag.id === 5 || tag.id === 6)))
                        .to.be.true;

                    done();
                });
        });

        it('should support filtering by parent log', (done) => {
            request(server)
                .get('/api/logs?filter[parentLog]=2')
                .expect(200)
                .end((err, res) => {
                    if (err) {
                        done(err);
                        return;
                    }

                    expect(res.body.data).to.be.an('array');
                    expect(res.body.data).to.have.lengthOf(1);

                    done();
                });
        });

        it('should return 400 for an invalid parent log', (done) => {
            request(server)
                .get('/api/logs?filter[parentLog]=-1')
                .expect(400)
                .end((err, res) => {
                    if (err) {
                        done(err);
                        return;
                    }

                    const { errors } = res.body;
                    expect(errors[0].detail).to.equal('"query.filter.parentLog" must be a positive number');

                    done();
                });
        });

        it('should support filtering by root log', (done) => {
            request(server)
                .get('/api/logs?filter[rootLog]=1')
                .expect(200)
                .end((err, res) => {
                    if (err) {
                        done(err);
                        return;
                    }

                    expect(res.body.data).to.be.an('array');
                    expect(res.body.data).to.have.lengthOf(3);

                    done();
                });
        });

        it('should return 400 for an invalid root log', (done) => {
            request(server)
                .get('/api/logs?filter[rootLog]=-1')
                .expect(400)
                .end((err, res) => {
                    if (err) {
                        done(err);
                        return;
                    }

                    const { errors } = res.body;
                    expect(errors[0].detail).to.equal('"query.filter.rootLog" must be a positive number');

                    done();
                });
        });

        it('should support filtering by origin (process)', (done) => {
            request(server)
                .get('/api/logs?filter[origin]=process')
                .expect(200)
                .end((err, res) => {
                    if (err) {
                        done(err);
                        return;
                    }

                    expect(res.body.data).to.be.an('array');
                    for (const log of res.body.data) {
                        expect(log.origin).to.equal('process');
                    }

                    done();
                });
        });

        it('should support filtering by origin (human)', (done) => {
            request(server)
                .get('/api/logs?filter[origin]=human')
                .expect(200)
                .end((err, res) => {
                    if (err) {
                        done(err);
                        return;
                    }

                    expect(res.body.data).to.be.an('array');
                    for (const log of res.body.data) {
                        expect(log.origin).to.equal('human');
                    }

                    done();
                });
        });

        it('should return 400 for an unknown origin filter', (done) => {
            request(server)
                .get('/api/logs?filter[origin]=_')
                .expect(400)
                .end((err, res) => {
                    if (err) {
                        done(err);
                        return;
                    }

                    const [titleError] = res.body.errors;
                    expect(titleError.detail).to.equal('"query.filter.origin" must be one of [human, process]');

                    done();
                });
        });

        it('should support pagination, offset 0 and limit 1', (done) => {
            request(server)
                .get('/api/logs?page[offset]=0&page[limit]=1&sort[id]=asc')
                .expect(200)
                .end((err, res) => {
                    if (err) {
                        done(err);
                        return;
                    }

                    expect(res.body.data).to.have.lengthOf(1);
                    expect(res.body.data[0].id).to.equal(1);

                    done();
                });
        });

        it('should support pagination, offset 1 and limit 1', (done) => {
            request(server)
                .get('/api/logs?page[offset]=1&page[limit]=1&sort[id]=asc')
                .expect(200)
                .end((err, res) => {
                    if (err) {
                        done(err);
                        return;
                    }

                    expect(res.body.data).to.have.lengthOf(1);
                    expect(res.body.data[0].id).to.equal(2);

                    done();
                });
        });

        it('should return 400 if the limit is below 1', async () => {
            const response = await request(server).get('/api/logs?page[offset]=0&page[limit]=0');
            expect(response.status).to.equal(400);

            const { errors } = response.body;
            const titleError = errors.find((err) => err.source.pointer === '/data/attributes/query/page/limit');
            expect(titleError.detail).to.equal('"query.page.limit" must be greater than or equal to 1');
        });

        it('should return the correct number of pages', async () => {
            const response = await request(server).get('/api/logs?page[offset]=0&page[limit]=2');
            expect(response.status).to.equal(200);

            const totalNumber = await LogRepository.count();

            expect(response.body.data).to.have.lengthOf(2);
            expect(response.body.meta.page.pageCount).to.equal(Math.ceil(totalNumber / 2));
            expect(response.body.meta.page.totalCount).to.equal(totalNumber);
        });

        it('should support sorting, id DESC', (done) => {
            request(server)
                .get('/api/logs?sort[id]=desc')
                .expect(200)
                .end((err, res) => {
                    if (err) {
                        done(err);
                        return;
                    }

                    const { data } = res.body;
                    expect(data[0].id).to.be.greaterThan(data[1].id);

                    done();
                });
        });

        it('should support sorting, id ASC', (done) => {
            request(server)
                .get('/api/logs?sort[id]=asc')
                .expect(200)
                .end((err, res) => {
                    if (err) {
                        done(err);
                        return;
                    }

                    const { data } = res.body;
                    expect(data[1].id).to.be.greaterThan(data[0].id);

                    done();
                });
        });

        it('should support sorting, title DESC', (done) => {
            request(server)
                .get('/api/logs?sort[title]=desc')
                .expect(200)
                .end((err, res) => {
                    if (err) {
                        done(err);
                        return;
                    }

                    const { data } = res.body;
                    expect([data[0].title, data[1].title])
                        .to.deep.equal([data[0].title, data[1].title].sort((a, b) => b.localeCompare(a)));

                    done();
                });
        });

        it('should support sorting, title ASC', (done) => {
            request(server)
                .get('/api/logs?sort[title]=asc')
                .expect(200)
                .end((err, res) => {
                    if (err) {
                        done(err);
                        return;
                    }

                    const { data } = res.body;
                    expect([data[0].title, data[1].title])
                        .to.deep.equal([data[0].title, data[1].title].sort());

                    done();
                });
        });

        it('should support sorting, author DESC', (done) => {
            request(server)
                .get('/api/logs?sort[author]=desc')
                .expect(200)
                .end((err, res) => {
                    if (err) {
                        done(err);
                        return;
                    }

                    const { data } = res.body;
                    expect([data[0].author.name, data[1].author.name])
                        .to.deep.equal([data[0].author.name, data[1].author.name].sort((a, b) => b.localeCompare(a)));

                    done();
                });
        });

        it('should support sorting, author ASC', (done) => {
            request(server)
                .get('/api/logs?sort[author]=asc')
                .expect(200)
                .end((err, res) => {
                    if (err) {
                        done(err);
                        return;
                    }

                    const { data } = res.body;
                    expect([data[0].author.name, data[1].author.name])
                        .to.deep.equal([data[0].author.name, data[1].author.name].sort());

                    done();
                });
        });

        it('should support sorting, createdAt DESC', (done) => {
            request(server)
                .get('/api/logs?sort[createdAt]=desc')
                .expect(200)
                .end((err, res) => {
                    if (err) {
                        done(err);
                        return;
                    }

                    const { data } = res.body;
                    expect(data[0].createdAt).to.be.greaterThan(data[1].createdAt);

                    done();
                });
        });

        it('should support sorting, createdAt ASC', (done) => {
            request(server)
                .get('/api/logs?sort[createdAt]=asc')
                .expect(200)
                .end((err, res) => {
                    if (err) {
                        done(err);
                        return;
                    }

                    const { data } = res.body;
                    expect(data[1].createdAt).to.be.greaterThan(data[0].createdAt);

                    done();
                });
        });

        it('should support sorting, tags DESC', (done) => {
            request(server)
                .get('/api/logs?sort[tags]=desc')
                .expect(200)
                .end((err, res) => {
                    if (err) {
                        done(err);
                        return;
                    }

                    const { data } = res.body;
                    const dataWithTags = data.filter(({ tags }) => tags.length > 0);
                    const firstAndLastTags =
                        [dataWithTags[0].tags[0].text, dataWithTags[dataWithTags.length - 1].tags[0].text];
                    expect(data[0].tags.length).to.be.greaterThan(0);
                    expect(firstAndLastTags).to.deep.equal(firstAndLastTags.sort((a, b) => b.localeCompare(a)));

                    done();
                });
        });

        it('should support sorting, tags ASC', (done) => {
            request(server)
                .get('/api/logs?sort[tags]=asc')
                .expect(200)
                .end((err, res) => {
                    if (err) {
                        done(err);
                        return;
                    }

                    const { data } = res.body;
                    const dataWithTags = data.filter(({ tags }) => tags.length > 0);
                    const firstAndLastTags =
                        [dataWithTags[0].tags[0].text, dataWithTags[dataWithTags.length - 1].tags[0].text];
                    expect(data[data.length - 1].tags.length).to.be.greaterThan(0);
                    expect(firstAndLastTags).to.deep.equal(firstAndLastTags.sort());

                    done();
                });
        });

        it('should not allow sorting on multiple columns at once', (done) => {
            request(server)
                .get('/api/logs?sort[title]=asc&sort[createdAt]=desc')
                .expect(400)
                .end((err, res) => {
                    if (err) {
                        done(err);
                        return;
                    }

                    const { errors } = res.body;
                    expect(errors[0].detail
                        .startsWith('"query.sort" contains a conflict between exclusive peers')).to.be.true;

                    done();
                });
        });
    });

    describe('POST /api/logs', () => {
        it('should return 400 if no title is provided', (done) => {
            request(server)
                .post('/api/logs')
                .expect(400)
                .end((err, res) => {
                    if (err) {
                        done(err);
                        return;
                    }

                    const { errors } = res.body;
                    const titleError = errors.find((err) => err.source.pointer === '/data/attributes/body/title');
                    expect(titleError.detail).to.equal('"body.title" is required');

                    done();
                });
        });

        it('should return 400 if the title is too short', (done) => {
            request(server)
                .post('/api/logs')
                .send({
                    title: 'A',
                })
                .expect(400)
                .end((err, res) => {
                    if (err) {
                        done(err);
                        return;
                    }

                    const { errors } = res.body;
                    const titleError = errors.find((err) => err.source.pointer === '/data/attributes/body/title');
                    expect(titleError.detail).to.equal('"body.title" length must be at least 3 characters long');

                    done();
                });
        });

        it('should return 400 if the title is too long', (done) => {
            request(server)
                .post('/api/logs')
                .send({
                    title: `
                        ABCDEFGHIJKLMNOPQRSTUVWXYZ
                        ABCDEFGHIJKLMNOPQRSTUVWXYZ
                        ABCDEFGHIJKLMNOPQRSTUVWXYZ
                        ABCDEFGHIJKLMNOPQRSTUVWXYZ
                        ABCDEFGHIJKLMNOPQRSTUVWXYZ
                        ABCDEFGHIJKLMNOPQRSTUVWXYZ
                    `,
                })
                .expect(400)
                .end((err, res) => {
                    if (err) {
                        done(err);
                        return;
                    }

                    const { errors } = res.body;
                    const titleError = errors.find((err) => err.source.pointer === '/data/attributes/body/title');
                    expect(titleError.detail)
                        .to.equal('"body.title" length must be less than or equal to 140 characters long');

                    done();
                });
        });

        it('should return 400 if no text is provided', (done) => {
            request(server)
                .post('/api/logs')
                .send({
                    title: 'Yet another run',
                })
                .expect(400)
                .end((err, res) => {
                    if (err) {
                        done(err);
                        return;
                    }

                    const { errors } = res.body;
                    const textError = errors.find((err) => err.source.pointer === '/data/attributes/body/text');
                    expect(textError.detail).to.equal('"body.text" is required');

                    done();
                });
        });

        it('should return 400 if the text is too short', (done) => {
            request(server)
                .post('/api/logs')
                .send({
                    title: 'Yet another run',
                    text: 'A',
                })
                .expect(400)
                .end((err, res) => {
                    if (err) {
                        done(err);
                        return;
                    }

                    const { errors } = res.body;
                    const textError = errors.find((err) => err.source.pointer === '/data/attributes/body/text');
                    expect(textError.detail).to.equal('"body.text" length must be at least 3 characters long');

                    done();
                });
        });

        it('should return 400 if an unknown parent log was provided', (done) => {
            request(server)
                .post('/api/logs')
                .send({
                    title: 'Yet another run',
                    text: 'Text of yet another run',
                    parentLogId: 999,
                })
                .expect(400)
                .end((err, res) => {
                    if (err) {
                        done(err);
                        return;
                    }

                    expect(res.body.errors[0].title).to.equal('Parent log with this id (999) could not be found');

                    done();
                });
        });

        it('should return 400 if at least one non-existent or archived tag was provided', (done) => {
            request(server)
                .post('/api/logs')
                .send({
                    title: 'Yet another run',
                    text: 'Text of yet another run',
                    tags: ['FOOD', 'TEST-TAG-27', 'DO-NOT-EXIST', 'DO-NOT-EXIST-EITHER'],
                })
                .expect(400)
                .end((err, res) => {
                    if (err) {
                        done(err);
                        return;
                    }

                    expect(res.body.errors[0].title).to.equal('Tags TEST-TAG-27, DO-NOT-EXIST, DO-NOT-EXIST-EITHER could not be found'
                        + ' (they may have been archived)');

                    done();
                });
        });

        it('should return 400 if an invalid run number was provided', (done) => {
            const runNumbers = '1234567890';
            request(server)
                .post('/api/logs')
                .send({
                    title: 'Yet another run',
                    text: 'Text of yet another run',
                    runNumbers,
                })
                .expect(400)
                .end((err, res) => {
                    if (err) {
                        done(err);
                        return;
                    }

                    expect(res.body.errors[0].title).to.equal(`Run with this run number (${runNumbers}) could not be found`);

                    done();
                });
        });

        it('should return 400 if an invalid run number string was provided', (done) => {
            const runNumbers = 'This should only allow (comma-separated) numbers';
            request(server)
                .post('/api/logs')
                .send({
                    title: 'Yet another run',
                    text: 'Text of yet another run',
                    runNumbers,
                })
                .expect(400)
                .end((err, res) => {
                    if (err) {
                        done(err);
                        return;
                    }

                    const expectedErrorMsg = 'Run numbers must contain only numbers';
                    expect(res.body.errors[0].title).to.equal(expectedErrorMsg);

                    done();
                });
        });

        it('should return 201 if a proper body was sent', async () => {
            const response = await request(server).post('/api/logs').send({
                title: 'Yet another run',
                text: 'Text of yet another run',
                tags: ['FOOD', 'RUN'],
                parentLogId: 2,
            });

            expect(response.status).to.equal(201);

            expect(response.body.data.title).to.equal('Yet another run');
            expect(response.body.data.text).to.equal('Text of yet another run');
            for (const tag of response.body.data.tags) {
                delete tag.updatedAt;
                delete tag.lastEditedName;
            }
            expect(response.body.data.tags).to.deep.equal([
                {
                    id: 1,
                    text: 'FOOD',
                    description: 'The food\'s related tag',
                    email: 'food-group@cern.ch',
                    mattermost: 'food',
                    archived: false,
                    archivedAt: null,
                },
                {
                    id: 2,
                    text: 'RUN',
                    description: 'Description for the run tag',
                    email: 'marathon-group@cern.ch',
                    mattermost: 'marathon',
                    archived: false,
                    archivedAt: null,
                },
            ]);
            expect(response.body.data.rootLogId).to.equal(1);
            expect(response.body.data.parentLogId).to.equal(2);
        });

        it('should return 400 if a title is empty even with parent log', async () => {
            const response = await request(server).post('/api/logs').send({
                title: '',
                text: 'Text of yet another run',
                parentLogId: 2,
            });

            expect(response.status).to.equal(400);
            const { errors } = response.body;
            const titleError = errors.find((err) => err.source.pointer === '/data/attributes/body/title');
            expect(titleError.detail).to.equal('"body.title" is not allowed to be empty');
        });

        it('should return 201 if a proper body with file attachments was sent', (done) => {
            request(server)
                .post('/api/logs')
                .field('title', 'Yet another run')
                .field('text', 'Text of yet another run')
                .attach('attachments.0', path.resolve(__dirname, '..', 'assets', '1200px-CERN_logo.png'))
                .attach('attachments.1', path.resolve(__dirname, '..', 'assets', 'hadron_collider_(é_è).jpg'))
                .expect(201)
                .end((err, res) => {
                    if (err) {
                        done(err);
                        return;
                    }

                    expect(res.body.data.attachments[0].originalName).to.equal('1200px-CERN_logo.png');
                    expect(res.body.data.attachments[1].originalName).to.equal('hadron_collider_(é_è).jpg');

                    logWithAttachmentsId = res.body.data.id;
                    attachmentId = res.body.data.attachments[0].id;

                    done();
                });
        });

        it('should return 201 if a proper body with run number was sent', (done) => {
            request(server)
                .post('/api/logs')
                .field('title', 'Yet another run')
                .field('text', 'Text of yet another run')
                .field('runNumbers', '1')
                .expect(201)
                .end((err, res) => {
                    if (err) {
                        done(err);
                        return;
                    }

                    expect(res.body.data.runs).to.deep.include({ id: 1, runNumber: 1 });

                    done();
                });
        });

        it('should return 201 if a proper body with multiple run numbers was sent', (done) => {
            request(server)
                .post('/api/logs')
                .field('title', 'Yet another run')
                .field('text', 'Text of yet another run')
                .field('runNumbers', '1, 2')
                .expect(201)
                .end((err, res) => {
                    if (err) {
                        done(err);
                        return;
                    }

                    expect(res.body.data.runs).to.deep.include({ id: 1, runNumber: 1 });
                    expect(res.body.data.runs).to.deep.include({ id: 2, runNumber: 2 });

                    done();
                });
        });

        it('should return 201 if a proper body with duplicate run numbers', (done) => {
            request(server)
                .post('/api/logs')
                .field('title', 'Yet another run')
                .field('text', 'Text of yet another run')
                .field('runNumbers', '1, 2, 2, 3, 3, 1, 2, 1')
                .expect(201)
                .end((err, res) => {
                    if (err) {
                        done(err);
                        return;
                    }

                    expect(res.body.data.runs).to.deep.include({ id: 1, runNumber: 1 });
                    expect(res.body.data.runs).to.deep.include({ id: 2, runNumber: 2 });
                    expect(res.body.data.runs).to.deep.include({ id: 3, runNumber: 3 });
                    done();
                });
        });

        it('should return 201 if a proper body with LHC fill numbers was sent', (done) => {
            request(server)
                .post('/api/logs')
                .field('title', 'Yet another lhc fill')
                .field('text', 'Text of yet another lhc fill')
<<<<<<< HEAD
                .field('lhcFills', '1,2')
=======
                .field('lhcFills', [1, 2])
>>>>>>> 5499471d
                .expect(201)
                .end((err, res) => {
                    if (err) {
                        done(err);
                        return;
                    }

                    const lhcFillNumbers = res.body.data.lhcFills.map((fill) => fill.fillNumber);
                    expect(lhcFillNumbers).to.deep.equal([1, 2]);
                    done();
                });
        });
<<<<<<< HEAD
=======

        it('should return 400 if one of the LHC fill numbers is invalid', (done) => {
            request(server)
                .post('/api/logs')
                .field('title', 'Yet another lhc fill')
                .field('text', 'Text of yet another lhc fill')
                .field('lhcFills', [1, 'hello'])
                .expect(400)
                .end((err, res) => {
                    if (err) {
                        done(err);
                        return;
                    }

                    const { errors } = res.body;
                    const fillError = errors.find((err) => err.source.pointer === '/data/attributes/body/lhcFills/1');
                    expect(fillError.detail).to.equal('"body.lhcFills[1]" must be a number');

                    done();
                });
        });
>>>>>>> 5499471d
    });

    describe('GET /api/logs/:logId', () => {
        it('should return 400 if the log id is not a number', (done) => {
            request(server)
                .get('/api/logs/abc')
                .expect(400)
                .end((err, res) => {
                    if (err) {
                        done(err);
                        return;
                    }

                    const { errors } = res.body;
                    const titleError = errors.find((err) => err.source.pointer === '/data/attributes/params/logId');
                    expect(titleError.detail).to.equal('"params.logId" must be a number');

                    done();
                });
        });

        it('should return 400 if the log id is not positive', (done) => {
            request(server)
                .get('/api/logs/-1')
                .expect(400)
                .end((err, res) => {
                    if (err) {
                        done(err);
                        return;
                    }

                    const { errors } = res.body;
                    const titleError = errors.find((err) => err.source.pointer === '/data/attributes/params/logId');
                    expect(titleError.detail).to.equal('"params.logId" must be a positive number');

                    done();
                });
        });

        it('should return 400 if the log id is not a whole number', (done) => {
            request(server)
                .get('/api/logs/0.5')
                .expect(400)
                .end((err, res) => {
                    if (err) {
                        done(err);
                        return;
                    }

                    const { errors } = res.body;
                    const titleError = errors.find((err) => err.source.pointer === '/data/attributes/params/logId');
                    expect(titleError.detail).to.equal('"params.logId" must be an integer');

                    done();
                });
        });

        it('should return 404 if the log could not be found', (done) => {
            request(server)
                .get('/api/logs/999999999')
                .expect(404)
                .end((err, res) => {
                    if (err) {
                        done(err);
                        return;
                    }

                    expect(res.body.errors[0].title).to.equal('Log with this id (999999999) could not be found');

                    done();
                });
        });

        it('should return 200 in all other cases', (done) => {
            request(server)
                .get('/api/logs/1')
                .expect(200)
                .end((err, res) => {
                    if (err) {
                        done(err);
                        return;
                    }

                    expect(res.body.data.id).to.equal(1);

                    done();
                });
        });
    });

    describe('GET /api/logs/:logId/tags', () => {
        it('should return 400 if the log id is not a number', (done) => {
            request(server)
                .get('/api/logs/abc/tags')
                .expect(400)
                .end((err, res) => {
                    if (err) {
                        done(err);
                        return;
                    }

                    const { errors } = res.body;
                    const titleError = errors.find((err) => err.source.pointer === '/data/attributes/params/logId');
                    expect(titleError.detail).to.equal('"params.logId" must be a number');

                    done();
                });
        });

        it('should return 404 if the log could not be found', (done) => {
            request(server)
                .get('/api/logs/999999999/tags')
                .expect(404)
                .end((err, res) => {
                    if (err) {
                        done(err);
                        return;
                    }

                    expect(res.body.errors[0].title).to.equal('Log with this id (999999999) could not be found');

                    done();
                });
        });

        it('should return 200 in all other cases', (done) => {
            request(server)
                .get('/api/logs/1/tags')
                .expect(200)
                .end((err, res) => {
                    if (err) {
                        done(err);
                        return;
                    }

                    expect(res.body.data).to.be.an('array');

                    done();
                });
        });
    });

    describe('GET /api/logs/:logId/tree', () => {
        it('should return 400 if the log id is not a number', (done) => {
            request(server)
                .get('/api/logs/abc/tree')
                .expect(400)
                .end((err, res) => {
                    if (err) {
                        done(err);
                        return;
                    }

                    const { errors } = res.body;
                    const titleError = errors.find((err) => err.source.pointer === '/data/attributes/params/logId');
                    expect(titleError.detail).to.equal('"params.logId" must be a number');

                    done();
                });
        });

        it('should return 404 if the log could not be found', (done) => {
            request(server)
                .get('/api/logs/999999999/tree')
                .expect(404)
                .end((err, res) => {
                    if (err) {
                        done(err);
                        return;
                    }

                    expect(res.body.errors[0].title).to.equal('Log with this id (999999999) could not be found');

                    done();
                });
        });

        let tree;
        it('should return 200 in all other cases', (done) => {
            request(server)
                .get('/api/logs/1/tree')
                .expect(200)
                .end((err, res) => {
                    if (err) {
                        done(err);
                        return;
                    }

                    tree = res.body.data;

                    done();
                });
        });

        it('should return 200 in all other cases', (done) => {
            request(server)
                .get('/api/logs/2/tree')
                .expect(200)
                .end((err, res) => {
                    if (err) {
                        done(err);
                        return;
                    }

                    expect(res.body.data).to.deep.equal(tree);

                    done();
                });
        });
    });

    describe('GET /api/logs/:logId/environments', () => {
        it('should return 400 if the log id is not a number', (done) => {
            request(server)
                .get('/api/logs/abc/environments')
                .expect(400)
                .end((err, res) => {
                    if (err) {
                        done(err);
                        return;
                    }

                    const { errors } = res.body;
                    const titleError = errors.find((err) => err.source.pointer === '/data/attributes/params/logId');
                    expect(titleError.detail).to.equal('"params.logId" must be a number');

                    done();
                });
        });

        it('should return 404 if the log could not be found', (done) => {
            request(server)
                .get('/api/logs/999999999/environments')
                .expect(404)
                .end((err, res) => {
                    if (err) {
                        done(err);
                        return;
                    }

                    expect(res.body.errors[0].title).to.equal('Not found');

                    done();
                });
        });

        it('should return 200 in all other cases', (done) => {
            request(server)
                .get('/api/logs/119/environments')
                .expect(200)
                .end((err, res) => {
                    if (err) {
                        done(err);
                        return;
                    }

                    expect(res.body.data).to.be.an('array');

                    done();
                });
        });
    });

    describe('GET /api/logs/:logId/lhcFills', () => {
        it('should return 400 if the log id is not a number', (done) => {
            request(server)
                .get('/api/logs/abc/lhcFills')
                .expect(400)
                .end((err, res) => {
                    if (err) {
                        done(err);
                        return;
                    }

                    const { errors } = res.body;
                    const titleError = errors.find((err) => err.source.pointer === '/data/attributes/params/logId');
                    expect(titleError.detail).to.equal('"params.logId" must be a number');

                    done();
                });
        });

        it('should return 404 if the log could not be found', (done) => {
            request(server)
                .get('/api/logs/999999999/lhcFills')
                .expect(404)
                .end((err, res) => {
                    if (err) {
                        done(err);
                        return;
                    }

                    expect(res.body.errors[0].title).to.equal('Not found');

                    done();
                });
        });

        it('should return 200 and the correct lhc fill numbers in all other cases', (done) => {
            request(server)
                .get('/api/logs/119/lhcFills')
                .expect(200)
                .end((err, { body: { data } }) => {
                    if (err) {
                        done(err);
                        return;
                    }

                    expect(data).to.be.an('array');

<<<<<<< HEAD
                    const expectedLhcFillNumbers = [1, 4, 6];
=======
                    const expectedLhcFillNumbers = [1, 2, 4, 6];
>>>>>>> 5499471d
                    const lhcFillNumbers = data.map((lhcFill) => lhcFill.fillNumber);
                    expect(lhcFillNumbers).to.deep.equal(expectedLhcFillNumbers);

                    done();
                });
        });
    });

    describe('GET /api/logs/:logId/attachments', () => {
        it('should return an array', (done) => {
            request(server)
                .get(`/api/logs/${logWithAttachmentsId}/attachments`)
                .expect(200)
                .end((err, res) => {
                    if (err) {
                        done(err);
                        return;
                    }

                    expect(res.body.data).to.be.an('array');
                    done();
                });
        });

        it('should return an array of attachments of specific mime-type', (done) => {
            request(server)
                .get(`/api/logs/${logWithAttachmentsId}/attachments?mimetype=image/png`)
                .expect(200)
                .end((err, res) => {
                    if (err) {
                        done(err);
                        return;
                    }

                    expect(res.body.data).to.be.an('array');
                    expect(res.body.data.length).to.equal(1);
                    expect(res.body.data[0].mimeType).to.equal('image/png');
                    done();
                });
        });

        it('should return an array of attachments of specific mime-type group', (done) => {
            request(server)
                .get(`/api/logs/${logWithAttachmentsId}/attachments?mimetype=image`)
                .expect(200)
                .end((err, res) => {
                    if (err) {
                        done(err);
                        return;
                    }

                    expect(res.body.data).to.be.an('array');
                    expect(res.body.data.length).to.equal(2);
                    expect(res.body.data).to.satisfy((files) =>
                        files.every((file) => file.mimeType.match(/^image\//)));
                    done();
                });
        });

        it('should return 404 if log does not exist', (done) => {
            request(server)
                .get('/api/logs/999/attachments')
                .expect(404)
                .end((err, res) => {
                    if (err) {
                        done(err);
                        return;
                    }

                    expect(res.body.errors[0].title).to.equal('Log with this id (999) could not be found');

                    done();
                });
        });

        it('should return 400 if there is an disallowed query parameter', (done) => {
            request(server)
                .get(`/api/logs/${logWithAttachmentsId}/attachments?mayI=no`)
                .expect(400)
                .end((err, _res) => {
                    if (err) {
                        done(err);
                        return;
                    }

                    done();
                });
        });
    });

    describe('GET /api/logs/:logId/attachments/:attachmentId', () => {
        it('should return an attachment', (done) => {
            request(server)
                .get(`/api/logs/${logWithAttachmentsId}/attachments/${attachmentId}`)
                .expect(200)
                .end((err) => {
                    if (err) {
                        done(err);
                        return;
                    }

                    done();
                });
        });

        it('should return 404 if log can not be found', (done) => {
            request(server)
                .get('/api/logs/999/attachments/1')
                .expect(400)
                .end((err, res) => {
                    if (err) {
                        done(err);
                        return;
                    }

                    const { errors } = res.body;
                    expect(errors[0].title).to
                        .equal('Log with this id (999) does not have Attachment with this id (1)');

                    done();
                });
        });

        it('should return 404 if log does not have attachment with given id', (done) => {
            request(server)
                .get(`/api/logs/${logWithAttachmentsId}/attachments/999`)
                .expect(404)
                .end((err, res) => {
                    if (err) {
                        done(err);
                        return;
                    }

                    const { errors } = res.body;
                    expect(errors[0].title).to
                        .equal('Attachment with this id (999) could not be found');

                    done();
                });
        });
    });
};<|MERGE_RESOLUTION|>--- conflicted
+++ resolved
@@ -1011,11 +1011,7 @@
                 .post('/api/logs')
                 .field('title', 'Yet another lhc fill')
                 .field('text', 'Text of yet another lhc fill')
-<<<<<<< HEAD
-                .field('lhcFills', '1,2')
-=======
                 .field('lhcFills', [1, 2])
->>>>>>> 5499471d
                 .expect(201)
                 .end((err, res) => {
                     if (err) {
@@ -1028,8 +1024,6 @@
                     done();
                 });
         });
-<<<<<<< HEAD
-=======
 
         it('should return 400 if one of the LHC fill numbers is invalid', (done) => {
             request(server)
@@ -1051,7 +1045,6 @@
                     done();
                 });
         });
->>>>>>> 5499471d
     });
 
     describe('GET /api/logs/:logId', () => {
@@ -1362,11 +1355,7 @@
 
                     expect(data).to.be.an('array');
 
-<<<<<<< HEAD
                     const expectedLhcFillNumbers = [1, 4, 6];
-=======
-                    const expectedLhcFillNumbers = [1, 2, 4, 6];
->>>>>>> 5499471d
                     const lhcFillNumbers = data.map((lhcFill) => lhcFill.fillNumber);
                     expect(lhcFillNumbers).to.deep.equal(expectedLhcFillNumbers);
 
