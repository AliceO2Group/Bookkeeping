--- conflicted
+++ resolved
@@ -24,11 +24,7 @@
 module.exports = () => {
     describe('Status', StatusSuite);
     describe('Log', LogSuite);
-<<<<<<< HEAD
-    describe('LhcFillSuite', LhcFillSuite);
-=======
     describe('LhcFill', LhcFillSuite);
->>>>>>> 338b4e39
     describe('Run', RunSuite);
     describe('Flp', FlpSuite);
     describe('Server', ServerSuite);
