--- conflicted
+++ resolved
@@ -99,11 +99,7 @@
             expect(result.runQuality).to.equal('bad');
         });
 
-<<<<<<< HEAD
-        it('should successfully retrieve run via ID, store and return the new run with runQuality passed as to update fields', async () => {
-=======
         it('should return error as run quality cannot be changed for ongoing runs', async () => {
->>>>>>> 31b99dbc
             getRunDto.params.runId = 105;
             const run = await new GetRunUseCase().execute(getRunDto);
             expect(run).to.be.an('object');
