/**
 * @license
 * Copyright CERN and copyright holders of ALICE O2. This software is
 * distributed under the terms of the GNU General Public License v3 (GPL
 * Version 3), copied verbatim in the file "COPYING".
 *
 * See http://alice-o2.web.cern.ch/license for full licensing information.
 *
 * In applying this license CERN does not waive the privileges and immunities
 * granted to it by virtue of its status as an Intergovernmental Organization
 * or submit itself to any jurisdiction.
 */

const { run: { GetAllRunsUseCase } } = require('../../../lib/usecases');
const { dtos: { GetAllRunsDto } } = require('../../../lib/domain');
const chai = require('chai');

const { expect } = chai;

module.exports = () => {
    let getAllRunsDto;

    beforeEach(async () => {
        getAllRunsDto = await GetAllRunsDto.validateAsync({});
    });
    it('should return an array', async () => {
        const { runs } = await new GetAllRunsUseCase()
            .execute();

        expect(runs).to.be.an('array');
    });
    it('should return an array limited to default 100 with runs', async () => {
        getAllRunsDto.query = { };
        const { runs } = await new GetAllRunsUseCase()
            .execute(getAllRunsDto);

<<<<<<< HEAD
    it('should return an array, only containing runs with specified run number', async () => {
        getAllRunsDto.query = { filter: { runNumbers: '17,18' } };
        const { runs } = await new GetAllRunsUseCase().execute(getAllRunsDto);

        expect(runs).to.be.an('array');
        expect(runs).to.have.lengthOf(2);
        expect(runs[0].runNumber).to.equal(18); // Default sorting order is dsc
        expect(runs[1].runNumber).to.equal(17);
    });

    it('should return an array, only containing found runs from passed list (run numbers can be missing or non-numbers)', async () => {
        getAllRunsDto.query = { filter: { runNumbers: '-2,17, ,400,18' } };
        const { runs } = await new GetAllRunsUseCase().execute(getAllRunsDto);

        expect(runs).to.be.an('array');
        expect(runs).to.have.lengthOf(2);
        expect(runs[0].runNumber).to.equal(18); // Default sorting order is dsc
        expect(runs[1].runNumber).to.equal(17);
    });

=======
        expect(runs).to.be.an('array');
        expect(runs).to.have.lengthOf(100);
    });
>>>>>>> d3b95538
    it('should return an array, only containing runs with dcs true', async () => {
        getAllRunsDto.query = { filter: { dcs: true } };
        const { runs } = await new GetAllRunsUseCase()
            .execute(getAllRunsDto);

        expect(runs).to.be.an('array');
        expect(runs).to.have.lengthOf(1);
    });
    it('should return an array with default limit 100, only containing runs with dcs false or null', async () => {
        getAllRunsDto.query = { filter: { dcs: false } };
        const { runs } = await new GetAllRunsUseCase()
            .execute(getAllRunsDto);

        expect(runs).to.be.an('array');
        expect(runs).to.have.lengthOf(100);
    });
    it('should return an array with specified limit, only containing runs with dcs false or null', async () => {
        getAllRunsDto.query = { filter: { dcs: false }, page: { limit: 15 } };
        const { runs } = await new GetAllRunsUseCase()
            .execute(getAllRunsDto);

        expect(runs).to.be.an('array');
        expect(runs).to.have.lengthOf(15);
    });
    it('should return an array with only runs with dd_flp false or null', async () => {
        getAllRunsDto.query = { filter: { ddflp: false }, page: { limit: 25 } };
        const { runs } = await new GetAllRunsUseCase()
            .execute(getAllRunsDto);

        expect(runs).to.be.an('array');
        expect(runs).to.have.lengthOf(7);
    });
    it('should return an array only containing runs with ddflp true', async () => {
        getAllRunsDto.query = { filter: { ddflp: true }, page: { limit: 10, offset: 10 } };
        const { runs } = await new GetAllRunsUseCase()
            .execute(getAllRunsDto);

        expect(runs).to.be.an('array');
        expect(runs).to.have.lengthOf(10);
        expect(runs[0].runNumber).to.equal(96);
    });
    it('should return an array, only containing runs with epn true', async () => {
        getAllRunsDto.query = { filter: { epn: true } };
        const { runs } = await new GetAllRunsUseCase()
            .execute(getAllRunsDto);

        expect(runs).to.be.an('array');
        expect(runs).to.have.lengthOf(100);
    });
    it('should return an array with default limit 100, only containing runs with dcs false or null', async () => {
        getAllRunsDto.query = { filter: { epn: false } };
        const { runs } = await new GetAllRunsUseCase()
            .execute(getAllRunsDto);

        expect(runs).to.be.an('array');
        expect(runs).to.have.lengthOf(2);
    });
};<|MERGE_RESOLUTION|>--- conflicted
+++ resolved
@@ -33,8 +33,9 @@
         getAllRunsDto.query = { };
         const { runs } = await new GetAllRunsUseCase()
             .execute(getAllRunsDto);
-
-<<<<<<< HEAD
+        expect(runs).to.be.an('array');
+        expect(runs).to.have.lengthOf(100);
+    });
     it('should return an array, only containing runs with specified run number', async () => {
         getAllRunsDto.query = { filter: { runNumbers: '17,18' } };
         const { runs } = await new GetAllRunsUseCase().execute(getAllRunsDto);
@@ -55,11 +56,6 @@
         expect(runs[1].runNumber).to.equal(17);
     });
 
-=======
-        expect(runs).to.be.an('array');
-        expect(runs).to.have.lengthOf(100);
-    });
->>>>>>> d3b95538
     it('should return an array, only containing runs with dcs true', async () => {
         getAllRunsDto.query = { filter: { dcs: true } };
         const { runs } = await new GetAllRunsUseCase()
