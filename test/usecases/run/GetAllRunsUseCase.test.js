--- conflicted
+++ resolved
@@ -30,7 +30,6 @@
 
         expect(runs).to.be.an('array');
     });
-
     it('should return an array limited to default 100 with runs', async () => {
         getAllRunsDto.query = { };
         const { runs } = await new GetAllRunsUseCase()
@@ -39,7 +38,6 @@
         expect(runs).to.be.an('array');
         expect(runs).to.have.lengthOf(100);
     });
-
     it('should return an array, only containing runs with dcs true', async () => {
         getAllRunsDto.query = { filter: { dcs: true } };
         const { runs } = await new GetAllRunsUseCase()
@@ -48,7 +46,6 @@
         expect(runs).to.be.an('array');
         expect(runs).to.have.lengthOf(1);
     });
-
     it('should return an array with default limit 100, only containing runs with dcs false or null', async () => {
         getAllRunsDto.query = { filter: { dcs: false } };
         const { runs } = await new GetAllRunsUseCase()
@@ -57,7 +54,6 @@
         expect(runs).to.be.an('array');
         expect(runs).to.have.lengthOf(100);
     });
-
     it('should return an array with specified limit, only containing runs with dcs false or null', async () => {
         getAllRunsDto.query = { filter: { dcs: false }, page: { limit: 15 } };
         const { runs } = await new GetAllRunsUseCase()
@@ -66,39 +62,37 @@
         expect(runs).to.be.an('array');
         expect(runs).to.have.lengthOf(15);
     });
-<<<<<<< HEAD
     it('should return an array with only runs with dd_flp false or null', async () => {
         getAllRunsDto.query = { filter: { ddflp: false }, page: { limit: 25 } };
-=======
-
-    it('should return an array, only containing runs with epn true', async () => {
-        getAllRunsDto.query = { filter: { epn: true } };
->>>>>>> 9ca5eb06
         const { runs } = await new GetAllRunsUseCase()
             .execute(getAllRunsDto);
 
         expect(runs).to.be.an('array');
-<<<<<<< HEAD
         expect(runs).to.have.lengthOf(7);
     });
     it('should return an array only containing runs with ddflp true', async () => {
         getAllRunsDto.query = { filter: { ddflp: true }, page: { limit: 10, offset: 10 } };
-=======
-        expect(runs).to.have.lengthOf(100);
-    });
-
-    it('should return an array with default limit 100, only containing runs with dcs false or null', async () => {
-        getAllRunsDto.query = { filter: { epn: false } };
->>>>>>> 9ca5eb06
         const { runs } = await new GetAllRunsUseCase()
             .execute(getAllRunsDto);
 
         expect(runs).to.be.an('array');
-<<<<<<< HEAD
         expect(runs).to.have.lengthOf(10);
         expect(runs[0].runNumber).to.equal(96);
-=======
+    });
+    it('should return an array, only containing runs with epn true', async () => {
+        getAllRunsDto.query = { filter: { epn: true } };
+        const { runs } = await new GetAllRunsUseCase()
+            .execute(getAllRunsDto);
+
+        expect(runs).to.be.an('array');
+        expect(runs).to.have.lengthOf(100);
+    });
+    it('should return an array with default limit 100, only containing runs with dcs false or null', async () => {
+        getAllRunsDto.query = { filter: { epn: false } };
+        const { runs } = await new GetAllRunsUseCase()
+            .execute(getAllRunsDto);
+
+        expect(runs).to.be.an('array');
         expect(runs).to.have.lengthOf(2);
->>>>>>> 9ca5eb06
     });
 };