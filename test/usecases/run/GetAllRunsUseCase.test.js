/**
 * @license
 * Copyright CERN and copyright holders of ALICE O2. This software is
 * distributed under the terms of the GNU General Public License v3 (GPL
 * Version 3), copied verbatim in the file "COPYING".
 *
 * See http://alice-o2.web.cern.ch/license for full licensing information.
 *
 * In applying this license CERN does not waive the privileges and immunities
 * granted to it by virtue of its status as an Intergovernmental Organization
 * or submit itself to any jurisdiction.
 */

const { run: { GetAllRunsUseCase } } = require('../../../lib/usecases');
const { dtos: { GetAllRunsDto } } = require('../../../lib/domain');
const chai = require('chai');
const { catchAsyncError } = require('../../testUtilities/catchAsyncError.js');

const { expect } = chai;

module.exports = () => {
    let getAllRunsDto;

    beforeEach(async () => {
        getAllRunsDto = await GetAllRunsDto.validateAsync({});
    });
    it('should return an array', async () => {
        const { runs } = await new GetAllRunsUseCase()
            .execute();

        expect(runs).to.be.an('array');
    });
    it('should return an array limited to default 100 with runs', async () => {
        getAllRunsDto.query = {};
        const { runs } = await new GetAllRunsUseCase()
            .execute(getAllRunsDto);
        expect(runs).to.be.an('array');
        expect(runs).to.have.lengthOf(100);
    });
    it('should return an array, only containing runs with specified run number', async () => {
        getAllRunsDto.query = { filter: { runNumbers: '17,18' } };
        const { runs } = await new GetAllRunsUseCase().execute(getAllRunsDto);

        expect(runs).to.be.an('array');
        expect(runs).to.have.lengthOf(2);
        expect(runs[0].runNumber).to.equal(18); // Default sorting order is dsc
        expect(runs[1].runNumber).to.equal(17);
    });

    it('should return an array, only containing found runs from passed list (run numbers can be missing or non-numbers)', async () => {
        getAllRunsDto.query = { filter: { runNumbers: '-2,17, ,400,18' } };
        const { runs } = await new GetAllRunsUseCase().execute(getAllRunsDto);

        expect(runs).to.be.an('array');
        expect(runs).to.have.lengthOf(2);
        expect(runs[0].runNumber).to.equal(18); // Default sorting order is dsc
        expect(runs[1].runNumber).to.equal(17);
    });

    it('should return an array, only containing runs with dcs true', async () => {
        getAllRunsDto.query = { filter: { dcs: true } };
        const { runs } = await new GetAllRunsUseCase()
            .execute(getAllRunsDto);

        expect(runs).to.be.an('array');
        expect(runs).to.have.lengthOf(1);
    });
    it('should return an array with default limit 100, only containing runs with dcs false or null', async () => {
        getAllRunsDto.query = { filter: { dcs: false } };
        const { runs } = await new GetAllRunsUseCase()
            .execute(getAllRunsDto);

        expect(runs).to.be.an('array');
        expect(runs).to.have.lengthOf(100);
    });
    it('should return an array with specified limit, only containing runs with dcs false or null', async () => {
        getAllRunsDto.query = { filter: { dcs: false }, page: { limit: 15 } };
        const { runs } = await new GetAllRunsUseCase()
            .execute(getAllRunsDto);

        expect(runs).to.be.an('array');
        expect(runs).to.have.lengthOf(15);
    });
    it('should return an array with only runs with dd_flp false or null', async () => {
        getAllRunsDto.query = { filter: { ddflp: false }, page: { limit: 25 } };
        const { runs } = await new GetAllRunsUseCase()
            .execute(getAllRunsDto);

        expect(runs).to.be.an('array');
        expect(runs).to.have.lengthOf(7);
    });
    it('should return an array only containing runs with ddflp true', async () => {
        getAllRunsDto.query = { filter: { ddflp: true }, page: { limit: 10, offset: 10 } };
        const { runs } = await new GetAllRunsUseCase()
            .execute(getAllRunsDto);

        expect(runs).to.be.an('array');
        expect(runs).to.have.lengthOf(10);
        expect(runs[0].runNumber).to.equal(96);
    });
    it('should return an array, only containing runs with epn true', async () => {
        getAllRunsDto.query = { filter: { epn: true } };
        const { runs } = await new GetAllRunsUseCase()
            .execute(getAllRunsDto);

        expect(runs).to.be.an('array');
        expect(runs).to.have.lengthOf(100);
    });
    it('should return an array with default limit 100, only containing runs with dcs false or null', async () => {
        getAllRunsDto.query = { filter: { epn: false } };
        const { runs } = await new GetAllRunsUseCase()
            .execute(getAllRunsDto);

        expect(runs).to.be.an('array');
        expect(runs).to.have.lengthOf(2);
    });
    it('should return an array with runs on certain timestamps', async () => {
        getAllRunsDto.query = {
            filter: {
                o2start: {
                    from: 1647730800000,
                    to: 1648162799999,
                },
                o2end: {
                    from: 1647781200000,
                    to: 1648162799999,
                },
            },
        };
        const { runs } = await new GetAllRunsUseCase()
            .execute(getAllRunsDto);
        expect(runs).to.be.an('array');
        expect(runs).to.have.lengthOf(1);
        expect(runs[0].runNumber).to.equal(1);
    });
    it('should return an array with only from values given', async () => {
        getAllRunsDto.query = {
            filter: {
                o2start: {
                    from: 1647730800000,
                },
                o2end: {
                    from: 1647781200000,
                },
            },
        };
        const { runs } = await new GetAllRunsUseCase()
            .execute(getAllRunsDto);
        expect(runs).to.be.an('array');
        expect(runs).to.have.lengthOf(1);
        expect(runs[0].runNumber).to.equal(1);
    });
<<<<<<< HEAD
    it('should return an array with only to values given', async () => {
        getAllRunsDto.query = {
            filter: {
                o2start: {
                    to: 1648162799999,
                },
                o2end: {
                    to: 1648162799999,
                },
            },
        };
        const { runs } = await new GetAllRunsUseCase()
            .execute(getAllRunsDto);
=======

    it('should throw error on invalid nDetectors filter', async () => {
        getAllRunsDto.query = {
            filter: {
                nDetectors: 'invalid',
            },
        };

        const getAllRunsUseCase = new GetAllRunsUseCase();
        const expectedToThrow = getAllRunsUseCase.execute.bind(getAllRunsUseCase, getAllRunsDto);

        let error = await catchAsyncError(expectedToThrow);
        expect(error).to.be.not.null;
        expect(error.message).to.equal('Unhandled operator: undefined');

        getAllRunsDto.query.filter.nDetectors = { operator: 'invalid' };
        error = await catchAsyncError(expectedToThrow);
        expect(error).to.be.not.null;
        expect(error.message).to.equal('Unhandled operator: invalid');
    });

    it('should successfully filter on detectors number', async () => {
        const nDetectors = {
            operator: '<',
            limit: 3,
        };
        getAllRunsDto.query = { filter: { nDetectors } };

        let { runs } = await new GetAllRunsUseCase().execute(getAllRunsDto);
        expect(runs).to.be.an('array');
        expect(runs).to.have.lengthOf(0);

        nDetectors.operator = '<=';
        ({ runs } = await new GetAllRunsUseCase().execute(getAllRunsDto));
        expect(runs).to.be.an('array');
        expect(runs).to.have.lengthOf(54);
        expect(runs.every((run) => run.nDetectors <= 3)).to.be.true;

        nDetectors.operator = '=';
        ({ runs } = await new GetAllRunsUseCase().execute(getAllRunsDto));
        expect(runs).to.be.an('array');
        expect(runs).to.have.lengthOf(54);
        expect(runs.every((run) => run.nDetectors === 3)).to.be.true;

        nDetectors.limit = 6;
        nDetectors.operator = '>=';
        ({ runs } = await new GetAllRunsUseCase().execute(getAllRunsDto));
        expect(runs).to.be.an('array');
        expect(runs).to.have.lengthOf(52);
        expect(runs.every((run) => run.nDetectors >= 6)).to.be.true;

        nDetectors.operator = '>';
        ({ runs } = await new GetAllRunsUseCase().execute(getAllRunsDto));
        expect(runs).to.be.an('array');
        expect(runs).to.have.lengthOf(0);
    });

    it('should throw error on invalid nFlps filter', async () => {
        getAllRunsDto.query = {
            filter: {
                nFlps: 'invalid',
            },
        };

        const getAllRunsUseCase = new GetAllRunsUseCase();
        const expectedToThrow = getAllRunsUseCase.execute.bind(getAllRunsUseCase, getAllRunsDto);

        let error = await catchAsyncError(expectedToThrow);
        expect(error).to.be.not.null;
        expect(error.message).to.equal('Unhandled operator: undefined');

        getAllRunsDto.query.filter.nFlps = { operator: 'invalid' };
        error = await catchAsyncError(expectedToThrow);
        expect(error).to.be.not.null;
        expect(error.message).to.equal('Unhandled operator: invalid');
    });

    it('should successfully filter on flps number', async () => {
        const nFlps = {
            operator: '<',
            limit: 10,
        };
        getAllRunsDto.query = { filter: { nFlps } };

        let { runs } = await new GetAllRunsUseCase().execute(getAllRunsDto);
        expect(runs).to.be.an('array');
        expect(runs).to.have.lengthOf(0);

        nFlps.operator = '<=';
        ({ runs } = await new GetAllRunsUseCase().execute(getAllRunsDto));
        expect(runs).to.be.an('array');
        expect(runs).to.have.lengthOf(5);
        expect(runs.every((run) => run.nFlps <= 10)).to.be.true;

        nFlps.operator = '=';
        ({ runs } = await new GetAllRunsUseCase().execute(getAllRunsDto));
>>>>>>> b131bd9f
        expect(runs).to.be.an('array');
        expect(runs).to.have.lengthOf(5);
        expect(runs.every((run) => run.nFlps === 10)).to.be.true;

        nFlps.limit = 12;
        nFlps.operator = '>=';
        ({ runs } = await new GetAllRunsUseCase().execute(getAllRunsDto));
        expect(runs).to.be.an('array');
        // 100 is the limit per page, true result must be 101
        expect(runs).to.have.lengthOf(100);
        expect(runs.every((run) => run.nFlps >= 12)).to.be.true;

        nFlps.operator = '>';
        ({ runs } = await new GetAllRunsUseCase().execute(getAllRunsDto));
        expect(runs).to.be.an('array');
        expect(runs).to.have.lengthOf(0);
    });

    it('should successfully return an array, only containing runs found from passed list', async () => {
        getAllRunsDto.query = {
            filter: {
                environmentIds: '-1,ABCDEFGHIJ, , 0987654321,10',
            },
        };
        const { runs } = await new GetAllRunsUseCase().execute(getAllRunsDto);
        expect(runs).to.be.an('array');
        expect(runs).to.have.lengthOf(10);
        expect(runs.every((run) => ['0987654321', 'ABCDEFGHIJ'].includes(run.environmentId))).to.be.true;
    });

    it('should successfully return an empty array of runs for invalid environments', async () => {
        getAllRunsDto.query = {
            filter: {
                environmentIds: 'DO-NOT-EXISTS',
            },
        };
        const { runs } = await new GetAllRunsUseCase().execute(getAllRunsDto);
        expect(runs).to.be.an('array');
        expect(runs).to.have.lengthOf(0);
    });

    it('should successfully return an array containing only runs with specified run qualities', async () => {
        const requiredQualities = ['bad', 'test'];
        getAllRunsDto.query = { filter: { runQualities: requiredQualities }, page: { limit: 100 } };
        const { runs } = await new GetAllRunsUseCase()
            .execute(getAllRunsDto);

        expect(runs).to.be.an('array');
        expect(runs).to.have.lengthOf(46);
        expect(runs.every((run) => requiredQualities.includes(run.runQuality))).to.be.true;
    });
};<|MERGE_RESOLUTION|>--- conflicted
+++ resolved
@@ -150,7 +150,7 @@
         expect(runs).to.have.lengthOf(1);
         expect(runs[0].runNumber).to.equal(1);
     });
-<<<<<<< HEAD
+
     it('should return an array with only to values given', async () => {
         getAllRunsDto.query = {
             filter: {
@@ -164,7 +164,9 @@
         };
         const { runs } = await new GetAllRunsUseCase()
             .execute(getAllRunsDto);
-=======
+        expect(runs).to.be.an('array');
+        expect(runs).to.have.lengthOf(100);
+    });
 
     it('should throw error on invalid nDetectors filter', async () => {
         getAllRunsDto.query = {
@@ -261,7 +263,6 @@
 
         nFlps.operator = '=';
         ({ runs } = await new GetAllRunsUseCase().execute(getAllRunsDto));
->>>>>>> b131bd9f
         expect(runs).to.be.an('array');
         expect(runs).to.have.lengthOf(5);
         expect(runs.every((run) => run.nFlps === 10)).to.be.true;
