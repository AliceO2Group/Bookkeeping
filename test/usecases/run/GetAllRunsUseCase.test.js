/**
 * @license
 * Copyright CERN and copyright holders of ALICE O2. This software is
 * distributed under the terms of the GNU General Public License v3 (GPL
 * Version 3), copied verbatim in the file "COPYING".
 *
 * See http://alice-o2.web.cern.ch/license for full licensing information.
 *
 * In applying this license CERN does not waive the privileges and immunities
 * granted to it by virtue of its status as an Intergovernmental Organization
 * or submit itself to any jurisdiction.
 */

const { run: { GetAllRunsUseCase } } = require('../../../lib/usecases');
const { dtos: { GetAllRunsDto } } = require('../../../lib/domain');
const chai = require('chai');

const { expect } = chai;

module.exports = () => {
    let getAllRunsDto;

    beforeEach(async () => {
        getAllRunsDto = await GetAllRunsDto.validateAsync({});
    });

    it('should return an array', async () => {
        const { runs } = await new GetAllRunsUseCase()
            .execute();

        expect(runs).to.be.an('array');
    });

    it('should return an array limited to default 100 with runs', async () => {
        getAllRunsDto.query = {};
        const { runs } = await new GetAllRunsUseCase()
            .execute(getAllRunsDto);
        expect(runs).to.be.an('array');
        expect(runs).to.have.lengthOf(100);
    });

    it('should return an array, only containing runs with specified run number', async () => {
        getAllRunsDto.query = { filter: { runNumbers: '17,18' } };
        const { runs } = await new GetAllRunsUseCase().execute(getAllRunsDto);

        expect(runs).to.be.an('array');
        expect(runs).to.have.lengthOf(2);
        expect(runs[0].runNumber).to.equal(18); // Default sorting order is dsc
        expect(runs[1].runNumber).to.equal(17);
    });

    it('should return an array, only containing found runs from passed list (run numbers can be missing or non-numbers)', async () => {
        getAllRunsDto.query = { filter: { runNumbers: '-2,17, ,400,18' } };
        const { runs } = await new GetAllRunsUseCase().execute(getAllRunsDto);

        expect(runs).to.be.an('array');
        expect(runs).to.have.lengthOf(2);
        expect(runs[0].runNumber).to.equal(18); // Default sorting order is dsc
        expect(runs[1].runNumber).to.equal(17);
    });

    it('should successfully filter on run definition', async () => {
        const PHYSICS_COUNT = 4;
        const COSMIC_COUNT = 2;
        const TECHNICAL_COUNT = 1;
        const SYNTHETIC_COUNT = 1;

        getAllRunsDto.query = { filter: { definitions: 'PHYSICS' } };
        {
            const { runs } = await new GetAllRunsUseCase().execute(getAllRunsDto);
            expect(runs).to.have.lengthOf(PHYSICS_COUNT);
            expect(runs.every(({ definition }) => definition === 'PHYSICS')).to.be.true;
        }
        getAllRunsDto.query = { filter: { definitions: 'COSMIC' } };
        {
            const { runs } = await new GetAllRunsUseCase().execute(getAllRunsDto);
            expect(runs).to.have.lengthOf(COSMIC_COUNT);
            expect(runs.every(({ definition }) => definition === 'COSMIC')).to.be.true;
        }
        getAllRunsDto.query = { filter: { definitions: 'SYNTHETIC' } };
        {
            const { runs } = await new GetAllRunsUseCase().execute(getAllRunsDto);
            expect(runs).to.have.lengthOf(SYNTHETIC_COUNT);
            expect(runs.every(({ definition }) => definition === 'SYNTHETIC')).to.be.true;
        }
        getAllRunsDto.query = { filter: { definitions: 'TECHNICAL' } };
        {
            const { runs } = await new GetAllRunsUseCase().execute(getAllRunsDto);
            expect(runs).to.have.lengthOf(TECHNICAL_COUNT);
            expect(runs.every(({ definition }) => definition === 'TECHNICAL')).to.be.true;
        }

        getAllRunsDto.query = { filter: { definitions: 'PHYSICS, COSMIC' } };
        {
            const { runs } = await new GetAllRunsUseCase().execute(getAllRunsDto);
            expect(runs).to.have.lengthOf(PHYSICS_COUNT + COSMIC_COUNT);
            expect(runs.every(({ definition }) => definition === 'PHYSICS' || definition === 'COSMIC')).to.be.true;
        }
        getAllRunsDto.query = { filter: { definitions: 'TECHNICAL, SYNTHETIC' } };
        {
            const { runs } = await new GetAllRunsUseCase().execute(getAllRunsDto);
            expect(runs).to.have.lengthOf(TECHNICAL_COUNT + SYNTHETIC_COUNT);
            expect(runs.every(({ definition }) => definition === 'TECHNICAL' || definition === 'SYNTHETIC')).to.be.true;
        }
        getAllRunsDto.query = { filter: { definitions: 'PHYSICS, SYNTHETIC, COSMIC, TECHNICAL' } };
        {
            const { runs } = await new GetAllRunsUseCase().execute(getAllRunsDto);
            expect(runs).to.have.lengthOf(PHYSICS_COUNT + COSMIC_COUNT + SYNTHETIC_COUNT + TECHNICAL_COUNT);
            const any = ['PHYSICS', 'COSMIC', 'SYNTHETIC', 'TECHNICAL'];
            expect(runs.every(({ definition }) => any.includes(definition))).to.be.true;
        }
    });

    it('should successfully return an array, only containing runs with given fill numbers', async () => {
        getAllRunsDto.query = {
            filter: {
                fillNumbers: '-1,1, , 3,10',
            },
        };
        const { runs } = await new GetAllRunsUseCase().execute(getAllRunsDto);
        expect(runs).to.be.an('array');
        expect(runs).to.have.lengthOf(4);
        expect(runs.every((run) => [1, 3].includes(run.fillNumber))).to.be.true;
    });

    it('should successfully return an empty array of runs for invalid fill numbers', async () => {
        getAllRunsDto.query = {
            filter: {
                fillNumbers: 'DO-NOT-EXISTS',
            },
        };
        const { runs } = await new GetAllRunsUseCase().execute(getAllRunsDto);
        expect(runs).to.be.an('array');
        expect(runs).to.have.lengthOf(0);
    });

    it('should return an array, only containing runs with dcs true', async () => {
        getAllRunsDto.query = { filter: { dcs: true } };
        const { runs } = await new GetAllRunsUseCase()
            .execute(getAllRunsDto);

        expect(runs).to.be.an('array');
        expect(runs).to.have.lengthOf(7);
    });

    it('should return an array with specified limit, only containing runs with dcs false or null', async () => {
        getAllRunsDto.query = { filter: { dcs: false }, page: { limit: 15 } };
        const { runs } = await new GetAllRunsUseCase()
            .execute(getAllRunsDto);

        expect(runs).to.be.an('array');
        expect(runs).to.have.lengthOf(15);
    });

    it('should return an array with only runs with dd_flp false or null', async () => {
        getAllRunsDto.query = { filter: { ddflp: false }, page: { limit: 25 } };
        const { runs } = await new GetAllRunsUseCase()
            .execute(getAllRunsDto);

        expect(runs).to.be.an('array');
        expect(runs).to.have.lengthOf(8);
    });

    it('should return an array only containing runs with ddflp true', async () => {
        getAllRunsDto.query = { filter: { ddflp: true }, page: { limit: 10, offset: 10 } };
        const { runs } = await new GetAllRunsUseCase()
            .execute(getAllRunsDto);

        expect(runs).to.be.an('array');
        expect(runs).to.have.lengthOf(10);
        expect(runs[0].runNumber).to.equal(96);
    });

    it('should return an array, only containing runs with epn true', async () => {
        getAllRunsDto.query = { filter: { epn: true } };
        const { runs } = await new GetAllRunsUseCase()
            .execute(getAllRunsDto);

        expect(runs).to.be.an('array');
        expect(runs).to.have.lengthOf(100);
    });

    it('should return an array with default limit 100, only containing runs with epn false or null', async () => {
        getAllRunsDto.query = { filter: { epn: false } };
        const { runs } = await new GetAllRunsUseCase()
            .execute(getAllRunsDto);

        expect(runs).to.be.an('array');
        expect(runs).to.have.lengthOf(2);
    });

    it('should return an array with runs on certain timestamps', async () => {
        getAllRunsDto.query = {
            filter: {
                o2start: {
                    from: 1647730800000,
                    to: 1648162799999,
                },
                o2end: {
                    from: 1647781200000,
                    to: 1648162799999,
                },
            },
        };
        const { runs } = await new GetAllRunsUseCase()
            .execute(getAllRunsDto);
        expect(runs).to.be.an('array');
        expect(runs).to.have.lengthOf(1);
        expect(runs[0].runNumber).to.equal(1);
    });

    it('should return an array with only from values given', async () => {
        getAllRunsDto.query = {
            filter: {
                o2start: {
                    from: 1647730800000,
                },
                o2end: {
                    from: 1647781200000,
                },
            },
        };
        const { runs } = await new GetAllRunsUseCase()
            .execute(getAllRunsDto);
        expect(runs).to.be.an('array');
        expect(runs).to.have.lengthOf(1);
        expect(runs[0].runNumber).to.equal(1);
    });

    it('should return an array with only to values given', async () => {
        getAllRunsDto.query = {
            filter: {
                o2start: {
                    to: 1648162799999,
                },
                o2end: {
                    to: 1648162799999,
                },
            },
        };
        const { runs } = await new GetAllRunsUseCase()
            .execute(getAllRunsDto);
        expect(runs).to.be.an('array');
        expect(runs).to.have.lengthOf(100);
    });

    it('should successfully filter on duration', async () => {
        const runDuration = {
            operator: '<',
            limit: 0,
        };
        getAllRunsDto.query = { filter: { runDuration } };

        const getAllRunsUseCase = new GetAllRunsUseCase();
        let { runs } = await getAllRunsUseCase.execute(getAllRunsDto);
        expect(runs).to.be.an('array');
        expect(runs).to.have.lengthOf(0);

        runDuration.operator = '<=';
        ({ runs } = await getAllRunsUseCase.execute(getAllRunsDto));
        expect(runs).to.be.an('array');
        expect(runs.every((run) => run.runDuration <= 0)).to.be.true;

        // One test run is about 25h, two other are more than 25 hours
        const pivot = 25 * 60 * 60 * 1000;
        runDuration.operator = '=';
        runDuration.limit = pivot;
        ({ runs } = await getAllRunsUseCase.execute(getAllRunsDto));
        expect(runs).to.be.an('array');
        expect(runs).to.have.lengthOf(1);
        expect(runs.every((run) => run.runDuration === pivot)).to.be.true;

        runDuration.operator = '>=';
        ({ runs } = await getAllRunsUseCase.execute(getAllRunsDto));
        expect(runs).to.be.an('array');
<<<<<<< HEAD
        // 100 is the limit per page, true result must be 101
=======
>>>>>>> c6462938
        expect(runs).to.have.lengthOf(4);
        expect(runs.every((run) => run.runDuration >= pivot)).to.be.true;

        runDuration.operator = '>';
        ({ runs } = await getAllRunsUseCase.execute(getAllRunsDto));
        expect(runs).to.be.an('array');
        expect(runs).to.have.lengthOf(3);
        expect(runs.every((run) => run.runDuration > pivot)).to.be.true;
    });

    it('should successfully filter on detectors', async () => {
        getAllRunsDto.query = { filter: { detectors: 'ITS' } };

        let { runs } = await new GetAllRunsUseCase().execute(getAllRunsDto);
        expect(runs).to.be.an('array');
        expect(runs).to.have.lengthOf(5);

        getAllRunsDto.query = { filter: { detectors: 'ITS   ,   FT0' } };

        ({ runs } = await new GetAllRunsUseCase().execute(getAllRunsDto));
        expect(runs).to.be.an('array');
        expect(runs).to.have.lengthOf(2);

        getAllRunsDto.query = { filter: { detectors: 'ITS,FT0' } };

        ({ runs } = await new GetAllRunsUseCase().execute(getAllRunsDto));
        expect(runs).to.be.an('array');
        expect(runs).to.have.lengthOf(2);

        getAllRunsDto.query = { filter: { detectors: 'FT0,ITS' } };

        ({ runs } = await new GetAllRunsUseCase().execute(getAllRunsDto));
        expect(runs).to.be.an('array');
        expect(runs).to.have.lengthOf(2);
    });

    it('should successfully filter on detectors number', async () => {
        const nDetectors = {
            operator: '<',
            limit: 3,
        };
        getAllRunsDto.query = { filter: { nDetectors } };

        let { runs } = await new GetAllRunsUseCase().execute(getAllRunsDto);
        expect(runs).to.be.an('array');
        expect(runs).to.have.lengthOf(10);

        nDetectors.operator = '<=';
        ({ runs } = await new GetAllRunsUseCase().execute(getAllRunsDto));
        expect(runs).to.be.an('array');
        expect(runs).to.have.lengthOf(60);
        expect(runs.every((run) => run.nDetectors <= 3)).to.be.true;

        nDetectors.operator = '=';
        ({ runs } = await new GetAllRunsUseCase().execute(getAllRunsDto));
        expect(runs).to.be.an('array');
        expect(runs).to.have.lengthOf(50);
        expect(runs.every((run) => run.nDetectors === 3)).to.be.true;

        nDetectors.limit = 6;
        nDetectors.operator = '>=';
        ({ runs } = await new GetAllRunsUseCase().execute(getAllRunsDto));
        expect(runs).to.be.an('array');
        expect(runs).to.have.lengthOf(46);
        expect(runs.every((run) => run.nDetectors >= 6)).to.be.true;

        nDetectors.operator = '>';
        ({ runs } = await new GetAllRunsUseCase().execute(getAllRunsDto));
        expect(runs).to.be.an('array');
        // 1 run has 15 detectors
        expect(runs).to.have.lengthOf(1);
    });

    it('should successfully filter on flps number', async () => {
        const nFlps = {
            operator: '<',
            limit: 10,
        };
        getAllRunsDto.query = { filter: { nFlps } };

        let { runs } = await new GetAllRunsUseCase().execute(getAllRunsDto);
        expect(runs).to.be.an('array');
        expect(runs).to.have.lengthOf(0);

        nFlps.operator = '<=';
        ({ runs } = await new GetAllRunsUseCase().execute(getAllRunsDto));
        expect(runs).to.be.an('array');
        expect(runs).to.have.lengthOf(5);
        expect(runs.every((run) => run.nFlps <= 10)).to.be.true;

        nFlps.operator = '=';
        ({ runs } = await new GetAllRunsUseCase().execute(getAllRunsDto));
        expect(runs).to.be.an('array');
        expect(runs).to.have.lengthOf(5);
        expect(runs.every((run) => run.nFlps === 10)).to.be.true;

        nFlps.limit = 12;
        nFlps.operator = '>=';
        ({ runs } = await new GetAllRunsUseCase().execute(getAllRunsDto));
        expect(runs).to.be.an('array');
        // 100 is the limit per page, true result must be 101
        expect(runs).to.have.lengthOf(100);
        expect(runs.every((run) => run.nFlps >= 12)).to.be.true;

        nFlps.operator = '>';
        ({ runs } = await new GetAllRunsUseCase().execute(getAllRunsDto));
        expect(runs).to.be.an('array');
        expect(runs).to.have.lengthOf(0);
    });

    it('should successfully return an array, only containing runs found from passed list', async () => {
        getAllRunsDto.query = {
            filter: {
                environmentIds: '-1,ABCDEFGHIJ, , 0987654321,10',
            },
        };
        const { runs } = await new GetAllRunsUseCase().execute(getAllRunsDto);
        expect(runs).to.be.an('array');
        expect(runs).to.have.lengthOf(7);
        expect(runs.every((run) => ['0987654321', 'ABCDEFGHIJ'].includes(run.environmentId))).to.be.true;
    });

    it('should successfully return an empty array of runs for invalid environments', async () => {
        getAllRunsDto.query = {
            filter: {
                environmentIds: 'DO-NOT-EXISTS',
            },
        };
        const { runs } = await new GetAllRunsUseCase().execute(getAllRunsDto);
        expect(runs).to.be.an('array');
        expect(runs).to.have.lengthOf(0);
    });

    it('should successfully return an array containing only runs with specified run qualities', async () => {
        const requiredQualities = ['bad', 'test'];
        getAllRunsDto.query = { filter: { runQualities: requiredQualities }, page: { limit: 100 } };
        const { runs } = await new GetAllRunsUseCase()
            .execute(getAllRunsDto);

        expect(runs).to.be.an('array');
        expect(runs).to.have.lengthOf(44);
        expect(runs.every((run) => requiredQualities.includes(run.runQuality))).to.be.true;
    });

    it('should successfully return an array containing only runs with specified trigger values', async () => {
        const requiredTriggers = ['OFF', 'CTP'];
        getAllRunsDto.query = { filter: { triggerValues: requiredTriggers }, page: { limit: 100 } };
        const { runs } = await new GetAllRunsUseCase()
            .execute(getAllRunsDto);

        expect(runs).to.be.an('array');
        expect(runs).to.have.lengthOf(19);
    });
    it('should successfully return an array, only containing runs found with lhc periods filter', async () => {
        getAllRunsDto.query = {
            filter: {
                lhcPeriods: 'lhc22b, lhc22a',
            },
        };
        const { runs } = await new GetAllRunsUseCase().execute(getAllRunsDto);
        expect(runs).to.be.an('array');
        expect(runs).to.have.lengthOf.above(1);
    });
    it('should successfully return an array only containing runs found with run type filter', async () => {
        getAllRunsDto.query = {
            filter: {
                runTypes: [14, 2],
            },
        };
        const { runs } = await new GetAllRunsUseCase().execute(getAllRunsDto);
        expect(runs).to.be.an('array');
        expect(runs).to.have.lengthOf.above(3);
    });
};<|MERGE_RESOLUTION|>--- conflicted
+++ resolved
@@ -273,10 +273,7 @@
         runDuration.operator = '>=';
         ({ runs } = await getAllRunsUseCase.execute(getAllRunsDto));
         expect(runs).to.be.an('array');
-<<<<<<< HEAD
-        // 100 is the limit per page, true result must be 101
-=======
->>>>>>> c6462938
+
         expect(runs).to.have.lengthOf(4);
         expect(runs.every((run) => run.runDuration >= pivot)).to.be.true;
 
