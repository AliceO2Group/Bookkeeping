--- conflicted
+++ resolved
@@ -47,11 +47,8 @@
         expect(result.eorReasons[0].category).to.equal('DETECTORS');
         expect(result.eorReasons[0].title).to.equal('CPV');
         expect(result.lhcPeriod).to.equal('lhc22b');
-<<<<<<< HEAD
+        expect(result.odcTopologyFullName).to.equal('hash');
         expect(result.runType.id).to.equal(1);
-=======
-        expect(result.odcTopologyFullName).to.equal('hash');
->>>>>>> 2fba6a09
     });
 
     it('should successfully return an object that contain a null duration if trigger-start is not defined', async () => {
