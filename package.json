{
  "name": "@aliceo2/bookkeeping",
<<<<<<< HEAD
  "version": "0.76.0",
=======
  "version": "0.78.1",
>>>>>>> 9aa8f506
  "author": "ALICEO2",
  "scripts": {
    "coverage": "nyc npm test && npm run coverage:report",
    "coverage:report": "nyc report --reporter=html --reporter=json",
    "lint": "eslint . --ext .js",
    "lint:fix": "npm run lint -- --fix",
    "sequelize": "sequelize-cli",
    "start:dev": "nodemon --ignore 'lib/public/**/*.js' lib/main.js",
    "start:prod": "node lib/main.js",
    "test": "mocha --exit --timeout 0",
    "docker-run": "docker compose -f docker-compose.yml -f docker-compose.dev.yml up --build",
    "docker-test": "docker compose -p test -f docker-compose.yml -f docker-compose.test.yml up --build --abort-on-container-exit",
    "docker-update": "node scripts/update-dockerfile.js"
  },
  "engines": {
    "node": ">= 18.x"
  },
  "dependencies": {
    "@aliceo2/web-ui": "2.6.0",
    "@grpc/grpc-js": "1.10.0",
    "@grpc/proto-loader": "0.7.0",
    "cls-hooked": "4.2.2",
    "d3": "7.8.5",
    "deepmerge": "4.3.0",
    "joi": "17.12.0",
    "mariadb": "3.0.0",
    "multer": "1.4.5-lts.1",
    "node-fetch": "3.3.1",
    "sequelize": "6.35.0",
    "umzug": "3.5.0"
  },
  "files": [
    "lib/",
    "docs/",
    "proto/"
  ],
  "devDependencies": {
    "@types/d3": "7.4.0",
    "chai": "4.3.4",
    "eslint": "8.56.0",
    "js-yaml": "4.1.0",
    "mocha": "10.2.0",
    "nodemon": "3.0.1",
    "nyc": "15.1.0",
    "puppeteer": "21.6.1",
    "puppeteer-to-istanbul": "1.4.0",
    "sequelize-cli": "6.6.0",
    "sinon": "17.0.1",
    "supertest": "6.3.0"
  },
  "bundleDependencies": [
    "@aliceo2/web-ui",
    "@grpc/grpc-js",
    "@grpc/proto-loader",
    "cls-hooked",
    "d3",
    "deepmerge",
    "joi",
    "mariadb",
    "multer",
    "node-fetch",
    "sequelize",
    "umzug"
  ]
}<|MERGE_RESOLUTION|>--- conflicted
+++ resolved
@@ -1,10 +1,6 @@
 {
   "name": "@aliceo2/bookkeeping",
-<<<<<<< HEAD
-  "version": "0.76.0",
-=======
   "version": "0.78.1",
->>>>>>> 9aa8f506
   "author": "ALICEO2",
   "scripts": {
     "coverage": "nyc npm test && npm run coverage:report",
