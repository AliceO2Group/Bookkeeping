{
  "name": "@aliceo2/bookkeeping",
  "version": "0.96.0",
  "author": "ALICEO2",
  "scripts": {
    "coverage": "nyc npm test && npm run coverage:report",
    "coverage:report": "nyc report --reporter=html --reporter=json",
    "lint": "eslint . --ext .js",
    "lint:fix": "npm run lint -- --fix",
    "sequelize": "sequelize-cli",
    "start:dev": "nodemon --ignore 'lib/public/**/*.js' lib/main.js",
    "start:prod": "node lib/main.js",
    "test": "mocha --exit --timeout 0",
    "test:subset": "nyc -- mocha --exit --timeout 0 test/scripts/test-${TEST_TYPE}.js && nyc report --report-dir=/usr/src/app/coverage/${TEST_TYPE} --reporter=json",
    "test:subset-local": "mocha --exit --timeout 0 --reporter test/scripts/parallel-local/custom-mocha-reporter.js test/scripts/test-${TEST_TYPE}.js",
    "docker-run": "docker compose -f docker-compose.yml -f docker-compose.dev.yml up --build",
    "docker-test": "docker compose -p test -f docker-compose.yml -f docker-compose.test.yml up --build --abort-on-container-exit",
    "docker-test:parallel": "node test/scripts/parallel-local/main.js",
    "docker-update": "node scripts/update-dockerfile.js"
  },
  "engines": {
    "node": ">= 18.x"
  },
  "dependencies": {
    "@aliceo2/web-ui": "2.7.0",
    "@grpc/grpc-js": "1.11.1",
    "@grpc/proto-loader": "0.7.0",
    "cls-hooked": "4.2.2",
    "d3": "7.8.5",
    "deepmerge": "4.3.0",
    "dotenv": "16.4.5",
    "joi": "17.13.1",
    "mariadb": "3.0.0",
    "mkdirp": "3.0.1",
    "multer": "1.4.5-lts.1",
    "node-fetch": "3.3.1",
    "sequelize": "6.37.0",
    "umzug": "3.8.0"
  },
  "files": [
    "lib/",
    "docs/",
    "proto/"
  ],
  "devDependencies": {
    "@types/d3": "7.4.0",
    "chai": "4.5.0",
    "date-and-time": "3.4.0",
    "eslint": "8.57.0",
    "js-yaml": "4.1.0",
    "mocha": "10.7.0",
    "nodemon": "3.1.3",
    "nyc": "17.0.0",
<<<<<<< HEAD
    "puppeteer": "22.14.0",
=======
    "puppeteer": "23.0.2",
>>>>>>> 0aee1f3c
    "puppeteer-to-istanbul": "1.4.0",
    "sequelize-cli": "6.6.0",
    "sinon": "18.0.0",
    "supertest": "7.0.0"
  },
  "bundleDependencies": [
    "@aliceo2/web-ui",
    "@grpc/grpc-js",
    "@grpc/proto-loader",
    "cls-hooked",
    "d3",
    "deepmerge",
    "joi",
    "mariadb",
    "multer",
    "node-fetch",
    "sequelize",
    "umzug"
  ]
}<|MERGE_RESOLUTION|>--- conflicted
+++ resolved
@@ -51,11 +51,7 @@
     "mocha": "10.7.0",
     "nodemon": "3.1.3",
     "nyc": "17.0.0",
-<<<<<<< HEAD
-    "puppeteer": "22.14.0",
-=======
     "puppeteer": "23.0.2",
->>>>>>> 0aee1f3c
     "puppeteer-to-istanbul": "1.4.0",
     "sequelize-cli": "6.6.0",
     "sinon": "18.0.0",
