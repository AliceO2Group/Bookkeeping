{
  "name": "@aliceo2/bookkeeping",
  "version": "1.8.0",
  "author": "ALICEO2",
  "scripts": {
    "coverage": "nyc npm test && npm run coverage:report",
    "coverage:report": "nyc report --reporter=html --reporter=json",
    "lint": "eslint . --ext .js",
    "lint:fix": "npm run lint -- --fix",
    "sequelize": "sequelize-cli",
    "start:dev": "nodemon --ignore 'lib/public/**/*.js' lib/main.js",
    "start:prod": "node lib/main.js",
    "test": "mocha --exit --timeout 0",
    "test:subset": "nyc -- mocha --exit --timeout 0 test/scripts/test-${TEST_TYPE}.js && nyc report --report-dir=/usr/src/app/coverage/${TEST_TYPE} --reporter=json",
    "test:subset-local": "mocha --exit --timeout 0 --reporter test/scripts/parallel-local/custom-mocha-reporter.js test/scripts/test-${TEST_TYPE}.js",
    "docker-run": "docker compose -f docker-compose.yml -f docker-compose.dev.yml up --build",
    "docker-test": "docker compose -p test -f docker-compose.yml -f docker-compose.test.yml up --build --abort-on-container-exit",
    "docker-test:parallel": "node test/scripts/parallel-local/main.js",
    "docker-update": "node scripts/update-dockerfile.js"
  },
  "engines": {
    "node": ">= 22.x"
  },
  "dependencies": {
<<<<<<< HEAD
    "@aliceo2/web-ui": "2.8.0",
    "@grpc/grpc-js": "1.12.0",
=======
    "@aliceo2/web-ui": "2.7.0",
    "@grpc/grpc-js": "1.13.0",
>>>>>>> 57791840
    "@grpc/proto-loader": "0.7.0",
    "cls-hooked": "4.2.2",
    "d3": "7.8.5",
    "deepmerge": "4.3.0",
    "dotenv": "16.4.5",
    "joi": "17.13.1",
    "kafkajs": "2.2.0",
    "mariadb": "3.0.0",
    "mkdirp": "3.0.1",
    "multer": "1.4.5-lts.1",
    "node-fetch": "3.3.1",
    "protobufjs": "7.4.0",
    "sequelize": "6.37.0",
    "umzug": "3.8.0"
  },
  "files": [
    "lib/",
    "docs/",
    "proto/"
  ],
  "devDependencies": {
    "@types/d3": "7.4.0",
    "chai": "4.5.0",
    "date-and-time": "3.6.0",
    "eslint": "8.57.0",
    "js-yaml": "4.1.0",
    "mocha": "11.1.0",
    "nodemon": "3.1.3",
    "nyc": "17.1.0",
    "puppeteer": "24.4.0",
    "puppeteer-to-istanbul": "1.4.0",
    "sequelize-cli": "6.6.0",
    "sinon": "20.0.0",
    "supertest": "7.1.0"
  },
  "bundleDependencies": [
    "@aliceo2/web-ui",
    "@grpc/grpc-js",
    "@grpc/proto-loader",
    "cls-hooked",
    "d3",
    "deepmerge",
    "joi",
    "kafkajs",
    "mariadb",
    "multer",
    "node-fetch",
    "protobufjs",
    "sequelize",
    "umzug"
  ]
}<|MERGE_RESOLUTION|>--- conflicted
+++ resolved
@@ -22,13 +22,8 @@
     "node": ">= 22.x"
   },
   "dependencies": {
-<<<<<<< HEAD
     "@aliceo2/web-ui": "2.8.0",
-    "@grpc/grpc-js": "1.12.0",
-=======
-    "@aliceo2/web-ui": "2.7.0",
     "@grpc/grpc-js": "1.13.0",
->>>>>>> 57791840
     "@grpc/proto-loader": "0.7.0",
     "cls-hooked": "4.2.2",
     "d3": "7.8.5",
