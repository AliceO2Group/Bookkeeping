--- conflicted
+++ resolved
@@ -19,13 +19,8 @@
     "@aliceo2/web-ui": "1.18.2",
     "cls-hooked": "4.2.2",
     "deepmerge": "4.2.2",
-<<<<<<< HEAD
     "joi": "17.3.0",
-    "mariadb": "2.5.2",
-=======
-    "joi": "17.1.1",
     "mariadb": "2.5.5",
->>>>>>> 2af13852
     "multer": "1.4.2",
     "sequelize": "6.11.0",
     "umzug": "2.3.0"
