{
  "name": "@aliceo2/bookkeeping",
  "version": "1.9.5",
  "author": "ALICEO2",
  "scripts": {
    "coverage": "nyc npm test && npm run coverage:report",
    "coverage:report": "nyc report --reporter=html --reporter=json",
    
    
    "lint": "eslint --config eslint.config.js ",


    "lint:fix": "npm run lint -- --fix",
    "sequelize": "sequelize-cli",
    "start:dev": "nodemon --ignore 'lib/public/**/*.js' lib/main.js",
    "start:prod": "node lib/main.js",
    "test": "mocha --exit --timeout 0",
    "test:subset": "nyc -- mocha --exit --timeout 0 test/scripts/test-${TEST_TYPE}.js && nyc report --report-dir=/usr/src/app/coverage/${TEST_TYPE} --reporter=json",
    "test:subset-local": "mocha --exit --timeout 0 --reporter test/scripts/parallel-local/custom-mocha-reporter.js test/scripts/test-${TEST_TYPE}.js",
    "docker-run": "docker compose -f docker-compose.yml -f docker-compose.dev.yml up --build",
    "docker-test": "docker compose -p test -f docker-compose.yml -f docker-compose.test.yml up --build --abort-on-container-exit",
    "docker-test:parallel": "node test/scripts/parallel-local/main.js",
    "docker-update": "node scripts/update-dockerfile.js"
  },
  "engines": {
    "node": ">= 22.x"
  },
  "dependencies": {
    "@aliceo2/web-ui": "2.8.4",
    "@grpc/grpc-js": "1.13.0",
    "@grpc/proto-loader": "0.7.0",
    "cls-hooked": "4.2.2",
    "d3": "7.8.5",
    "deepmerge": "4.3.0",
    "dotenv": "16.5.0",
    "joi": "17.13.1",
    "kafkajs": "2.2.0",
    "mariadb": "3.0.0",
    "mkdirp": "3.0.1",
    "multer": "2.0.1",
    "node-fetch": "3.3.1",
    "protobufjs": "7.5.0",
    "sequelize": "6.37.0",
    "umzug": "3.8.0"
  },
  "files": [
    "lib/",
    "docs/",
    "proto/"
  ],
  "devDependencies": {
    "@types/d3": "7.4.0",
<<<<<<< HEAD
    "chai": "4.4.1",
    "date-and-time": "3.4.0",
    "@eslint/js": "^9.7.0",
    "@stylistic/eslint-plugin-js": "^2.3.0",
    "eslint": "^9.7.0",
    "eslint-plugin-jsdoc": "^48.7.0",
    "globals": "^15.8.0",
=======
    "chai": "4.5.0",
    "date-and-time": "3.6.0",
    "eslint": "8.57.0",
>>>>>>> 64fd0b9d
    "js-yaml": "4.1.0",
    "mocha": "11.7.0",
    "nodemon": "3.1.3",
    "nyc": "17.1.0",
    "puppeteer": "24.10.0",
    "puppeteer-to-istanbul": "1.4.0",
    "sequelize-cli": "6.6.0",
    "sinon": "21.0.0",
    "supertest": "7.1.0"
  },
  "bundleDependencies": [
    "@aliceo2/web-ui",
    "@grpc/grpc-js",
    "@grpc/proto-loader",
    "cls-hooked",
    "d3",
    "deepmerge",
    "joi",
    "kafkajs",
    "mariadb",
    "multer",
    "node-fetch",
    "protobufjs",
    "sequelize",
    "umzug"
  ]
}<|MERGE_RESOLUTION|>--- conflicted
+++ resolved
@@ -50,19 +50,13 @@
   ],
   "devDependencies": {
     "@types/d3": "7.4.0",
-<<<<<<< HEAD
-    "chai": "4.4.1",
-    "date-and-time": "3.4.0",
     "@eslint/js": "^9.7.0",
     "@stylistic/eslint-plugin-js": "^2.3.0",
     "eslint": "^9.7.0",
     "eslint-plugin-jsdoc": "^48.7.0",
     "globals": "^15.8.0",
-=======
     "chai": "4.5.0",
     "date-and-time": "3.6.0",
-    "eslint": "8.57.0",
->>>>>>> 64fd0b9d
     "js-yaml": "4.1.0",
     "mocha": "11.7.0",
     "nodemon": "3.1.3",
