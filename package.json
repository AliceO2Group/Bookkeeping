{
  "name": "@aliceo2/bookkeeping",
  "version": "0.19.0",
  "author": "ALICEO2",
  "scripts": {
    "coverage": "nyc npm test && npm run coverage:report",
    "coverage:report": "nyc report --reporter=html --reporter=json",
    "lint": "eslint . --ext .js",
    "lint:fix": "npm run lint -- --fix",
    "sequelize": "sequelize-cli",
    "start:dev": "nodemon --ignore 'lib/public/**/*.js' lib/main.js",
    "start:prod": "node lib/main.js",
    "test": "mocha --exit --timeout 0",
    "docker-run": "docker-compose -f docker-compose.yml -f docker-compose.dev.yml up --build",
    "docker-test": "docker-compose -f docker-compose.yml -f docker-compose.test.yml up --build --abort-on-container-exit"
  },
  "dependencies": {
    "@aliceo2/web-ui": "1.21.3",
    "cls-hooked": "4.2.2",
    "deepmerge": "4.2.2",
    "joi": "17.5.0",
    "mariadb": "2.5.5",
    "multer": "1.4.3",
    "sequelize": "6.13.0",
    "umzug": "2.3.0"
  },
  "files": [
    "lib/",
    "docs/"
  ],
  "bundledDependencies": [
    "@aliceo2/web-ui",
    "cls-hooked",
    "deepmerge",
    "joi",
    "mariadb",
    "multer",
    "sequelize",
    "umzug"
  ],
  "devDependencies": {
    "chai": "4.3.4",
    "chai-openapi-response-validator": "0.13.0",
    "eslint": "8.7.0",
    "js-yaml": "4.1.0",
    "mocha": "9.1.3",
    "nodemon": "2.0.15",
    "nyc": "15.1.0",
    "puppeteer": "13.1.0",
    "puppeteer-to-istanbul": "1.4.0",
<<<<<<< HEAD
    "sinon": "12.0.1",
    "supertest": "6.1.6"
=======
    "supertest": "6.2.0"
>>>>>>> 54b2b09a
  }
}<|MERGE_RESOLUTION|>--- conflicted
+++ resolved
@@ -48,11 +48,7 @@
     "nyc": "15.1.0",
     "puppeteer": "13.1.0",
     "puppeteer-to-istanbul": "1.4.0",
-<<<<<<< HEAD
     "sinon": "12.0.1",
-    "supertest": "6.1.6"
-=======
     "supertest": "6.2.0"
->>>>>>> 54b2b09a
   }
 }