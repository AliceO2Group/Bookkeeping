{
  "name": "@aliceo2/bookkeeping",
  "version": "0.78.1",
  "author": "ALICEO2",
  "scripts": {
    "coverage": "nyc npm test && npm run coverage:report",
    "coverage:report": "nyc report --reporter=html --reporter=json",
    "lint": "eslint . --ext .js",
    "lint:fix": "npm run lint -- --fix",
    "sequelize": "sequelize-cli",
    "start:dev": "nodemon --ignore 'lib/public/**/*.js' lib/main.js",
    "start:prod": "node lib/main.js",
    "test": "mocha --exit --timeout 0",
    "docker-run": "docker compose -f docker-compose.yml -f docker-compose.dev.yml up --build",
    "docker-test": "docker compose -p test -f docker-compose.yml -f docker-compose.test.yml up --build --abort-on-container-exit",
    "docker-update": "node scripts/update-dockerfile.js"
  },
  "engines": {
    "node": ">= 18.x"
  },
  "dependencies": {
    "@aliceo2/web-ui": "2.6.0",
    "@grpc/grpc-js": "1.10.0",
    "@grpc/proto-loader": "0.7.0",
    "cls-hooked": "4.2.2",
    "d3": "7.8.5",
    "deepmerge": "4.3.0",
    "joi": "17.12.0",
    "mariadb": "3.0.0",
    "multer": "1.4.5-lts.1",
    "node-fetch": "3.3.1",
<<<<<<< HEAD
    "sequelize": "6.35.0",
    "umzug": "3.6.1"
=======
    "sequelize": "6.37.0",
    "umzug": "3.5.0"
>>>>>>> 45b38931
  },
  "files": [
    "lib/",
    "docs/",
    "proto/"
  ],
  "devDependencies": {
    "@types/d3": "7.4.0",
    "chai": "4.3.4",
    "eslint": "8.56.0",
    "js-yaml": "4.1.0",
    "mocha": "10.2.0",
    "nodemon": "3.0.1",
    "nyc": "15.1.0",
    "puppeteer": "21.6.1",
    "puppeteer-to-istanbul": "1.4.0",
    "sequelize-cli": "6.6.0",
    "sinon": "17.0.1",
    "supertest": "6.3.0"
  },
  "bundleDependencies": [
    "@aliceo2/web-ui",
    "@grpc/grpc-js",
    "@grpc/proto-loader",
    "cls-hooked",
    "d3",
    "deepmerge",
    "joi",
    "mariadb",
    "multer",
    "node-fetch",
    "sequelize",
    "umzug"
  ]
}<|MERGE_RESOLUTION|>--- conflicted
+++ resolved
@@ -29,13 +29,8 @@
     "mariadb": "3.0.0",
     "multer": "1.4.5-lts.1",
     "node-fetch": "3.3.1",
-<<<<<<< HEAD
-    "sequelize": "6.35.0",
+    "sequelize": "6.37.0",
     "umzug": "3.6.1"
-=======
-    "sequelize": "6.37.0",
-    "umzug": "3.5.0"
->>>>>>> 45b38931
   },
   "files": [
     "lib/",
