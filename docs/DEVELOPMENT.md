# Development

## Prerequisite

Local development requires the following programs to run:
- docker ([documentation](https://docs.docker.com/engine/install/)) and [Docker](./docs/DOCKER.md)
- npm, which is bundled with nodejs ([download](https://nodejs.org/en/download/))

For recent versions of docker, `docker-compose` utility is now part of docker (in `docker compose`). 
For compatibility reasons, create an alias or a script that aliases `docker-compose` to `docker compose`.

## Installation

Clone the Bookkeeping project

<<<<<<< HEAD
=======
## Sequlize (CLI)

In order to run those commands locally, you can either install `sequelize-cli` globally or simply run `npm i`.

### Usage
>>>>>>> 20e35651
```sh
git clone git@github.com:AliceO2Group/Bookkeeping.git
cd Bookkeeping
```

## Run the docker stack

Use the npm script (the `docker-compose` command must be available to npm)

```sh
npm run docker-run
```

You will then see in this tabs the server's log

<<<<<<< HEAD
### Run seeders

For the first time, database can be feed with fake data. To do so:

Wait until you see the log

```
[DATABASE] info: Executed pending migrations
```

Then you can run seeders in a different terminal window to populate your database

```sh
docker-compose exec application npm run sequelize -- db:seed:all
```

### You are ready

You can now open the app at [http://localhost:4000](http://localhost:4000)
=======
### Run every seeder
```sh
$ npx sequelize-cli db:seed:all
```
>>>>>>> 20e35651
<|MERGE_RESOLUTION|>--- conflicted
+++ resolved
@@ -13,14 +13,6 @@
 
 Clone the Bookkeeping project
 
-<<<<<<< HEAD
-=======
-## Sequlize (CLI)
-
-In order to run those commands locally, you can either install `sequelize-cli` globally or simply run `npm i`.
-
-### Usage
->>>>>>> 20e35651
 ```sh
 git clone git@github.com:AliceO2Group/Bookkeeping.git
 cd Bookkeeping
@@ -36,8 +28,7 @@
 
 You will then see in this tabs the server's log
 
-<<<<<<< HEAD
-### Run seeders
+### Run seeders [optional]
 
 For the first time, database can be feed with fake data. To do so:
 
@@ -55,10 +46,4 @@
 
 ### You are ready
 
-You can now open the app at [http://localhost:4000](http://localhost:4000)
-=======
-### Run every seeder
-```sh
-$ npx sequelize-cli db:seed:all
-```
->>>>>>> 20e35651
+You can now open the app at [http://localhost:4000](http://localhost:4000)