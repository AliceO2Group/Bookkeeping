# Bookkeeping data model

- [Bookkeeping data model](#bookkeeping-data-model)
  - [Introduction](#introduction)
  - [Further explanations of fields tables](#further-explanations-of-fields-tables)
  - [Runs](#runs)
    - [End of run reasons](#end-of-run-reasons)
      - [Reason Types (for EOR)](#reason-types-for-eor)
  - [FLPs](#flps)
  - [Log Entries](#log-entries)
    - [Attachments](#attachments)
  - [Users](#users)
  - [Tags](#tags)
  - [Environments](#environments)
## Introduction
This document describes the data model of the ALICE O2 Bookkeeping system.   
For simplicity, the following info is not described in this document: 
- internal AUTO_INCREMENT fields
- creation and update timestamp fields
- n-m junction tables

## Further explanations of fields tables

Concerning the **Update time** of the fields:
- At COF: synchronously at LhcFill creation
- At COE: synchronously at Environment creation
- At EOE: synchronously at End of environment
- At SOR: synchronously at Start of Run 
- At EOR: synchronously at End of Run 
- During Run: periodically during the run, normally to update/overwrite counters
- After EOR: asynchronously after the run finishes, normally by humans

Concerning the **Update key** of the fields, it indicates which key will be provided to know which database record to update. 

Concerning the **Update mode** of the fields: 
- Insert: direct insert via the API
- Update: direct insert via the API, new value replaces existing one

## Runs

**Description:** A Run is a synchronous data taking time period, performed in the O2 computing farm with a specific and well-defined configuration. It normally ranges from a few minutes to tens of hours and can include one or many ALICE detectors. It provides a unique identifier for the data set generated during the run.   
**Relation:** `run` hasMany `eor_reasons`
**DB main table**: `runs`   

| **Field**                     | **Description**  | **Example** | **Update time** | **Update Key** | **Update mode** |
| ----------------------------- | ---------------- | ------------|-----------------|----------------|-----------------|
| `run_number`                  | Integer ID of a specific data taking period. Should be positive and strictly increasing.| `23`  | At SOR | | Insert |
| `time_o2_start`               | Time when Run was started (START transition). | | At SOR | `run_number` | Insert |
| `time_o2_end`                 | Time when Run was stopped. (STOP transition). | | At EOR | `run_number` | Insert |
| `time_trg_start`              | Time when the Trigger subsystem was started. | | At SOR | `run_number` | Insert |
| `time_trg_end`                | Time when the Trigger subsystem was stopped. | | At EOR | `run_number` | Insert |
| `environment_id`              | Unique identifier of the AliECS environment. | `2UE5fEfvE4J` | At SOR | `run_number` | Insert |
| `run_type`                    | Type of the run, each type will deploy different workflows and/or configurations.	| `PHYSICS`, `TECHNICAL`, `PEDESTAL` | At SOR | `run_number` | Insert |
| `run_quality`                 | Overall quality of the data from the data taking point of view. | `good`, `bad`, `test` | At EOR | `run_number` | Insert |
| `n_detectors`                 | Number of detectors in the Run. | `4` | At SOR | `run_number` | Insert |
| `n_flps`                      | Number of First Level Processor (FLP) nodes in the Run. | `150` | At SOR | `run_number` | Insert |
| `n_epns`                      | Number of Event Processing Node (EPN) nodes in the Run. | `200` | At SOR | `run_number` | Insert |
| `epn_topology`                | Path of the Global Processing topology deployed on the EPN nodes | `/home/epn/odc/dd-standalone-5.xml`  | At SOR | `run_number` | Insert |
| `fillNumber`                  | The fill connected to the run      | `1, 2, 1651`                        |  | `run_number` | Update |
| `lhcBeamEnergy`               | Energy of the beam (GeV)           | `1.175494351 E - 38, 3.12`          |  | `run_number` | Update |
| `lhcBeamMode`                 | LHC Beam Mode                      | `STABLE BEAMS,INJECTION PROBE BEAM` |  | `run_number` | Update |
| `lhcBetaStar`                 | LHC Beta * in meters               | `ITS,TPC,TOF`                       |  | `run_number` | Update |
| `aliceL3Current`              | Current in L3 magnet (Amperes)     | `3.14, 2`                           |  | `run_number` | Update |
| `aliceDipoleCurrent`          | Current in Dipole magnet (Amperes) | `ITS,TPC,TOF`                       |  | `run_number` | Update |

### End of run reasons

**Description:** EOR Reasons for which runs have ended. They contain a general reason_type and extra information with regards to user selecting it and other information
**Relation:** `eor_reason` hasOne `reason_type`
**DB main table**: `eor_reasons`

| **Field**                     | **Description**  | **Example** | **Update time** | **Update Key** | **Update mode** |
| ----------------------------- | ---------------- | ------------|-----------------|----------------|-----------------|
| `id`                          | Auto-Incremented id for eor reason | `1`  | AT COE| `id` | Insert |
| `description`                    | Other information on the reason | `Run stopped due to faulty detector`  | AT COE| `description` | Insert |
| `reason_type_id`                    | Id of the general reason type belonging to | '1'  | AT COE| `reason_type_id` | Insert |
| `run_id`                    | RUN id for which the reason was added | `500540`  | AT COE| `run_id` | Insert |
| `last_edited_name`        | Name of the person who last edited the fields | `Anonymous`, `Jan Janssen` | When fields are edited | `id`| Update |
| `created_at`                   | When the entity is created | | AT COE | `created_at`| Insert |
| `updated_at`        | When entity is edited |  | When fields are edited | `updated_at`| Update |

#### Reason Types (for EOR)

**Description:** Reason Tpes for which runs have ended. This table describes general reasons categories and titles as per the RC criteria
**DB main table**: `reason_types`

| **Field**                     | **Description**  | **Example** | **Update time** | **Update Key** | **Update mode** |
| ----------------------------- | ---------------- | ------------|-----------------|----------------|-----------------|
| `id`                          | Auto-Incremented id for eor reason | `1`  | AT COE| `id` | Insert |
| `category`                    | Category represented by a String | `Data Sanity and Quality`  | AT COE| `category` | Insert |
| `title`                    | Title represented by a String | `Incomplete TF`  | AT COE| `title` | Insert |
| `created_at`                   | When the entity is created | | AT COE | `created_at`| Insert |
| `updated_at`        | When entity is edited |  | When fields are edited | `updated_at`| Update |

## FLPs

**Description:** First Level Processor (FLP) nodes are connected to the Front End Electronics of the detectors via P2P optical fibers. They provide the main function of detector readout while also running some local data processing and quality control.   
**DB main table**: `flp_roles`   

| **Field**                     | **Description**  | **Example** | **Update time** | **Update Key** | **Update mode** |
| ----------------------------- | ---------------- | ------------|-----------------|----------------|-----------------|
| `name`                        | TBD |  | At SOR | | Insert |
| `hostname`                    | TBD |  | At SOR | | Insert |
| `n_timeframes`                | TBD |  | At EOR | | Update |
| `bytes_processed`             | TBD |  | At SOR | | Update |
| `bytes_equipment_read_out`    | TBD |  | At EOR | | Update |
| `bytes_recording_read_out`    | TBD |  | At SOR | | Update |
| `bytes_fair_m_q_read_out`     | TBD |  | At SOR | | Update |


## Log Entries

**Description:** Text message that describes a significant intervention or event that happened. Can be generated either by humans (e.g. a shifter enters his/her end-of-shift report) or by computer processes (e.g. AliECS stores a dump of the configuration parameters used) and are normally consumed by humans.   
**DB main table**: `logs`

| **Field**                     | **Description**  | **Example** | **Update time** | **Update Key** | **Update mode** |
| ----------------------------- | ---------------- | ------------|-----------------|----------------|-----------------|
| `title`                       | Log Entry title. Normally a short sentence. | `EOS QC Night`  | At Log Entry creation  | `id` | Insert |
| `text`                        | Log Entry body. Normally long, multiple lines. |  | At Log Entry creation | `id` | Insert |
| `subtype`                     | Log entry type. Currently not used. | | At Log Entry creation | `id` | Insert |
| `origin`                      | What type of actor created the run  | `human`, `process` | At Log Entry creation | `id` | Insert |
| `announcement_valid_until`    | When Log Entry type is `announcement`, this field sets its validity date. |  | At Log Entry creation | `id` | Insert |
| `user_id`                     | Log Entry author ID | `123` | At Log Entry creation | `id` | Insert |
| `root_log_id`                 | When the Log Entry belongs to a thread, this field stores the ID of the top level Log Entry | `123` | At Log Entry creation | `id` | Insert |
| `parent_log_id`               | When the Log Entry belongs to a thread, this field stores the ID of the parent/previous Log Entry | `123` | At Log Entry creation | `id` | Insert |

### Attachments

**Description:** File attachment to a Log Entry   
**DB main table**: `attachments`

| **Field**                     | **Description**  | **Example** | **Update time** | **Update Key** | **Update mode** |
| ----------------------------- | ---------------- | ------------|-----------------|----------------|-----------------|
| `file_name`                   | Server side created filename. | `1633208265696_Run502915.png`  | At Log Entry creation  | `id` | Insert |
| `size`                        | File size in bytes. |  | At Log Entry creation | `id` | Insert |
| `mime_type`                   | File MIME type. | `image/png` | At Log Entry creation | `id` | Insert |
| `original_name`               | Client side original filename.  | `Run502915.png` | At Log Entry creation | `id` | Insert |
| `path`                        | Server side path to file. | `/data/o2-bkp/1633208265696_Run502915.png` | At Log Entry creation | `id` | Insert |
| `encoding`                    | File Content-Transfer-Encoding value. | `7bit` | At Log Entry creation | `id` | Insert |
| `log_id`                      | ID of Log Entry to which the attachment belongs to. | `123` | At Log Entry creation | `id` | Insert |


## Users

**Description:** Bookkeeping user. Used to identify the author of a Log Entry.   
**DB main table**: `users`

| **Field**                     | **Description**  | **Example** | **Update time** | **Update Key** | **Update mode** |
| ----------------------------- | ---------------- | ------------|-----------------|----------------|-----------------|
| `external_id`                 | User ID on the external Authentication system (e.g. CERN Authentication). | `568223`  | At first login  | `id` | Insert |
| `name`                        | User full name.. |  | At first login | `id` | Insert |


## Tags

**Description:** Free text labels to add to Runs or Log Entries.    
**DB main table**: `tags`

| **Field**                     | **Description**  | **Example** | **Update time** | **Update Key** | **Update mode** |
| ----------------------------- | ---------------- | ------------|-----------------|----------------|-----------------|
| `text`                        | Tag name. | `TPC`, `COSMICS`, `RC`  |   | `id` | Insert |
| `Mattermost`                  | Mattermost channels | `Food`, `Bookkeeping updates`| | `id`| Update |
| `email`                  | Email groups | `food@cern.ch`, `Bookkeeping-updates@cern.ch`| | `id`| Update |
| `last_edited_name`        | Name of the person who last edited the email/mattermost fields | `Anonymous`, `Jan Janssen` | When email/mattermost is edited | `id`| Update |


## Environments

**Description:** The overall environment the runs are performed in.    
**DB main table**: `envronments`

| **Field**                     | **Description**  | **Example** | **Update time** | **Update Key** | **Update mode** |
| ----------------------------- | ---------------- | ------------|-----------------|----------------|-----------------|
| `id`                          | Environment id | `Dxi029djX`, `EIDO13i3D`  | AT COE| `id` | Insert |
| `createdAt`                   | When the environment is created | | AT COE | `id`| Insert |
| `toredownAt`                  | When the environment is stopped | | AT EOE | `id`| Update |
| `status`                      | Actual status of the envrionment | `STOPPED`, `STARTED`|  | `id`| Update |
| `statusMessage`               | A bigger message to show more detail about the status | `Environment sucessfully closed`, `Error creating envrionment: bad configuration` | | `id`| Update |


### LhcFills

**Description:** The fill of    
**DB main table**: `lhcFills`

| **Field**                     | **Description**  | **Example** | **Update time** | **Update Key** | **Update mode** |
| ----------------------------- | ---------------- | ------------|-----------------|----------------|-----------------|
| `fillNumber`                  | lhcFill id                          | `1, 2, 3215`                        | AT COF | `fillNumber` | Insert |
| `createdAt`                   | When the lhcFill is created         |                                     | AT COF | `fillNumber` | Insert |
| `updatedAt`                   | When the lhcFill is updated         |                                     |        | `fillNumber` | Update |
| `stableBeamsStart`            | Start of STABLE BEAMS               |                                     |        | `fillNumber` | Update |
| `stableBeamsEnd`              | End of STABLE BEAMS                 |                                     |        | `fillNumber` | Update |
| `stableBeamsDuration`         | STABLE BEAMS duration in seconds    |                                     |        | `fillNumber` | Update |
| `beamType`                    | Type of collisions                  | `PROTON-PROTON` `Pb-Pb` `Pb-PROTON` |        | `fillNumber` | Update |
<<<<<<< HEAD
| `FillingSchemeName`           | The name of the filling scheme used |                                     |        | `fillNumber` | Update |
=======
| `fillingSchemeName`           | The name of the filling scheme used |                                     |        | `fillNumber` | Update |
>>>>>>> 4f680f7f
<|MERGE_RESOLUTION|>--- conflicted
+++ resolved
@@ -192,8 +192,4 @@
 | `stableBeamsEnd`              | End of STABLE BEAMS                 |                                     |        | `fillNumber` | Update |
 | `stableBeamsDuration`         | STABLE BEAMS duration in seconds    |                                     |        | `fillNumber` | Update |
 | `beamType`                    | Type of collisions                  | `PROTON-PROTON` `Pb-Pb` `Pb-PROTON` |        | `fillNumber` | Update |
-<<<<<<< HEAD
-| `FillingSchemeName`           | The name of the filling scheme used |                                     |        | `fillNumber` | Update |
-=======
-| `fillingSchemeName`           | The name of the filling scheme used |                                     |        | `fillNumber` | Update |
->>>>>>> 4f680f7f
+| `fillingSchemeName`           | The name of the filling scheme used |                                     |        | `fillNumber` | Update |